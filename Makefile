project=indra
registry=connextproject

# Specify make-specific variables (VPATH = prerequisite search path)
flags=.makeflags
VPATH=$(flags)
SHELL=/bin/bash

find_options=-type f -not -path "*/node_modules/*" -not -name "*.swp" -not -path "*/.*" -not -name "*.log"

version=$(shell cat package.json | grep '"version":' | awk -F '"' '{print $$4}')
commit=$(shell git rev-parse HEAD | head -c 8)
solc_version=$(shell cat package.json | grep '"solc"' | awk -F '"' '{print $$4}')

# Pool of images to pull cached layers from during docker build steps
cache_from=$(shell if [[ -n "${GITHUB_WORKFLOW}" ]]; then echo "--cache-from=$(project)_database:$(commit),$(project)_database:latest,$(project)_ethprovider:$(commit),$(project)_ethprovider:latest,$(project)_node:$(commit),$(project)_node:latest,$(project)_proxy:$(commit),$(project)_proxy:latest,$(project)_relay:$(commit),$(project)_relay:latest,$(project)_bot:$(commit),$(project)_bot:latest,$(project)_builder:latest"; else echo ""; fi)

# Get absolute paths to important dirs
cwd=$(shell pwd)
bot=$(cwd)/modules/payment-bot
cf-adjudicator-contracts=$(cwd)/modules/cf-adjudicator-contracts
cf-apps=$(cwd)/modules/cf-apps
cf-core=$(cwd)/modules/cf-core
cf-funding-protocol-contracts=$(cwd)/modules/cf-funding-protocol-contracts
client=$(cwd)/modules/client
contracts=$(cwd)/modules/contracts
daicard=$(cwd)/modules/daicard
dashboard=$(cwd)/modules/dashboard
database=$(cwd)/modules/database
ethprovider=$(cwd)/ops/ethprovider
messaging=$(cwd)/modules/messaging
node=$(cwd)/modules/node
proxy=$(cwd)/modules/proxy
ssh-action=$(cwd)/ops/ssh-action
types=$(cwd)/modules/types

# Setup docker run time
# If on Linux, give the container our uid & gid so we know what to reset permissions to
# On Mac, the docker-VM takes care of this for us so pass root's id (ie noop)
my_id=$(shell id -u):$(shell id -g)
id=$(shell if [[ "`uname`" == "Darwin" ]]; then echo 0:0; else echo $(my_id); fi)
docker_run=docker run --name=$(project)_builder --tty --rm --volume=$(cwd):/root $(project)_builder $(id)

startTime=$(flags)/.startTime
totalTime=$(flags)/.totalTime
log_start=@echo "=============";echo "[Makefile] => Start building $@"; date "+%s" > $(startTime)
log_finish=@echo $$((`date "+%s"` - `cat $(startTime)`)) > $(totalTime); rm $(startTime); echo "[Makefile] => Finished building $@ in `cat $(totalTime)` seconds";echo "=============";echo

# Env setup
$(shell mkdir -p .makeflags $(node)/dist)

########################################
# Alias & Control Shortcuts

default: dev
all: dev staging release
dev: database ethprovider node client payment-bot-staging indra-proxy ws-tcp-relay
staging: daicard-proxy database indra-proxy-prod node-staging payment-bot-staging ws-tcp-relay ethprovider
release: daicard-proxy database indra-proxy-prod node-release payment-bot-release ws-tcp-relay

start: start-daicard

start-headless: dev
	INDRA_UI=headless bash ops/start-dev.sh

start-daicard: dev
	INDRA_UI=daicard bash ops/start-dev.sh

start-dashboard: dev
	INDRA_UI=dashboard bash ops/start-dev.sh

start-test:
	INDRA_ETH_PROVIDER=http://localhost:8545 INDRA_MODE=test bash ops/start-prod.sh

start-prod: prod
	bash ops/start-prod.sh

stop:
	bash ops/stop.sh

restart-headless: dev
	bash ops/stop.sh
	INDRA_UI=headless bash ops/start-dev.sh

restart-daicard: dev
	bash ops/stop.sh
	INDRA_UI=daicard bash ops/start-dev.sh

restart-dashboard: dev
	bash ops/stop.sh
	INDRA_UI=dashboard bash ops/start-dev.sh

restart: restart-daicard

restart-prod:
	bash ops/stop.sh
	bash ops/start-prod.sh

clean: stop
	docker container prune -f
	rm -rf $(flags)/*
	rm -rf node_modules/@counterfactual/*
	rm -rf modules/**/node_modules/@counterfactual/*
	rm -rf node_modules/@walletconnect/*
	rm -rf modules/**/node_modules/@walletconnect/*
	rm -rf modules/**/build
	rm -rf modules/**/dist
	rm -rf modules/**/node_modules/**/.git

quick-reset:
	bash ops/db.sh 'truncate table app_registry cascade;'
	bash ops/db.sh 'truncate table channel cascade;'
	bash ops/db.sh 'truncate table channel_payment_profiles_payment_profile cascade;'
	bash ops/db.sh 'truncate table linked_transfer cascade;'
	bash ops/db.sh 'truncate table node_records cascade;'
	bash ops/db.sh 'truncate table onchain_transaction cascade;'
	bash ops/db.sh 'truncate table payment_profile cascade;'
	bash ops/db.sh 'truncate table peer_to_peer_transfer cascade;'
	rm -rf $(bot)/.payment-bot-db/*
	touch modules/node/src/main.ts

reset: stop
	docker container prune -f
	docker volume rm `docker volume ls -q -f name=$(project)_database_test_*` 2> /dev/null || true
	docker volume rm $(project)_database_dev 2> /dev/null || true
	docker secret rm $(project)_database_dev 2> /dev/null || true
	docker volume rm $(project)_chain_dev 2> /dev/null || true
	rm -rf $(bot)/.payment-bot-db/*
	rm -rf $(flags)/deployed-contracts

push-commit: staging
	bash ops/push-images.sh commit bot database ethprovider node proxy relay

push-release:
	bash ops/push-images.sh release database node proxy relay

pull:
	docker pull $(registry)/$(project)_bot:$(commit) && docker tag $(registry)/$(project)_bot:$(commit) $(project)_bot:$(commit) || true
	docker pull $(registry)/$(project)_database:$(commit) && docker tag $(registry)/$(project)_database:$(commit) $(project)_database:$(commit) || true
	docker pull $(registry)/$(project)_ethprovider:$(commit) && docker tag $(registry)/$(project)_ethprovider:$(commit) $(project)_ethprovider:$(commit) || true
	docker pull $(registry)/$(project)_node:$(commit) && docker tag $(registry)/$(project)_node:$(commit) $(project)_node:$(commit) || true
	docker pull $(registry)/$(project)_proxy:$(commit) && docker tag $(registry)/$(project)_proxy:$(commit) $(project)_proxy:$(commit) || true
	docker pull $(registry)/$(project)_relay:$(commit) && docker tag $(registry)/$(project)_relay:$(commit) $(project)_database:$(commit) || true
	docker pull $(registry)/$(project)_bot:latest && docker tag $(registry)/$(project)_bot:latest $(project)_bot:latest || true
	docker pull $(registry)/$(project)_database:latest && docker tag $(registry)/$(project)_database:latest $(project)_database:latest || true
	docker pull $(registry)/$(project)_ethprovider:latest && docker tag $(registry)/$(project)_ethprovider:latest $(project)_ethprovider:latest || true
	docker pull $(registry)/$(project)_node:latest && docker tag $(registry)/$(project)_node:latest $(project)_node:latest || true
	docker pull $(registry)/$(project)_proxy:latest && docker tag $(registry)/$(project)_proxy:latest $(project)_proxy:latest || true
	docker pull $(registry)/$(project)_relay:latest && docker tag $(registry)/$(project)_relay:latest $(project)_relay:latest || true

deployed-contracts: ethprovider
	bash ops/deploy-contracts.sh ganache
	touch $(flags)/$@

build-report:
	bash ops/build-report.sh

dls:
	@docker service ls
	@echo "====="
	@docker container ls -a

########################################
# Test Runner Shortcuts

test: test-node
watch: watch-node

<<<<<<< HEAD
start-test: prod deployed-contracts
	INDRA_ETH_PROVIDER=http://localhost:8545 INDRA_MODE=test bash ops/start-prod.sh

test-integration:
	bash ops/test-integration.sh

watch-integration:
	bash ops/test-integration.sh --watch

=======
>>>>>>> 738f9cb5
test-cf: cf-core
	bash ops/test-cf.sh

watch-cf: cf-core
	bash ops/test-cf.sh --watch

test-daicard:
	bash ops/test-ui.sh daicard

# ensure you've run "make start-dashboard" first & not just "make start"
test-dashboard:
	bash ops/test-ui.sh dashboard

# You can interactively select daicard or dashboard tests after running below
watch-ui: node-modules
	bash ops/test-ui.sh --watch

test-bot:
	bash ops/test-bot.sh

test-bot-farm:
	bash ops/test-bot-farm.sh

test-contracts: contracts
	bash ops/test-contracts.sh

test-node: node
	bash ops/test-node.sh --runInBand --forceExit

watch-node: node
	bash ops/test-node.sh --watch

########################################
# Docker Images

daicard-proxy: $(shell find $(proxy) $(find_options))
	$(log_start)
	docker build --file $(proxy)/daicard.io/prod.dockerfile $(cache_from) --tag daicard_proxy:latest .
	$(log_finish) && mv -f $(totalTime) $(flags)/$@

database: node-modules $(shell find $(database) $(find_options))
	$(log_start)
	docker build --file $(database)/db.dockerfile $(cache_from) --tag $(project)_database:latest $(database)
	$(log_finish) && mv -f $(totalTime) $(flags)/$@

ethprovider: contracts cf-adjudicator-contracts cf-funding-protocol-contracts cf-apps $(shell find $(ethprovider) $(find_options))
	$(log_start)
	docker build --file $(ethprovider)/Dockerfile $(cache_from) --tag $(project)_ethprovider:latest .
	$(log_finish) && mv -f $(totalTime) $(flags)/$@

node-release: node $(node)/ops/Dockerfile $(node)/ops/entry.sh
	$(log_start)
	docker build --file $(node)/ops/Dockerfile $(cache_from) --tag $(project)_node:latest .
	$(log_finish) && mv -f $(totalTime) $(flags)/$@

node-staging: node $(node)/ops/Dockerfile $(node)/ops/entry.sh
	$(log_start)
	$(docker_run) "cd modules/node && npm run build-bundle"
	docker build --file $(node)/ops/Dockerfile $(cache_from) --tag $(project)_node:latest .
	$(log_finish) && mv -f $(totalTime) $(flags)/$@

payment-bot-release: payment-bot-js $(shell find $(bot)/ops $(find_options))
	$(log_start)
	docker build --file $(bot)/ops/release.dockerfile $(cache_from) --tag $(project)_bot:latest .
	$(log_finish) && mv -f $(totalTime) $(flags)/$@

payment-bot-staging: payment-bot-js $(shell find $(bot)/ops $(find_options))
	$(log_start)
	docker build --file $(bot)/ops/staging.dockerfile $(cache_from) --tag $(project)_bot:latest .
	$(log_finish) && mv -f $(totalTime) $(flags)/$@

indra-proxy: ws-tcp-relay $(shell find $(proxy) $(find_options))
	$(log_start)
	docker build --file $(proxy)/indra.connext.network/dev.dockerfile $(cache_from) --tag $(project)_proxy:dev .
	$(log_finish) && mv -f $(totalTime) $(flags)/$@

indra-proxy-prod: daicard-prod dashboard-prod ws-tcp-relay $(shell find $(proxy) $(find_options))
	$(log_start)
	docker build --file $(proxy)/indra.connext.network/prod.dockerfile $(cache_from) --tag $(project)_proxy:latest .
	$(log_finish) && mv -f $(totalTime) $(flags)/$@

ssh-action: $(shell find $(ssh-action) $(find_options))
	$(log_start)
	docker build --file $(ssh-action)/Dockerfile --tag $(project)_ssh_action $(ssh-action)
	$(log_finish) && mv -f $(totalTime) $(flags)/$@

ws-tcp-relay: ops/ws-tcp-relay.dockerfile
	$(log_start)
	docker build --file ops/ws-tcp-relay.dockerfile $(cache_from) --tag $(project)_relay:latest .
	$(log_finish) && mv -f $(totalTime) $(flags)/$@

########################################
# Contracts

cf-adjudicator-contracts: node-modules $(shell find $(cf-adjudicator-contracts)/contracts $(cf-adjudicator-contracts)/waffle.json $(find_options))
	$(log_start)
	$(docker_run) "cd modules/cf-adjudicator-contracts && npm run build"
	$(log_finish) && mv -f $(totalTime) $(flags)/$@

cf-apps: node-modules cf-adjudicator-contracts $(shell find $(cf-apps)/contracts $(cf-apps)/waffle.json $(find_options))
	$(log_start)
	$(docker_run) "cd modules/cf-apps && npm run build"
	$(log_finish) && mv -f $(totalTime) $(flags)/$@

cf-core: node-modules types cf-adjudicator-contracts cf-apps cf-funding-protocol-contracts $(shell find $(cf-core)/src $(cf-core)/test $(cf-core)/tsconfig.json $(find_options))
	$(log_start)
	$(docker_run) "cd modules/cf-core && npm run build:ts"
	$(log_finish) && mv -f $(totalTime) $(flags)/$@

cf-funding-protocol-contracts: node-modules $(shell find $(cf-funding-protocol-contracts)/contracts $(cf-funding-protocol-contracts)/waffle.json $(find_options))
	$(log_start)
	$(docker_run) "cd modules/cf-funding-protocol-contracts && npm run build"
	$(log_finish) && mv -f $(totalTime) $(flags)/$@

contracts: node-modules $(shell find $(contracts)/contracts $(contracts)/waffle.json $(find_options))
	$(log_start)
	$(docker_run) "cd modules/contracts && npm run build"
	$(log_finish) && mv -f $(totalTime) $(flags)/$@

########################################
# JS & bundles

client: cf-core contracts types messaging $(shell find $(client)/src $(client)/tsconfig.json $(find_options))
	$(log_start)
	$(docker_run) "cd modules/client && npm run build"
	$(log_finish) && mv -f $(totalTime) $(flags)/$@

daicard-prod: node-modules client $(shell find $(daicard)/src $(find_options))
	$(log_start)
	$(docker_run) "cd modules/daicard && npm run build"
	$(log_finish) && mv -f $(totalTime) $(flags)/$@

dashboard-prod: node-modules client $(shell find $(dashboard)/src $(find_options))
	$(log_start)
	$(docker_run) "cd modules/dashboard && npm run build"
	$(log_finish) && mv -f $(totalTime) $(flags)/$@

messaging: node-modules types $(shell find $(messaging)/src $(find_options))
	$(log_start)
	$(docker_run) "cd modules/messaging && npm run build"
	$(log_finish) && mv -f $(totalTime) $(flags)/$@

node: cf-core contracts types messaging $(shell find $(node)/src $(node)/migrations $(find_options))
	$(log_start)
	$(docker_run) "cd modules/node && npm run build"
	$(log_finish) && mv -f $(totalTime) $(flags)/$@

payment-bot-js: node-modules client types $(shell find $(bot)/src $(bot)/ops $(find_options))
	$(log_start)
	$(docker_run) "cd modules/payment-bot && npm run build-bundle"
	$(log_finish) && mv -f $(totalTime) $(flags)/$@

types: node-modules $(shell find $(types)/src $(find_options))
	$(log_start)
	$(docker_run) "cd modules/types && npm run build"
	$(log_finish) && mv -f $(totalTime) $(flags)/$@

########################################
# Common Prerequisites

node-modules: builder package.json $(shell ls modules/**/package.json)
	$(log_start)
	$(docker_run) "lerna bootstrap --hoist --no-progress"
	$(docker_run) "cd node_modules/eccrypto && npm run install"
	$(log_finish) && mv -f $(totalTime) $(flags)/$@

builder: ops/builder.dockerfile
	$(log_start)
	docker build --file ops/builder.dockerfile --build-arg SOLC_VERSION=$(solc_version) $(cache_from) --tag $(project)_builder:latest .
	$(log_finish) && mv -f $(totalTime) $(flags)/$@<|MERGE_RESOLUTION|>--- conflicted
+++ resolved
@@ -166,18 +166,12 @@
 test: test-node
 watch: watch-node
 
-<<<<<<< HEAD
-start-test: prod deployed-contracts
-	INDRA_ETH_PROVIDER=http://localhost:8545 INDRA_MODE=test bash ops/start-prod.sh
-
 test-integration:
 	bash ops/test-integration.sh
 
 watch-integration:
 	bash ops/test-integration.sh --watch
 
-=======
->>>>>>> 738f9cb5
 test-cf: cf-core
 	bash ops/test-cf.sh
 
