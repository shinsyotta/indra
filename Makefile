project=indra
registry=docker.io/connextproject

# Specify make-specific variables (VPATH = prerequisite search path)
flags=.makeflags
VPATH=$(flags)
SHELL=/bin/bash

find_options=-type f -not -path "*/node_modules/*" -not -name "*.swp" -not -path "*/.*" -not -name "*.log"

version=$(shell cat package.json | grep '"version":' | awk -F '"' '{print $$4}')

# Get absolute paths to important dirs
cwd=$(shell pwd)
bot=$(cwd)/modules/payment-bot
<<<<<<< HEAD
cf-core=$(cwd)/modules/cf-core
=======
client=$(cwd)/modules/client
>>>>>>> 7c8ac2ca
contracts=$(cwd)/modules/contracts
daicard=$(cwd)/modules/daicard
database=$(cwd)/modules/database
messaging=$(cwd)/modules/messaging
node=$(cwd)/modules/node
proxy=$(cwd)/modules/proxy
types=$(cwd)/modules/types

# Setup docker run time
# If on Linux, give the container our uid & gid so we know what to reset permissions to
# On Mac, the docker-VM takes care of this for us so pass root's id (ie noop)
my_id=$(shell id -u):$(shell id -g)
id=$(shell if [[ "`uname`" == "Darwin" ]]; then echo 0:0; else echo $(my_id); fi)
docker_run=docker run --name=$(project)_builder --tty --rm --volume=$(cwd):/root $(project)_builder $(id)

log_start=@echo "=============";echo "[Makefile] => Start building $@"; date "+%s" > $(flags)/.timestamp
log_finish=@echo "[Makefile] => Finished building $@ in $$((`date "+%s"` - `cat $(flags)/.timestamp`)) seconds";echo "=============";echo

# Env setup
$(shell mkdir -p .makeflags $(node)/dist)

########################################
# Begin Phony Rules
.PHONY: default all dev prod start start-prod stop restart restart-prod clean reset push-latest backup

default: dev
all: dev prod
dev: database node types client payment-bot indra-proxy ws-tcp-relay
prod: database node-prod indra-proxy-prod ws-tcp-relay daicard-proxy

start: dev
	bash ops/start-dev.sh ganache

stop:
	bash ops/stop.sh

restart: dev
	bash ops/stop.sh
	bash ops/start-dev.sh ganache

start-prod: prod
	bash ops/start-prod.sh

restart-prod:
	bash ops/stop.sh
	bash ops/start-prod.sh

clean: stop
	docker container prune -f
	rm -rf $(flags)/*
	rm -rf node_modules/@counterfactual/*
	rm -rf modules/**/node_modules/@counterfactual/*
	rm -rf node_modules/@walletconnect/*
	rm -rf modules/**/node_modules/@walletconnect/*
	rm -rf modules/**/build
	rm -rf modules/**/dist
	rm -rf modules/**/node_modules/**/.git

reset: stop
	docker container prune -f
	docker volume rm `docker volume ls -q -f name=$(project)_database_test_*` 2> /dev/null || true
	docker volume rm $(project)_database_dev 2> /dev/null || true
	docker secret rm $(project)_database_dev 2> /dev/null || true
	docker volume rm $(project)_chain_dev 2> /dev/null || true
	rm -rf $(bot)/.payment-bot-db/*
	rm -rf $(flags)/deployed-contracts

push-latest: prod
	bash ops/push-images.sh latest database node proxy relay

push-prod: prod
	bash ops/push-images.sh $(version) database node proxy relay

deployed-contracts: contracts
	bash ops/deploy-contracts.sh ganache
	touch $(flags)/$@

dls:
	@docker service ls
	@echo "====="
	@docker container ls -a

########################################
# Begin Test Rules

test: test-node
watch: watch-node

start-test: prod deployed-contracts
	INDRA_ETH_PROVIDER=http://localhost:8545 INDRA_MODE=test bash ops/start-prod.sh

<<<<<<< HEAD
test-cf: cf-core
	bash ops/test-cf.sh

watch-cf: cf-core
	bash ops/test-cf.sh --watch

test-ui:
=======
test-ui: payment-bot
>>>>>>> 7c8ac2ca
	bash ops/test-ui.sh

watch-ui: node-modules
	bash ops/test-ui.sh --watch

test-bot: payment-bot
	bash ops/test-bot.sh

test-bot-farm:
	bash ops/test-bot-farm.sh

test-contracts: contracts
	bash ops/test-contracts.sh

test-node: node
	bash ops/test-node.sh --runInBand --forceExit

watch-node: node-modules
	bash ops/test-node.sh --watch

########################################
# Begin Real Rules

builder: ops/builder.dockerfile
	$(log_start)
	docker build --file ops/builder.dockerfile --tag $(project)_builder:latest .
	$(log_finish) && touch $(flags)/$@

cf-core: node-modules 
	$(log_start)
	$(docker_run) "cd modules/cf-core && npm run build:ts"
	$(log_finish) && touch $(flags)/$@

client: cf-core contracts types messaging redis-lock $(shell find $(client)/src $(find_options))
	$(log_start)
	$(docker_run) "cd modules/client && npm run build"
	$(log_finish) && touch $(flags)/$@

contracts: node-modules $(shell find $(contracts)/contracts $(find_options))
	$(log_start)
	$(docker_run) "cd modules/contracts && npm run build"
	$(log_finish) && touch $(flags)/$@

daicard-prod: node-modules client $(shell find $(daicard)/src $(find_options))
	$(log_start)
	$(docker_run) "cd modules/daicard && npm run build"
	$(log_finish) && touch $(flags)/$@

daicard-proxy: $(shell find $(proxy) $(find_options))
	$(log_start)
	docker build --file $(proxy)/daicard.io/prod.dockerfile --tag daicard_proxy:latest .
	$(log_finish) && touch $(flags)/$@

database: node-modules $(shell find $(database) $(find_options))
	$(log_start)
	docker build --file $(database)/db.dockerfile --tag $(project)_database:latest $(database)
	$(log_finish) && touch $(flags)/$@

messaging: node-modules $(shell find $(messaging)/src $(find_options))
	$(log_start)
	$(docker_run) "cd modules/messaging && npm run build"
	$(log_finish) && touch $(flags)/$@

<<<<<<< HEAD
node: cf-core contracts types messaging redis-lock $(shell find $(node)/src $(node)/migrations $(find_options))
=======
node: contracts types messaging $(shell find $(node)/src $(node)/migrations $(find_options))
>>>>>>> 7c8ac2ca
	$(log_start)
	$(docker_run) "cd modules/node && npm run build"
	$(log_finish) && touch $(flags)/$@

node-modules: builder package.json $(shell ls modules/**/package.json)
	$(log_start)
	$(docker_run) "lerna bootstrap --hoist"
	# TODO: remove next couple lines once an up-todate cf/apps package has been published
	$(docker_run) "mv node_modules/@counterfactual/apps node_modules/@counterfactual/old-apps"
	$(docker_run) "ln -s ../../counterfactual/packages/apps node_modules/@counterfactual/apps"
	$(log_finish) && touch $(flags)/$@

node-prod: node $(node)/ops/prod.dockerfile $(node)/ops/entry.sh
	$(log_start)
	docker build --file $(node)/ops/prod.dockerfile --tag $(project)_node:latest .
	$(log_finish) && touch $(flags)/$@

payment-bot: node-modules client types $(shell find $(bot)/src $(find_options))
	$(log_start)
	$(docker_run) "cd modules/payment-bot && npm run build"
	$(log_finish) && touch $(flags)/$@

indra-proxy: ws-tcp-relay $(shell find $(proxy) $(find_options))
	$(log_start)
	docker build --file $(proxy)/indra.connext.network/dev.dockerfile --tag $(project)_proxy:dev .
	$(log_finish) && touch $(flags)/$@

indra-proxy-prod: daicard-prod ws-tcp-relay $(shell find $(proxy) $(find_options))
	$(log_start)
	docker build --file $(proxy)/indra.connext.network/prod.dockerfile --tag $(project)_proxy:latest .
	$(log_finish) && touch $(flags)/$@

types: node-modules messaging $(shell find $(types)/src $(find_options))
	$(log_start)
	$(docker_run) "cd modules/types && npm run build"
	$(log_finish) && touch $(flags)/$@

ws-tcp-relay: ops/ws-tcp-relay.dockerfile
	$(log_start)
	docker build --file ops/ws-tcp-relay.dockerfile --tag $(project)_relay:latest .
	$(log_finish) && touch $(flags)/$@<|MERGE_RESOLUTION|>--- conflicted
+++ resolved
@@ -13,11 +13,8 @@
 # Get absolute paths to important dirs
 cwd=$(shell pwd)
 bot=$(cwd)/modules/payment-bot
-<<<<<<< HEAD
 cf-core=$(cwd)/modules/cf-core
-=======
 client=$(cwd)/modules/client
->>>>>>> 7c8ac2ca
 contracts=$(cwd)/modules/contracts
 daicard=$(cwd)/modules/daicard
 database=$(cwd)/modules/database
@@ -109,17 +106,13 @@
 start-test: prod deployed-contracts
 	INDRA_ETH_PROVIDER=http://localhost:8545 INDRA_MODE=test bash ops/start-prod.sh
 
-<<<<<<< HEAD
 test-cf: cf-core
 	bash ops/test-cf.sh
 
 watch-cf: cf-core
 	bash ops/test-cf.sh --watch
 
-test-ui:
-=======
 test-ui: payment-bot
->>>>>>> 7c8ac2ca
 	bash ops/test-ui.sh
 
 watch-ui: node-modules
@@ -183,11 +176,7 @@
 	$(docker_run) "cd modules/messaging && npm run build"
 	$(log_finish) && touch $(flags)/$@
 
-<<<<<<< HEAD
-node: cf-core contracts types messaging redis-lock $(shell find $(node)/src $(node)/migrations $(find_options))
-=======
-node: contracts types messaging $(shell find $(node)/src $(node)/migrations $(find_options))
->>>>>>> 7c8ac2ca
+node: cf-core contracts types messaging $(shell find $(node)/src $(node)/migrations $(find_options))
 	$(log_start)
 	$(docker_run) "cd modules/node && npm run build"
 	$(log_finish) && touch $(flags)/$@
