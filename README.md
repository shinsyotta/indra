[![CircleCI](https://circleci.com/gh/ConnextProject/indra/tree/master.svg?style=shield)](https://circleci.com/gh/ConnextProject/indra/tree/master)

# Indra 2.0

<<<<<<< HEAD
Connext's new & improved state channel network...
=======
Connext's new & improved state channel network!
>>>>>>> 9fb1e05f

## TL;DR

Make sure the following tools are installed: `make`, `jq`, and `docker` and then run `make start`. This will build everything & launch a pre-configured payment hub + a simple UI.

Run `bash ops/logs.sh node` to see the node server's logs or replace "node" with one of the other service names, list services with: `make dls` (short for **D**ocker **L**i**s**t).

To run e2e UI tests use: `make watch-ui`, to run unit tests for the hub use: `make test-hub`. Browse the `Makefile` for all available shortcut commands and the `ops/` folder for all available helper scripts.

When you're done testing it out, shut the whole thing down with `make stop`.

## Contents
 - [Deploy for local development](#deploy-for-local-development)
 - [Deploy to production](#deploying-to-production)
 - [How to interact with the Hub](#how-to-interact-with-hub)
 - [Debugging & Troubleshooting](#debugging)

If you encounter any problems, check out the [debugging guide](#debugging) at the bottom of this doc. For any unanswered questions, open an [issue](https://github.com/ConnextProject/indra/issues/new) or reach out on our Discord channel & we'll be happy to help.

Discord Invitation: https://discord.gg/SmMSFf

## Deploy for local development

### Prerequisites

 - `make`: Probably already installed, otherwise install w `brew install make` or `apt install make` or similar.
 - `jq`: Probably not installed yet, install w `brew install jq` or `apt install jq` or similar.
 - [`docker`](https://www.docker.com/): sadly, Docker is kinda annoying to install. See website for instructions.

To download this repo, build, and deploy in dev-mode, run the following:

```
git clone https://github.com/ConnextProject/indra.git
cd indra
make start
```

Beware! The first time `make start` is run, it will take a very long time (maybe as long as 5 minutes depending on your internet speed) but have no fear: downloads will be cached & most build steps won't ever need to be repeated again so subsequent `make start` runs will go much more quickly. Get this started asap & browse the rest of the README while the first build/deploy completes.

### Useful Commands

 - `make start`: Builds everything & then starts the app
 - `make stop`: Stop the app once it's been started
 - `make restart`: Stop the app & start it again, rebuilding anything that's out of date
 - `make clean`: Stops the app & deletes all build artifacts eg transpiled typescript.
 - `make reset`: Stops the app & removes all persistent data (eg database & chaindata)
 - `make restart-prod`: Restarts the app in production-mode
 - `make dls`: Show all running services (groups of containers) plus list all running containers.
 - `bash ops/db.sh`: Opens a console attached to the running app's database. You can also run `npm run db '\d+'` to run a single PostgreSQL query (eg `\d+` to list table details) and then exit.
 - `bash ops/logs.sh hub`: Monitor the hub's logs. Similar commands can be run to monitor logs for the `proxy`, `chainsaw`, `ethprovider` (for migrations output), `ganache` (for log of rpc calls to ganache), `database`, `redis`, etc.

### Running Unit Tests

 - `make watch-ui`: Start a test-optimized browser that will use cypress to run automated e2e tests.
 - `make watch-node`: start a test watcher that will re-run node server's unit tests when source code changes
 - `make test-ui` or `make test-node`: run either one-off ui-based e2e tests or node unit tests that will exit once tests are finished.

## Deploying to Production

### TL;DR

1. Push to staging, make sure CI passes & the staging deployment looks healthy
2. If there are contracts that have changed, delete their addresses from `address-book.json` and redeploy them with `bash ops/deploy-contracts.sh <network>`
2. If any npm packages have changed, run `bash ops/npm-publish.sh` from staging
3. Run `bash ops/deploy-indra.sh` from staging to merge to master & trigger the deployment to prod

### First, setup CircleCI Environment Variables

**Once per CircleCI account or organization**

Run `ssh-keygen -t rsa -b 4096 -C "circleci" -m pem -f .ssh/circleci` to generate a new ssh key pair. Load the private key (`.ssh/circleci`) into CircleCI -> Settings -> Permissions -> SSH Permissions.

Go to CircleCI -> Settings -> Build Settings -> Environment Variables

 - `DOCKER_USER` & `DOCKER_PASSWORD`: Login credentials for someone with push access to the docker repository specified by the `registry` vars at the top of the Makefile & `ops/start-prod.sh`.
 - `STAGING_DOMAINNAME` & `RINKEBY_DOMAINNAME` & `MAINNET_DOMAINNAME`: The URLs from which the Indra application will be served.
 - `RINKEBY_ETH_PROVIDER` & `MAINNET_ETH_PROVIDER`: [Alchemy](https://alchemyapi.io/) or Infura URLs that let us read/write to the blockchain

Note: If `STAGING_URL=staging.example.com` then
 - DNS needs to be properly configured so that `staging.example.com` will resolve to the IP address of your staging server
 - The admin should have ssh access via `ssh root@$STAGING_URL` or `ssh ubuntu@$STAGING_URL` after completing the next step.
 - The application will be accessible from `https://staging.example.com` after deploying.

### Second, setup the production server

**Once per server**

 1. Create a new server via AWS or DigitalOcean or whichever is your favorite cloud provider. Note it's IP address.
 2. Set up DNS so that eg the `$RINKEBY_DOMAINNAME` you specified in CI env vars points to this server.
 3. Copy your indra hub's mnemonic to your clipboard. You can generate a new random mnemonic from a node console with ethers by doing something like this: `require('ethers').Wallet.createRandom()`
 4. Run the following script (for best results, run it with a `$SERVER_IP` that points to a fresh Ubuntu VM)

`bash ops/setup-ubuntu.sh $SERVER_IP rinkeby`

To run the setup script, we need to be able to ssh into this server via either `root@$SERVER_IP` or `ubuntu@$SERVER_IP`. If root, this script will setup the ubuntu user and disable root login for security.

This setup script expects to find the private key for ssh access to the server at `~/.ssh/connext-aws` & CircleCI's public key at `~/.ssh/circleci.pub`.

By default, this script will load your hub's rinkeby private key into a docker secret stored on the server. To setup a server for another network (eg mainnet) add a network arg to the end, eg: `bash ops/setup-ubuntu.sh $SERVER_IP mainnet`

You can remove the server's private key like this:

(Make sure that this server doesn't have a hub running on it before removing it's key)

```
ssh -t -i ~/.ssh/connext-aws ubuntu@$SERVER_IP docker secret rm hub_key_mainnet
```

And add a new private key by re-running the `setup-ubuntu` script. Note: this script is idempotent ie you can run it over and over again w/out causing any problems.

### Third, deploy the contracts

**Once per update to smart contracts**

To deploy the ChannelManager contract & dependencies to Rinkeby:

```
export ETH_PROVIDER="https://rinkeby.infura.io/abc123"
bash ops/deploy.contracts.sh rinkeby
```

This script will prompt you to paste in the deployment address's private key if one called `hub_key_rinkeby` hasn't already been saved to the secret store, this address will be used to deploy contracts. See saved secrets with `docker secret ls`.

The contract deployment script will save the addresses of your deployed contracts in `modules/contracts/ops/address-book.json`. This file is automatically generated and you probably won't need to mess with it. One exception: if you want to redeploy some contract(s), then delete their addresses from the address book & re-run the above deployment script.

You can upload a custom address book to your prod server's project root like this:

`scp -i ~/.ssh/connext-aws address-book.json ubuntu@$SERVER_IP:~/indra/`

### Fourth, deploy a new version of the connext npm packages

**Once per update to npm packages eg messaging, types, or client**

To publish a new version of the client:

```
bash ops/npm-publish.sh
```

This script will prompt you for a new version number. Heuristics:
 - Is this minor bug fix? Then increment the minor version eg `1.0.0` -> `1.0.1`
 - Did you add a new, backwards-compatible feature? Then increment the middle version eg `1.0.0` -> `1.1.0`
 - Did you add a new, backwards-incompatible feature? Then increment the major version eg `1.0.0` -> `2.0.0`

Once you specify the version, it will automatically:
 - update `modules/{packages-to-publish}/package.json` with the new version
 - run npm publish
 - update `modules/{packages-that-depend-on-newly-published-packages}/package.json` to import the new version of the package
 - create & push a new git commit
 - create & push a new git tag

### Lastly, deploy a new Indra hub

There is a long-lived staging branch that is the intermediate step between Indra development and production. All merges and PRs should be made from a feature branch onto staging. The master branch is dealt with automatically so you shouldn't need to manually commit or merge to master unless you're updating the readme or something that doesn't affect any of the actual source code.

Updating origin/staging will kick off the first round of CI and, if all tests pass, it will deploy the changes to the `$STAGING_URL` configured by your circle ci env.

```
git checkout staging && git mege feature-branch # alternatively, do a code review & merge via a GitHub PR
```

Once the staging branch's CI runs and deploys, check out your staging env. Does everything look good? Seem ready to deploy to production?

To deploy a new Indra hub to production, run:

```
bash ops/deploy-indra.sh
```

This script will prompt you for a new version number. See the previous step for versioning heuristics. Once you specify the version, it will automatically:
 - merge staging into master
 - update the project root's `package.json` with the version you provided & amend this change to the merge commit
 - push this commit to origin/master
 - create & push a new git tag

Pushing to origin/master will trigger another CI run that will deploy a new Indra hub to production if no tests fail.

Monitor the prod hub's logs with

```
ssh -i ~/.ssh/connext-aws ubuntu@SERVER_IP bash indra/ops/logs.sh hub
```

The ChannelManager contract needs collateral to keep doing its thing. Make sure the hub's wallet has enough funds before deploying. Funds can be moved from the hub's wallet to the contract manually via:

```
ssh -i ~/.ssh/connext-aws ubuntu@SERVER_IP bash indra/ops/collateralize.sh 3.14 eth
# To move Eth, or to move tokens:
ssh -i ~/.ssh/connext-aws ubuntu@SERVER_IP bash indra/ops/collateralize.sh 1000 token
```

## How to interact with an Indra hub

A prod-mode indra hub exposes the following API ([source](https://github.com/ConnextProject/indra/blob/master/modules/proxy/prod.conf#L53)):

 - `/api/hub` is the prefix for the hub's api
 - `/api/hub/config` returns the hub's config for example
 - `/api/hub/subscribe` connects to the hub's websocket server for real-time exchange rate & gas price updates
 - `/api/eth` connects to the hub's eth provider
 - anything else, redirects the user to a daicard client

### ..from a [dai card](https://github.com/ConnextProject/card)

Dai card in production runs a proxy with endpoints:

 - `/api/rinkeby/hub` -> `https://rinkeby.hub.connext.network/api/hub`
 - `/api/rinkeby/eth` -> `https://rinkeby.hub.connext.network/api/eth`
 - `/api/mainnet/hub` -> `https://hub.connext.network/api/hub`
 - `/api/mainnet/eth` -> `https://hub.connext.network/api/eth`
 - anything else: serves the daicard html/css/js files

### Hub API

 1. AuthApiService
  - GET /auth/status: returns success and address if a valid auth token is provided
  - POST /auth/challenge: returns a challenge nonce
  - POST /auth/response: 
    - nonce: returned by /auth/challenge
    - address
    - origin
    - signature

 2. ChannelsApiService
  - POST /channel/:user/request-deposit: 
    - depositWei
    - depositToken
    - lastChanTx
    - lastThreadUpdateId
  - GET /channel/:user/sync
    - params
      - lastChanTx
      - lastThreadUpdateId

TODO: Complete this section

## Debugging

If you encounter problems while the app is running, the first thing to do is check the logs of each component:

 - `bash ops/logs.sh node`: Core hub logic logs
 - `bash ops/logs.sh database`
 - `bash ops/logs.sh proxy` 

### `The container name "/indra_buidler" is already in use`

Full error message:

```
docker: Error response from daemon: Conflict. The container name "/indra_buidler" is already in use by container "6d37b932d8047e16f4a8fdf58780fe6974e6beef58bf4cc5e48d00d3e94a67c3". You have to remove (or rename) that container to be able to reuse that name.
```

You probably started to build something and then stopped it with ctrl-c. It only looks like the build stopped: the builder process is still hanging out in the background wrapping up what it was working on. If you wait for a few seconds, this problem will usually go away as the builder finishes & exits.

To speed things up, run `make stop` to tell the builder to hurry up and finish.

### Improperly installed dependencies

You'll notice this by an error that looks like this in some module's logs:

```
2019-03-04T15:13:46.213763000Z internal/modules/cjs/loader.js:718
2019-03-04T15:13:46.213801600Z   return process.dlopen(module, path.toNamespacedPath(filename));
2019-03-04T15:13:46.213822300Z                  ^
2019-03-04T15:13:46.213842600Z
2019-03-04T15:13:46.213862700Z Error: Error loading shared library /root/node_modules/scrypt/build/Release/scrypt.node: Exec format error
2019-03-04T15:13:46.213882900Z     at Object.Module._extensions..node (internal/modules/cjs/loader.js:718:18)
2019-03-04T15:13:46.213903000Z     at Module.load (internal/modules/cjs/loader.js:599:32)
2019-03-04T15:13:46.213923100Z     at tryModuleLoad (internal/modules/cjs/loader.js:538:12)
2019-03-04T15:13:46.213943100Z     at Function.Module._load (internal/modules/cjs/loader.js:530:3)
2019-03-04T15:13:46.213963100Z     at Module.require (internal/modules/cjs/loader.js:637:17)
2019-03-04T15:13:46.213983100Z     at require (internal/modules/cjs/helpers.js:22:18)
2019-03-04T15:13:46.214003200Z     at Object.<anonymous> (/root/node_modules/scrypt/index.js:3:20)
2019-03-04T15:13:46.214023700Z     at Module._compile (internal/modules/cjs/loader.js:689:30)
```

If you noticed this error in the node, for example, you can reinstall dependencies by running `make clean && make start`.

This happen when you run `npm install` manually and then try to deploy the app using docker. Some dependencies (eg scrypt) have pieces in C that need to be compiled. If they get compiled for your local machine, they won't work in docker & vice versa.

### Ethprovider or Ganache not working

```
cat -> curleth.sh <<EOF
#!/bin/bash
url=$ETH_PROVIDER; [[ $url ]] || url=http://localhost:8545
echo "Sending $1 query to provider: $url"
curl -H "Content-Type: application/json" -X POST --data '{"id":31415,"jsonrpc":"2.0","method":"'$1'","params":'$2'}' $url
EOF
```

This lets us do a simple `bash curleth.sh net_version '[]'` as a sanity check to make sure the ethprovider is alive & listening. If not, curl might give more useful errors that direct you towards investigating either metamask or ganache.

One other sanity check is to run `docker service ls` and make sure that you see an ethprovider service that has port 8545 exposed.

You can also run `docker exec -it indra_ethprovider.1.<containerId> bash` to start a shell inside the docker container. Even if there are networking issues between the container & host, you can still ping localhost:8545 here to see if ganache is listening & run `ps` to see if it's even alive.

Ganache should dump its logs onto your host and you can print/follow them with: `tail -f modules/contracts/ops/ganache.log` as another way to make sure it's alive. Try deleting this file then running `npm restart` to see if it gets recreated & if so, check to see if there is anything suspicious there

## Have you tried turning it off and back on again?

Restarting: the debugger's most useful tool.

Some problems will be fixed by just restarting the app so try this first: `make restart`

If this doesn't work, try resetting all persistent data (database + the ethprovider's chain data) and starting the app again: `make reset && npm start`. After doing this, you'll likely need to reset your MetaMask account to get your tx nonces synced up correctly.

If that doesn't work either, try rebuilding everything with `make clean && make start`.<|MERGE_RESOLUTION|>--- conflicted
+++ resolved
@@ -2,11 +2,7 @@
 
 # Indra 2.0
 
-<<<<<<< HEAD
-Connext's new & improved state channel network...
-=======
 Connext's new & improved state channel network!
->>>>>>> 9fb1e05f
 
 ## TL;DR
 
