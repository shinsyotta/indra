import { providers } from "ethers";

import { AppRegistry, DefaultApp, AppInstanceJson } from "./app";
import { Address, Bytes32, DecString, PublicIdentifier } from "./basic";
import { ChannelProviderConfig, IChannelProvider } from "./channelProvider";
import { IChannelSigner } from "./crypto";
import { EventName, EventPayload } from "./events";
import { ILogger, ILoggerService } from "./logger";
import { IMessagingService } from "./messaging";
import { NodeResponses } from "./node";
import { MethodResults as mR, MethodParams as mP } from "./methods";
import { IStoreService } from "./store";
import { MiddlewareMap } from "./middleware";
import { PublicParams as P, PublicResults as R } from "./public";
import { AppAction } from ".";
import { ChallengeInitiatedResponse } from "./watcher";

// channelProvider / signer are both optional but one of them needs to be provided
// ethProvider and ethProviderUrl are both optional but one of them needs to be provided
export interface ClientOptions {
  channelProvider?: IChannelProvider;
  ethProvider?: providers.JsonRpcProvider;
  ethProviderUrl?: string;
  chainId?: number;
  signer?: string | IChannelSigner;
  store?: IStoreService;
  logger?: ILogger;
  loggerService?: ILoggerService;
  logLevel?: number;
  middlewareMap?: MiddlewareMap;
  messaging?: IMessagingService;
  nodeUrl?: string; // node's HTTP endpoint
  messagingUrl?: string; // optional override for messaging endpoint
  skipSync?: boolean;
  skipInitStore?: boolean;
  watcherEnabled?: boolean;
}

export interface IConnextClient {
  ////////////////////////////////////////
  // Properties
  appRegistry: AppRegistry;
  chainId: number;
  channelProvider: IChannelProvider;
  config: NodeResponses.GetConfig;
  ethProvider: providers.JsonRpcProvider;
  messaging: IMessagingService;
  multisigAddress: Address;
  nodeIdentifier: PublicIdentifier;
  nodeSignerAddress: Address;
  publicIdentifier: PublicIdentifier; // publicIdentifier?
  signerAddress: Address;
  store: IStoreService;

  ///////////////////////////////////
  // High-level channel methods
  conditionalTransfer(params: P.ConditionalTransfer): Promise<R.ConditionalTransfer>;
  deposit(params: P.Deposit): Promise<R.Deposit>;
  resolveCondition(params: P.ResolveCondition): Promise<R.ResolveCondition>;
  swap(params: P.Swap): Promise<R.Swap>;
  transfer(params: P.Transfer): Promise<R.ConditionalTransfer>;
  withdraw(params: P.Withdraw): Promise<R.Withdraw>;

  ///////////////////////////////////
  // Listener methods
  on<T extends EventName>(
    event: T,
    callback: (payload: EventPayload[T]) => void | Promise<void>,
    filter?: (payload: EventPayload[T]) => boolean,
  ): void;
  once<T extends EventName>(
    event: T,
    callback: (payload: EventPayload[T]) => void | Promise<void>,
    filter?: (payload: EventPayload[T]) => boolean,
  ): void;
  waitFor<T extends EventName>(
    event: T,
    timeout: number,
    filter?: (payload: EventPayload[T]) => boolean,
  ): Promise<EventPayload[T]>;
  emit<T extends EventName>(event: T, payload: EventPayload[T]): boolean;
  off(): void;

  ///////////////////////////////////
  // Low-level channel methods
  channelProviderConfig(): Promise<ChannelProviderConfig>;
  checkDepositRights(params: P.CheckDepositRights): Promise<R.CheckDepositRights>;
  requestDepositRights(params: P.RequestDepositRights): Promise<mR.RequestDepositRights>;
  rescindDepositRights(params: P.RescindDepositRights): Promise<R.RescindDepositRights>;
  restart(): Promise<void>;
  restoreState(): Promise<void>;

  ///////////////////////////////////
<<<<<<< HEAD
  // DISPUTE METHODS
  initiateChallenge(
    params: PublicParams.InitiateChallenge,
  ): Promise<PublicResults.InitiateChallenge>;
  cancelChallenge(params: PublicParams.CancelChallenge): Promise<PublicResults.CancelChallenge>;

  ///////////////////////////////////
  // NODE EASY ACCESS METHODS
  // TODO: do we really need to expose all of these?
=======
  // Node easy access methods
>>>>>>> b1cfb5bc
  isAvailable(): Promise<void>;
  getChannel(): Promise<NodeResponses.GetChannel>;
  getLinkedTransfer(paymentId: Bytes32): Promise<NodeResponses.GetLinkedTransfer>;
  getHashLockTransfer(
    lockHash: Bytes32,
    assetId?: Address,
  ): Promise<NodeResponses.GetHashLockTransfer>;
  getSignedTransfer(paymentId: Bytes32): Promise<NodeResponses.GetSignedTransfer>;
  getGraphTransfer(paymentId: Bytes32): Promise<NodeResponses.GetSignedTransfer>;
  getAppRegistry(
    appDetails?:
      | {
          name: string; // AppNames?
          chainId: number;
        }
      | { appDefinitionAddress: Address },
  ): Promise<AppRegistry | DefaultApp | undefined>;
  createChannel(): Promise<NodeResponses.CreateChannel>;
  subscribeToSwapRates(from: Address, to: Address, callback: any): Promise<any>;
  getLatestSwapRate(from: Address, to: Address): Promise<DecString>;
  unsubscribeToSwapRates(from: Address, to: Address): Promise<void>;
  requestCollateral(tokenAddress: Address): Promise<R.RequestCollateral>;
  getRebalanceProfile(assetId?: Address): Promise<NodeResponses.GetRebalanceProfile | undefined>;
  getTransferHistory(): Promise<NodeResponses.GetTransferHistory>;
  reclaimPendingAsyncTransfers(): Promise<void>;

  ///////////////////////////////////
  // CF module easy access methods
  deployMultisig(): Promise<mR.DeployStateDepositHolder>;
  getStateChannel(): Promise<mR.GetStateChannel>;
  getFreeBalance(assetId?: Address): Promise<mR.GetFreeBalanceState>;
  getAppInstances(): Promise<AppInstanceJson[]>;
  getAppInstance(appIdentityHash: Bytes32): Promise<mR.GetAppInstanceDetails | undefined>;
  getProposedAppInstances(
    multisigAddress?: Address,
  ): Promise<mR.GetProposedAppInstances | undefined>;
  getProposedAppInstance(appIdentityHash: Bytes32): Promise<mR.GetProposedAppInstance | undefined>;
  proposeInstallApp(params: mP.ProposeInstall): Promise<mR.ProposeInstall>;
  installApp(appIdentityHash: Bytes32): Promise<mR.Install>;
  rejectInstallApp(appIdentityHash: Bytes32, reason?: string): Promise<mR.Uninstall>;
  takeAction(appIdentityHash: Bytes32, action: any): Promise<mR.TakeAction>;
  uninstallApp(appIdentityHash: Bytes32, action?: AppAction): Promise<mR.Uninstall>;
}<|MERGE_RESOLUTION|>--- conflicted
+++ resolved
@@ -13,7 +13,6 @@
 import { MiddlewareMap } from "./middleware";
 import { PublicParams as P, PublicResults as R } from "./public";
 import { AppAction } from ".";
-import { ChallengeInitiatedResponse } from "./watcher";
 
 // channelProvider / signer are both optional but one of them needs to be provided
 // ethProvider and ethProviderUrl are both optional but one of them needs to be provided
@@ -91,19 +90,14 @@
   restoreState(): Promise<void>;
 
   ///////////////////////////////////
-<<<<<<< HEAD
-  // DISPUTE METHODS
+  // Dispute methods
   initiateChallenge(
     params: PublicParams.InitiateChallenge,
   ): Promise<PublicResults.InitiateChallenge>;
   cancelChallenge(params: PublicParams.CancelChallenge): Promise<PublicResults.CancelChallenge>;
 
   ///////////////////////////////////
-  // NODE EASY ACCESS METHODS
-  // TODO: do we really need to expose all of these?
-=======
   // Node easy access methods
->>>>>>> b1cfb5bc
   isAvailable(): Promise<void>;
   getChannel(): Promise<NodeResponses.GetChannel>;
   getLinkedTransfer(paymentId: Bytes32): Promise<NodeResponses.GetLinkedTransfer>;
