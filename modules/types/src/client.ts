import { providers } from "ethers";
import { TransactionResponse } from "ethers/providers";

import { AppRegistry, DefaultApp, AppInstanceJson } from "./app";
import { Address, BigNumber, BigNumberish, Xpub } from "./basic";
import {
  ConditionalTransferParameters,
  ConditionalTransferResponse,
  ResolveConditionParameters,
  ResolveConditionResponse,
  ResolveLinkedTransferResponse,
  SwapParameters,
  WithdrawParameters,
  WithdrawResponse,
  GetHashLockTransferResponse,
  GetSignedTransferResponse,
} from "./contracts";
import { ChannelProviderConfig, IChannelProvider, KeyGen } from "./channelProvider";
import { EventNames } from "./events";
import { ILogger, ILoggerService } from "./logger";
import { IMessagingService } from "./messaging";
import {
  RebalanceProfile,
  GetChannelResponse,
  CreateChannelResponse,
  ChannelAppSequences,
  GetConfigResponse,
  RequestCollateralResponse,
  TransferInfo,
  GetLinkedTransferResponse,
} from "./node";
import {
  MethodResults,
  MethodParams,
  MethodName,
} from "./methods";
import { IBackupServiceAPI, IClientStore, StoreTypes } from "./store";

export type ChannelState = {
  apps: AppInstanceJson[]; // result of getApps()
  freeBalance: MethodResults.GetFreeBalanceState;
};

/////////////////////////////////
// Client input types

export type AssetAmount = {
  amount: BigNumber;
  assetId: Address;
};

export type DepositParameters = {
  amount: BigNumberish;
  assetId: Address; // TODO: Ensure that this value is case insensitive
};

export type RequestDepositRightsParameters = {
  assetId: Address;
}

export type RequestDepositRightsResponse = MethodResults.RequestDepositRights;

export type CheckDepositRightsParameters = RequestDepositRightsParameters;

export type CheckDepositRightsResponse = {
  assetId: Address;
  multisigBalance: BigNumber;
  recipient: Address;
  threshold: BigNumber;
};

export type RescindDepositRightsParameters = RequestDepositRightsParameters;
export type RescindDepositRightsResponse = MethodResults.Deposit;

// Generic transfer types
export type TransferParameters = DepositParameters & {
  recipient: Address;
  meta?: object;
  paymentId?: string;
};

export type WithdrawalResponse = ChannelState & { transaction: TransactionResponse };

/////////////////////////////////

// channelProvider, mnemonic, and xpub+keyGen are all optional but one of them needs to be provided
export interface ClientOptions {
  backupService?: IBackupServiceAPI;
  channelProvider?: IChannelProvider;
  ethProviderUrl: string;
  keyGen?: KeyGen;
  mnemonic?: string;
  xpub?: string;
  store?: IClientStore;
  storeType?: StoreTypes;
  logger?: ILogger;
  loggerService?: ILoggerService;
  logLevel?: number;
  messaging?: IMessagingService;
  nodeUrl?: string; // node's HTTP endpoint
}

export interface IConnextClient {
  ////////////////////////////////////////
  // Properties

  appRegistry: AppRegistry;
  config: GetConfigResponse;
  channelProvider: IChannelProvider;
  ethProvider: providers.JsonRpcProvider;
<<<<<<< HEAD
  freeBalanceAddress: string;
  multisigAddress: string;
  nodePublicIdentifier: string;
  nodeFreeBalanceAddress: string;
  publicIdentifier: string;
  signerAddress: string;
=======
  freeBalanceAddress: Address;
  multisigAddress: Address;
  nodePublicIdentifier: Xpub;
  publicIdentifier: Xpub;
  signerAddress: Address;
>>>>>>> c075b070

  // Expose some internal machineary for easier debugging
  messaging: IMessagingService;
  store: IClientStore;

  ////////////////////////////////////////
  // Methods

  restart(): Promise<void>;

  ///////////////////////////////////
  // LISTENER METHODS
  on(event: EventNames | MethodName, callback: (...args: any[]) => void): void;
  once(event: EventNames | MethodName, callback: (...args: any[]) => void): void;
  emit(event: EventNames | MethodName, data: any): boolean;
  removeListener(
    event: EventNames | MethodName,
    callback: (...args: any[]) => void,
  ): void;

  ///////////////////////////////////
  // CORE CHANNEL METHODS
  deposit(params: DepositParameters): Promise<ChannelState>;
  swap(params: SwapParameters): Promise<GetChannelResponse>;
  transfer(params: TransferParameters): Promise<any>;
  withdraw(params: WithdrawParameters): Promise<WithdrawResponse>;
  resolveCondition(params: ResolveConditionParameters): Promise<ResolveConditionResponse>;
  conditionalTransfer(params: ConditionalTransferParameters): Promise<ConditionalTransferResponse>;
  restoreState(): Promise<void>;
  channelProviderConfig(): Promise<ChannelProviderConfig>;
  requestDepositRights(
    params: RequestDepositRightsParameters,
  ): Promise<MethodResults.RequestDepositRights>;
  rescindDepositRights(
    params: RescindDepositRightsParameters,
  ): Promise<RescindDepositRightsResponse>;
  checkDepositRights(params: CheckDepositRightsParameters): Promise<CheckDepositRightsResponse>;

  ///////////////////////////////////
  // NODE EASY ACCESS METHODS
  // TODO: do we really need to expose all of these?
  isAvailable(): Promise<void>;
  getChannel(): Promise<GetChannelResponse>;
  getLinkedTransfer(paymentId: string): Promise<GetLinkedTransferResponse>;
  getHashLockTransfer(lockHash: string): Promise<GetHashLockTransferResponse>;
  getSignedTransfer(lockHash: string): Promise<GetSignedTransferResponse>;
  getAppRegistry(
    appDetails?:
      | {
          name: string;
          chainId: number;
        }
      | { appDefinitionAddress: string },
  ): Promise<AppRegistry>;
  getRegisteredAppDetails(appName: string): DefaultApp;
  createChannel(): Promise<CreateChannelResponse>;
  subscribeToSwapRates(from: string, to: string, callback: any): Promise<any>;
  getLatestSwapRate(from: string, to: string): Promise<string>;
  unsubscribeToSwapRates(from: string, to: string): Promise<void>;
  requestCollateral(tokenAddress: string): Promise<RequestCollateralResponse | void>;
  getRebalanceProfile(assetId?: string): Promise<RebalanceProfile | undefined>;
  getTransferHistory(): Promise<TransferInfo[]>;
  reclaimPendingAsyncTransfers(): Promise<void>;
  reclaimPendingAsyncTransfer(
    amount: string,
    assetId: string,
    paymentId: string,
    encryptedPreImage: string,
  ): Promise<ResolveLinkedTransferResponse>;
  verifyAppSequenceNumber(): Promise<ChannelAppSequences>;

  ///////////////////////////////////
  // CF MODULE EASY ACCESS METHODS
  deployMultisig(): Promise<MethodResults.DeployStateDepositHolder>;
  getStateChannel(): Promise<MethodResults.GetStateChannel>;
  providerDeposit(
    amount: BigNumber,
    assetId: string,
    notifyCounterparty: boolean,
  ): Promise<MethodResults.Deposit>;
  getFreeBalance(assetId?: string): Promise<MethodResults.GetFreeBalanceState>;
  getAppInstances(): Promise<AppInstanceJson[]>;
  getAppInstanceDetails(appInstanceId: string): Promise<MethodResults.GetAppInstanceDetails>;
  getAppState(appInstanceId: string): Promise<MethodResults.GetState>;
  getProposedAppInstances(
    multisigAddress?: string,
  ): Promise<MethodResults.GetProposedAppInstances | undefined>;
  getProposedAppInstance(
    appInstanceId: string,
  ): Promise<MethodResults.GetProposedAppInstance | undefined>;
  proposeInstallApp(
    params: MethodParams.ProposeInstall,
  ): Promise<MethodResults.ProposeInstall>;
  installApp(appInstanceId: string): Promise<MethodResults.Install>;
  rejectInstallApp(appInstanceId: string): Promise<MethodResults.Uninstall>;
  takeAction(appInstanceId: string, action: any): Promise<MethodResults.TakeAction>;
  updateState(appInstanceId: string, newState: any): Promise<MethodResults.UpdateState>;
  uninstallApp(appInstanceId: string): Promise<MethodResults.Uninstall>;
}<|MERGE_RESOLUTION|>--- conflicted
+++ resolved
@@ -108,20 +108,12 @@
   config: GetConfigResponse;
   channelProvider: IChannelProvider;
   ethProvider: providers.JsonRpcProvider;
-<<<<<<< HEAD
   freeBalanceAddress: string;
   multisigAddress: string;
   nodePublicIdentifier: string;
   nodeFreeBalanceAddress: string;
   publicIdentifier: string;
   signerAddress: string;
-=======
-  freeBalanceAddress: Address;
-  multisigAddress: Address;
-  nodePublicIdentifier: Xpub;
-  publicIdentifier: Xpub;
-  signerAddress: Address;
->>>>>>> c075b070
 
   // Expose some internal machineary for easier debugging
   messaging: IMessagingService;
