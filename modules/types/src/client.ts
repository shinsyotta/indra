--- conflicted
+++ resolved
@@ -12,15 +12,8 @@
   SwapParameters,
   WithdrawParameters,
   WithdrawResponse,
-<<<<<<< HEAD
+  GetHashLockTransferResponse,
 } from "./contracts";
-=======
-  GetHashLockTransferResponse,
-} from "./apps";
-import { AppRegistry, DefaultApp, AppInstanceJson } from "./app";
-import { BigNumber } from "./basic";
-import { CFCoreChannel, ChannelAppSequences, ChannelState, RebalanceProfile } from "./channel";
->>>>>>> ea97ac54
 import { ChannelProviderConfig, IChannelProvider, KeyGen } from "./channelProvider";
 import { EventNames } from "./events";
 import { ILogger, ILoggerService } from "./logger";
@@ -161,12 +154,8 @@
   // TODO: do we really need to expose all of these?
   isAvailable(): Promise<void>;
   getChannel(): Promise<GetChannelResponse>;
-<<<<<<< HEAD
   getLinkedTransfer(paymentId: string): Promise<TransferInfo>;
-=======
-  getLinkedTransfer(paymentId: string): Promise<Transfer>;
   getHashLockTransfer(lockHash: string): Promise<GetHashLockTransferResponse>;
->>>>>>> ea97ac54
   getAppRegistry(
     appDetails?:
       | {
