import { providers } from "ethers";
import { TransactionResponse } from "ethers/providers";

import { AppRegistry, DefaultApp, AppInstanceJson } from "./app";
import { Address, BigNumber, BigNumberish, Xpub } from "./basic";
import {
  ConditionalTransferParameters,
  ConditionalTransferResponse,
  ResolveConditionParameters,
  ResolveConditionResponse,
  ResolveLinkedTransferResponse,
  SwapParameters,
  WithdrawParameters,
  WithdrawResponse,
  GetHashLockTransferResponse,
<<<<<<< HEAD
} from "./contracts";
=======
  GetSignedTransferResponse,
} from "./apps";
import { AppRegistry, DefaultApp, AppInstanceJson } from "./app";
import { BigNumber } from "./basic";
import { CFCoreChannel, ChannelAppSequences, ChannelState, RebalanceProfile } from "./channel";
>>>>>>> 325b9411
import { ChannelProviderConfig, IChannelProvider, KeyGen } from "./channelProvider";
import { EventNames } from "./events";
import { ILogger, ILoggerService } from "./logger";
import { IMessagingService } from "./messaging";
import {
  RebalanceProfile,
  GetChannelResponse,
  CreateChannelResponse,
  ChannelAppSequences,
  GetConfigResponse,
  RequestCollateralResponse,
  TransferInfo,
  GetLinkedTransferResponse,
} from "./node";
import {
  MethodResults,
  MethodParams,
  MethodName,
} from "./methods";
import { IBackupServiceAPI, IClientStore, StoreTypes } from "./store";

export type ChannelState = {
  apps: AppInstanceJson[]; // result of getApps()
  freeBalance: MethodResults.GetFreeBalanceState;
};

/////////////////////////////////
// Client input types

export type AssetAmount = {
  amount: BigNumber;
  assetId: Address;
};

export type DepositParameters = {
  amount: BigNumberish;
  assetId: Address; // TODO: Ensure that this value is case insensitive
};

export type RequestDepositRightsParameters = {
  assetId: Address;
}

export type RequestDepositRightsResponse = MethodResults.RequestDepositRights;

export type CheckDepositRightsParameters = RequestDepositRightsParameters;

export type CheckDepositRightsResponse = {
  assetId: Address;
  multisigBalance: BigNumber;
  recipient: Address;
  threshold: BigNumber;
};

export type RescindDepositRightsParameters = RequestDepositRightsParameters;
export type RescindDepositRightsResponse = MethodResults.Deposit;

// Generic transfer types
export type TransferParameters = DepositParameters & {
  recipient: Address;
  meta?: object;
  paymentId?: string;
};

export type WithdrawalResponse = ChannelState & { transaction: TransactionResponse };

/////////////////////////////////

// channelProvider, mnemonic, and xpub+keyGen are all optional but one of them needs to be provided
export interface ClientOptions {
  backupService?: IBackupServiceAPI;
  channelProvider?: IChannelProvider;
  ethProviderUrl: string;
  keyGen?: KeyGen;
  mnemonic?: string;
  xpub?: string;
  store?: IClientStore;
  storeType?: StoreTypes;
  logger?: ILogger;
  loggerService?: ILoggerService;
  logLevel?: number;
  messaging?: IMessagingService;
  nodeUrl?: string; // node's HTTP endpoint
}

export interface IConnextClient {
  ////////////////////////////////////////
  // Properties

  appRegistry: AppRegistry;
  config: GetConfigResponse;
  channelProvider: IChannelProvider;
  ethProvider: providers.JsonRpcProvider;
  freeBalanceAddress: Address;
  multisigAddress: Address;
  nodePublicIdentifier: Xpub;
  publicIdentifier: Xpub;
  signerAddress: Address;

  // Expose some internal machineary for easier debugging
  messaging: IMessagingService;
  store: IClientStore;

  ////////////////////////////////////////
  // Methods

  restart(): Promise<void>;

  ///////////////////////////////////
  // LISTENER METHODS
  on(event: EventNames | MethodName, callback: (...args: any[]) => void): void;
  once(event: EventNames | MethodName, callback: (...args: any[]) => void): void;
  emit(event: EventNames | MethodName, data: any): boolean;
  removeListener(
    event: EventNames | MethodName,
    callback: (...args: any[]) => void,
  ): void;

  ///////////////////////////////////
  // CORE CHANNEL METHODS
  deposit(params: DepositParameters): Promise<ChannelState>;
  swap(params: SwapParameters): Promise<GetChannelResponse>;
  transfer(params: TransferParameters): Promise<any>;
  withdraw(params: WithdrawParameters): Promise<WithdrawResponse>;
  resolveCondition(params: ResolveConditionParameters): Promise<ResolveConditionResponse>;
  conditionalTransfer(params: ConditionalTransferParameters): Promise<ConditionalTransferResponse>;
  restoreState(): Promise<void>;
  channelProviderConfig(): Promise<ChannelProviderConfig>;
  requestDepositRights(
    params: RequestDepositRightsParameters,
  ): Promise<MethodResults.RequestDepositRights>;
  rescindDepositRights(
    params: RescindDepositRightsParameters,
  ): Promise<RescindDepositRightsResponse>;
  checkDepositRights(params: CheckDepositRightsParameters): Promise<CheckDepositRightsResponse>;

  ///////////////////////////////////
  // NODE EASY ACCESS METHODS
  // TODO: do we really need to expose all of these?
  isAvailable(): Promise<void>;
  getChannel(): Promise<GetChannelResponse>;
  getLinkedTransfer(paymentId: string): Promise<GetLinkedTransferResponse>;
  getHashLockTransfer(lockHash: string): Promise<GetHashLockTransferResponse>;
  getSignedTransfer(lockHash: string): Promise<GetSignedTransferResponse>;
  getAppRegistry(
    appDetails?:
      | {
          name: string;
          chainId: number;
        }
      | { appDefinitionAddress: string },
  ): Promise<AppRegistry>;
  getRegisteredAppDetails(appName: string): DefaultApp;
  createChannel(): Promise<CreateChannelResponse>;
  subscribeToSwapRates(from: string, to: string, callback: any): Promise<any>;
  getLatestSwapRate(from: string, to: string): Promise<string>;
  unsubscribeToSwapRates(from: string, to: string): Promise<void>;
  requestCollateral(tokenAddress: string): Promise<RequestCollateralResponse | void>;
  getRebalanceProfile(assetId?: string): Promise<RebalanceProfile | undefined>;
  getTransferHistory(): Promise<TransferInfo[]>;
  reclaimPendingAsyncTransfers(): Promise<void>;
  reclaimPendingAsyncTransfer(
    amount: string,
    assetId: string,
    paymentId: string,
    encryptedPreImage: string,
  ): Promise<ResolveLinkedTransferResponse>;
  verifyAppSequenceNumber(): Promise<ChannelAppSequences>;

  ///////////////////////////////////
  // CF MODULE EASY ACCESS METHODS
  deployMultisig(): Promise<MethodResults.DeployStateDepositHolder>;
  getStateChannel(): Promise<MethodResults.GetStateChannel>;
  providerDeposit(
    amount: BigNumber,
    assetId: string,
    notifyCounterparty: boolean,
  ): Promise<MethodResults.Deposit>;
  getFreeBalance(assetId?: string): Promise<MethodResults.GetFreeBalanceState>;
  getAppInstances(): Promise<AppInstanceJson[]>;
  getAppInstanceDetails(appInstanceId: string): Promise<MethodResults.GetAppInstanceDetails>;
  getAppState(appInstanceId: string): Promise<MethodResults.GetState>;
  getProposedAppInstances(
    multisigAddress?: string,
  ): Promise<MethodResults.GetProposedAppInstances | undefined>;
  getProposedAppInstance(
    appInstanceId: string,
  ): Promise<MethodResults.GetProposedAppInstance | undefined>;
  proposeInstallApp(
    params: MethodParams.ProposeInstall,
  ): Promise<MethodResults.ProposeInstall>;
  installApp(appInstanceId: string): Promise<MethodResults.Install>;
  rejectInstallApp(appInstanceId: string): Promise<MethodResults.Uninstall>;
  takeAction(appInstanceId: string, action: any): Promise<MethodResults.TakeAction>;
  updateState(appInstanceId: string, newState: any): Promise<MethodResults.UpdateState>;
  uninstallApp(appInstanceId: string): Promise<MethodResults.Uninstall>;
}<|MERGE_RESOLUTION|>--- conflicted
+++ resolved
@@ -13,15 +13,8 @@
   WithdrawParameters,
   WithdrawResponse,
   GetHashLockTransferResponse,
-<<<<<<< HEAD
+  GetSignedTransferResponse,
 } from "./contracts";
-=======
-  GetSignedTransferResponse,
-} from "./apps";
-import { AppRegistry, DefaultApp, AppInstanceJson } from "./app";
-import { BigNumber } from "./basic";
-import { CFCoreChannel, ChannelAppSequences, ChannelState, RebalanceProfile } from "./channel";
->>>>>>> 325b9411
 import { ChannelProviderConfig, IChannelProvider, KeyGen } from "./channelProvider";
 import { EventNames } from "./events";
 import { ILogger, ILoggerService } from "./logger";
