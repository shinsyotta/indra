import { providers } from "ethers";

import {
  ResolveLinkedTransferResponse,
  ResolveConditionResponse,
  ResolveConditionParameters,
  ConditionalTransferParameters,
  ConditionalTransferResponse,
} from "./apps";
import { AppRegistry, DefaultApp, AppInstanceJson } from "./app";
import { BigNumber } from "./basic";
import { CFCoreChannel, ChannelAppSequences, ChannelState, RebalanceProfile } from "./channel";
import { ChannelProviderConfig, IChannelProvider, KeyGen } from "./channelProvider";
import { ConnextEvent } from "./events";
import {
  CheckDepositRightsParameters,
  CheckDepositRightsResponse,
  DepositParameters,
  RequestDepositRightsParameters,
  RescindDepositRightsParameters,
  RescindDepositRightsResponse,
  WithdrawParameters,
  TransferParameters,
} from "./inputs";
import { ILogger, ILoggerService } from "./logger";
import { IMessagingService } from "./messaging";
import {
  CreateChannelResponse,
  GetChannelResponse,
  GetConfigResponse,
  RequestCollateralResponse,
  Transfer,
} from "./node";
import { ProtocolTypes } from "./protocol";
import { IBackupServiceAPI, StoreType, IStoreService, WithdrawalMonitorObject } from "./store";
import { CFCoreTypes } from "./cfCore";
<<<<<<< HEAD

export type InternalClientOptions = ClientOptions & {
  appRegistry: AppRegistry;
  channelProvider: IChannelProvider;
  config: GetConfigResponse;
  ethProvider: JsonRpcProvider;
  messaging: IMessagingService;
  network: Network;
  node: INodeApiClient;
  store: IStoreService;
  token: Contract;
};
=======
import { SwapParameters } from "./apps";
>>>>>>> 6fb62696

// channelProvider, mnemonic, and xpub+keyGen are all optional but one of them needs to be provided
export interface ClientOptions {
  asyncStorage?: IAsyncStorage;
  backupService?: IBackupServiceAPI;
  channelProvider?: IChannelProvider;
  ethProviderUrl: string;
  keyGen?: KeyGen;
<<<<<<< HEAD
  mnemonic?: string;
  xpub?: string;
  store?: IStoreService;
  logLevel?: number;
  storeType?: StoreType;
=======
  logger?: ILogger;
  loggerService?: ILoggerService;
  logLevel?: number;
>>>>>>> 6fb62696
  messaging?: IMessagingService;
  mnemonic?: string;
  nodeUrl?: string; // ws:// or nats:// urls are supported
  store?: Store;
  xpub?: string;
}

export interface IConnextClient {
  ////////////////////////////////////////
  // Properties

  appRegistry: AppRegistry;
  config: GetConfigResponse;
  channelProvider: IChannelProvider;
  ethProvider: providers.JsonRpcProvider;
  freeBalanceAddress: string;
  multisigAddress: string;
  nodePublicIdentifier: string;
  publicIdentifier: string;
  signerAddress: string;

  // Expose some internal machineary for easier debugging
  messaging: IMessagingService;
  store: IStoreService;

  ////////////////////////////////////////
  // Methods

  restart(): Promise<void>;

  ///////////////////////////////////
  // LISTENER METHODS
  on(event: ConnextEvent | CFCoreTypes.RpcMethodName, callback: (...args: any[]) => void): void;
  once(event: ConnextEvent | CFCoreTypes.RpcMethodName, callback: (...args: any[]) => void): void;
  emit(event: ConnextEvent | CFCoreTypes.RpcMethodName, data: any): boolean;
  removeListener(
    event: ConnextEvent | CFCoreTypes.RpcMethodName,
    callback: (...args: any[]) => void,
  ): void;

  ///////////////////////////////////
  // CORE CHANNEL METHODS
  deposit(params: DepositParameters): Promise<ChannelState>;
  swap(params: SwapParameters): Promise<CFCoreChannel>;
  transfer(params: TransferParameters): Promise<any>;
  withdraw(params: WithdrawParameters): Promise<ChannelState>;
  resolveCondition(params: ResolveConditionParameters): Promise<ResolveConditionResponse>;
  conditionalTransfer(params: ConditionalTransferParameters): Promise<ConditionalTransferResponse>;
  restoreState(): Promise<void>;
  channelProviderConfig(): Promise<ChannelProviderConfig>;
  requestDepositRights(
    params: RequestDepositRightsParameters,
  ): Promise<ProtocolTypes.RequestDepositRightsResult>;
  rescindDepositRights(
    params: RescindDepositRightsParameters,
  ): Promise<RescindDepositRightsResponse>;
  checkDepositRights(params: CheckDepositRightsParameters): Promise<CheckDepositRightsResponse>;

  ///////////////////////////////////
  // NODE EASY ACCESS METHODS
  // TODO: do we really need to expose all of these?
  isAvailable(): Promise<void>;
  getChannel(): Promise<GetChannelResponse>;
  getLinkedTransfer(paymentId: string): Promise<Transfer>;
  getAppRegistry(
    appDetails?:
      | {
          name: string;
          chainId: number;
        }
      | { appDefinitionAddress: string },
  ): Promise<AppRegistry>;
  getRegisteredAppDetails(appName: string): DefaultApp;
  createChannel(): Promise<CreateChannelResponse>;
  subscribeToSwapRates(from: string, to: string, callback: any): Promise<any>;
  getLatestSwapRate(from: string, to: string): Promise<string>;
  unsubscribeToSwapRates(from: string, to: string): Promise<void>;
  requestCollateral(tokenAddress: string): Promise<RequestCollateralResponse | void>;
  getRebalanceProfile(assetId?: string): Promise<RebalanceProfile | undefined>;
  getTransferHistory(): Promise<Transfer[]>;
  reclaimPendingAsyncTransfers(): Promise<void>;
  reclaimPendingAsyncTransfer(
    amount: string,
    assetId: string,
    paymentId: string,
    encryptedPreImage: string,
  ): Promise<ResolveLinkedTransferResponse>;
  verifyAppSequenceNumber(): Promise<ChannelAppSequences>;

  ///////////////////////////////////
  // CF MODULE EASY ACCESS METHODS
  deployMultisig(): Promise<ProtocolTypes.DeployStateDepositHolderResult>;
  getStateChannel(): Promise<ProtocolTypes.GetStateChannelResult>;
  providerDeposit(
    amount: BigNumber,
    assetId: string,
    notifyCounterparty: boolean,
  ): Promise<ProtocolTypes.DepositResult>;
  getFreeBalance(assetId?: string): Promise<ProtocolTypes.GetFreeBalanceStateResult>;
  getAppInstances(): Promise<AppInstanceJson[]>;
  getAppInstanceDetails(appInstanceId: string): Promise<ProtocolTypes.GetAppInstanceDetailsResult>;
  getAppState(appInstanceId: string): Promise<ProtocolTypes.GetStateResult>;
<<<<<<< HEAD
  getLatestNodeSubmittedWithdrawal(): Promise<WithdrawalMonitorObject>;
  getProposedAppInstances(
    multisigAddress?: string,
  ): Promise<ProtocolTypes.GetProposedAppInstancesResult | undefined>;
=======
  getProposedAppInstances(): Promise<ProtocolTypes.GetProposedAppInstancesResult | undefined>;
>>>>>>> 6fb62696
  getProposedAppInstance(
    appInstanceId: string,
  ): Promise<ProtocolTypes.GetProposedAppInstanceResult | undefined>;
  proposeInstallApp(
    params: ProtocolTypes.ProposeInstallParams,
  ): Promise<ProtocolTypes.ProposeInstallResult>;
  installVirtualApp(appInstanceId: string): Promise<ProtocolTypes.InstallVirtualResult>;
  installApp(appInstanceId: string): Promise<ProtocolTypes.InstallResult>;
  rejectInstallApp(appInstanceId: string): Promise<ProtocolTypes.UninstallResult>;
  takeAction(appInstanceId: string, action: any): Promise<ProtocolTypes.TakeActionResult>;
  updateState(appInstanceId: string, newState: any): Promise<ProtocolTypes.UpdateStateResult>;
  uninstallApp(appInstanceId: string): Promise<ProtocolTypes.UninstallResult>;
  uninstallVirtualApp(appInstanceId: string): Promise<ProtocolTypes.UninstallVirtualResult>;
}<|MERGE_RESOLUTION|>--- conflicted
+++ resolved
@@ -34,46 +34,23 @@
 import { ProtocolTypes } from "./protocol";
 import { IBackupServiceAPI, StoreType, IStoreService, WithdrawalMonitorObject } from "./store";
 import { CFCoreTypes } from "./cfCore";
-<<<<<<< HEAD
-
-export type InternalClientOptions = ClientOptions & {
-  appRegistry: AppRegistry;
-  channelProvider: IChannelProvider;
-  config: GetConfigResponse;
-  ethProvider: JsonRpcProvider;
-  messaging: IMessagingService;
-  network: Network;
-  node: INodeApiClient;
-  store: IStoreService;
-  token: Contract;
-};
-=======
 import { SwapParameters } from "./apps";
->>>>>>> 6fb62696
 
 // channelProvider, mnemonic, and xpub+keyGen are all optional but one of them needs to be provided
 export interface ClientOptions {
-  asyncStorage?: IAsyncStorage;
   backupService?: IBackupServiceAPI;
   channelProvider?: IChannelProvider;
   ethProviderUrl: string;
   keyGen?: KeyGen;
-<<<<<<< HEAD
   mnemonic?: string;
   xpub?: string;
   store?: IStoreService;
-  logLevel?: number;
   storeType?: StoreType;
-=======
   logger?: ILogger;
   loggerService?: ILoggerService;
   logLevel?: number;
->>>>>>> 6fb62696
   messaging?: IMessagingService;
-  mnemonic?: string;
   nodeUrl?: string; // ws:// or nats:// urls are supported
-  store?: Store;
-  xpub?: string;
 }
 
 export interface IConnextClient {
@@ -171,14 +148,10 @@
   getAppInstances(): Promise<AppInstanceJson[]>;
   getAppInstanceDetails(appInstanceId: string): Promise<ProtocolTypes.GetAppInstanceDetailsResult>;
   getAppState(appInstanceId: string): Promise<ProtocolTypes.GetStateResult>;
-<<<<<<< HEAD
   getLatestNodeSubmittedWithdrawal(): Promise<WithdrawalMonitorObject>;
   getProposedAppInstances(
     multisigAddress?: string,
   ): Promise<ProtocolTypes.GetProposedAppInstancesResult | undefined>;
-=======
-  getProposedAppInstances(): Promise<ProtocolTypes.GetProposedAppInstancesResult | undefined>;
->>>>>>> 6fb62696
   getProposedAppInstance(
     appInstanceId: string,
   ): Promise<ProtocolTypes.GetProposedAppInstanceResult | undefined>;
