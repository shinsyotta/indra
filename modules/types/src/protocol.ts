import { AppInterface, AppABIEncodings } from "./app";
import { Address, BigNumber, Bytes32, SolidityValueType, Xpub } from "./basic";
import { OutcomeType } from "./contracts";
import { enumify } from "./utils";

type InstallProtocolParams = {
  initiatorXpub: Xpub;
  initiatorDepositTokenAddress: Address;
  responderXpub: Xpub;
  responderDepositTokenAddress: Address;
  multisigAddress: Address;
  initiatorBalanceDecrement: BigNumber;
  responderBalanceDecrement: BigNumber;
  participants: Address[];
  initialState: SolidityValueType;
  appInterface: AppInterface;
  meta?: Object;
  defaultTimeout: BigNumber;
  stateTimeout: BigNumber;
  appSeqNo: number;
  // Outcome Type returned by the app instance, as defined by `appInterface`
  outcomeType: OutcomeType;
  // By default, the SINGLE_ASSET_TWO_PARTY_COIN_TRANSFER interpreter params
  // contains a "limit" that is computed as
  // `initiatorBalanceDecrement + responderBalanceDecrement`; setting this
  // flag disables the limit by setting it to MAX_UINT256
  disableLimit: boolean;
};

type ProposeProtocolParams = {
  multisigAddress: Address;
  initiatorXpub: Xpub;
  responderXpub: Xpub;
  appDefinition: Address;
  abiEncodings: AppABIEncodings;
  initiatorDeposit: BigNumber;
  initiatorDepositTokenAddress: Address;
  responderDeposit: BigNumber;
<<<<<<< HEAD
  responderDepositTokenAddress: string;
  defaultTimeout: BigNumber;
  stateTimeout: BigNumber; // optional in api, but should be defined in protocol
=======
  responderDepositTokenAddress: Address;
  timeout: BigNumber;
>>>>>>> dcd718eb
  initialState: SolidityValueType;
  outcomeType: OutcomeType;
  meta?: Object;
};

type SetupProtocolParams = {
  initiatorXpub: Xpub;
  responderXpub: Xpub;
  multisigAddress: Address;
};

type TakeActionProtocolParams = {
  initiatorXpub: Xpub;
  responderXpub: Xpub;
  multisigAddress: Address;
  appIdentityHash: Address;
  action: SolidityValueType;
  stateTimeout: BigNumber;
};

type UninstallProtocolParams = {
  appIdentityHash: Bytes32;
  initiatorXpub: Xpub;
  responderXpub: Xpub;
  multisigAddress: Address;
  blockNumberToUseIfNecessary?: number;
};

type UpdateProtocolParams = {
  initiatorXpub: Xpub;
  responderXpub: Xpub;
  multisigAddress: Address;
  appIdentityHash: Address;
  newState: SolidityValueType;
  stateTimeout: BigNumber;
};

////////////////////////////////////////
// exports

export enum Opcode {
  // Middleware hook to send a ProtocolMessage to a peer.
  IO_SEND,
  // Middleware hook to both send and wait for a response from a ProtocolMessage
  IO_SEND_AND_WAIT,
  // Requests a signature on the hash of previously generated EthereumCommitments.
  OP_SIGN,
  // Middleware hook to write the app instances to store.
  PERSIST_APP_INSTANCE,
  // Called at the end of execution before the return value to store a commitment
  PERSIST_COMMITMENT,
  // Middleware hook to write the state channel to store. Used to lock channel between protocols.
  PERSIST_STATE_CHANNEL,
  // Middleware hook to validate state transitions in protocol. Called before
  // `computeStateTransition` and registered using `injectMiddleware`
  OP_VALIDATE,
}

export const ProtocolNames = enumify({
  install: "install",
  propose: "propose",
  setup: "setup",
  takeAction: "takeAction",
  uninstall: "uninstall",
  update: "update",
});
export type ProtocolNames = (typeof ProtocolNames)[keyof typeof ProtocolNames];
export type ProtocolName = keyof typeof ProtocolNames;

export namespace ProtocolParams {
  export type Install = InstallProtocolParams;
  export type Propose = ProposeProtocolParams;
  export type Setup = SetupProtocolParams;
  export type TakeAction = TakeActionProtocolParams;
  export type Uninstall = UninstallProtocolParams;
  export type Update = UpdateProtocolParams;
}

export type ProtocolParam =
  | InstallProtocolParams
  | ProposeProtocolParams
  | SetupProtocolParams
  | TakeActionProtocolParams
  | UninstallProtocolParams
  | UpdateProtocolParams;<|MERGE_RESOLUTION|>--- conflicted
+++ resolved
@@ -36,14 +36,9 @@
   initiatorDeposit: BigNumber;
   initiatorDepositTokenAddress: Address;
   responderDeposit: BigNumber;
-<<<<<<< HEAD
   responderDepositTokenAddress: string;
   defaultTimeout: BigNumber;
   stateTimeout: BigNumber; // optional in api, but should be defined in protocol
-=======
-  responderDepositTokenAddress: Address;
-  timeout: BigNumber;
->>>>>>> dcd718eb
   initialState: SolidityValueType;
   outcomeType: OutcomeType;
   meta?: Object;
