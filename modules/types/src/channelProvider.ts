--- conflicted
+++ resolved
@@ -7,18 +7,10 @@
 import { ILockService } from "./lock";
 import { enumify } from "./utils";
 
-export const chan_config = "chan_config";
-export const chan_sign = "chan_sign";
-export const chan_signDigest = "chan_signDigest";
-export const chan_restoreState = "chan_restoreState";
-export const chan_setUserWithdrawal = "chan_setUserWithdrawal";
-export const chan_getUserWithdrawal = "chan_getUserWithdrawal";
-export const chan_setStateChannel = "chan_setStateChannel";
-
 export const ChannelMethods = enumify({
   ...MethodNames,
   chan_config: "chan_config",
-  chan_sign: "chan_sign",
+  chan_signMessage: "chan_signMessage",
   chan_signDigest: "chan_signDigest",
   chan_restoreState: "chan_restoreState",
   chan_getUserWithdrawal: "chan_getUserWithdrawal",
@@ -26,7 +18,6 @@
   chan_setStateChannel: "chan_setStateChannel",
 });
 export type ChannelMethods = (typeof ChannelMethods)[keyof typeof ChannelMethods];
-export type ChannelMethod = keyof typeof ChannelMethods;
 
 export interface IChannelProvider extends ConnextEventEmitter {
   ////////////////////////////////////////
@@ -39,7 +30,7 @@
   // Methods
 
   enable(): Promise<ChannelProviderConfig>;
-  send(method: ChannelMethod, params: any): Promise<any>;
+  send(method: ChannelMethods, params: any): Promise<any>;
   close(): Promise<void>;
 
   ///////////////////////////////////
@@ -66,32 +57,6 @@
   restoreState(state?: StateChannelJSON): Promise<void>;
 }
 
-<<<<<<< HEAD
-=======
-export const chan_config = "chan_config";
-export const chan_signMessage = "chan_signMessage";
-export const chan_signDigest = "chan_signDige";
-export const chan_restoreState = "chan_restoreState";
-export const chan_setUserWithdrawal = "chan_setUserWithdrawal";
-export const chan_getUserWithdrawal = "chan_getUserWithdrawal";
-export const chan_setStateChannel = "chan_setStateChannel";
-
-// TODO: merge ConnextRpcMethods and RpcMethodNames???
-
-export const ConnextRpcMethods = {
-  [chan_config]: chan_config,
-  [chan_signMessage]: chan_signMessage,
-  [chan_signDigest]: chan_signDigest,
-  [chan_restoreState]: chan_restoreState,
-  [chan_getUserWithdrawal]: chan_getUserWithdrawal,
-  [chan_setUserWithdrawal]: chan_setUserWithdrawal,
-  [chan_setStateChannel]: chan_setStateChannel,
-};
-export type ConnextRpcMethod = keyof typeof ConnextRpcMethods;
-
-export type ChannelProviderRpcMethod = ConnextRpcMethod | CFCoreTypes.RpcMethodName;
-
->>>>>>> df2d5963
 export type ChannelProviderConfig = {
   freeBalanceAddress: string;
   multisigAddress?: string; // may not be deployed yet
