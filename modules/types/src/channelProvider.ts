--- conflicted
+++ resolved
@@ -3,13 +3,8 @@
 import { ConnextEventEmitter } from "./events";
 import { ILoggerService } from "./logger";
 import { ProtocolTypes } from "./protocol";
-<<<<<<< HEAD
 import { IStoreService, WithdrawalMonitorObject } from "./store";
-import { CFCoreTypes } from "./cfCore";
 import { StateChannelJSON } from "./state";
-=======
-import { Store, StorePair } from "./store";
->>>>>>> 6fb62696
 
 export interface IChannelProvider extends ConnextEventEmitter {
   ////////////////////////////////////////
