import { CFCoreTypes } from "./cfCore";
import { NetworkContext } from "./contracts";
import { ConnextEventEmitter } from "./events";
import { ILoggerService } from "./logger";
import { ProtocolTypes } from "./protocol";
import { WithdrawalMonitorObject, IClientStore } from "./store";
import { StateChannelJSON } from "./state";

export interface IChannelProvider extends ConnextEventEmitter {
  ////////////////////////////////////////
  // Properties

  connected: boolean;
  connection: IRpcConnection;

  ////////////////////////////////////////
  // Methods

  enable(): Promise<ChannelProviderConfig>;
  send(method: ChannelProviderRpcMethod, params: any): Promise<any>;
  close(): Promise<void>;

  ///////////////////////////////////
  // GETTERS / SETTERS
  isSigner: boolean;
  config: ChannelProviderConfig | undefined;
  multisigAddress: string | undefined;
  signerAddress: string | undefined;

  ///////////////////////////////////
  // LISTENER METHODS
  on(event: string, listener: (...args: any[]) => void): any;
  once(event: string, listener: (...args: any[]) => void): any;

  ///////////////////////////////////
  // SIGNING METHODS
  signMessage(message: string): Promise<string>;
<<<<<<< HEAD
  signDigest(message: any): Promise<string>;
=======
  signDigest(message: string): Promise<string>;
>>>>>>> 7f32c090

  ///////////////////////////////////
  // STORE METHODS
  getUserWithdrawal(): Promise<WithdrawalMonitorObject>;
  setUserWithdrawal(withdrawal: WithdrawalMonitorObject): Promise<void>;
  restoreState(state?: StateChannelJSON): Promise<void>;
}

export const chan_config = "chan_config";
<<<<<<< HEAD
export const chan_signMessage = "chan_signMessage";
=======
export const chan_sign = "chan_sign";
>>>>>>> 7f32c090
export const chan_signDigest = "chan_signDigest";
export const chan_restoreState = "chan_restoreState";
export const chan_setUserWithdrawal = "chan_setUserWithdrawal";
export const chan_getUserWithdrawal = "chan_getUserWithdrawal";
export const chan_setStateChannel = "chan_setStateChannel";

// TODO: merge ConnextRpcMethods and RpcMethodNames???

export const ConnextRpcMethods = {
  [chan_config]: chan_config,
<<<<<<< HEAD
  [chan_signMessage]: chan_signMessage,
=======
  [chan_sign]: chan_sign,
>>>>>>> 7f32c090
  [chan_signDigest]: chan_signDigest,
  [chan_restoreState]: chan_restoreState,
  [chan_getUserWithdrawal]: chan_getUserWithdrawal,
  [chan_setUserWithdrawal]: chan_setUserWithdrawal,
  [chan_setStateChannel]: chan_setStateChannel,
};
export type ConnextRpcMethod = keyof typeof ConnextRpcMethods;

export type ChannelProviderRpcMethod = ConnextRpcMethod | CFCoreTypes.RpcMethodName;

export type ChannelProviderConfig = {
  freeBalanceAddress: string;
  multisigAddress?: string; // may not be deployed yet
  natsClusterId?: string;
  natsToken?: string;
  nodeUrl: string;
  signerAddress: string;
  userPublicIdentifier: string;
};

export interface CFChannelProviderOptions {
  ethProvider: any;
  keyGen: ProtocolTypes.IPrivateKeyGenerator;
  lockService?: ProtocolTypes.ILockService;
  logger?: ILoggerService;
  messaging: any;
  networkContext: NetworkContext;
  nodeConfig: any;
  nodeUrl: string;
  xpub: string;
  store: IClientStore;
}

export type JsonRpcRequest = {
  id: number;
  jsonrpc: "2.0";
  method: string;
  params: any;
};

export type KeyGen = (index: string) => Promise<string>;

export interface IRpcConnection extends ConnextEventEmitter {
  ////////////////////////////////////////
  // Properties
  connected: boolean;

  ////////////////////////////////////////
  // Methods
  send(payload: JsonRpcRequest): Promise<any>;
  open(): Promise<void>;
  close(): Promise<void>;
}<|MERGE_RESOLUTION|>--- conflicted
+++ resolved
@@ -35,11 +35,7 @@
   ///////////////////////////////////
   // SIGNING METHODS
   signMessage(message: string): Promise<string>;
-<<<<<<< HEAD
-  signDigest(message: any): Promise<string>;
-=======
   signDigest(message: string): Promise<string>;
->>>>>>> 7f32c090
 
   ///////////////////////////////////
   // STORE METHODS
@@ -49,12 +45,8 @@
 }
 
 export const chan_config = "chan_config";
-<<<<<<< HEAD
 export const chan_signMessage = "chan_signMessage";
-=======
-export const chan_sign = "chan_sign";
->>>>>>> 7f32c090
-export const chan_signDigest = "chan_signDigest";
+export const chan_signDigest = "chan_signDige";
 export const chan_restoreState = "chan_restoreState";
 export const chan_setUserWithdrawal = "chan_setUserWithdrawal";
 export const chan_getUserWithdrawal = "chan_getUserWithdrawal";
@@ -64,11 +56,7 @@
 
 export const ConnextRpcMethods = {
   [chan_config]: chan_config,
-<<<<<<< HEAD
   [chan_signMessage]: chan_signMessage,
-=======
-  [chan_sign]: chan_sign,
->>>>>>> 7f32c090
   [chan_signDigest]: chan_signDigest,
   [chan_restoreState]: chan_restoreState,
   [chan_getUserWithdrawal]: chan_getUserWithdrawal,
