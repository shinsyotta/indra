<<<<<<< HEAD
import { CFCoreTypes } from "./cf";
=======
import { CFCoreTypes, NetworkContext } from "./cf";
import { Store } from "./client";
>>>>>>> 867f1568

export type ChannelProvider = any;

export type ChannelProviderConfig = {
  freeBalanceAddress: string;
  multisigAddress?: string; // may not be deployed yet
  natsClusterId?: string;
  natsToken?: string;
  nodeUrl: string;
  signerAddress: string;
  userPublicIdentifier: string;
};

<<<<<<< HEAD
export const RpcTypes = {
  ChannelProvider: "ChannelProvider",
  CounterfactualNode: "CounterfactualNode",
};
export type RpcType = keyof typeof RpcTypes;

// TODO: replace any w interface of cfCore (using implementation directly -> circular dependency)
export type RpcConnection = ChannelProvider | any;

export const ChannelProviderRpcMethods = {
  ...CFCoreTypes.RpcMethodNames,
  chan_config: "chan_config",
  chan_nodeAuth: "chan_nodeAuth",
  chan_storeGet: "chan_storeGet",
  chan_storeSet: "chan_storeSet",
};
export type ChannelProviderRpcMethod = keyof typeof ChannelProviderRpcMethods;
=======
export interface CFChannelProviderOptions {
  ethProvider: any;
  keyGen: CFCoreTypes.IPrivateKeyGenerator;
  lockService?: CFCoreTypes.ILockService;
  messaging: any;
  networkContext: NetworkContext;
  nodeConfig: any;
  nodeUrl: string;
  xpub: string;
  store: Store;
}

export type RpcConnection = ChannelProvider | any;

export type StorePair = {
  path: string;
  value: any;
};

export type KeyGen = (index: string) => Promise<string>;

// export interface IChannelProvider {
//   connection: RpcConnection;
//   wallet: Wallet | undefined;
//   _config: ChannelProviderConfig;
//   _multisigAddress: string | undefined;
//   _signerAddress: string | undefined;
//   store: Store | undefined;

//   enable(): Promise<ChannelProviderConfig>;
//   send(method: CFCoreTypes.RpcMethodName | NewRpcMethodName, params: any): Promise<any>;

//   on(event: string, listener: (...args: any[]) => void): RpcConnection;

//   once(event: string, listener: (...args: any[]) => void): RpcConnection;

//   signMessage(message: string): Promise<string>;

//   get(path: string): Promise<any>;

//   set(pairs: StorePair[], allowDelete?: Boolean): Promise<void>;

//   restore(): Promise<{ path: string; value: any }[]>;

//   reset(): Promise<void>;

//   restoreState(path: string): Promise<void>;

//   _send(methodName: CFCoreTypes.RpcMethodName, parameters: RpcParameters): Promise<any>;
// }
>>>>>>> 867f1568
<|MERGE_RESOLUTION|>--- conflicted
+++ resolved
@@ -1,9 +1,5 @@
-<<<<<<< HEAD
-import { CFCoreTypes } from "./cf";
-=======
 import { CFCoreTypes, NetworkContext } from "./cf";
 import { Store } from "./client";
->>>>>>> 867f1568
 
 export type ChannelProvider = any;
 
@@ -17,7 +13,18 @@
   userPublicIdentifier: string;
 };
 
-<<<<<<< HEAD
+export interface CFChannelProviderOptions {
+  ethProvider: any;
+  keyGen: CFCoreTypes.IPrivateKeyGenerator;
+  lockService?: CFCoreTypes.ILockService;
+  messaging: any;
+  networkContext: NetworkContext;
+  nodeConfig: any;
+  nodeUrl: string;
+  xpub: string;
+  store: Store;
+}
+
 export const RpcTypes = {
   ChannelProvider: "ChannelProvider",
   CounterfactualNode: "CounterfactualNode",
@@ -35,20 +42,6 @@
   chan_storeSet: "chan_storeSet",
 };
 export type ChannelProviderRpcMethod = keyof typeof ChannelProviderRpcMethods;
-=======
-export interface CFChannelProviderOptions {
-  ethProvider: any;
-  keyGen: CFCoreTypes.IPrivateKeyGenerator;
-  lockService?: CFCoreTypes.ILockService;
-  messaging: any;
-  networkContext: NetworkContext;
-  nodeConfig: any;
-  nodeUrl: string;
-  xpub: string;
-  store: Store;
-}
-
-export type RpcConnection = ChannelProvider | any;
 
 export type StorePair = {
   path: string;
@@ -85,5 +78,4 @@
 //   restoreState(path: string): Promise<void>;
 
 //   _send(methodName: CFCoreTypes.RpcMethodName, parameters: RpcParameters): Promise<any>;
-// }
->>>>>>> 867f1568
+// }