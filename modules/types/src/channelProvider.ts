import { JsonRpcProvider } from "ethers/providers";

<<<<<<< HEAD
import { Address, Bytes32, DecString, PublicKey } from "./basic";
=======
import { Address, Bytes32, DecString, PublicIdentifier, PublicKey, UrlString } from "./basic";
import { ContractAddresses } from "./contracts";
import { IChannelSigner } from "./crypto";
>>>>>>> a9082932
import { ConnextEventEmitter } from "./events";
import { ILoggerService } from "./logger";
import { MethodNames } from "./methods";
import { WithdrawalMonitorObject, IClientStore } from "./store";
import { StateChannelJSON } from "./state";
import { enumify } from "./utils";
import {
  ConditionalTransactionCommitmentJSON,
  SetStateCommitmentJSON,
  MinimalTransaction,
} from "./commitments";
<<<<<<< HEAD
import { PublicIdentifier } from "./identifiers";
import { INodeApiClient } from "./api";
=======
import { IMessagingService } from "./messaging";
>>>>>>> a9082932

export const ChannelMethods = enumify({
  ...MethodNames,
  chan_isSigner: "chan_isSigner",
  chan_config: "chan_config",
  chan_enable: "chan_enable",
  chan_signMessage: "chan_signMessage",
  chan_encrypt: "chan_encrypt",
  chan_decrypt: "chan_decrypt",
  chan_restoreState: "chan_restoreState",
  chan_getUserWithdrawal: "chan_getUserWithdrawal",
  chan_setUserWithdrawal: "chan_setUserWithdrawal",
  chan_setStateChannel: "chan_setStateChannel",
  chan_walletDeposit: "chan_walletDeposit",
  chan_createSetupCommitment: "chan_createSetupCommitment",
  chan_createSetStateCommitment: "chan_createSetStateCommitment",
  chan_createConditionalCommitment: "chan_createConditionalCommitment",
  chan_getSchemaVersion: "chan_getSchemaVersion",
  chan_updateSchemaVersion: "chan_updateSchemaVersion",
});
export type ChannelMethods = typeof ChannelMethods[keyof typeof ChannelMethods];

export type ChannelProviderConfig = {
  signerAddress: Address;
  multisigAddress?: Address; // may not be deployed yet
  nodeUrl: UrlString;
  userIdentifier: PublicIdentifier;
};

export interface CFChannelProviderOptions {
  ethProvider: JsonRpcProvider;
  signer: IChannelSigner;
  node: INodeApiClient;
  logger?: ILoggerService;
<<<<<<< HEAD
=======
  messaging: IMessagingService;
  contractAddresses: ContractAddresses;
  nodeConfig: any;
  nodeUrl: UrlString;
>>>>>>> a9082932
  store: IClientStore;
}

export type JsonRpcRequest = {
  id: number;
  jsonrpc: "2.0";
  method: string; // MethodNames?
  params: any;
};

export type WalletDepositParams = {
  amount: DecString;
  assetId: Address;
};

export interface IRpcConnection extends ConnextEventEmitter {
  ////////////////////////////////////////
  // Properties
  connected: boolean;

  ////////////////////////////////////////
  // Methods
  send(payload: JsonRpcRequest): Promise<any>;
  open(): Promise<void>;
  close(): Promise<void>;
}

export interface IChannelProvider extends ConnextEventEmitter {
  ////////////////////////////////////////
  // Properties

  connected: boolean;
  connection: IRpcConnection;

  ////////////////////////////////////////
  // Methods

  enable(): Promise<ChannelProviderConfig>;
  send(method: ChannelMethods, params: any): Promise<any>;
  close(): Promise<void>;

  ///////////////////////////////////
  // GETTERS / SETTERS
  config: ChannelProviderConfig | undefined;
  multisigAddress: Address | undefined;
  signerAddress: Address | undefined;

  ///////////////////////////////////
  // LISTENER METHODS
  on(event: string, listener: (...args: any[]) => void): any;
  once(event: string, listener: (...args: any[]) => void): any;

  ///////////////////////////////////
  // SIGNER METHODS
  isSigner(): Promise<boolean>;
  signMessage(message: string): Promise<string>;
  encrypt(message: string, publicKey: PublicKey): Promise<string>;
  decrypt(encryptedPreImage: string): Promise<string>;
  walletDeposit(params: WalletDepositParams): Promise<string>;

  ///////////////////////////////////
  // STORE METHODS
  getUserWithdrawals(): Promise<WithdrawalMonitorObject[]>;
  setUserWithdrawal(withdrawal: WithdrawalMonitorObject, remove?: boolean): Promise<void>;
  restoreState(state?: StateChannelJSON): Promise<void>;

  ///////////////////////////////////
  // TRANSFER METHODS
  setStateChannel(state: StateChannelJSON): Promise<void>;
  createSetupCommitment(multisigAddress: string, commitment: MinimalTransaction): Promise<void>;
  createSetStateCommitment(
    appIdentityHash: string,
    commitment: SetStateCommitmentJSON,
  ): Promise<void>;
  createConditionalCommitment(
    appIdentityHash: Bytes32,
    commitment: ConditionalTransactionCommitmentJSON,
  ): Promise<void>;
  getSchemaVersion(): Promise<number>;
  updateSchemaVersion(version?: number): Promise<void>;
}<|MERGE_RESOLUTION|>--- conflicted
+++ resolved
@@ -1,12 +1,8 @@
 import { JsonRpcProvider } from "ethers/providers";
 
-<<<<<<< HEAD
-import { Address, Bytes32, DecString, PublicKey } from "./basic";
-=======
+import { INodeApiClient } from "./api";
 import { Address, Bytes32, DecString, PublicIdentifier, PublicKey, UrlString } from "./basic";
-import { ContractAddresses } from "./contracts";
 import { IChannelSigner } from "./crypto";
->>>>>>> a9082932
 import { ConnextEventEmitter } from "./events";
 import { ILoggerService } from "./logger";
 import { MethodNames } from "./methods";
@@ -18,12 +14,6 @@
   SetStateCommitmentJSON,
   MinimalTransaction,
 } from "./commitments";
-<<<<<<< HEAD
-import { PublicIdentifier } from "./identifiers";
-import { INodeApiClient } from "./api";
-=======
-import { IMessagingService } from "./messaging";
->>>>>>> a9082932
 
 export const ChannelMethods = enumify({
   ...MethodNames,
@@ -58,13 +48,6 @@
   signer: IChannelSigner;
   node: INodeApiClient;
   logger?: ILoggerService;
-<<<<<<< HEAD
-=======
-  messaging: IMessagingService;
-  contractAddresses: ContractAddresses;
-  nodeConfig: any;
-  nodeUrl: UrlString;
->>>>>>> a9082932
   store: IClientStore;
 }
 
