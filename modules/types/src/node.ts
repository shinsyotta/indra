--- conflicted
+++ resolved
@@ -5,16 +5,12 @@
   NetworkContext,
   ResolveFastSignedTransferResponse,
   ResolveHashLockTransferResponse,
-<<<<<<< HEAD
   ResolveLinkedTransferResponse,
+  GetHashLockTransferResponse,
 } from "./contracts";
 import { ILoggerService } from "./logger";
 import { IMessagingService, MessagingConfig } from "./messaging";
 import { MethodResults } from "./methods";
-=======
-  GetHashLockTransferResponse,
-} from "./apps";
->>>>>>> ea97ac54
 
 ////////////////////////////////////
 // Misc
