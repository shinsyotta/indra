--- conflicted
+++ resolved
@@ -2,11 +2,7 @@
 import { BigNumber, getAddress } from "ethers/utils";
 
 import { AppState, CoinBalanceRefundAppState, CoinTransfer, SimpleLinkedTransferAppState } from "./app";
-<<<<<<< HEAD
-import { AssetAmount, PaymentProfile } from "./channel";
-=======
 import { AssetAmount, RebalanceProfile } from "./channel";
->>>>>>> 891193b6
 import {
   DepositParameters,
   LinkedTransferParameters,
