--- conflicted
+++ resolved
@@ -1,11 +1,12 @@
 import { AddressZero } from "ethers/constants";
 import { BigNumber, getAddress } from "ethers/utils";
 
-<<<<<<< HEAD
-import { AppState, CoinTransfer, CoinBalanceRefundAppState } from "./app";
-=======
-import { AppState, CoinTransfer, SimpleLinkedTransferAppState } from "./app";
->>>>>>> 37e5b26f
+import {
+  AppState,
+  CoinTransfer,
+  SimpleLinkedTransferAppState,
+  CoinBalanceRefundAppState,
+} from "./app";
 import { AssetAmount, PaymentProfile } from "./channel";
 import {
   DepositParameters,
