--- conflicted
+++ resolved
@@ -4,6 +4,7 @@
   ConditionalTransferTypes,
   CreatedLinkedTransferMeta,
   CreatedFastSignedTransferMeta,
+  CreatedSignedTransferMeta,
 } from "./contracts";
 
 import { AppInstanceProposal } from "./app";
@@ -12,6 +13,7 @@
 import { enumify } from "./utils";
 
 type FastSignedTransfer = typeof ConditionalTransferTypes.FastSignedTransfer;
+type SignedTransfer = typeof ConditionalTransferTypes.SignedTransfer;
 type HashLockTransfer = typeof ConditionalTransferTypes.HashLockTransfer;
 type LinkedTransfer = typeof ConditionalTransferTypes.LinkedTransfer;
 
@@ -23,32 +25,23 @@
   multisigAddress: string;
 };
 
-<<<<<<< HEAD
 ////////////////////////////////////////
 const CREATE_TRANSFER = "CREATE_TRANSFER";
 
-type CreateTransferEventData<T extends ConditionalTransferTypes | undefined = undefined> = {
-  amount: HexObject;
-=======
-export type ReceiveTransferStartedEventData<
-  T extends ConditionalTransferTypes | undefined = undefined
-> = {
+export type ReceiveTransferStartedEventData = {
   amount: string;
   assetId: string;
   paymentId: string;
   sender: string;
   recipient?: string;
   meta: any;
-  type: T;
+  type: ConditionalTransferTypes;
 };
 
-export type ReceiveTransferFinishedEventData<
-  T extends ConditionalTransferTypes | undefined = undefined
-> = {
-  amount: string;
->>>>>>> 325b9411
+type CreateTransferEventData<T extends ConditionalTransferTypes | undefined = undefined> = {
+  amount: HexObject;
   assetId: string;
-  paymentId: string;
+  paymentId?: string;
   sender: string;
   recipient?: string;
   meta: any;
@@ -59,6 +52,8 @@
     ? CreatedLinkedTransferMeta
     : T extends FastSignedTransfer
     ? CreatedFastSignedTransferMeta
+    : T extends SignedTransfer
+    ? CreatedSignedTransferMeta
     : undefined;
 };
 
@@ -167,6 +162,7 @@
   export type CreateMultisig = CreateMultisigEventData;
   export type CreateLinkedTransfer = CreateTransferEventData<LinkedTransfer>;
   export type CreateFastTransfer = CreateTransferEventData<FastSignedTransfer>;
+  export type CreateSignedTransfer = CreateTransferEventData<SignedTransfer>;
   export type CreateHashLockTransfer = CreateTransferEventData<HashLockTransfer>;
   export type CreateTransfer = CreateTransferEventData<undefined>;
   export type Install = InstallEventData
