--- conflicted
+++ resolved
@@ -1,13 +1,8 @@
 import { Ctx } from "evt";
 import { BigNumber, providers } from "ethers";
 
-<<<<<<< HEAD
-import { AppInstanceProposal, AppInstanceJson } from "./app";
+import { AppInstanceJson } from "./app";
 import { Address, Bytes32, PublicIdentifier, SolidityValueType } from "./basic";
-=======
-import { AppInstanceJson } from "./app";
-import { Address, BigNumber, Bytes32, PublicIdentifier, SolidityValueType } from "./basic";
->>>>>>> 2cd0c560
 import {
   ConditionalTransferTypes,
   CreatedConditionalTransferMetaMap,
