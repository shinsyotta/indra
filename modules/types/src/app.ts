import {
  ABIEncoding,
  Address,
  DecString,
  HexString,
  SolidityValueType,
  Xpub,
} from "./basic";
import {
  MultiAssetMultiPartyCoinTransferInterpreterParams,
  MultiAssetMultiPartyCoinTransferInterpreterParamsJson,
  OutcomeType,
  SingleAssetTwoPartyCoinTransferInterpreterParams,
  SingleAssetTwoPartyCoinTransferInterpreterParamsJson,
  TwoPartyFixedOutcomeInterpreterParams,
  TwoPartyFixedOutcomeInterpreterParamsJson,
} from "./contracts";

////////////////////////////////////
// App Instances

export type AppInterface = {
  addr: Address;
  stateEncoding: ABIEncoding;
  actionEncoding: ABIEncoding | undefined;
};

export type SignedAppChallengeUpdate = {
  appStateHash: HexString;
  versionNumber: number;
  timeout: number;
  signatures: string[];
};

export type AppABIEncodings = {
  stateEncoding: ABIEncoding;
  actionEncoding: ABIEncoding | undefined;
};

export type AppInstanceJson = {
  identityHash: HexString;
  multisigAddress: Address;
<<<<<<< HEAD
  initiator: Address;
  responder: Address;
  defaultTimeout: number;
=======
  participants: Xpub[];
  defaultTimeout: HexString;
>>>>>>> c081a00d
  appInterface: AppInterface;
  appSeqNo: number;
  latestState: SolidityValueType;
  latestVersionNumber: number;
  stateTimeout: HexString;
  outcomeType: string;
  meta?: object;
  // Interpreter Params
  twoPartyOutcomeInterpreterParams?:
    TwoPartyFixedOutcomeInterpreterParamsJson
  multiAssetMultiPartyCoinTransferInterpreterParams?:
    MultiAssetMultiPartyCoinTransferInterpreterParamsJson
  singleAssetTwoPartyCoinTransferInterpreterParams?:
    SingleAssetTwoPartyCoinTransferInterpreterParamsJson
};

export type AppInstanceProposal = {
  abiEncodings: AppABIEncodings;
  appDefinition: Address;
  appSeqNo: number;
  identityHash: HexString;
  initialState: SolidityValueType;
  initiatorDeposit: DecString;
  initiatorDepositTokenAddress: Address;
  outcomeType: OutcomeType;
  proposedByIdentifier: Xpub;
  proposedToIdentifier: Xpub;
  responderDeposit: DecString;
  responderDepositTokenAddress: Address;
  defaultTimeout: HexString;
  stateTimeout: HexString;
  meta?: object;
  // Interpreter Params
  twoPartyOutcomeInterpreterParams?:
    TwoPartyFixedOutcomeInterpreterParams;
  multiAssetMultiPartyCoinTransferInterpreterParams?:
    MultiAssetMultiPartyCoinTransferInterpreterParams;
  singleAssetTwoPartyCoinTransferInterpreterParams?:
    SingleAssetTwoPartyCoinTransferInterpreterParams;
};

////////////////////////////////////
// App Registry

export type DefaultApp = {
  actionEncoding?: ABIEncoding;
  allowNodeInstall: boolean;
  appDefinitionAddress: Address;
  name: string;
  chainId: number;
  outcomeType: OutcomeType;
  stateEncoding: ABIEncoding;
};

export type AppRegistry = DefaultApp[];<|MERGE_RESOLUTION|>--- conflicted
+++ resolved
@@ -40,14 +40,9 @@
 export type AppInstanceJson = {
   identityHash: HexString;
   multisigAddress: Address;
-<<<<<<< HEAD
   initiator: Address;
   responder: Address;
-  defaultTimeout: number;
-=======
-  participants: Xpub[];
   defaultTimeout: HexString;
->>>>>>> c081a00d
   appInterface: AppInterface;
   appSeqNo: number;
   latestState: SolidityValueType;
