<<<<<<< HEAD
import { MessagingConfig } from "@connext/messaging";
import { Address, NetworkContext, Node as NodeTypes, OutcomeType } from "@counterfactual/types";
=======
// import { Address, NetworkContext, Node as NodeTypes, OutcomeType } from "@counterfactual/types";
import { Address, NetworkContext, Node as NodeTypes } from "@counterfactual/types";
>>>>>>> 47f5f23e
import { constants, utils } from "ethers";
import { Network } from "ethers/utils";

////////////////////////////////////
////// BASIC TYPINGS
export type BigNumber = utils.BigNumber;
export const BigNumber = utils.BigNumber;

export type Omit<T, K extends keyof T> = Pick<T, Exclude<keyof T, K>>;

////////////////////////////////////
////// EMITTED EVENTS
// TODO: extend CF types, export their import, rename?
// NOTE: you cannot extend enum types in typescript.
// to "extend" the cf types with our own events, make it a
// const, or use a union type if needed

////////////////////////////////////
////// APP REGISTRY

// app name : deployed address
// TODO: use deployed addresses!!!
// TODO: better way to use with networks...?
// TODO: rename? cf has type ABIEncoding = string
export type EthUnidirectionalTransferAppInitialState<T = string> = {
  finalized: false;
  transfers: [Transfer<T>, Transfer<T>];
};
export type EthUnidirectionalTransferAppInitialStateBigNumber = EthUnidirectionalTransferAppInitialState<
  BigNumber
>;

export const SupportedApplications = {
  EthUnidirectionalTransferApp: "EthUnidirectionalTransferApp",
  SimpleTwoPartySwapApp: "SimpleTwoPartySwapApp",
};
export type SupportedApplication = keyof typeof SupportedApplications;

export const SupportedNetworks = {
  kovan: "kovan",
  mainnet: "mainnet",
};
export type SupportedNetwork = keyof typeof SupportedNetworks;

export type IRegisteredAppDetails = {
  [index in SupportedApplication]: Partial<
    NodeTypes.ProposeInstallVirtualParams & { initialStateFinalized: boolean }
  >;
};

export type IAppRegistry = {
  [network in SupportedNetwork]: IRegisteredAppDetails;
};

// TODO: should probably import addresses from
// addressBook.json @bo do you know what this will
// look like on prod?
// TODO: @layne make this mirror the NATS response
export const AppRegistry: any = {
  kovan: {
    EthUnidirectionalTransferApp: {
      abiEncodings: {
        actionEncoding: "tuple(uint256 transferAmount, bool finalize)",
        stateEncoding: "tuple(tuple(address to, uint256 amount)[] transfers, bool finalized)",
      },
      appDefinition: "0xfDd8b7c07960214C025B74e28733D30cF67A652d",
      // @ts-ignore @rahul why is asset always a type error?
      asset: { assetType: 0 },
      initialStateFinalized: false,
      outcomeType: "TWO_PARTY_FIXED_OUTCOME", // TODO WTF TYPES
      peerDeposit: constants.Zero, // TODO: include this?
      timeout: constants.Zero,
    },
  },
};

////////////////////////////////////
////// LOW LEVEL CHANNEL TYPES

// transfer types
export type Transfer<T = string> = {
  amount: T;
  to: Address; // NOTE: must be the xpub!!!
};
export type TransferBigNumber = Transfer<BigNumber>;

// asset types
export interface AssetAmount<T = string> {
  amount: T;
  assetId: Address; // empty address if eth
}
export type AssetAmountBigNumber = AssetAmount<BigNumber>;

export type App<T = string> = {
  id: number;
  channel: NodeChannel;
  appRegistry: AppRegistry;
  appId: number;
  xpubPartyA: string;
  xpubPartyB: string;
  depositA: T;
  depositB: T;
  intermediaries: string[];
  initialState: any; // TODO: BAD!!
  timeout: number;
  updates: AppUpdate[];
};
export type AppBigNumber = App<BigNumber>;

export type AppUpdate<T = string> = {
  id: number;
  app: App<T>;
  action: any; // TODO: BAD!!
  sigs: string[];
};
export type AppUpdateBigNumber = AppUpdate<BigNumber>;

export type AppRegistry = {
  id: number;
  appDefinitionAddress: string;
  stateEncoding: string;
  actionEncoding: string;
};

// all the types of counterfactual app states
export type AppState<T = string> = EthUnidirectionalTransferAppState<T>;
export type AppStateBigNumber = AppState<BigNumber>;

// all the types of counterfactual app actions
export type AppAction<T = string> = EthUnidirectionalTransferAppAction<T>;
export type AppActionBigNumber = AppAction<BigNumber>;

////// ETHUnidirectionalTransferApp.sol typings
// @rahul --> does this need to be an interface or are types fine?
export type EthUnidirectionalTransferAppState<T = string> = {
  transfers: [Transfer<T>, Transfer<T>];
  finalized: boolean;
};
export type EthUnidirectionalTransferAppStateBigNumber = EthUnidirectionalTransferAppState<
  BigNumber
>;

export type EthUnidirectionalTransferAppAction<T = string> = {
  transferAmount: T;
  finalize: boolean;
};
export type EthUnidirectionalTransferAppActionBigNumber = EthUnidirectionalTransferAppAction<
  BigNumber
>;

export type User<T = string> = {
  id: number;
  xpub: string;
  channels: NodeChannel[];
};
export type UserBigNumber = User<BigNumber>;

export type NodeChannel = {
  id: number;
  nodePublicIdentifier: string;
  userPublicIdentifier: string;
  multisigAddress: string;
  available: boolean;
};
export type Channel<T = string> = {
  id: number;
  user: User;
  counterpartyXpub: string;
  multisigAddress: string;
  apps: App<T>[];
  updates: ChannelUpdate<T>[];
};
export type ChannelBigNumber = Channel<BigNumber>;

export type ChannelUpdate<T = string> = {
  id: number;
  channel: Channel<T>;
  freeBalancePartyA: T;
  freeBalancePartyB: T;
  nonce: number;
  sigPartyA: string;
  sigPartyB: string;
};
export type ChannelUpdateBigNumber = ChannelUpdate<BigNumber>;

export type ChannelState<T = string> = {
  apps: AppState<T>[];
  // TODO: CF types should all be generic, this will be
  // a BigNumber
  freeBalance: NodeTypes.GetFreeBalanceStateResult;
};
export type ChannelStateBigNumber = ChannelState<BigNumber>;

export type TransferAction = {
  finalize: boolean;
  transferAmount: BigNumber;
};

// TODO: define properly!!
export interface ChannelProvider {}

export type MultisigState<T = string> = {
  id: number;
  xpubA: string;
  xpubB: string;
  multisigAddress: string;
  freeBalanceA: T;
  freeBalanceB: T;
  appIds: number[];
};
export type MultisigStateBigNumber = MultisigState<BigNumber>;

////////////////////////////////////
///////// NODE RESPONSE TYPES

export interface NodeConfig {
  nodePublicIdentifier: string; // x-pub of node
  chainId: string; // network that your channel is on
  nodeUrl: string;
}

// nats stuff
type successResponse = {
  status: "success";
};

type errorResponse = {
  status: "error";
  message: string;
};

export type NatsResponse = {
  data: string;
} & (errorResponse | successResponse);

export type GetConfigResponse = {
  ethNetwork: Network;
  contractAddresses: NetworkContext;
  nodePublicIdentifier: string;
  messaging: MessagingConfig;
};

export type GetChannelResponse = NodeChannel;

export type CreateChannelResponse = NodeChannel;

export type RequestCollateralResponse = NodeTypes.DepositResult | undefined;

/////////////////////////////////
///////// CLIENT INPUT TYPES

////// Deposit types
// TODO: we should have a way to deposit multiple things
export type DepositParameters<T = string> = Omit<AssetAmount<T>, "assetId"> & {
  assetId?: Address; // if not supplied, assume it is eth
};
export type DepositParametersBigNumber = DepositParameters<BigNumber>;

////// Transfer types
// TODO: would we ever want to pay people in the same app with multiple currencies?
export type TransferParameters<T = string> = DepositParameters<T> & {
  recipient: Address;
  meta?: any; // TODO: meta types? should this be a string
};
export type TransferParametersBigNumber = TransferParameters<BigNumber>;

////// Exchange types
// TODO: would we ever want to pay people in the same app with multiple currencies?
export interface ExchangeParameters<T = string> {
  amount: T;
  toAssetId: Address;
  fromAssetId: Address; // TODO: do these assets have to be renamed?
  // make sure they are consistent with CF stuffs
}
export type ExchangeParametersBigNumber = ExchangeParameters<BigNumber>;

////// Withdraw types
export type WithdrawParameters<T = string> = DepositParameters<T> & {
  recipient?: Address; // if not provided, will default to signer addr
};
export type WithdrawParametersBigNumber = WithdrawParameters<BigNumber>;

/////////////////////////////////
///////// CONVERSION FNS

////// LOW LEVEL HELPERS
export interface NumericTypes {
  str: string;
  bignumber: BigNumber;
  number: number;
}

export type NumericTypeName = keyof NumericTypes;

const getType = (input: any): NumericTypeName => {
  if (typeof input === "string") return "str";
  if (BigNumber.isBigNumber(input)) return "bignumber";
  if (typeof input === "number") return "number"; // used for testing purposes
  throw new Error(`Unknown input type: ${typeof input}, value: ${JSON.stringify(input)}`);
};

const castFunctions: any = {
  "bignumber-str": (x: BigNumber): string => x.toString(),
  "number-bignumber": (x: number): BigNumber => new BigNumber(x),
  "number-str": (x: number): string => x.toString(),
  "str-bignumber": (x: string): BigNumber => new BigNumber(x),
};

export const convertFields = (
  fromType: NumericTypeName,
  toType: NumericTypeName,
  fields: string[],
  input: any,
): any => {
  if (fromType === toType) return input;

  if (toType === "number") {
    throw new Error("Should not convert fields to numbers");
  }

  let key;
  if (fromType === "number" && toType === "str") {
    key = `bignumber-str`;
  } else if (fromType === "number") {
    key = `str-${toType}`;
  }

  // casting functions same for strs and number types
  const cast = castFunctions[key || [fromType, toType].join("-")];
  if (!cast) throw new Error(`No castFunc for ${fromType} -> ${toType}`);

  const res = { ...input };
  for (const field of fields) {
    const name = field.split("?")[0];
    const isOptional = field.endsWith("?");
    if (isOptional && !(name in input)) continue;
    res[name] = cast(input[name]);
  }
  return res;
};

////// APP AND CHANNEL TYPE CONVERSIONS
/**
 * Conversion function for AssetAmount or Transfer types. More generally, will
 * work for any types with only the numeric field "amount" with properly added
 * overloading definitions
 */
export function convertAssetAmount<To extends NumericTypeName>(
  to: To,
  obj: AssetAmount<any>,
): AssetAmount<NumericTypes[To]>;
export function convertAssetAmount<To extends NumericTypeName>(
  to: To,
  obj: Transfer<any>,
): Transfer<NumericTypes[To]>;
export function convertAssetAmount<To extends NumericTypeName>(
  to: To,
  obj: AssetAmount<any> | Transfer<any>,
): any {
  const fromType = getType(obj.amount);
  return convertFields(fromType, to, ["amount"], obj);
}

export function convertMultisig<To extends NumericTypeName>(
  to: To,
  obj: MultisigState<any>,
): MultisigState<NumericTypes[To]> {
  const fromType = getType(obj.freeBalanceA);
  return convertFields(fromType, to, ["freeBalanceA", "freeBalanceB"], obj);
}
////// INPUT PARAMETER CONVERSIONS
/**
 * Conversion function for DepositParameter to an AssetAmount. Will also add
 * in the proper assetId if it is left blank in the supplied parameters to the
 * empty eth address
 */
export function convertDepositParametersToAsset<To extends NumericTypeName>(
  to: To,
  obj: DepositParameters<any>,
): AssetAmount<NumericTypes[To]> {
  const asset: any = {
    ...obj,
  };
  if (!asset.assetId) {
    asset.assetId = constants.AddressZero;
  }
  return convertAssetAmount(to, asset);
}

export function convertTransferParametersToAsset<To extends NumericTypeName>(
  to: To,
  obj: TransferParameters<any>,
): TransferParameters<NumericTypes[To]> {
  const asset: any = {
    ...obj,
  };
  if (!asset.assetId) {
    asset.assetId = constants.AddressZero;
  }
  return {
    ...asset,
    ...convertAssetAmount(to, asset),
  };
}

export function convertWithdrawParametersToAsset<To extends NumericTypeName>(
  to: To,
  obj: WithdrawParameters<any>,
): AssetAmount<NumericTypes[To]> {
  const asset: any = {
    ...obj,
  };
  if (!asset.assetId) {
    asset.assetId = constants.AddressZero;
  }
  return convertAssetAmount(to, asset);
}

export function convertAppState<To extends NumericTypeName>(
  to: To,
  obj: AppState<any>,
): AppState<NumericTypes[To]> {
  return {
    ...obj,
    transfers: [convertAssetAmount(to, obj.transfers[0]), convertAssetAmount(to, obj.transfers[1])],
  };
}

// DEFINE CONVERSION OBJECT TO BE EXPORTED
export const convert: any = {
  AppState: convertAppState,
  Asset: convertAssetAmount,
  Deposit: convertDepositParametersToAsset,
  Multisig: convertMultisig,
  Transfer: convertAssetAmount,
  TransferParameters: convertTransferParametersToAsset,
  Withdraw: convertWithdrawParametersToAsset,
};<|MERGE_RESOLUTION|>--- conflicted
+++ resolved
@@ -1,10 +1,5 @@
-<<<<<<< HEAD
 import { MessagingConfig } from "@connext/messaging";
-import { Address, NetworkContext, Node as NodeTypes, OutcomeType } from "@counterfactual/types";
-=======
-// import { Address, NetworkContext, Node as NodeTypes, OutcomeType } from "@counterfactual/types";
 import { Address, NetworkContext, Node as NodeTypes } from "@counterfactual/types";
->>>>>>> 47f5f23e
 import { constants, utils } from "ethers";
 import { Network } from "ethers/utils";
 
