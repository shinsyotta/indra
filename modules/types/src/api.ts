--- conflicted
+++ resolved
@@ -1,8 +1,5 @@
 import { AppRegistry } from "./app";
-<<<<<<< HEAD
-import { Address, Bytes32, DecString, Transaction, StringMapping } from "./basic";
-import { IChannelProvider, IChannelSigner } from "./channelProvider";
-=======
+
 import {
   Address,
   Bytes32,
@@ -13,7 +10,7 @@
   UrlString,
 } from "./basic";
 import { IChannelProvider } from "./channelProvider";
->>>>>>> a9082932
+import { IChannelSigner } from "./crypto";
 import { NodeResponses } from "./node";
 import { IMessagingService } from "./messaging";
 import { ILoggerService } from "./logger";
