--- conflicted
+++ resolved
@@ -60,13 +60,7 @@
   prefix?: string;
   separator?: string;
   asyncStorageKey?: string;
-<<<<<<< HEAD
-  postgresConnectionUri?: string;
-  sequelize?: Sequelize;
-  backupService?: IBackupService;
-=======
   backupService?: IBackupServiceAPI;
->>>>>>> 03e6c507
 }
 
 export interface IBackupService {
