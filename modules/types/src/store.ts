--- conflicted
+++ resolved
@@ -1,16 +1,10 @@
 import { StateChannelJSON } from "./state";
 import { AppInstanceJson, AppInstanceProposal } from "./app";
-<<<<<<< HEAD
 import {
   ConditionalTransactionCommitmentJSON,
   MinimalTransaction,
   SetStateCommitmentJSON,
 } from "./commitments";
-=======
-import { CFCoreTypes } from "./cfCore";
-import { SetStateCommitmentJSON, ConditionalTransactionCommitmentJSON } from "./challenge";
-import { ProtocolTypes } from "./protocol";
->>>>>>> ebe0a16c
 
 export const ConnextNodeStorePrefix = "INDRA_NODE_CF_CORE";
 export const ConnextClientStorePrefix = "INDRA_CLIENT_CF_CORE";
@@ -112,10 +106,10 @@
   saveFreeBalance(multisigAddress: string, freeBalance: AppInstanceJson): Promise<void>;
   getSetupCommitment(
     multisigAddress: string,
-  ): Promise<ProtocolTypes.MinimalTransaction | undefined>;
+  ): Promise<MinimalTransaction | undefined>;
   saveSetupCommitment(
     multisigAddress: string,
-    commitment: ProtocolTypes.MinimalTransaction,
+    commitment: MinimalTransaction,
   ): Promise<void>;
   getLatestSetStateCommitment(appIdentityHash: string): Promise<SetStateCommitmentJSON | undefined>;
   saveLatestSetStateCommitment(
