{
  "name": "@connext/types",
  "version": "6.6.5",
  "description": "TypeScript typings for common Connext types",
  "main": "dist/index.js",
  "module": "dist/index.esm.js",
  "types": "dist/src/index.d.ts",
  "iife": "dist/index-iife.js",
  "license": "MIT",
  "files": [
    "dist",
    "src"
  ],
  "scripts": {
    "build": "rm -rf ./dist/* && ./node_modules/.bin/tsc -b . && ./node_modules/.bin/rollup -c",
    "lint": "../../node_modules/.bin/eslint -c '../../.eslintrc.js' --fix 'src/**/*'"
  },
  "dependencies": {
<<<<<<< HEAD
    "ethers": "4.0.47",
=======
    "ethers": "4.0.47"
  },
  "devDependencies": {
>>>>>>> 31bbea4a
    "eventemitter3": "4.0.4",
    "evt": "1.7.11",
    "sequelize": "5.21.5"
  },
  "devDependencies": {
    "rollup": "2.12.0",
    "rollup-plugin-typescript2": "0.27.1",
    "typescript": "3.9.3"
  }
}<|MERGE_RESOLUTION|>--- conflicted
+++ resolved
@@ -16,16 +16,10 @@
     "lint": "../../node_modules/.bin/eslint -c '../../.eslintrc.js' --fix 'src/**/*'"
   },
   "dependencies": {
-<<<<<<< HEAD
     "ethers": "4.0.47",
-=======
-    "ethers": "4.0.47"
-  },
-  "devDependencies": {
->>>>>>> 31bbea4a
     "eventemitter3": "4.0.4",
     "evt": "1.7.11",
-    "sequelize": "5.21.5"
+    "sequelize": "5.21.11"
   },
   "devDependencies": {
     "rollup": "2.12.0",
