{
  "name": "@connext/types",
<<<<<<< HEAD
  "version": "7.0.0-alpha.17",
=======
  "version": "7.0.0-alpha.16-rc",
>>>>>>> a220cb02
  "description": "TypeScript typings for common Connext types",
  "main": "dist/index.js",
  "module": "dist/index.esm.js",
  "types": "dist/src/index.d.ts",
  "iife": "dist/index-iife.js",
  "license": "MIT",
  "files": [
    "dist",
    "src"
  ],
  "scripts": {
    "build": "rm -rf ./dist/* && ./node_modules/.bin/tsc -b . && ./node_modules/.bin/rollup -c",
    "lint": "../../node_modules/.bin/eslint -c '../../.eslintrc.js' --fix 'src/**/*'"
  },
  "dependencies": {
    "ethers": "5.0.5",
    "eventemitter3": "4.0.4",
    "evt": "1.7.13",
    "sequelize": "6.3.1"
  },
  "devDependencies": {
    "rollup": "2.21.0",
    "rollup-plugin-typescript2": "0.27.1",
    "typescript": "3.9.6"
  }
}<|MERGE_RESOLUTION|>--- conflicted
+++ resolved
@@ -1,10 +1,6 @@
 {
   "name": "@connext/types",
-<<<<<<< HEAD
-  "version": "7.0.0-alpha.17",
-=======
   "version": "7.0.0-alpha.16-rc",
->>>>>>> a220cb02
   "description": "TypeScript typings for common Connext types",
   "main": "dist/index.js",
   "module": "dist/index.esm.js",
