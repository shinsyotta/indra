{
  "name": "@connext/types",
<<<<<<< HEAD
  "version": "1.2.5",
=======
  "version": "1.2.9",
>>>>>>> 6848a21a
  "description": "TypeScript typings for common Connext types",
  "main": "dist/index.js",
  "module": "dist/index.esm.js",
  "types": "dist/src/index.d.ts",
  "iife": "dist/index-iife.js",
  "license": "MIT",
  "files": ["dist", "src"],
  "scripts": {
    "build": "./node_modules/.bin/tsc -b . && ./node_modules/.bin/rollup -c",
    "prepare": "npm run build",
    "test": "./node_modules/.bin/jest"
  },
  "dependencies": {
<<<<<<< HEAD
    "@connext/cf-types": "1.2.5",
=======
    "@connext/cf-types": "1.2.9",
    "@connext/cf-core": "1.2.9",
>>>>>>> 6848a21a
    "ethers": "4.0.39"
  },
  "devDependencies": {
    "@types/jest": "24.0.22",
    "jest": "24.9.0",
    "rollup": "1.26.4",
    "rollup-plugin-typescript2": "0.25.2",
    "ts-jest": "24.1.0",
    "typescript": "3.5.3"
  }
}<|MERGE_RESOLUTION|>--- conflicted
+++ resolved
@@ -1,10 +1,6 @@
 {
   "name": "@connext/types",
-<<<<<<< HEAD
-  "version": "1.2.5",
-=======
   "version": "1.2.9",
->>>>>>> 6848a21a
   "description": "TypeScript typings for common Connext types",
   "main": "dist/index.js",
   "module": "dist/index.esm.js",
@@ -18,12 +14,8 @@
     "test": "./node_modules/.bin/jest"
   },
   "dependencies": {
-<<<<<<< HEAD
-    "@connext/cf-types": "1.2.5",
-=======
     "@connext/cf-types": "1.2.9",
     "@connext/cf-core": "1.2.9",
->>>>>>> 6848a21a
     "ethers": "4.0.39"
   },
   "devDependencies": {
