{
  "name": "@connext/types",
  "version": "0.0.2",
  "description": "TypeScript typings for common Connext types",
  "main": "dist/index.js",
  "module": "dist/index.esm.js",
  "types": "dist/src/index.d.ts",
  "iife": "dist/index-iife.js",
  "license": "MIT",
  "engines": {
    "yarn": "1.16.0",
    "node": "10.15.3"
  },
  "scripts": {
    "build": "./node_modules/.bin/tsc -b . && ./node_modules/.bin/rollup -c",
    "prepare": "npm run build",
    "test": "./node_modules/.bin/jest"
  },
  "dependencies": {
    "ethers": "=4.0.29"
  },
  "devDependencies": {
    "@counterfactual/types": "0.0.16",
    "@types/jest": "24.0.15",
    "jest": "=24.7.1",
    "rollup": "1.16.3",
    "rollup-plugin-typescript2": "0.21.2",
    "ts-jest": "24.0.2",
    "typescript": "3.5.2"
<<<<<<< HEAD
=======
  },
  "dependencies": {
    "@counterfactual/types": "0.0.17",
    "ethers": "4.0.29",
    "rollup": "^1.16.0"
>>>>>>> 69e94ce6
  }
}<|MERGE_RESOLUTION|>--- conflicted
+++ resolved
@@ -20,20 +20,12 @@
     "ethers": "=4.0.29"
   },
   "devDependencies": {
-    "@counterfactual/types": "0.0.16",
+    "@counterfactual/types": "0.0.17",
     "@types/jest": "24.0.15",
     "jest": "=24.7.1",
     "rollup": "1.16.3",
     "rollup-plugin-typescript2": "0.21.2",
     "ts-jest": "24.0.2",
     "typescript": "3.5.2"
-<<<<<<< HEAD
-=======
-  },
-  "dependencies": {
-    "@counterfactual/types": "0.0.17",
-    "ethers": "4.0.29",
-    "rollup": "^1.16.0"
->>>>>>> 69e94ce6
   }
 }