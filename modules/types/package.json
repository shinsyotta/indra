--- conflicted
+++ resolved
@@ -17,11 +17,7 @@
   },
   "devDependencies": {
     "@connext/messaging": "0.0.9",
-<<<<<<< HEAD
-    "@counterfactual/types": "0.0.32",
-=======
     "@counterfactual/types": "0.0.33",
->>>>>>> 39f21446
     "@types/jest": "24.0.17",
     "jest": "24.8.0",
     "rollup": "1.19.4",
