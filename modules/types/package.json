--- conflicted
+++ resolved
@@ -20,16 +20,9 @@
     "@counterfactual/types": "0.0.39",
     "@types/jest": "24.0.18",
     "jest": "24.9.0",
-<<<<<<< HEAD
-    "rollup": "1.21.2",
-    "rollup-plugin-typescript2": "0.24.1",
-    "ts-jest": "24.0.2",
-    "typescript": "3.6.3"
-=======
     "rollup": "1.21.4",
     "rollup-plugin-typescript2": "0.24.2",
     "ts-jest": "24.1.0",
     "typescript": "3.5.3"
->>>>>>> 2aa45000
   }
 }