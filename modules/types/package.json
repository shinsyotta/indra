--- conflicted
+++ resolved
@@ -18,11 +18,7 @@
   "devDependencies": {
     "@connext/messaging": "0.0.7",
     "@counterfactual/types": "0.0.30",
-<<<<<<< HEAD
-    "@types/jest": "24.0.16",
-=======
     "@types/jest": "24.0.17",
->>>>>>> bc3a332d
     "jest": "24.8.0",
     "rollup": "1.19.4",
     "rollup-plugin-typescript2": "0.22.1",
