--- conflicted
+++ resolved
@@ -17,11 +17,7 @@
     "ethers": "4.0.41"
   },
   "devDependencies": {
-<<<<<<< HEAD
-    "@types/jest": "24.0.24",
-=======
     "@types/jest": "24.0.25",
->>>>>>> 09598003
     "jest": "24.9.0",
     "rollup": "1.27.14",
     "rollup-plugin-typescript2": "0.25.3",
