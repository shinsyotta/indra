import React, { useState } from "react";
import { Button, Grid, Typography, styled } from "@material-ui/core";
import { WeiPerEther } from "ethers/constants";


const TopGrid = styled(Grid)({
  display: "flex",
  flexWrap: "wrap",
  flexDirection: "column",
  width: "100%",
  height: "100%",
  paddingLeft: "5%",
  justifyContent: "flex-start",
  alignItems: "flex-start",
});

const SectionWrapper = styled(Grid)({
  marginTop: "1%",
  marginBottom: "1%",
  width:"30%",
});

const StatTypography = styled(Typography)({
  textAlign: "left",
  width: "90%",
  fontSize: "24px",
  color: "#002868",
  textDecoration: "none",
});

const HeaderTypography = styled(Typography)({
  textAlign: "left",
  width: "90%",
  fontSize: "30px",
  color: "#002868",
  fontStyle: "underline",
});

const StatsTransfers = props => {
  const { messaging } = props;

  const [allTransfers, setAllTransfers] = useState(null);
  const [averageTransfer, setAverageTransfer] = useState(0);
  const [transferDateWindows, setTransferDateWindows] = useState({});

  // useEffect(() => {
  // }, []);

  const getTransfers = async () => {
    const res = await messaging.getAllLinkedTransfers();

    let totalTransfers = [];
    let pastDayTotal = 0,
      pastWeekTotal = 0,
      pastMonthTotal = 0;
    let pastDayAvg = [],
      pastWeekAvg = [],
      pastMonthAvg = [];

    if (res) {
      for (let transfer of res) {
        console.log(transfer);
        totalTransfers.push(parseInt(transfer.amount._hex, 16));
<<<<<<< HEAD
        var createdDate = new Date(transfer.createdAt);
        var hourDifference = (Date.now() - createdDate.getTime()) / 3600000;
=======
        const createdDate = new Date(transfer.createdAt);
        const hourDifference = (Date.now() - createdDate.getTime()) / 3600000;
>>>>>>> e231fdd5

        if (hourDifference <= 24) {
          pastDayTotal++;
          pastDayAvg.push(parseInt(transfer.amount._hex, 16));
        } else if (hourDifference > 24 && hourDifference <= 168) {
          pastWeekTotal++;
          pastWeekAvg.push(parseInt(transfer.amount._hex, 16));
        } else if (hourDifference > 168 && hourDifference <= 720) {
          pastMonthTotal++;
          pastMonthAvg.push(parseInt(transfer.amount._hex, 16));
        }
      }
      var pastDayReduced = pastDayAvg.reduce((a, b) => {
        return a + b;
      }, 0);
      var pastWeekReduced = pastWeekAvg.reduce((a, b) => {
        return a + b;
      }, 0);
      var pastMonthReduced = pastMonthAvg.reduce((a, b) => {
        return a + b;
      }, 0);

      var totalTransfersReduced = totalTransfers.reduce((a, b) => {
        return a + b;
      }, 0);
    }
<<<<<<< HEAD
    var averageTransfer = totalTransfersReduced / res.length / 1000000000000000000;
    var averageTransferDay = pastDayReduced / pastDayAvg.length / 1000000000000000000;
    var averageTransferWeek = pastWeekReduced / pastWeekAvg.length / 1000000000000000000;
    var averageTransferMonth = pastMonthReduced / pastMonthAvg.length / 1000000000000000000;
=======
    var averageTransfer = totalTransfersReduced / res.length / WeiPerEther;
    var averageTransferDay = pastDayReduced / pastDayAvg.length / WeiPerEther;
    var averageTransferWeek = pastWeekReduced / pastWeekAvg.length / WeiPerEther;
    var averageTransferMonth = pastMonthReduced / pastMonthAvg.length / WeiPerEther;
>>>>>>> e231fdd5

    var transferDateWindows = {
      pastDayTotal: pastDayTotal,
      averageTransferDay: averageTransferDay.toFixed(2),
      pastWeekTotal: pastWeekTotal,
      averageTransferWeek: averageTransferWeek.toFixed(2),
      pastMonthTotal: pastMonthTotal,
      averageTransferMonth: averageTransferMonth.toFixed(2),
    };
    setTransferDateWindows(transferDateWindows);
    setAverageTransfer(averageTransfer.toFixed(2));
    setAllTransfers(res);
  };

  const onRefresh = async () => {
    console.log("refreshing!");
    await getTransfers();
  };

  return (
    <TopGrid container>
      <Button
        onClick={async () => {
          await onRefresh();
        }}
      >
        Refresh stats
      </Button>
      <SectionWrapper>
        <HeaderTypography>All time</HeaderTypography>
        <StatTypography>{allTransfers ? allTransfers.length : 0} total transfers</StatTypography>
        <StatTypography>${averageTransfer ? averageTransfer : 0} average</StatTypography>
      </SectionWrapper>
      <SectionWrapper>
        <HeaderTypography>Past Day</HeaderTypography>
        <StatTypography>
          {transferDateWindows ? transferDateWindows.pastDayTotal : 0} total transfers
        </StatTypography>
        <StatTypography>
          ${transferDateWindows ? transferDateWindows.averageTransferDay : 0} average
        </StatTypography>
      </SectionWrapper>
      <SectionWrapper>
        <HeaderTypography>Past Week</HeaderTypography>
        <StatTypography>
          ${transferDateWindows ? transferDateWindows.pastWeekTotal : 0} total transfers
        </StatTypography>
        <StatTypography>
          ${transferDateWindows ? transferDateWindows.averageTransferWeek : 0} average
        </StatTypography>
      </SectionWrapper>
      <SectionWrapper>
        <HeaderTypography>Past Month</HeaderTypography>
        <StatTypography>
          {transferDateWindows ? transferDateWindows.pastMonthTotal : 0} total transfers
        </StatTypography>
        <StatTypography>
          ${transferDateWindows ? transferDateWindows.averageTransferMonth : 0} average
        </StatTypography>
      </SectionWrapper>
    </TopGrid>
  );
};

export default StatsTransfers;<|MERGE_RESOLUTION|>--- conflicted
+++ resolved
@@ -59,15 +59,9 @@
 
     if (res) {
       for (let transfer of res) {
-        console.log(transfer);
         totalTransfers.push(parseInt(transfer.amount._hex, 16));
-<<<<<<< HEAD
-        var createdDate = new Date(transfer.createdAt);
-        var hourDifference = (Date.now() - createdDate.getTime()) / 3600000;
-=======
         const createdDate = new Date(transfer.createdAt);
         const hourDifference = (Date.now() - createdDate.getTime()) / 3600000;
->>>>>>> e231fdd5
 
         if (hourDifference <= 24) {
           pastDayTotal++;
@@ -94,17 +88,10 @@
         return a + b;
       }, 0);
     }
-<<<<<<< HEAD
-    var averageTransfer = totalTransfersReduced / res.length / 1000000000000000000;
-    var averageTransferDay = pastDayReduced / pastDayAvg.length / 1000000000000000000;
-    var averageTransferWeek = pastWeekReduced / pastWeekAvg.length / 1000000000000000000;
-    var averageTransferMonth = pastMonthReduced / pastMonthAvg.length / 1000000000000000000;
-=======
     var averageTransfer = totalTransfersReduced / res.length / WeiPerEther;
     var averageTransferDay = pastDayReduced / pastDayAvg.length / WeiPerEther;
     var averageTransferWeek = pastWeekReduced / pastWeekAvg.length / WeiPerEther;
     var averageTransferMonth = pastMonthReduced / pastMonthAvg.length / WeiPerEther;
->>>>>>> e231fdd5
 
     var transferDateWindows = {
       pastDayTotal: pastDayTotal,
