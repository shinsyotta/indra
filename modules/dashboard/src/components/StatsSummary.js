import React, { useEffect, useState } from "react";
import { Grid, Typography, styled, Button, CircularProgress } from "@material-ui/core";
<<<<<<< HEAD
import { HashZero, WeiPerEther } from "ethers/constants";
import { BigNumber, bigNumberify } from "ethers/utils";
=======
>>>>>>> 042cd947

const TopGrid = styled(Grid)({
  display: "flex",
  flexWrap: "wrap",
  flexDirection: "row",
  width: "100%",
  height: "100%",
  justifyContent: "flex-start",
  alignItems: "center",
});

const StatLabelTypography = styled(Typography)({
  alignSelf: "center",
  textAlign: "left",
  fontSize: "24px",
  fontWeight: "600",
  color: "#002868",
  textDecoration: "none",
});

const StatTypography = styled(Typography)({
  fontSize: "24px",
  fontWeight: "400",
});

const ErrorTypography = styled(Typography)({
  color: "red",
});

const RefreshButton = styled(Button)({
  marginLeft: "5%",
});

const SectionGrid = styled(Grid)({
  marginLeft: "5%",
});

const address = {
  mainnet: "0xf3f722f6ca6026fb7cc9b63523bbc6a73d3aad39", //"0xF80fd6F5eF91230805508bB28d75248024E50F6F", //,
  staging: "0x5307B4F67ca8746562A4a9fdEb0714033008Ef4A",
  // rinkeby: "0xDA3CCBa9F3e3a9fE7D0Ed9F699Ca2BEF78Ba7A6c",
};

const EthWeiConversion = new BigNumber(WeiPerEther)

const StatsSummary = ({ classes, messaging }) => {
  const [allChannels, setAllChannels] = useState(null);
  const [channelTotal, setChannelTotal] = useState(0);
  const [nodeTotal, setNodeTotal] = useState(new BigNumber(0));
  const [allTransfers, setAllTransfers] = useState(null);
  const [averageTransfer, setAverageTransfer] = useState(0);
  const [loading, setLoading] = useState(false);
  const [searchError, setSearchError] = useState(null);
<<<<<<< HEAD
  const [valueReclaimable, setValueReclaimable] = useState(new BigNumber(0))
  const [numberReclaimable, setNumberReclaimable] = useState(new BigNumber(0))
=======
  const [transferWindows, setTransferWindows] = useState({});
>>>>>>> 042cd947

  useEffect(() => {
    if (!messaging) {
      return;
    }
  });

  const onRefresh = async () => {
<<<<<<< HEAD
=======
    console.log("refreshing!");
>>>>>>> 042cd947
    await getChannels();
    await getTransfers();
  };

  const getChannels = async () => {
    setLoading(true);
    try {
      const res = await messaging.getAllChannelStates();
      let xPubsToSearch = [];
      for (let row of res) {
        xPubsToSearch.push(row.userPublicIdentifier);
      }

      setAllChannels(xPubsToSearch);
      let channelTotalArr = [];
      let nodeChannelTotalArr = [];

      for (let xPub of xPubsToSearch) {

        const {currentChannelValue,currentNodeChannelValue}  = Promise.all([await getUserChannelAmount(xPub), await getNodeChannelAmount(xPub)])
        currentChannelValue && currentChannelValue !== 0 && channelTotalArr.push(new BigNumber(currentChannelValue));
        currentNodeChannelValue && currentNodeChannelValue !== 0 && nodeChannelTotalArr.push(new BigNumber(currentNodeChannelValue));
      }
<<<<<<< HEAD
      var channelTotalArrReduced = channelTotalArr.reduce((a, b) => {
        return (a.add(b)).div(EthWeiConversion);
      }, 0);
      var nodeChannelTotalArrReduced = nodeChannelTotalArr.reduce((a, b) => {
        return (a.add(b)).div(EthWeiConversion);
=======
      let channelTotalArrReduced = channelTotalArr.reduce((a, b) => {
        return a + b;
      }, 0);
      let nodeChannelTotalArrReduced = nodeChannelTotalArr.reduce((a, b) => {
        return a + b;
>>>>>>> 042cd947
      }, 0);
      setNodeTotal(nodeChannelTotalArrReduced);
      setChannelTotal(channelTotalArrReduced);
      setLoading(false);
      setSearchError(null);
    } catch (e) {
      setLoading(false);
      setSearchError(`error loading summary stats: ${e}`);
    }
  };

  const getUserChannelAmount = async xPub => {
    try {
      const res = await messaging.getStateChannelByUserPubId(xPub);
      let balanceArr = [];
      res.freeBalanceAppInstance.latestState.balances[0].forEach(balance => {
        if (balance.to !== address.staging) {
          balanceArr.push(parseInt(balance.amount._hex, 16));
        }
      });
      const balanceArrReduced = balanceArr.reduce((a, b) => {
        return a + b;
      }, 0);
      console.warn(balanceArrReduced)
      return balanceArrReduced;
    } catch (e) {
      setSearchError(`error getting channel: ${e}`);
    }
  };
  const getNodeChannelAmount = async xPub => {
    try {
      const res = await messaging.getStateChannelByUserPubId(xPub);
      let balanceArr = [];
      res.freeBalanceAppInstance.latestState.balances[0].forEach(balance => {
        if (balance.to === address.staging) {
          balanceArr.push(parseInt(balance.amount._hex, 16));
        }
      });

      const balanceArrReduced = balanceArr.reduce((a, b) => {
        return a + b;
      }, 0);
      return balanceArrReduced;
    } catch (e) {
      setSearchError(`error getting channel: ${e}`);
    }
  };

  const getTransfers = async () => {
    const res = (await messaging.getAllLinkedTransfers()) || [];

<<<<<<< HEAD
    const totalTransfers = [];
    const totalTransfersReduced = new BigNumber(0);
=======
    let totalTransfers = [];
    let pastDayTotal = 0,
      pastWeekTotal = 0,
      pastMonthTotal = 0;
    let totalTransfersReduced;
>>>>>>> 042cd947
    if (res) {
      await getReclaimableTransfers(res)
      for (let transfer of res) {
<<<<<<< HEAD
        totalTransfers.push(bigNumberify(transfer.amount._hex));
      }
      totalTransfersReduced = totalTransfers.reduce((a, b) => {
        return a.add(b);
      }, 0);
    }
    const averageTransfer = totalTransfersReduced.div(res.length.mul(EthWeiConversion))
=======
        totalTransfers.push(parseInt(transfer.amount._hex, 16));
        const createdDate = new Date(transfer.createdAt);
        const hourDifference = (Date.now() - createdDate.getTime()) / 3600000;
        if (hourDifference <= 24) {
          pastDayTotal++;
        }
        if (hourDifference <= 168) {
          pastWeekTotal++;
        }
        if (hourDifference <= 720) {
          pastMonthTotal++;
        }
      }
      totalTransfersReduced = totalTransfers.reduce((a, b) => {
        return a + b;
      }, 0);
    }
    let averageTransfer = totalTransfersReduced / res.length / 1000000000000000000;
    setTransferWindows({ pastDayTotal, pastWeekTotal, pastMonthTotal });
>>>>>>> 042cd947
    setAverageTransfer(averageTransfer);
    setAllTransfers(res);
  };

  const getReclaimableTransfers = async (allTransfers) => {

    let reclaimableValue = [];
    if (allTransfers && allTransfers.length >0) {
      for (let transfer of allTransfers) {
        if(transfer.status !== "PENDING" && transfer.status !== "REDEEMED"){
          reclaimableValue.push(bigNumberify(transfer.amount._hex));
        }
      }
      console.warn(reclaimableValue)
      var reclaimableValueReduced = reclaimableValue.reduce((a, b) => {
        console.warn(typeof a)
        return (a.add(b)).div(EthWeiConversion);
      }, 0);
      setNumberReclaimable(allTransfers.length);
      setValueReclaimable(reclaimableValueReduced)
    }

  };

  return (
    <TopGrid container>
      <RefreshButton
        onClick={async () => {
          await onRefresh();
        }}
      >
        Refresh stats
      </RefreshButton>
      <Grid>
        <ErrorTypography>{searchError}</ErrorTypography>
      </Grid>
      {loading ? (
        <CircularProgress color="secondary" />
      ) : (
<<<<<<< HEAD
        <Grid container>
          <StatTypography>
            total channels: {allChannels ? allChannels.length : 0}
          </StatTypography>
          {/* <StatTypography >
            collateral ratio: {channelTotal.isZero()? 0: nodeTotal.div(channelTotal)}
          </StatTypography> */}
          <StatTypography >
            TVL:payment volume:{" "}
            {nodeTotal && allTransfers && allTransfers.length > 0
              ? (nodeTotal/WeiPerEther) / allTransfers.length
              : 0}
          </StatTypography>

          <StatTypography>
            total user balances: {channelTotal.toString()}
          </StatTypography>
          <StatTypography>
            average transfer: {averageTransfer}
          </StatTypography>
          <StatTypography >
            total node balances: {nodeTotal.toString()}
          </StatTypography>
          <StatTypography >
            number of reclaimable payments: {numberReclaimable.toString()}
          </StatTypography>

          <StatTypography >
            value of reclaimable payments: {valueReclaimable.toString()}
          </StatTypography>
        </Grid>
=======
        <SectionGrid container xs={12}>
          <Grid xs={3}>
            <StatLabelTypography>
              total channels:{" "}
              <StatTypography>{allChannels ? allChannels.length : 0}</StatTypography>
            </StatLabelTypography>
            <StatLabelTypography>
              collateral ratio:{" "}
              <StatTypography>{(nodeTotal / channelTotal).toFixed(2)}</StatTypography>
            </StatLabelTypography>
          </Grid>
          <Grid xs={4}>
            <StatLabelTypography>
              TVL:payment volume (all time):{" "}
              <StatTypography>
                {nodeTotal && allTransfers && allTransfers.length > 0
                  ? (nodeTotal / 1000000000000000000 / allTransfers.length).toFixed(2)
                  : 0}
              </StatTypography>
            </StatLabelTypography>
            <StatLabelTypography>
              TVL:payment volume (trailing day):{" "}
              <StatTypography>
                {nodeTotal && transferWindows && transferWindows.pastDayTotal > 0
                  ? (nodeTotal / 1000000000000000000 / transferWindows.pastDayTotal).toFixed(2)
                  : 0}
              </StatTypography>
            </StatLabelTypography>
            <StatLabelTypography>
              TVL:payment volume (trailing week):{" "}
              <StatTypography>
                {nodeTotal && transferWindows && transferWindows.pastWeekTotal > 0
                  ? (nodeTotal / 1000000000000000000 / transferWindows.pastWeekTotal).toFixed(2)
                  : 0}
              </StatTypography>
            </StatLabelTypography>
            <StatLabelTypography>
              TVL:payment volume (trailing month):{" "}
              <StatTypography>
                {nodeTotal && transferWindows && transferWindows.pastMonthTotal > 0
                  ? (nodeTotal / 1000000000000000000 / transferWindows.pastMonthTotal).toFixed(2)
                  : 0}
              </StatTypography>
            </StatLabelTypography>
          </Grid>
          <Grid xs={4}>
            <StatLabelTypography>
              total user balances:{" "}
              <StatTypography>{(channelTotal / 1000000000000000000).toFixed(2)}</StatTypography>
            </StatLabelTypography>
            <StatLabelTypography>
              average transfer: <StatTypography>{averageTransfer.toFixed(2)}</StatTypography>
            </StatLabelTypography>
            <StatLabelTypography>
              total node balances:{" "}
              <StatTypography>{(nodeTotal / 1000000000000000000).toFixed(2)}</StatTypography>
            </StatLabelTypography>
          </Grid>
        </SectionGrid>
>>>>>>> 042cd947
      )}
    </TopGrid>
  );
};

export default StatsSummary;<|MERGE_RESOLUTION|>--- conflicted
+++ resolved
@@ -1,10 +1,7 @@
 import React, { useEffect, useState } from "react";
 import { Grid, Typography, styled, Button, CircularProgress } from "@material-ui/core";
-<<<<<<< HEAD
 import { HashZero, WeiPerEther } from "ethers/constants";
 import { BigNumber, bigNumberify } from "ethers/utils";
-=======
->>>>>>> 042cd947
 
 const TopGrid = styled(Grid)({
   display: "flex",
@@ -58,12 +55,9 @@
   const [averageTransfer, setAverageTransfer] = useState(0);
   const [loading, setLoading] = useState(false);
   const [searchError, setSearchError] = useState(null);
-<<<<<<< HEAD
   const [valueReclaimable, setValueReclaimable] = useState(new BigNumber(0))
   const [numberReclaimable, setNumberReclaimable] = useState(new BigNumber(0))
-=======
   const [transferWindows, setTransferWindows] = useState({});
->>>>>>> 042cd947
 
   useEffect(() => {
     if (!messaging) {
@@ -72,10 +66,6 @@
   });
 
   const onRefresh = async () => {
-<<<<<<< HEAD
-=======
-    console.log("refreshing!");
->>>>>>> 042cd947
     await getChannels();
     await getTransfers();
   };
@@ -99,19 +89,11 @@
         currentChannelValue && currentChannelValue !== 0 && channelTotalArr.push(new BigNumber(currentChannelValue));
         currentNodeChannelValue && currentNodeChannelValue !== 0 && nodeChannelTotalArr.push(new BigNumber(currentNodeChannelValue));
       }
-<<<<<<< HEAD
       var channelTotalArrReduced = channelTotalArr.reduce((a, b) => {
         return (a.add(b)).div(EthWeiConversion);
       }, 0);
       var nodeChannelTotalArrReduced = nodeChannelTotalArr.reduce((a, b) => {
         return (a.add(b)).div(EthWeiConversion);
-=======
-      let channelTotalArrReduced = channelTotalArr.reduce((a, b) => {
-        return a + b;
-      }, 0);
-      let nodeChannelTotalArrReduced = nodeChannelTotalArr.reduce((a, b) => {
-        return a + b;
->>>>>>> 042cd947
       }, 0);
       setNodeTotal(nodeChannelTotalArrReduced);
       setChannelTotal(channelTotalArrReduced);
@@ -163,20 +145,14 @@
   const getTransfers = async () => {
     const res = (await messaging.getAllLinkedTransfers()) || [];
 
-<<<<<<< HEAD
-    const totalTransfers = [];
-    const totalTransfersReduced = new BigNumber(0);
-=======
     let totalTransfers = [];
     let pastDayTotal = 0,
       pastWeekTotal = 0,
       pastMonthTotal = 0;
     let totalTransfersReduced;
->>>>>>> 042cd947
     if (res) {
       await getReclaimableTransfers(res)
       for (let transfer of res) {
-<<<<<<< HEAD
         totalTransfers.push(bigNumberify(transfer.amount._hex));
       }
       totalTransfersReduced = totalTransfers.reduce((a, b) => {
@@ -184,27 +160,6 @@
       }, 0);
     }
     const averageTransfer = totalTransfersReduced.div(res.length.mul(EthWeiConversion))
-=======
-        totalTransfers.push(parseInt(transfer.amount._hex, 16));
-        const createdDate = new Date(transfer.createdAt);
-        const hourDifference = (Date.now() - createdDate.getTime()) / 3600000;
-        if (hourDifference <= 24) {
-          pastDayTotal++;
-        }
-        if (hourDifference <= 168) {
-          pastWeekTotal++;
-        }
-        if (hourDifference <= 720) {
-          pastMonthTotal++;
-        }
-      }
-      totalTransfersReduced = totalTransfers.reduce((a, b) => {
-        return a + b;
-      }, 0);
-    }
-    let averageTransfer = totalTransfersReduced / res.length / 1000000000000000000;
-    setTransferWindows({ pastDayTotal, pastWeekTotal, pastMonthTotal });
->>>>>>> 042cd947
     setAverageTransfer(averageTransfer);
     setAllTransfers(res);
   };
@@ -244,7 +199,6 @@
       {loading ? (
         <CircularProgress color="secondary" />
       ) : (
-<<<<<<< HEAD
         <Grid container>
           <StatTypography>
             total channels: {allChannels ? allChannels.length : 0}
@@ -276,67 +230,6 @@
             value of reclaimable payments: {valueReclaimable.toString()}
           </StatTypography>
         </Grid>
-=======
-        <SectionGrid container xs={12}>
-          <Grid xs={3}>
-            <StatLabelTypography>
-              total channels:{" "}
-              <StatTypography>{allChannels ? allChannels.length : 0}</StatTypography>
-            </StatLabelTypography>
-            <StatLabelTypography>
-              collateral ratio:{" "}
-              <StatTypography>{(nodeTotal / channelTotal).toFixed(2)}</StatTypography>
-            </StatLabelTypography>
-          </Grid>
-          <Grid xs={4}>
-            <StatLabelTypography>
-              TVL:payment volume (all time):{" "}
-              <StatTypography>
-                {nodeTotal && allTransfers && allTransfers.length > 0
-                  ? (nodeTotal / 1000000000000000000 / allTransfers.length).toFixed(2)
-                  : 0}
-              </StatTypography>
-            </StatLabelTypography>
-            <StatLabelTypography>
-              TVL:payment volume (trailing day):{" "}
-              <StatTypography>
-                {nodeTotal && transferWindows && transferWindows.pastDayTotal > 0
-                  ? (nodeTotal / 1000000000000000000 / transferWindows.pastDayTotal).toFixed(2)
-                  : 0}
-              </StatTypography>
-            </StatLabelTypography>
-            <StatLabelTypography>
-              TVL:payment volume (trailing week):{" "}
-              <StatTypography>
-                {nodeTotal && transferWindows && transferWindows.pastWeekTotal > 0
-                  ? (nodeTotal / 1000000000000000000 / transferWindows.pastWeekTotal).toFixed(2)
-                  : 0}
-              </StatTypography>
-            </StatLabelTypography>
-            <StatLabelTypography>
-              TVL:payment volume (trailing month):{" "}
-              <StatTypography>
-                {nodeTotal && transferWindows && transferWindows.pastMonthTotal > 0
-                  ? (nodeTotal / 1000000000000000000 / transferWindows.pastMonthTotal).toFixed(2)
-                  : 0}
-              </StatTypography>
-            </StatLabelTypography>
-          </Grid>
-          <Grid xs={4}>
-            <StatLabelTypography>
-              total user balances:{" "}
-              <StatTypography>{(channelTotal / 1000000000000000000).toFixed(2)}</StatTypography>
-            </StatLabelTypography>
-            <StatLabelTypography>
-              average transfer: <StatTypography>{averageTransfer.toFixed(2)}</StatTypography>
-            </StatLabelTypography>
-            <StatLabelTypography>
-              total node balances:{" "}
-              <StatTypography>{(nodeTotal / 1000000000000000000).toFixed(2)}</StatTypography>
-            </StatLabelTypography>
-          </Grid>
-        </SectionGrid>
->>>>>>> 042cd947
       )}
     </TopGrid>
   );
