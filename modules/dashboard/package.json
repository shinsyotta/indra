{
  "name": "dashboard",
  "version": "0.1.0",
  "private": true,
  "scripts": {
    "start": "react-scripts start",
    "build": "react-scripts build",
    "test": "react-scripts test",
    "eject": "react-scripts eject"
  },
  "dependencies": {
<<<<<<< HEAD
    "@connext/contracts": "1.0.0",
    "@connext/messaging": "1.4.4",
    "@connext/types": "1.4.4",
=======
    "@connext/cf-funding-protocol-contracts": "0.4.1",
    "@connext/messaging": "1.5.0",
    "@connext/types": "1.5.0",
>>>>>>> b18b8058
    "@material-ui/core": "4.8.2",
    "@material-ui/icons": "4.5.1",
    "react": "16.12.0",
    "react-dom": "16.12.0",
    "react-json-tree": "^0.11.2",
    "react-router-dom": "5.1.2",
    "react-scripts": "3.3.0"
  },
  "browserslist": {
    "production": [
      ">0.2%",
      "not dead",
      "not op_mini all"
    ],
    "development": [
      "last 1 chrome version",
      "last 1 firefox version",
      "last 1 safari version"
    ]
  }
}<|MERGE_RESOLUTION|>--- conflicted
+++ resolved
@@ -9,15 +9,9 @@
     "eject": "react-scripts eject"
   },
   "dependencies": {
-<<<<<<< HEAD
     "@connext/contracts": "1.0.0",
-    "@connext/messaging": "1.4.4",
-    "@connext/types": "1.4.4",
-=======
-    "@connext/cf-funding-protocol-contracts": "0.4.1",
     "@connext/messaging": "1.5.0",
     "@connext/types": "1.5.0",
->>>>>>> b18b8058
     "@material-ui/core": "4.8.2",
     "@material-ui/icons": "4.5.1",
     "react": "16.12.0",
