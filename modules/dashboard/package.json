{
  "name": "dashboard",
  "version": "0.1.0",
  "private": true,
  "scripts": {
    "start": "react-scripts start",
    "build": "react-scripts build",
    "test": "react-scripts test",
    "eject": "react-scripts eject"
  },
  "dependencies": {
<<<<<<< HEAD
    "@connext/cf-funding-protocol-contracts": "0.4.1",
    "@connext/messaging": "1.3.14",
    "@connext/types": "1.3.14",
=======
    "@connext/messaging": "1.4.0",
    "@connext/types": "1.4.0",
>>>>>>> f61e5806
    "@material-ui/core": "4.7.1",
    "@material-ui/icons": "4.5.1",
    "react": "16.12.0",
    "react-dom": "16.12.0",
    "react-json-tree": "^0.11.2",
    "react-router-dom": "5.1.2",
    "react-scripts": "3.2.0"
  },
  "browserslist": {
    "production": [
      ">0.2%",
      "not dead",
      "not op_mini all"
    ],
    "development": [
      "last 1 chrome version",
      "last 1 firefox version",
      "last 1 safari version"
    ]
  }
}<|MERGE_RESOLUTION|>--- conflicted
+++ resolved
@@ -9,14 +9,9 @@
     "eject": "react-scripts eject"
   },
   "dependencies": {
-<<<<<<< HEAD
     "@connext/cf-funding-protocol-contracts": "0.4.1",
-    "@connext/messaging": "1.3.14",
-    "@connext/types": "1.3.14",
-=======
     "@connext/messaging": "1.4.0",
     "@connext/types": "1.4.0",
->>>>>>> f61e5806
     "@material-ui/core": "4.7.1",
     "@material-ui/icons": "4.5.1",
     "react": "16.12.0",
