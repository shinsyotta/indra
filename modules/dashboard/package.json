--- conflicted
+++ resolved
@@ -9,14 +9,9 @@
     "eject": "react-scripts eject"
   },
   "dependencies": {
-<<<<<<< HEAD
     "@connext/cf-funding-protocol-contracts": "0.4.1",
-    "@connext/messaging": "1.3.8",
-    "@connext/types": "1.3.8",
-=======
     "@connext/messaging": "1.3.10",
     "@connext/types": "1.3.10",
->>>>>>> da791bb7
     "@material-ui/core": "4.7.1",
     "@material-ui/icons": "4.5.1",
     "react": "16.12.0",
