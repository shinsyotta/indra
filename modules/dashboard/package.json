--- conflicted
+++ resolved
@@ -10,17 +10,10 @@
     "eject": "./node_modules/.bin/react-scripts eject"
   },
   "dependencies": {
-<<<<<<< HEAD
-    "@connext/cf-core": "6.0.0-alpha.1",
-    "@connext/messaging": "6.0.0-alpha.1",
-    "@connext/types": "6.0.0-alpha.1",
-    "@material-ui/core": "4.9.7",
-=======
     "@connext/cf-core": "6.0.0-alpha.2",
     "@connext/messaging": "6.0.0-alpha.2",
     "@connext/types": "6.0.0-alpha.2",
-    "@material-ui/core": "4.9.3",
->>>>>>> 17f520a4
+    "@material-ui/core": "4.9.7",
     "@material-ui/icons": "4.9.1",
     "react": "16.13.1",
     "react-dom": "16.13.1",
