{
  "name": "dashboard",
  "version": "0.1.0",
  "private": true,
  "scripts": {
    "start": "react-scripts start",
    "build": "react-scripts build",
    "test": "react-scripts test",
    "eject": "react-scripts eject"
  },
  "dependencies": {
<<<<<<< HEAD
    "@connext/messaging": "1.3.8",
=======
    "@connext/messaging": "1.3.7",
    "@connext/types": "1.3.7",
>>>>>>> 467d95d1
    "@material-ui/core": "4.7.1",
    "@material-ui/icons": "4.5.1",
    "react": "16.12.0",
    "react-dom": "16.12.0",
    "react-json-tree": "^0.11.2",
    "react-router-dom": "5.1.2",
    "react-scripts": "3.2.0"
  },
  "browserslist": {
    "production": [
      ">0.2%",
      "not dead",
      "not op_mini all"
    ],
    "development": [
      "last 1 chrome version",
      "last 1 firefox version",
      "last 1 safari version"
    ]
  }
}<|MERGE_RESOLUTION|>--- conflicted
+++ resolved
@@ -9,12 +9,8 @@
     "eject": "react-scripts eject"
   },
   "dependencies": {
-<<<<<<< HEAD
     "@connext/messaging": "1.3.8",
-=======
-    "@connext/messaging": "1.3.7",
-    "@connext/types": "1.3.7",
->>>>>>> 467d95d1
+    "@connext/types": "1.3.8",
     "@material-ui/core": "4.7.1",
     "@material-ui/icons": "4.5.1",
     "react": "16.12.0",
