{
  "name": "dashboard",
  "version": "0.1.0",
  "private": true,
  "scripts": {
    "start": "./node_modules/.bin/react-scripts start",
    "build": "./node_modules/.bin/react-scripts --max_old_space_size=4096 build",
    "lint": "../../node_modules/.bin/eslint -c '../../.eslintrc.js' --fix 'src/**/*.js'",
    "test": "./node_modules/.bin/react-scripts test",
    "eject": "./node_modules/.bin/react-scripts eject"
  },
  "dependencies": {
    "@connext/cf-core": "6.0.0-alpha.1",
    "@connext/messaging": "6.0.0-alpha.1",
    "@connext/types": "6.0.0-alpha.1",
    "@material-ui/core": "4.9.3",
    "@material-ui/icons": "4.9.1",
    "react": "16.12.0",
    "react-dom": "16.12.0",
    "react-json-tree": "0.11.2",
    "react-router-dom": "5.1.2",
<<<<<<< HEAD
    "react-scripts": "3.4.1"
=======
    "react-scripts": "3.4.0",
    "ts-natsutil": "1.0.4"
>>>>>>> b4757343
  },
  "browserslist": {
    "production": [
      ">0.2%",
      "not dead",
      "not op_mini all"
    ],
    "development": [
      "last 1 chrome version",
      "last 1 firefox version",
      "last 1 safari version"
    ]
  }
}<|MERGE_RESOLUTION|>--- conflicted
+++ resolved
@@ -19,12 +19,8 @@
     "react-dom": "16.12.0",
     "react-json-tree": "0.11.2",
     "react-router-dom": "5.1.2",
-<<<<<<< HEAD
-    "react-scripts": "3.4.1"
-=======
-    "react-scripts": "3.4.0",
+    "react-scripts": "3.4.1",
     "ts-natsutil": "1.0.4"
->>>>>>> b4757343
   },
   "browserslist": {
     "production": [
