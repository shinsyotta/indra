--- conflicted
+++ resolved
@@ -1,53 +1,21 @@
 import * as connext from "@connext/client";
 import { DepositParameters, WithdrawParameters } from "@connext/types";
-<<<<<<< HEAD
-import { PostgresServiceFactory } from "@counterfactual/postgresql-node-connector";
-import commander from "commander";
-import { ethers } from "ethers";
-=======
->>>>>>> 071073f7
 import { AddressZero } from "ethers/constants";
+import { parseEther } from "ethers/utils";
 
 import { registerClientListeners } from "./bot";
 import { config } from "./config";
-<<<<<<< HEAD
-import { parseEther } from "ethers/utils";
-=======
 import { store } from "./store";
->>>>>>> 071073f7
 
 process.on("warning", (e: any): any => {
   console.warn(e);
   process.exit(1);
 });
 
-<<<<<<< HEAD
-program
-  .option("-x, --debug", "output extra debugging")
-  .option("-d, --deposit <amount>", "Deposit amount in Ether units")
-  .option(
-    "-a, --asset-id <address>",
-    "Asset ID/Token Address of deposited, withdrawn, swapped, or transferred asset",
-  )
-  .option("-t, --transfer <amount>", "Transfer amount in Ether units")
-  .option("-c, --counterparty <id>", "Counterparty public identifier")
-  .option("-i, --identifier <id>", "Bot identifier")
-  .option("-w, --withdraw <amount>", "Withdrawal amount in Ether units")
-  .option("-r, --recipient <address>", "Withdrawal recipient address")
-  .option("-s, --swap <amount>", "Swap amount in Ether units")
-  .option("-q, --request-collateral", "Request channel collateral from the node");
-
-program.parse(process.argv);
-
-process.on("warning", (e: any): any => console.warn(e.stack));
-
-const pgServiceFactory: PostgresServiceFactory = new PostgresServiceFactory(config.postgres);
-=======
 process.on("unhandledRejection", (e: any): any => {
   console.error(e);
   process.exit(1);
 });
->>>>>>> 071073f7
 
 let client: connext.ConnextInternal;
 
@@ -74,20 +42,9 @@
   return client;
 }
 
+let latestSwapRate;
+
 async function run(): Promise<void> {
-<<<<<<< HEAD
-  await getOrCreateChannel(program.assetId);
-  await client.subscribeToSwapRates("eth", "dai", (msg: any) => {
-    client.opts.store.set([
-      {
-        key: `${msg.pattern}`,
-        value: msg.data,
-      },
-    ]);
-  });
-  if (program.assetId) {
-    assetId = program.assetId;
-=======
   await getOrCreateChannel(config.assetId);
   if (config.assetId) {
     await client.subscribeToSwapRates(AddressZero, config.assetId, (msg: any) => {
@@ -100,18 +57,13 @@
         },
       ]);
     });
->>>>>>> 071073f7
   }
 
   const apps = await client.getAppInstances();
   console.log("apps: ", apps);
   if (config.deposit) {
     const depositParams: DepositParameters = {
-<<<<<<< HEAD
-      amount: ethers.utils.parseEther(program.deposit).toString(),
-=======
       amount: parseEther(config.deposit).toString(),
->>>>>>> 071073f7
     };
     if (config.assetId) {
       depositParams.assetId = config.assetId;
@@ -131,25 +83,15 @@
   if (config.transfer) {
     console.log(`Attempting to transfer ${config.transfer} with assetId ${config.assetId}...`);
     await client.transfer({
-<<<<<<< HEAD
-      amount: ethers.utils.parseEther(program.transfer).toString(),
-      assetId: program.assetId || AddressZero,
-      recipient: program.counterparty,
-=======
       amount: parseEther(config.transfer).toString(),
       assetId: config.assetId || AddressZero,
       recipient: config.counterparty,
->>>>>>> 071073f7
     });
     console.log(`Successfully transferred!`);
     process.exit(0);
   }
 
-<<<<<<< HEAD
-  if (program.swap) {
-=======
   if (config.swap) {
->>>>>>> 071073f7
     const tokenAddress = (await client.config()).contractAddresses.Token;
     const swapRate = client.getLatestSwapRate(AddressZero, tokenAddress);
     console.log(
@@ -158,17 +100,10 @@
       } at rate ${swapRate.toString()}...`,
     );
     await client.swap({
-<<<<<<< HEAD
-      amount: ethers.utils.parseEther(program.swap).toString(),
-      fromAssetId: AddressZero,
-      swapRate: swapRate.toString(),
-      toAssetId: assetId,
-=======
       amount: parseEther(config.swap).toString(),
       fromAssetId: AddressZero,
       swapRate: swapRate.toString(),
       toAssetId: config.assetId,
->>>>>>> 071073f7
     });
     console.log(`Successfully swapped!`);
     process.exit(0);
@@ -176,11 +111,7 @@
 
   if (config.withdraw) {
     const withdrawParams: WithdrawParameters = {
-<<<<<<< HEAD
-      amount: ethers.utils.parseEther(program.withdraw).toString(),
-=======
       amount: parseEther(config.withdraw).toString(),
->>>>>>> 071073f7
     };
     if (config.assetId) {
       withdrawParams.assetId = config.assetId;
@@ -197,11 +128,6 @@
     process.exit(0);
   }
 
-<<<<<<< HEAD
-  client.logEthFreeBalance(AddressZero, await client.getFreeBalance());
-  if (assetId) {
-    client.logEthFreeBalance(assetId, await client.getFreeBalance(assetId));
-=======
   if (config.uninstall) {
     console.log(`Attempting to uninstall app ${config.uninstall}`);
     await client.uninstallApp(config.uninstall);
@@ -219,7 +145,6 @@
   client.logEthFreeBalance(AddressZero, await client.getFreeBalance());
   if (config.assetId) {
     client.logEthFreeBalance(config.assetId, await client.getFreeBalance(config.assetId));
->>>>>>> 071073f7
   }
   console.log(`Ready to receive transfers at ${client.opts.cfModule.publicIdentifier}`);
 }
