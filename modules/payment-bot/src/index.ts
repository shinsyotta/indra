--- conflicted
+++ resolved
@@ -209,11 +209,7 @@
   }
 
   exitOrLeaveOpen(config);
-<<<<<<< HEAD
   console.log(`Waiting to receive transfers at ${client.opts.channelProvider.publicIdentifier}`);
-=======
-  console.log(`Waiting to receive transfers at ${client.opts.cfCore.publicIdentifier}`);
->>>>>>> bdd547e1
 }
 
 async function getOrCreateChannel(assetId?: string): Promise<void> {
