--- conflicted
+++ resolved
@@ -1,16 +1,10 @@
 import * as connext from "@connext/client";
-<<<<<<< HEAD
 import {
   DepositParameters,
   LinkedTransferParameters,
   ResolveLinkedTransferParameters,
   WithdrawParameters,
 } from "@connext/types";
-import { PostgresServiceFactory } from "@counterfactual/postgresql-node-connector";
-import commander from "commander";
-=======
-import { DepositParameters, WithdrawParameters } from "@connext/types";
->>>>>>> 5be9f8fd
 import { AddressZero } from "ethers/constants";
 import { parseEther } from "ethers/utils";
 
@@ -18,43 +12,21 @@
 import { config } from "./config";
 import { store } from "./store";
 
-process.on("warning", (e: any): any => {
-  console.warn(e);
-  process.exit(1);
-});
-
-<<<<<<< HEAD
-program
-  .option("-x, --debug", "output extra debugging")
-  .option("-d, --deposit <amount>", "Deposit amount in Ether units")
-  .option(
-    "-a, --asset-id <address>",
-    "Asset ID/Token Address of deposited, withdrawn, swapped, or transferred asset",
-  )
-  .option("-t, --transfer <amount>", "Transfer amount in Ether units")
-  .option("-c, --counterparty <id>", "Counterparty public identifier")
-  .option("-i, --identifier <id>", "Bot identifier")
-  .option("-w, --withdraw <amount>", "Withdrawal amount in Ether units")
-  .option("-r, --recipient <address>", "Withdrawal recipient address")
-  .option("-s, --swap <amount>", "Swap amount in Ether units")
-  .option("-q, --request-collateral", "Request channel collateral from the node")
-  .option("-u, --uninstall <appDefinitionId>", "Uninstall app")
-  .option("-v, --uninstall-virtual <appDefinitionId>", "Uninstall virtual app")
-  .option("-l, --linked <amount>", "Create linked payment")
-  .option("-p, --payment-id <paymentId>", "Redeem a linked payment with paymentId")
-  .option("-e, --pre-image <preImage>", "Redeem a linked payment with preImage");
-
-program.parse(process.argv);
-
-process.on("warning", (e: any): any => console.warn(e.stack));
-
-const pgServiceFactory: PostgresServiceFactory = new PostgresServiceFactory(config.postgres);
-=======
-process.on("unhandledRejection", (e: any): any => {
-  console.error(e);
-  process.exit(1);
-});
->>>>>>> 5be9f8fd
+process.on(
+  "warning",
+  (e: any): any => {
+    console.warn(e);
+    process.exit(1);
+  },
+);
+
+process.on(
+  "unhandledRejection",
+  (e: any): any => {
+    console.error(e);
+    process.exit(1);
+  },
+);
 
 let client: connext.ConnextInternal;
 
@@ -148,31 +120,30 @@
     process.exit(0);
   }
 
-<<<<<<< HEAD
-  if (program.linked && !program.paymentId) {
+  if (config.linked && !config.paymentId) {
     const linkedParams: LinkedTransferParameters = {
-      amount: parseEther(program.linked).toString(),
-      assetId: program.assetId || AddressZero,
+      amount: parseEther(config.linked).toString(),
+      assetId: config.assetId || AddressZero,
       conditionType: "LINKED_TRANSFER",
     };
-    console.log(`Attempting to create link with ${program.linked} of ${linkedParams.assetId}...`);
+    console.log(`Attempting to create link with ${config.linked} of ${linkedParams.assetId}...`);
     const res = await client.conditionalTransfer(linkedParams);
     console.log(`Successfully created! Linked response: ${JSON.stringify(res, null, 2)}`);
   }
 
-  if (program.paymentId) {
-    if (!program.preImage) {
+  if (config.paymentId) {
+    if (!config.preImage) {
       throw new Error(`Cannot redeem a linked payment without an associated preImage.`);
     }
-    if (!program.linked) {
+    if (!config.linked) {
       throw new Error(`Cannot redeem a linked payment without an associated amount`);
     }
     const resolveParams: ResolveLinkedTransferParameters = {
-      amount: parseEther(program.linked).toString(),
-      assetId: program.assetId || AddressZero,
+      amount: parseEther(config.linked).toString(),
+      assetId: config.assetId || AddressZero,
       conditionType: "LINKED_TRANSFER",
-      paymentId: program.paymentId,
-      preImage: program.preImage,
+      paymentId: config.paymentId,
+      preImage: config.preImage,
     };
     console.log(
       `Attempting to redeem link with parameters: ${JSON.stringify(resolveParams, null, 2)}...`,
@@ -181,10 +152,7 @@
     console.log(`Successfully redeemed! Resolve response: ${JSON.stringify(res, null, 2)}`);
   }
 
-  if (program.withdraw) {
-=======
   if (config.withdraw) {
->>>>>>> 5be9f8fd
     const withdrawParams: WithdrawParameters = {
       amount: parseEther(config.withdraw).toString(),
     };
