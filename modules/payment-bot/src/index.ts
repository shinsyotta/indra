--- conflicted
+++ resolved
@@ -35,8 +35,6 @@
 // TODO: fix for multiple deposited assets
 let assetId: string;
 
-<<<<<<< HEAD
-=======
 export function getAssetId(): string {
   return assetId;
 }
@@ -45,7 +43,6 @@
   assetId = aid;
 }
 
->>>>>>> 63f05990
 export function getMultisigAddress(): string {
   return client.opts.multisigAddress;
 }
@@ -58,17 +55,6 @@
   return client;
 }
 
-<<<<<<< HEAD
-export function getAssetId(): string {
-  return assetId;
-}
-
-export function setAssetId(assetId: string): void {
-  assetId = assetId;
-}
-
-(async (): Promise<void> => {
-=======
 async function run(): Promise<void> {
   await getOrCreateChannel();
   if (program.assetId) {
@@ -120,7 +106,6 @@
 }
 
 async function getOrCreateChannel(): Promise<void> {
->>>>>>> 63f05990
   await pgServiceFactory.connectDb();
 
   const connextOpts = {
@@ -131,48 +116,6 @@
   };
 
   console.log("Using client options:");
-<<<<<<< HEAD
-  console.log("     - mnemonic:", config.mnemonic);
-  console.log("     - rpcProviderUrl:", config.ethRpcUrl);
-  console.log("     - natsUrl:", config.natsUrl);
-  console.log("     - nodeUrl:", config.nodeUrl);
-
-  try {
-    console.log("Creating connext");
-    client = await connext.connect(connextOpts);
-    console.log("Client created successfully!");
-
-    const connextConfig = await client.config();
-    console.log("connextConfig:", connextConfig);
-
-    console.log("Public Identifier", client.publicIdentifier);
-    console.log("Account multisig address:", client.opts.multisigAddress);
-
-    const channelAvailable = async (): Promise<boolean> => (await client.getChannel()).available;
-    const interval = 3;
-    while (!(await channelAvailable())) {
-      console.info(`Waiting ${interval} more seconds for channel to be available`);
-      await new Promise((res: any): any => setTimeout(() => res(), interval * 1000));
-    }
-    console.log(`action: ${config.action}, args: ${config.args}`);
-    if (config.action === "deposit") {
-      const depositParams = {
-        amount: eth.utils.parseEther(config.args[0]).toString(),
-        assetId: config.args[1] || eth.constants.AddressZero,
-      };
-      setAssetId(depositParams.assetId);
-      console.log(`Attempting to deposit ${depositParams.amount} of: ${depositParams.assetId}...`);
-      await client.deposit(depositParams);
-      console.log(`Successfully deposited!`);
-    }
-
-    registerClientListeners();
-
-    client.logEthFreeBalance(
-      config.args[1] || eth.constants.AddressZero,
-      await client.getFreeBalance(),
-    );
-=======
   console.log("     - mnemonic:", connextOpts.mnemonic);
   console.log("     - rpcProviderUrl:", connextOpts.rpcProviderUrl);
   console.log("     - nodeUrl:", connextOpts.nodeUrl);
@@ -198,6 +141,5 @@
 
   registerClientListeners();
 }
->>>>>>> 63f05990
 
 run();