--- conflicted
+++ resolved
@@ -1,217 +1,10 @@
-<<<<<<< HEAD
 import { Node as NodeTypes } from "@counterfactual/types";
-=======
-import { Node as NodeTypes, SolidityABIEncoderV2Type } from "@counterfactual/types";
-import { utils } from "ethers";
-import { AddressZero, Zero } from "ethers/constants";
-import { BigNumber } from "ethers/utils";
-import inquirer from "inquirer";
->>>>>>> 8d3b9ef6
 
 import { getAssetId, getConnextClient, setAssetId } from "./";
 
 export const delay = (ms: number): Promise<void> =>
   new Promise((res: any): any => setTimeout(res, ms));
 
-<<<<<<< HEAD
-=======
-export async function showMainPrompt(): Promise<any> {
-  const client = getConnextClient();
-  const appInstances = await client.getAppInstances();
-  if (appInstances && appInstances.length > 0) {
-    showAppInstancesPrompt();
-  } else {
-    showDirectionPrompt();
-  }
-}
-
-export async function showAppInstancesPrompt(): Promise<any> {
-  closeCurrentPrompt();
-  const client = getConnextClient();
-  const appInstances = await client.getAppInstances();
-
-  if (appInstances.length === 0) {
-    return;
-  }
-
-  currentPrompt = inquirer.prompt({
-    choices: appInstances.map((app: any): any => app.identityHash),
-    message: "Select a payment thread to view options",
-    name: "viewApp",
-    type: "list",
-  });
-  currentPrompt.then((answers: any) => {
-    const { viewApp } = answers as Record<string, string>;
-    showAppOptions(viewApp);
-  });
-}
-
-function logThreadBalances(balances: AppState): void {
-  const senderBalance = balances.transfers[0].amount
-    ? utils.formatEther(balances.transfers[0].amount)
-    : utils.formatEther(balances.transfers[0][1]);
-
-  const receiverBalance = balances.transfers[1].amount
-    ? utils.formatEther(balances.transfers[1].amount)
-    : utils.formatEther(balances.transfers[1][1]);
-  console.log(`Balances: Sender - ${senderBalance}, Receiver - ${receiverBalance}`);
-}
-
-async function showAppOptions(appId: string): Promise<any> {
-  closeCurrentPrompt();
-  const client = getConnextClient();
-  const getAppInstancesResult = await client.getAppInstanceDetails(appId);
-  console.log("getAppInstancesResult: ", getAppInstancesResult);
-  const choices = ["balances", "uninstall"];
-  if (
-    // TODO: make this comparison more resilient
-    !new BigNumber((getAppInstancesResult.appInstance as any).myDeposit).isZero()
-  ) {
-    choices.unshift("send");
-  }
-
-  const getStateResult = await client.getAppState(appId);
-
-  currentPrompt = inquirer.prompt({
-    choices,
-    message: "Select an action to take",
-    name: "viewOptions",
-    type: "list",
-  });
-
-  currentPrompt.then(
-    async (answers: any): Promise<any> => {
-      const { viewOptions } = answers as Record<string, string>;
-      if (viewOptions === "balances") {
-        logThreadBalances(getStateResult.state as AppState);
-        showAppOptions(appId);
-      } else if (viewOptions === "send") {
-        logThreadBalances(getStateResult.state as AppState);
-        showSendPrompt(appId);
-      } else if (viewOptions === "uninstall") {
-        await uninstallVirtualApp(appId);
-      }
-    },
-  );
-}
-
-async function showSendPrompt(appId: string): Promise<any> {
-  closeCurrentPrompt();
-  const client = getConnextClient();
-
-  currentPrompt = inquirer.prompt({
-    message: "Amount to send",
-    name: "sendInVirtualApp",
-    type: "input",
-  });
-
-  currentPrompt.then(
-    async (answers: any): Promise<any> => {
-      const { sendInVirtualApp } = answers as Record<string, string>;
-      await client.takeAction(appId, {
-        finalize: false,
-        transferAmount: utils.parseEther(sendInVirtualApp),
-      });
-    },
-  );
-}
-
-export async function showDirectionPrompt(): Promise<void> {
-  closeCurrentPrompt();
-  currentPrompt = inquirer.prompt([
-    {
-      choices: ["receiving", "sending", "withdrawing"],
-      message: "Are you sending payments, receiving payments, or withdrawing?",
-      name: "direction",
-      type: "list",
-    },
-  ]);
-
-  currentPrompt.then(
-    async (answers: any): Promise<any> => {
-      if ((answers as Record<string, string>).direction === "sending") {
-        await showTransferPrompt();
-      } else if ((answers as Record<string, string>).direction === "receiving") {
-        console.log("Waiting to receive virtual install request...");
-      } else {
-        await showWithdrawalPrompt();
-      }
-    },
-  );
-}
-
-export async function showWithdrawalPrompt(): Promise<void> {
-  closeCurrentPrompt();
-  currentPrompt = inquirer.prompt([
-    {
-      message: "Enter withdrawal amount:",
-      name: "amount",
-      type: "input",
-    },
-    {
-      message: "Enter withdrawal assetId (optional):",
-      name: "assetId",
-      type: "input",
-    },
-    {
-      message: "Enter withdrawal recipient (optional):",
-      name: "recipient",
-      type: "input",
-    },
-  ]);
-
-  currentPrompt.then((answers: any): void => {
-    const { recipient, amount, assetId } = answers as Record<string, string>;
-    setAssetId(assetId || AddressZero);
-    withdrawBalance(amount, assetId, recipient);
-  });
-}
-
-export async function showTransferPrompt(): Promise<void> {
-  closeCurrentPrompt();
-  currentPrompt = inquirer.prompt([
-    {
-      message: "Enter counterparty public identifier:",
-      name: "counterpartyPublicId",
-      type: "input",
-    },
-    {
-      message: "Enter Party A deposit amount:",
-      name: "depositPartyA",
-      type: "input",
-    },
-  ]);
-
-  currentPrompt.then((answers: any): void => {
-    const { counterpartyPublicId, depositPartyA } = answers as Record<string, string>;
-    clientTransfer(depositPartyA, counterpartyPublicId);
-  });
-}
-
-async function clientTransfer(deposit: string, counterparty: string): Promise<any> {
-  const client = getConnextClient();
-  const res = await client.transfer({
-    amount: utils.parseEther(deposit).toString(),
-    recipient: counterparty,
-  });
-  console.log("client.transfer returns:", JSON.stringify(res, null, 2));
-}
-
-async function withdrawBalance(
-  amount: string,
-  assetId: string | undefined,
-  recipient: string | undefined,
-): Promise<any> {
-  const client = getConnextClient();
-  const channel = await client.withdraw({
-    amount: utils.parseEther(amount).toString(),
-    assetId,
-    recipient,
-  });
-  console.log(`withdraw returns: ${JSON.stringify(channel, null, 2)}`);
-}
-
->>>>>>> 8d3b9ef6
 export function registerClientListeners(): void {
   const client = getConnextClient();
   client.on(
@@ -242,12 +35,7 @@
         );
         await delay(1000);
       }
-<<<<<<< HEAD
-      client.logEthFreeBalance(await client.getFreeBalance());
-=======
       client.logEthFreeBalance(getAssetId(), await client.getFreeBalance());
-      await showMainPrompt();
->>>>>>> 8d3b9ef6
     },
   );
 
