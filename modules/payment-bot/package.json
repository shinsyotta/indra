{
  "name": "payment-bot",
  "version": "0.0.1",
  "description": "",
  "main": "index.js",
  "scripts": {
    "build": "tsc --project tsconfig.json",
    "start:bot1": "env-cmd -e devbot1 ts-node src/",
    "start:bot2": "env-cmd -e devbot2 ts-node src/"
  },
  "author": "",
  "license": "MIT",
  "dependencies": {
    "@connext/client": "0.0.22",
    "commander": "3.0.1",
    "dotenv": "8.1.0",
    "ethers": "4.0.36",
    "uuid": "3.3.3"
  },
  "devDependencies": {
    "@connext/types": "0.0.22",
    "@counterfactual/types": "0.0.39",
    "@types/node-fetch": "2.5.0",
    "env-cmd": "10.0.1",
    "nodemon": "1.19.2",
<<<<<<< HEAD
    "ts-node": "8.3.0",
    "typescript": "3.6.3"
=======
    "ts-node": "8.4.1",
    "typescript": "3.5.3"
>>>>>>> 2aa45000
  }
}<|MERGE_RESOLUTION|>--- conflicted
+++ resolved
@@ -23,12 +23,7 @@
     "@types/node-fetch": "2.5.0",
     "env-cmd": "10.0.1",
     "nodemon": "1.19.2",
-<<<<<<< HEAD
-    "ts-node": "8.3.0",
-    "typescript": "3.6.3"
-=======
     "ts-node": "8.4.1",
     "typescript": "3.5.3"
->>>>>>> 2aa45000
   }
 }