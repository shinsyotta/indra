--- conflicted
+++ resolved
@@ -11,29 +11,17 @@
   "author": "",
   "license": "MIT",
   "dependencies": {
-<<<<<<< HEAD
-    "@connext/client": "1.2.14",
+    "@connext/client": "1.2.16",
     "commander": "4.0.1",
     "dotenv": "8.2.0",
     "ethers": "4.0.40",
-=======
-    "@connext/client": "1.2.16",
-    "commander": "4.0.0",
-    "dotenv": "8.2.0",
-    "ethers": "4.0.39",
     "human-standard-token-abi": "2.0.0",
->>>>>>> 82b5b5aa
     "pisa-client": "0.1.4-connext-beta.1",
     "uuid": "3.3.3"
   },
   "devDependencies": {
-<<<<<<< HEAD
-    "@connext/types": "1.2.14",
+    "@connext/types": "1.2.16",
     "@types/node-fetch": "2.5.4",
-=======
-    "@connext/types": "1.2.16",
-    "@types/node-fetch": "2.5.3",
->>>>>>> 82b5b5aa
     "env-cmd": "10.0.1",
     "ts-node": "8.5.4",
     "typescript": "3.5.3"
