--- conflicted
+++ resolved
@@ -11,13 +11,8 @@
   "author": "",
   "license": "MIT",
   "dependencies": {
-<<<<<<< HEAD
-    "@connext/client": "1.2.16",
+    "@connext/client": "1.2.18",
     "commander": "4.0.1",
-=======
-    "@connext/client": "1.2.18",
-    "commander": "4.0.0",
->>>>>>> 808f8c1c
     "dotenv": "8.2.0",
     "ethers": "4.0.40",
     "human-standard-token-abi": "2.0.0",
@@ -25,13 +20,8 @@
     "uuid": "3.3.3"
   },
   "devDependencies": {
-<<<<<<< HEAD
-    "@connext/types": "1.2.16",
+    "@connext/types": "1.2.18",
     "@types/node-fetch": "2.5.4",
-=======
-    "@connext/types": "1.2.18",
-    "@types/node-fetch": "2.5.3",
->>>>>>> 808f8c1c
     "env-cmd": "10.0.1",
     "ts-node": "8.5.4",
     "typescript": "3.5.3"
