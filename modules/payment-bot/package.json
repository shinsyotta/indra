{
  "name": "payment-bot",
  "version": "0.0.1",
  "description": "",
  "main": "index.js",
  "scripts": {
    "build": "tsc --project tsconfig.json",
    "start:bot1": "env-cmd -e devbot1 ts-node src/",
    "start:bot2": "env-cmd -e devbot2 ts-node src/"
  },
  "author": "",
  "license": "MIT",
  "dependencies": {
<<<<<<< HEAD
    "@connext/client": "1.1.1",
=======
    "@connext/client": "1.1.3",
>>>>>>> c11c07ef
    "commander": "4.0.0",
    "dotenv": "8.2.0",
    "ethers": "4.0.39",
    "pisa-client": "0.1.4-connext-beta.1",
    "uuid": "3.3.3"
  },
  "devDependencies": {
<<<<<<< HEAD
    "@connext/types": "1.1.1",
=======
    "@connext/types": "1.1.3",
>>>>>>> c11c07ef
    "@types/node-fetch": "2.5.3",
    "env-cmd": "10.0.1",
    "ts-node": "8.4.1",
    "typescript": "3.5.3"
  }
}<|MERGE_RESOLUTION|>--- conflicted
+++ resolved
@@ -11,11 +11,7 @@
   "author": "",
   "license": "MIT",
   "dependencies": {
-<<<<<<< HEAD
-    "@connext/client": "1.1.1",
-=======
     "@connext/client": "1.1.3",
->>>>>>> c11c07ef
     "commander": "4.0.0",
     "dotenv": "8.2.0",
     "ethers": "4.0.39",
@@ -23,11 +19,7 @@
     "uuid": "3.3.3"
   },
   "devDependencies": {
-<<<<<<< HEAD
-    "@connext/types": "1.1.1",
-=======
     "@connext/types": "1.1.3",
->>>>>>> c11c07ef
     "@types/node-fetch": "2.5.3",
     "env-cmd": "10.0.1",
     "ts-node": "8.4.1",
