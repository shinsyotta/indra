{
  "name": "payment-bot",
  "version": "0.0.1",
  "description": "",
  "main": "index.js",
  "scripts": {
    "build": "tsc --project tsconfig.json",
    "start:bot1": "env-cmd -e devbot1 ts-node src/",
    "start:bot2": "env-cmd -e devbot2 ts-node src/"
  },
  "author": "",
  "license": "MIT",
  "dependencies": {
<<<<<<< HEAD
    "@connext/client": "0.0.9",
=======
    "@connext/client": "0.0.10",
>>>>>>> 4754723f
    "@counterfactual/postgresql-node-connector": "0.0.3",
    "commander": "3.0.0",
    "dotenv": "8.0.0",
    "ethers": "4.0.33",
    "uuid": "3.3.2"
  },
  "devDependencies": {
<<<<<<< HEAD
    "@connext/types": "0.0.9",
    "@counterfactual/types": "0.0.30",
    "@types/node-fetch": "2.5.0",
=======
    "@connext/types": "0.0.10",
    "@counterfactual/types": "0.0.31",
>>>>>>> 4754723f
    "env-cmd": "9.0.3",
    "nodemon": "1.19.1",
    "ts-node": "8.3.0",
    "typescript": "3.5.3"
  }
}<|MERGE_RESOLUTION|>--- conflicted
+++ resolved
@@ -11,11 +11,7 @@
   "author": "",
   "license": "MIT",
   "dependencies": {
-<<<<<<< HEAD
-    "@connext/client": "0.0.9",
-=======
     "@connext/client": "0.0.10",
->>>>>>> 4754723f
     "@counterfactual/postgresql-node-connector": "0.0.3",
     "commander": "3.0.0",
     "dotenv": "8.0.0",
@@ -23,14 +19,9 @@
     "uuid": "3.3.2"
   },
   "devDependencies": {
-<<<<<<< HEAD
-    "@connext/types": "0.0.9",
-    "@counterfactual/types": "0.0.30",
-    "@types/node-fetch": "2.5.0",
-=======
     "@connext/types": "0.0.10",
     "@counterfactual/types": "0.0.31",
->>>>>>> 4754723f
+    "@types/node-fetch": "2.5.0",
     "env-cmd": "9.0.3",
     "nodemon": "1.19.1",
     "ts-node": "8.3.0",
