--- conflicted
+++ resolved
@@ -18,15 +18,9 @@
     "uuid": "3.3.3"
   },
   "devDependencies": {
-<<<<<<< HEAD
-    "@connext/types": "0.1.2",
     "@counterfactual/types": "0.0.42",
-    "@types/node-fetch": "2.5.0",
-=======
     "@connext/types": "0.1.6",
-    "@counterfactual/types": "0.0.40",
     "@types/node-fetch": "2.5.1",
->>>>>>> d20a1cd9
     "env-cmd": "10.0.1",
     "nodemon": "1.19.2",
     "ts-node": "8.4.1",
