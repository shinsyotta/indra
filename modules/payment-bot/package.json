--- conflicted
+++ resolved
@@ -23,12 +23,8 @@
     "uuid": "3.3.2"
   },
   "devDependencies": {
-<<<<<<< HEAD
     "@connext/types": "0.0.2",
-    "@counterfactual/types": "0.0.16",
-=======
     "@counterfactual/types": "0.0.17",
->>>>>>> 69e94ce6
     "@types/inquirer": "6.0.3",
     "@types/node-fetch": "2.3.7",
     "env-cmd": "9.0.3",
