{
  "name": "payment-bot",
  "version": "0.0.1",
  "description": "",
  "main": "index.js",
  "scripts": {
    "build": "tsc --project tsconfig.json",
    "start:bot1": "env-cmd -e devbot1 ts-node src/",
    "start:bot2": "env-cmd -e devbot2 ts-node src/"
  },
  "author": "",
  "license": "MIT",
  "dependencies": {
    "@connext/client": "0.0.4",
    "@counterfactual/firebase-client": "0.0.3",
    "@counterfactual/firebase-server": "0.0.1",
<<<<<<< HEAD
    "@counterfactual/node": "0.2.17",
=======
    "@counterfactual/node": "0.2.20",
>>>>>>> 9c0671dc
    "@counterfactual/postgresql-node-connector": "0.0.3",
    "commander": "^2.20.0",
    "dotenv": "8.0.0",
    "ethers": "4.0.32",
    "node-fetch": "2.6.0",
    "uuid": "3.3.2"
  },
  "devDependencies": {
    "@connext/types": "0.0.4",
<<<<<<< HEAD
    "@counterfactual/types": "0.0.22",
=======
    "@counterfactual/types": "0.0.24",
>>>>>>> 9c0671dc
    "@types/inquirer": "6.0.3",
    "@types/node-fetch": "2.3.7",
    "env-cmd": "9.0.3",
    "nodemon": "1.19.1",
    "ts-node": "8.3.0",
    "typescript": "3.5.3"
  }
}<|MERGE_RESOLUTION|>--- conflicted
+++ resolved
@@ -14,25 +14,17 @@
     "@connext/client": "0.0.4",
     "@counterfactual/firebase-client": "0.0.3",
     "@counterfactual/firebase-server": "0.0.1",
-<<<<<<< HEAD
-    "@counterfactual/node": "0.2.17",
-=======
     "@counterfactual/node": "0.2.20",
->>>>>>> 9c0671dc
     "@counterfactual/postgresql-node-connector": "0.0.3",
     "commander": "^2.20.0",
     "dotenv": "8.0.0",
-    "ethers": "4.0.32",
+    "ethers": "4.0.33",
     "node-fetch": "2.6.0",
     "uuid": "3.3.2"
   },
   "devDependencies": {
     "@connext/types": "0.0.4",
-<<<<<<< HEAD
-    "@counterfactual/types": "0.0.22",
-=======
     "@counterfactual/types": "0.0.24",
->>>>>>> 9c0671dc
     "@types/inquirer": "6.0.3",
     "@types/node-fetch": "2.3.7",
     "env-cmd": "9.0.3",
