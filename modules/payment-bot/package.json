{
  "name": "payment-bot",
  "version": "0.0.1",
  "description": "",
  "main": "index.js",
  "scripts": {
    "build": "tsc --project tsconfig.json",
    "build-bundle": "webpack --config ops/webpack.config.js",
    "start:bot1": "env-cmd -e devbot1 ts-node src/",
    "start:bot2": "env-cmd -e devbot2 ts-node src/"
  },
  "author": "",
  "license": "MIT",
  "dependencies": {
<<<<<<< HEAD
    "@connext/client": "4.0.10",
    "@connext/store": "4.0.10",
    "@connext/types": "4.0.10",
    "commander": "4.1.1",
=======
    "@connext/client": "4.0.11",
    "@connext/store": "4.0.11",
    "@connext/types": "4.0.11",
    "commander": "4.0.1",
>>>>>>> eced4211
    "dotenv": "8.2.0",
    "ethers": "4.0.44",
    "human-standard-token-abi": "2.0.0",
    "pisa-client": "0.1.4-connext-beta.1",
    "uuid": "3.4.0"
  },
  "devDependencies": {
    "@types/node-fetch": "2.5.4",
    "env-cmd": "10.0.1",
    "ts-loader": "6.2.1",
    "ts-node": "8.6.2",
    "typescript": "3.5.3",
    "webpack": "4.41.5",
    "webpack-cli": "3.3.10",
    "webpack-node-externals": "1.7.2"
  }
}<|MERGE_RESOLUTION|>--- conflicted
+++ resolved
@@ -12,17 +12,10 @@
   "author": "",
   "license": "MIT",
   "dependencies": {
-<<<<<<< HEAD
-    "@connext/client": "4.0.10",
-    "@connext/store": "4.0.10",
-    "@connext/types": "4.0.10",
-    "commander": "4.1.1",
-=======
     "@connext/client": "4.0.11",
     "@connext/store": "4.0.11",
     "@connext/types": "4.0.11",
-    "commander": "4.0.1",
->>>>>>> eced4211
+    "commander": "4.1.1",
     "dotenv": "8.2.0",
     "ethers": "4.0.44",
     "human-standard-token-abi": "2.0.0",
