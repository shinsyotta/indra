{
  "extends": "../../tsconfig.json",
  "compilerOptions": {
    "declarationDir": "dist/",
    "module": "ESNext",
    "outDir": "dist/",
    "typeRoots": [
<<<<<<< HEAD
      "../../node_modules/@types",
      "./node_modules/@types",
      "./node_modules/@counterfactual/typescript-typings/types",
      "./src/typings"
=======
      "./node_modules/@types"
>>>>>>> 09598003
    ]
  },
  "include": ["src/**/*.ts"]
}<|MERGE_RESOLUTION|>--- conflicted
+++ resolved
@@ -5,14 +5,7 @@
     "module": "ESNext",
     "outDir": "dist/",
     "typeRoots": [
-<<<<<<< HEAD
-      "../../node_modules/@types",
-      "./node_modules/@types",
-      "./node_modules/@counterfactual/typescript-typings/types",
-      "./src/typings"
-=======
       "./node_modules/@types"
->>>>>>> 09598003
     ]
   },
   "include": ["src/**/*.ts"]
