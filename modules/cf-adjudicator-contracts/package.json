--- conflicted
+++ resolved
@@ -21,11 +21,7 @@
     "solidity"
   ],
   "devDependencies": {
-<<<<<<< HEAD
-    "@connext/cf-types": "1.2.18",
-=======
     "@connext/cf-types": "1.2.19",
->>>>>>> 9b30e891
     "@types/node": "12.12.7",
     "@types/chai": "4.2.4",
     "chai": "4.2.0",
