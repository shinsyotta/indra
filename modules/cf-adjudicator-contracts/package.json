--- conflicted
+++ resolved
@@ -20,15 +20,9 @@
     "solidity"
   ],
   "devDependencies": {
-<<<<<<< HEAD
-    "@connext/types": "1.2.16",
+    "@connext/cf-types": "1.2.18",
     "@types/node": "12.12.14",
     "@types/chai": "4.2.6",
-=======
-    "@connext/cf-types": "1.2.18",
-    "@types/node": "12.12.7",
-    "@types/chai": "4.2.4",
->>>>>>> 808f8c1c
     "chai": "4.2.0",
     "dotenv": "8.2.0",
     "eth-gas-reporter": "0.2.14",
