--- conflicted
+++ resolved
@@ -612,19 +612,11 @@
       maxDeposit,
       network,
       saiBalance,
-<<<<<<< HEAD
       state,
-=======
       timeoutMs,
->>>>>>> 82b5b5aa
       token,
     } = this.state;
-<<<<<<< HEAD
-    console.log(`state keys: ${Object.keys(state)}`);
-    const address = wallet ? wallet.address : channel ? channel.signerAddress : AddressZero;
-=======
     const depositAddress = channel ? channel.multisigAddress : AddressZero;
->>>>>>> 82b5b5aa
     const { classes } = this.props;
     return (
       <Router>
