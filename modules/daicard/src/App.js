import { Paper, withStyles, Grid } from "@material-ui/core";
import * as connext from "@connext/client";
import { Contract, ethers as eth } from "ethers";
import { AddressZero, Zero } from "ethers/constants";
import { formatEther, parseEther } from "ethers/utils";
import interval from "interval-promise";
import { PisaClient } from "pisa-client";
import React from "react";
import { BrowserRouter as Router, Route } from "react-router-dom";
import tokenArtifacts from "openzeppelin-solidity/build/contracts/ERC20Mintable.json";
import { interpret } from 'xstate';

import "./App.css";

// Pages
import { AppBarComponent } from "./components/AppBar";
import { CashoutCard } from "./components/cashOutCard";
import { Confirmations } from "./components/Confirmations";
import { DepositCard } from "./components/depositCard";
import { Home } from "./components/Home";
import { MySnackbar } from "./components/snackBar";
import { RequestCard } from "./components/requestCard";
import { RedeemCard } from "./components/redeemCard";
import { SendCard } from "./components/sendCard";
import { SettingsCard } from "./components/settingsCard";
import { SetupCard } from "./components/setupCard";
import { SupportCard } from "./components/supportCard";
import { rootMachine } from "./state";

import { Currency, storeFactory, migrate, minBN, toBN, tokenToWei, weiToToken } from "./utils";

const urls = {
  ethProviderUrl:
    process.env.REACT_APP_ETH_URL_OVERRIDE || `${window.location.origin}/api/ethprovider`,
  nodeUrl:
    process.env.REACT_APP_NODE_URL_OVERRIDE ||
    `${window.location.origin.replace(/^http/, "ws")}/api/messaging`,
  legacyUrl: chainId =>
    chainId.toString() === "1"
      ? "https://hub.connext.network/api/hub"
      : chainId.toString() === "4"
      ? "https://rinkeby.hub.connext.network/api/hub"
      : undefined,
  pisaUrl: chainId =>
    chainId.toString() === "1"
      ? "https://connext.pisa.watch"
      : chainId.toString() === "4"
      ? "https://connext-rinkeby.pisa.watch"
      : undefined,
};

// Constants for channel max/min - this is also enforced on the hub
const WITHDRAW_ESTIMATED_GAS = toBN("300000");
const DEPOSIT_ESTIMATED_GAS = toBN("25000");
const MAX_CHANNEL_VALUE = Currency.DAI("30");

// it is important to add a default payment
// profile on initial load in the case the
// user is being paid without depositing, or
// in the case where the user is redeeming a link

// NOTE: in the redeem controller, if the default payment is
// insufficient, then it will be updated. the same thing
// happens in autodeposit, if the eth deposited > deposit
// needed for autoswap
const DEFAULT_COLLATERAL_MINIMUM = Currency.DAI("5");
const DEFAULT_AMOUNT_TO_COLLATERALIZE = Currency.DAI("10");

const style = withStyles(theme => ({
  paper: {
    width: "100%",
    padding: `0px ${theme.spacing(1)}px 0 ${theme.spacing(1)}px`,
    [theme.breakpoints.up("sm")]: {
      width: "450px",
      height: "650px",
      marginTop: "5%",
      borderRadius: "4px",
    },
    [theme.breakpoints.down(600)]: {
      "box-shadow": "0px 0px",
    },
  },
  app: {
    display: "flex",
    justifyContent: "center",
    alignItems: "center",
    flexGrow: 1,
    fontFamily: ["proxima-nova", "sans-serif"],
    backgroundColor: "#FFF",
    width: "100%",
    margin: "0px",
  },
  zIndex: 1000,
  grid: {},
}));

class App extends React.Component {
  constructor(props) {
    super(props);
    const swapRate = "100.00";
    this.state = {
      balance: {
        channel: {
          ether: Currency.ETH("0", swapRate),
          token: Currency.DAI("0", swapRate),
          total: Currency.ETH("0", swapRate),
        },
        onChain: {
          ether: Currency.ETH("0", swapRate),
          token: Currency.DAI("0", swapRate),
          total: Currency.ETH("0", swapRate),
        },
      },
      ethprovider: new eth.providers.JsonRpcProvider(urls.ethProviderUrl),
      machine: interpret(rootMachine),
      maxDeposit: null,
      minDeposit: null,
      network: {},
      sendScanArgs: { amount: null, recipient: null },
      redeemScanArgs: { amount: null, recipient: null },
      state: {},
      swapRate,
      token: null,
      tokenProfile: null,
    };
    this.refreshBalances.bind(this);
    this.autoDeposit.bind(this);
    this.autoSwap.bind(this);
    this.scanQRCode.bind(this);
  }

  // ************************************************* //
  //                     Hooks                         //
  // ************************************************* //

  async componentDidMount() {
    const { ethprovider, machine } = this.state;
    machine.start();
    machine.onTransition(state => {
      this.setState({ state });
      console.log(`=== Transitioning to ${JSON.stringify(state.value)} (context: ${JSON.stringify(state.context)})`)
    });

    // If no mnemonic, create one and save to local storage
    let mnemonic = localStorage.getItem("mnemonic");
    if (!mnemonic) {
      mnemonic = eth.Wallet.createRandom().mnemonic;
      localStorage.setItem("mnemonic", mnemonic);
    }

    const wallet = eth.Wallet.fromMnemonic(mnemonic, "m/44'/60'/0'/25446").connect(ethprovider);
    const network = await ethprovider.getNetwork();

    let store;
    if (urls.pisaUrl(network.chainId)) {
      store = storeFactory({
        wallet,
        pisaClient: new PisaClient(
          urls.pisaUrl(network.chainId),
          "0xa4121F89a36D1908F960C2c9F057150abDb5e1E3", // TODO: Don't hardcode
        ),
      });
    } else {
      store = storeFactory();
    }

    if (localStorage.getItem("rpc-prod")) {
      machine.send(['MIGRATE', 'START_MIGRATE']);
      await migrate(urls.legacyUrl(network.chainId), wallet, urls.ethProviderUrl, machine);
      localStorage.removeItem("rpc-prod");
    }
    machine.send('START');
    machine.send(['START', 'START_START']);

    const channel = await connext.connect({
      ethProviderUrl: urls.ethProviderUrl,
      logLevel: 5,
      mnemonic,
      nodeUrl: urls.nodeUrl,
      store,
    });

    // Wait for channel to be available
    const channelIsAvailable = async channel => {
      const chan = await channel.getChannel();
      return chan && chan.available;
    };
    while (!(await channelIsAvailable(channel))) {
      await new Promise(res => setTimeout(() => res(), 1000));
    }

<<<<<<< HEAD
    const token = new Contract(
      channel.config.contractAddresses.Token,
      tokenArtifacts.abi,
      wallet,
    );
=======
    const token = new Contract(channel.config.contractAddresses.Token, tokenArtifacts.abi, wallet);
>>>>>>> c2638555
    const swapRate = await channel.getLatestSwapRate(AddressZero, token.address);

    let freeEtherBalance, freeTokenBalance
    try {
      freeEtherBalance = await channel.getFreeBalance();
      freeTokenBalance = await channel.getFreeBalance(token.address);
    } catch (e) {
      if (e.message.includes(`This probably means that the StateChannel does not exist yet`)) {
        // channel.connext was already called, meaning there should be
        // an existing channel
        await channel.restoreState(localStorage.getItem("mnemonic"))
        return
      }
      console.error(e)
      return;
    }

    console.log(`Client created successfully!`);
    console.log(` - Public Identifier: ${channel.publicIdentifier}`);
    console.log(` - Account multisig address: ${channel.opts.multisigAddress}`);
    console.log(` - CF Account address: ${wallet.address}`);
    console.log(` - Free balance address: ${channel.freeBalanceAddress}`);
    console.log(` - Token address: ${token.address}`);
    console.log(` - Swap rate: ${swapRate}`);

    channel.subscribeToSwapRates(AddressZero, token.address, res => {
      if (!res || !res.swapRate) return;
      console.log(`Got swap rate upate: ${this.state.swapRate} -> ${res.swapRate}`);
      this.setState({ swapRate: res.swapRate });
    });

    channel.on("RECIEVE_TRANSFER_STARTED", data => {
      console.log("Received RECIEVE_TRANSFER_STARTED event: ", data);
      machine.send("START_RECEIVE");
    })

    channel.on("RECIEVE_TRANSFER_FINISHED", data => {
      console.log("Received RECIEVE_TRANSFER_FINISHED event: ", data);
      machine.send("SUCCESS_RECEIVE");
    })

    channel.on("RECIEVE_TRANSFER_FAILED", data => {
      console.log("Received RECIEVE_TRANSFER_FAILED event: ", data);
      machine.send("ERROR_RECEIVE");
    })

    const tokenProfile = await channel.addPaymentProfile({
      amountToCollateralize: DEFAULT_AMOUNT_TO_COLLATERALIZE.wad.toString(),
      minimumMaintainedCollateral: DEFAULT_COLLATERAL_MINIMUM.wad.toString(),
      assetId: token.address,
    });
    console.log(`Set a default token profile: ${JSON.stringify(tokenProfile)}`)
    machine.send('READY');

    this.setState({
      channel,
      ethprovider,
      network,
      swapRate,
      token,
      tokenProfile,
      wallet,
    });


    await this.startPoller();
  }

  // ************************************************* //
  //                    Pollers                        //
  // ************************************************* //

  // What's the minimum I need to be polling for here?
  //  - on-chain balance to see if we need to deposit
  //  - channel messages to see if there anything to sign
  //  - channel eth to see if I need to swap?
  startPoller = async () => {
    await this.refreshBalances();
    await this.autoDeposit();
    await this.autoSwap();
    interval(async (iteration, stop) => {
      await this.refreshBalances();
      await this.autoDeposit();
      await this.autoSwap();
    }, 3000);
  };

  refreshBalances = async () => {
    const { balance, channel, ethprovider, swapRate, token, wallet } = this.state;
    let gasPrice = await ethprovider.getGasPrice();
    let totalDepositGasWei = DEPOSIT_ESTIMATED_GAS.mul(toBN(2)).mul(gasPrice);
    let totalWithdrawalGasWei = WITHDRAW_ESTIMATED_GAS.mul(gasPrice);
    const minDeposit = Currency.WEI(
      totalDepositGasWei.add(totalWithdrawalGasWei),
      swapRate,
    ).toETH();
    const maxDeposit = MAX_CHANNEL_VALUE.toETH(swapRate); // Or get based on payment profile?
    this.setState({ maxDeposit, minDeposit });
    if (!channel || !swapRate || !wallet) {
      return;
    }
    const getTotal = (ether, token) => Currency.WEI(ether.wad.add(token.toETH().wad), swapRate);
    const freeEtherBalance = await channel.getFreeBalance();
    const freeTokenBalance = await channel.getFreeBalance(token.address);
    balance.onChain.ether = Currency.WEI(await ethprovider.getBalance(wallet.address), swapRate).toETH();
    balance.onChain.token = Currency.DEI(await token.balanceOf(wallet.address), swapRate).toDAI();
    balance.onChain.total = getTotal(balance.onChain.ether, balance.onChain.token).toETH();
    balance.channel.ether = Currency.WEI(freeEtherBalance[channel.freeBalanceAddress], swapRate).toETH();
    balance.channel.token = Currency.DEI(freeTokenBalance[channel.freeBalanceAddress], swapRate).toDAI();
    balance.channel.total = getTotal(balance.channel.ether, balance.channel.token).toETH();
    this.setState({ balance });
  };

  // Core Function
  // Merge deposit limits
  autoDeposit = async () => {
    const { balance, channel, machine, maxDeposit, minDeposit, state, swapRate, token } = this.state;
    if (!state.matches('ready')) {
      console.warn(`Channel not available yet.`);
      return;
    }
    if (balance.onChain.ether.wad.eq(Zero)) {
      console.debug(`No on-chain eth to deposit`);
      return;
    }
    if (state.matches('ready.deposit.pending')) {
      console.debug(`A deposit is already pending`);
      return;
    }

    let nowMaxDeposit = maxDeposit.wad.sub(this.state.balance.channel.total.wad);
    if (nowMaxDeposit.lte(Zero)) {
      console.debug(
        `Channel balance (${balance.channel.total.toDAI().format()}) is at or above ` +
          `cap of ${maxDeposit.toDAI(swapRate).format()}`,
      );
      return;
    }

    if (balance.onChain.token.wad.gt(Zero) || balance.onChain.ether.wad.gt(minDeposit.wad)) {
      machine.send(['START_DEPOSIT']);

      if (balance.onChain.token.wad.gt(Zero)) {
        const amount = minBN([
          Currency.WEI(nowMaxDeposit, swapRate).toDAI().wad,
          balance.onChain.token.wad
        ]);
        const depositParams = {
          amount: amount.toString(),
          assetId: token.address.toLowerCase(),
        };
        console.log(`Depositing ${depositParams.amount} tokens into channel: ${channel.opts.multisigAddress}`);
        const result = await channel.deposit(depositParams);
        await this.refreshBalances();
        console.log(`Successfully deposited tokens! Result: ${JSON.stringify(result, null, 2)}`);
      } else {
        console.debug(`No tokens to deposit`);
      }

      nowMaxDeposit = maxDeposit.wad.sub(this.state.balance.channel.total.wad);
      if (nowMaxDeposit.lte(Zero)) {
        console.debug(`Channel balance (${balance.channel.total.toDAI().format()}) is at or above ` +
          `cap of ${maxDeposit.toDAI(swapRate).format()}`)
        machine.send(['SUCCESS_DEPOSIT']);
        return;
      }
      if (balance.onChain.ether.wad.lt(minDeposit.wad)) {
        console.debug(`Not enough on-chain eth to deposit: ${balance.onChain.ether.toETH().format()}`)
        machine.send(['SUCCESS_DEPOSIT']);
        return;
      }

      const amount = minBN([
        balance.onChain.ether.wad.sub(minDeposit.wad),
        nowMaxDeposit,
      ]);
      console.log(`Depositing ${amount} wei into channel: ${channel.opts.multisigAddress}`);
      const result = await channel.deposit({ amount: amount.toString() });
      await this.refreshBalances();
      console.log(`Successfully deposited ether! Result: ${JSON.stringify(result, null, 2)}`);

      machine.send(['SUCCESS_DEPOSIT']);
      this.autoSwap();
    }
  }

  autoSwap = async () => {
    const { balance, channel, machine, maxDeposit, state, swapRate, token } = this.state;
    if (!state.matches('ready')) {
      console.warn(`Channel not available yet.`);
      return;
    }
    if (balance.channel.ether.wad.eq(Zero)) {
      console.debug(`No in-channel eth available to swap`);
      return;
    }
    if (balance.channel.token.wad.gte(maxDeposit.toDAI(swapRate).wad)) {
      return; // swap ceiling has been reached, no need to swap more
    }
    if (state.matches('ready.swap.pending')) {
      console.log(`An swap operation is already pending`);
      return;
    }
    if (state.matches('ready.withdraw.pending')) {
      console.log(`An withdraw operation is already pending`);
      return;
    }

    const maxSwap = tokenToWei(maxDeposit.toDAI().wad.sub(balance.channel.token.wad), swapRate);
    const weiToSwap = minBN([balance.channel.ether.wad, maxSwap]);

    console.log(`Attempting to swap ${formatEther(weiToSwap)} eth for dai at rate: ${swapRate}`);
    machine.send(['START_SWAP']);

    const hubFBAddress = connext.utils.freeBalanceAddressFromXpub(channel.nodePublicIdentifier);
    const collateralNeeded = balance.channel.token.wad.add(weiToToken(weiToSwap, swapRate));
    let collateral = formatEther((await channel.getFreeBalance(token.address))[hubFBAddress]);

    console.log(`Collateral: ${collateral} tokens, need: ${formatEther(collateralNeeded)}`);
    if (collateralNeeded.gt(parseEther(collateral))) {
      console.log(`Requesting more collateral...`);
      const tokenProfile = await channel.addPaymentProfile({
        amountToCollateralize: collateralNeeded.add(parseEther("10")), // add a buffer of $10 so you dont collateralize on every payment
        minimumMaintainedCollateral: collateralNeeded,
        assetId: token.address,
      });
      console.log(`Got a new token profile: ${JSON.stringify(tokenProfile)}`);
      this.setState({ tokenProfile });
      await channel.requestCollateral(token.address);
      collateral = formatEther((await channel.getFreeBalance(token.address))[hubFBAddress]);
      console.log(`Collateral: ${collateral} tokens, need: ${formatEther(collateralNeeded)}`);
    }
    await channel.swap({
      amount: weiToSwap.toString(),
      fromAssetId: AddressZero,
      swapRate,
      toAssetId: token.address,
    });
    await this.refreshBalances();
    machine.send(['SUCCESS_SWAP']);
  }

  // ************************************************* //
  //                    Handlers                       //
  // ************************************************* //

  scanQRCode = async data => {
    // potential URLs to scan and their params
    const urls = {
      "/send?": ["recipient", "amount"],
      "/redeem?": ["secret", "amountToken"],
    };
    let args = {};
    let path = null;
    for (let [url, fields] of Object.entries(urls)) {
      const strArr = data.split(url);
      if (strArr.length === 1) {
        // incorrect entry
        continue;
      }
      if (strArr[0] !== window.location.origin) {
        throw new Error("incorrect site");
      }
      // add the chosen url to the path scanned
      path = url + strArr[1];
      // get the args
      const params = strArr[1].split("&");
      fields.forEach((field, i) => {
        args[field] = params[i].split("=")[1];
      });
    }
    if (args === {}) {
      console.log("could not detect params");
    }
    switch (path) {
      case "/send":
        this.setState({
          sendScanArgs: { ...args },
        });
        break;
      case "/redeem":
        this.setState({
          redeemScanArgs: { ...args },
        });
        break;
      default:
        break;
    }
    return path;
  };

  render() {
    const {
      balance,
      channel,
      swapRate,
      machine,
      maxDeposit,
      minDeposit,
      network,
      sendScanArgs,
      token,
      wallet,
    } = this.state;
    const { classes } = this.props;
    return (
      <Router>
        <Grid className={classes.app}>
          <Paper elevation={1} className={classes.paper}>
            <MySnackbar
              variant="warning"
              openWhen={machine.state.matches('migrate.pending.show')}
              onClose={() => machine.send('DISMISS_MIGRATE')}
              message="Migrating legacy channel to 2.0..."
              duration={30 * 60 * 1000}
            />
            <MySnackbar
              variant="info"
              openWhen={machine.state.matches('start.pending.show')}
              onClose={() => machine.send('DISMISS_START')}
              message="Starting Channel Controllers..."
              duration={30 * 60 * 1000}
            />

            <AppBarComponent
              address={wallet ? wallet.address : AddressZero}
              balance={balance}
              swapRate={swapRate}
            />

            <Route
              exact
              path="/"
              render={props => (
                <Grid >
                  <Home
                    {...props}
                    balance={balance}
                    swapRate={swapRate}
                    scanQRCode={this.scanQRCode}
                    token={token}
                  />
                  <SetupCard {...props} minDeposit={minDeposit} maxDeposit={maxDeposit} />
                </Grid>
              )}
            />
            <Route
              path="/deposit"
              render={props => (
                <Grid>
                <DepositCard
                  {...props}
                  address={wallet ? wallet.address : AddressZero}
                  maxDeposit={maxDeposit}
                  minDeposit={minDeposit}
                />
                </Grid>
              )}
            />
            <Route
              path="/settings"
              render={props => <SettingsCard {...props} channel={channel} />}
            />
            <Route
              path="/request/:amount?"
              render={props => (
                <RequestCard
                  {...props}
                  xpub={channel.publicIdentifier}
                  maxDeposit={maxDeposit}
                  />
              )}
            />
            <Route
              path="/send/:amount?/:recipient?"
              render={props => (
                <SendCard
                  {...props}
                  balance={balance}
                  channel={channel}
                  scanArgs={sendScanArgs}
                  token={token}
                />
              )}
            />
            <Route
              path="/redeem"
              render={props => (
                <RedeemCard {...props} channel={channel} tokenProfile={this.state.tokenProfile} />
              )}
            />
            <Route
              path="/cashout"
              render={props => (
                <CashoutCard
                  {...props}
                  balance={balance}
                  channel={channel}
                  swapRate={swapRate}
                  machine={machine}
                  refreshBalances={this.refreshBalances.bind(this)}
                  token={token}
                />
              )}
            />
            <Route path="/support" render={props => <SupportCard {...props} channel={channel} />} />
            <Confirmations
              machine={machine}
              network={network}
            />
          </Paper>
        </Grid>
      </Router>
    );
  }
}

export default style(App);<|MERGE_RESOLUTION|>--- conflicted
+++ resolved
@@ -189,15 +189,7 @@
       await new Promise(res => setTimeout(() => res(), 1000));
     }
 
-<<<<<<< HEAD
-    const token = new Contract(
-      channel.config.contractAddresses.Token,
-      tokenArtifacts.abi,
-      wallet,
-    );
-=======
     const token = new Contract(channel.config.contractAddresses.Token, tokenArtifacts.abi, wallet);
->>>>>>> c2638555
     const swapRate = await channel.getLatestSwapRate(AddressZero, token.address);
 
     let freeEtherBalance, freeTokenBalance
