--- conflicted
+++ resolved
@@ -20,23 +20,6 @@
 import "./App.css";
 
 // Pages
-<<<<<<< HEAD
-import AppBarComponent from "./components/AppBar";
-import CashOutCard from "./components/cashOutCard";
-import Confirmations from "./components/Confirmations";
-import DepositCard from "./components/depositCard";
-import Home from "./components/Home";
-import MySnackbar from "./components/snackBar";
-import RequestCard from "./components/requestCard";
-import RedeemCard from "./components/redeemCard";
-import SendCard from "./components/sendCard";
-import SettingsCard from "./components/settingsCard";
-import SetupCard from "./components/setupCard";
-import SupportCard from "./components/supportCard";
-
-import { Currency, inverse, store, minBN, toBN, tokenToWei, weiToToken } from "./utils";
-import { instantiateClient } from "./utils/instantiateClient";
-=======
 import { AppBarComponent } from "./components/AppBar";
 import { CashoutCard } from "./components/cashOutCard";
 import { Confirmations } from "./components/Confirmations";
@@ -51,7 +34,6 @@
 import { SupportCard } from "./components/supportCard";
 
 import { Currency, store, minBN, toBN, tokenToWei, weiToToken } from "./utils";
->>>>>>> 29271aaa
 
 // Optional URL overrides for custom urls
 const overrides = {
@@ -144,13 +126,10 @@
       maxDeposit: null,
       minDeposit: null,
       pending: { type: "null", complete: true, closed: true },
-<<<<<<< HEAD
       channelProviderType: null,
-=======
       receivingTransferCompleted: false,
       receivingTransferFailed: false,
       receivingTransferStarted: false,
->>>>>>> 29271aaa
       sendScanArgs: { amount: null, recipient: null },
       swapRate,
       token: null,
@@ -170,14 +149,6 @@
   // ************************************************* //
 
   async componentDidMount() {
-<<<<<<< HEAD
-    const ethUrl = overrides.ethUrl || `${window.location.origin}/api/ethprovider`;
-    const ethprovider = new eth.providers.JsonRpcProvider(ethUrl);
-    const nodeUrl =
-      overrides.nodeUrl || `${window.location.origin.replace(/^http/, "ws")}/api/messaging`;
-    const cfPath = "m/44'/60'/0'/25446";
-    let cfWallet, channel;
-=======
     // If no mnemonic, create one and save to local storage
     let mnemonic = localStorage.getItem("mnemonic");
     if (!mnemonic) {
@@ -190,16 +161,8 @@
     const ethProviderUrl = overrides.ethProviderUrl || `${window.location.origin}/api/ethprovider`;
     const ethprovider = new eth.providers.JsonRpcProvider(ethProviderUrl);
     const cfPath = "m/44'/60'/0'/25446";
-    const cfWallet = eth.Wallet.fromMnemonic(mnemonic, cfPath).connect(ethprovider);
-
-    const channel = await connext.connect({
-      ethProviderUrl,
-      logLevel: 5,
-      mnemonic,
-      nodeUrl,
-      store,
-    });
->>>>>>> 29271aaa
+    let cfWallet;
+    let channel;
 
     // Choose whether to use walletConnect or mnemonic in modal
     while (!this.state.channelProviderType) {
@@ -263,19 +226,8 @@
     }
 
     const freeBalanceAddress = channel.freeBalanceAddress || channel.myFreeBalanceAddress;
-<<<<<<< HEAD
-    const connextConfig = await channel.config();
-    const token = new Contract(
-      connextConfig.contractAddresses.Token,
-      tokenArtifacts.abi,
-      ethprovider,
-    );
-    const swapRate = await channel.getLatestSwapRate(AddressZero, token.address);
-    const invSwapRate = inverse(swapRate);
-=======
     const token = new Contract(channel.config.contractAddresses.Token, tokenArtifacts.abi, cfWallet);
     const swapRate = await channel.getLatestSwapRate(AddressZero, token.address);
->>>>>>> 29271aaa
 
     console.log(`Client created successfully!`);
     console.log(` - Public Identifier: ${channel.publicIdentifier}`);
@@ -283,11 +235,7 @@
     console.log(` - CF Account address: ${cfWallet.address}`);
     console.log(` - Free balance address: ${freeBalanceAddress}`);
     console.log(` - Token address: ${token.address}`);
-<<<<<<< HEAD
-    console.log(` - Swap rate: ${swapRate} or ${invSwapRate}`);
-=======
     console.log(` - Swap rate: ${swapRate}`)
->>>>>>> 29271aaa
 
     channel.subscribeToSwapRates(AddressZero, token.address, res => {
       if (!res || !res.swapRate) return;
@@ -320,11 +268,8 @@
       token,
       xpub: channel.publicIdentifier,
     });
-<<<<<<< HEAD
-=======
 
     await this.addDefaultPaymentProfile();
->>>>>>> 29271aaa
     await this.startPoller();
   }
 
@@ -338,7 +283,6 @@
   //  - channel eth to see if I need to swap?
   startPoller = async () => {
     await this.refreshBalances();
-<<<<<<< HEAD
     await this.setDepositLimits();
     await this.addDefaultPaymentProfile();
     if (this.channelProviderType == "mnemonic") {
@@ -353,13 +297,6 @@
       if (this.channelProviderType == "mnemonic") {
         await this.autoDeposit();
       }
-=======
-    await this.autoDeposit();
-    await this.autoSwap();
-    interval(async (iteration, stop) => {
-      await this.refreshBalances();
-      await this.autoDeposit();
->>>>>>> 29271aaa
       await this.autoSwap();
     }, 3000);
   };
@@ -383,18 +320,6 @@
       minimumMaintainedCollateral: DEFAULT_COLLATERAL_MINIMUM.wad.toString(),
       assetId: token.address,
     });
-<<<<<<< HEAD
-    this.setState({ tokenProfile });
-    return;
-  };
-
-  refreshBalances = async () => {
-    const { freeBalanceAddress, swapRate, token } = this.state;
-    const { address, balance, channel, ethprovider } = this.state;
-    if (!channel) {
-      return;
-    }
-=======
     this.setState({ tokenProfile })
     console.log(`Got a default token profile: ${JSON.stringify(this.state.tokenProfile)}`)
     return tokenProfile;
@@ -411,7 +336,6 @@
     const maxDeposit = MAX_CHANNEL_VALUE.toETH(swapRate); // Or get based on payment profile?
     this.setState({ maxDeposit, minDeposit });
     if (!channel || !swapRate) { return; }
->>>>>>> 29271aaa
     const getTotal = (ether, token) => Currency.WEI(ether.wad.add(token.toETH().wad), swapRate);
     const freeEtherBalance = await channel.getFreeBalance();
     const freeTokenBalance = await channel.getFreeBalance(token.address);
@@ -424,7 +348,6 @@
     this.setState({ balance });
   };
 
-<<<<<<< HEAD
   setDepositLimits = async () => {
     const { swapRate, ethprovider } = this.state;
     let gasPrice = await ethprovider.getGasPrice();
@@ -438,10 +361,6 @@
     this.setState({ maxDeposit, minDeposit });
   };
 
-=======
-  // Core Function
-  // Merge deposit limits
->>>>>>> 29271aaa
   autoDeposit = async () => {
     const { balance, channel, minDeposit, maxDeposit, pending, swapRate, token } = this.state;
     if (!channel) {
@@ -549,12 +468,8 @@
         minimumMaintainedCollateral: collateralNeeded,
         assetId: token.address,
       });
-<<<<<<< HEAD
-      this.setState({ tokenProfile });
-=======
       console.log(`Got a new token profile: ${JSON.stringify(tokenProfile)}`)
       this.setState({ tokenProfile })
->>>>>>> 29271aaa
       await channel.requestCollateral(token.address);
       collateral = formatEther((await channel.getFreeBalance(token.address))[hubFBAddress]);
       console.log(`Collateral: ${collateral} tokens, need: ${formatEther(collateralNeeded)}`);
@@ -627,7 +542,6 @@
     return path;
   };
 
-<<<<<<< HEAD
   closeModal = async () => {
     await this.setState({ loadingConnext: false });
   };
@@ -647,8 +561,6 @@
     }
   };
 
-=======
->>>>>>> 29271aaa
   render() {
     const {
       address,
