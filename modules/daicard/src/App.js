--- conflicted
+++ resolved
@@ -701,18 +701,23 @@
               )}
             />
             <Route
+              path="/settings"
+              render={props => (
+                <SettingsCard
+                  {...props}
+                  setWalletConnext={this.setWalletConnext}
+                  getWalletConnext={this.getWalletConnext}
+                  store={channel ? channel.store : undefined}
+                  xpub={channel ? channel.publicIdentifier : "Unknown"}
+                />
+              )}
+            />
+            <Route
               path="/transactions"
               render={props => (
                 <TransactionHistory
                   {...props}
-<<<<<<< HEAD
                   channel={channel}
-=======
-                  setWalletConnext={this.setWalletConnext}
-                  getWalletConnext={this.getWalletConnext}
-                  store={channel ? channel.store : undefined}
-                  xpub={channel ? channel.publicIdentifier : "Unknown"}
->>>>>>> 4d03c5c4
                 />
               )}
             />
