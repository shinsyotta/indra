import { Paper, withStyles, Grid } from "@material-ui/core";
import { Contract, ethers as eth } from "ethers";
import { AddressZero, Zero } from "ethers/constants";
import { fromExtendedKey, fromMnemonic } from "ethers/utils/hdnode";
import { formatEther, parseEther } from "ethers/utils";
import interval from "interval-promise";
import { PisaClient } from "pisa-client";
import React from "react";
import { BrowserRouter as Router, Route } from "react-router-dom";
import tokenArtifacts from "openzeppelin-solidity/build/contracts/ERC20Mintable.json";
import WalletConnectChannelProvider from "@walletconnect/channel-provider";
import * as connext from "@connext/client";
import { interpret } from "xstate";

import "./App.css";

// Pages
import { AppBarComponent } from "./components/AppBar";
import { CashoutCard } from "./components/cashOutCard";
import { Confirmations } from "./components/Confirmations";
import { DepositCard } from "./components/depositCard";
import { Home } from "./components/Home";
import { MySnackbar } from "./components/snackBar";
import { RequestCard } from "./components/requestCard";
import { RedeemCard } from "./components/redeemCard";
import { SendCard } from "./components/sendCard";
import { SettingsCard } from "./components/settingsCard";
import { SetupCard } from "./components/setupCard";
import { SupportCard } from "./components/supportCard";
import { WithdrawSaiDialog } from "./components/withdrawSai";
import { rootMachine } from "./state";
import {
  cleanWalletConnect,
  Currency,
  migrate,
  minBN,
  storeFactory,
  toBN,
  tokenToWei,
  weiToToken,
  initWalletConnect,
} from "./utils";

const urls = {
  ethProviderUrl:
    process.env.REACT_APP_ETH_URL_OVERRIDE || `${window.location.origin}/api/ethprovider`,
  nodeUrl:
    process.env.REACT_APP_NODE_URL_OVERRIDE ||
    `${window.location.origin.replace(/^http/, "ws")}/api/messaging`,
  legacyUrl: chainId =>
    chainId.toString() === "1"
      ? "https://hub.connext.network/api/hub"
      : chainId.toString() === "4"
      ? "https://rinkeby.hub.connext.network/api/hub"
      : undefined,
  pisaUrl: chainId =>
    chainId.toString() === "1"
      ? "https://connext.pisa.watch"
      : chainId.toString() === "4"
      ? "https://connext-rinkeby.pisa.watch"
      : undefined,
};

// Constants for channel max/min - this is also enforced on the hub
const WITHDRAW_ESTIMATED_GAS = toBN("300000");
const DEPOSIT_ESTIMATED_GAS = toBN("25000");
const MAX_CHANNEL_VALUE = Currency.DAI("30");
const CF_PATH = "m/44'/60'/0'/25446";

// it is important to add a default payment
// profile on initial load in the case the
// user is being paid without depositing, or
// in the case where the user is redeeming a link

// NOTE: in the redeem controller, if the default payment is
// insufficient, then it will be updated. the same thing
// happens in autodeposit, if the eth deposited > deposit
// needed for autoswap
const DEFAULT_COLLATERAL_MINIMUM = Currency.DAI("5");
const DEFAULT_AMOUNT_TO_COLLATERALIZE = Currency.DAI("10");

const style = withStyles(theme => ({
  paper: {
    width: "100%",
    padding: `0px ${theme.spacing(1)}px 0 ${theme.spacing(1)}px`,
    [theme.breakpoints.up("sm")]: {
      width: "450px",
      height: "650px",
      marginTop: "5%",
      borderRadius: "4px",
    },
    [theme.breakpoints.down(600)]: {
      "box-shadow": "0px 0px",
    },
  },
  app: {
    display: "flex",
    justifyContent: "center",
    alignItems: "center",
    flexGrow: 1,
    fontFamily: ["proxima-nova", "sans-serif"],
    backgroundColor: "#FFF",
    width: "100%",
    margin: "0px",
  },
  zIndex: 1000,
  grid: {},
}));

class App extends React.Component {
  constructor(props) {
    super(props);
    const swapRate = "100.00";
    this.state = {
      balance: {
        channel: {
          ether: Currency.ETH("0", swapRate),
          token: Currency.DAI("0", swapRate),
          total: Currency.ETH("0", swapRate),
        },
        onChain: {
          ether: Currency.ETH("0", swapRate),
          token: Currency.DAI("0", swapRate),
          total: Currency.ETH("0", swapRate),
        },
      },
      ethProvider: new eth.providers.JsonRpcProvider(urls.ethProviderUrl),
      machine: interpret(rootMachine),
      maxDeposit: null,
      minDeposit: null,
      network: {},
      useWalletConnext: false,
<<<<<<< HEAD
=======
      sendScanArgs: { amount: null, recipient: null },
      redeemScanArgs: { amount: null, recipient: null },
      saiBalance: Currency.DAI("0", swapRate),
>>>>>>> 3f42c6bc
      state: {},
      swapRate,
      token: null,
      tokenProfile: null,
    };
    this.refreshBalances.bind(this);
    this.autoDeposit.bind(this);
    this.autoSwap.bind(this);
    this.parseQRCode.bind(this);
    this.setWalletConnext.bind(this);
    this.getWalletConnext.bind(this);
  }

  // ************************************************* //
  //                     Hooks                         //
  // ************************************************* //

  setWalletConnext = useWalletConnext => {
    if (useWalletConnext) {
      localStorage.setItem("useWalletConnext", true);
    } else {
      localStorage.setItem("useWalletConnext", false);
    }
    this.setState({ useWalletConnext });
    window.location.reload();
  };

  // converts string value in localStorage to boolean
  getWalletConnext = () => {
    const wc = localStorage.getItem("useWalletConnext");
    return wc === "true";
  };

  initWalletConnext = () => {
    // item set when you scan a wallet connect QR
    // if a wc qr code has been scanned before, make
    // sure to init the mapping and create new wc
    // connector
    const uri = localStorage.getItem(`wcUri`);
    const { channel } = this.state;
    if (!channel) return;
    if (!uri) return;
    initWalletConnect(uri, channel);
  };

  // Channel doesn't get set up until after provider is set
  async componentDidMount() {
    const { ethProvider, machine } = this.state;
    machine.start();
    machine.onTransition(state => {
      this.setState({ state });
      console.log(
        `=== Transitioning to ${JSON.stringify(state.value)} (context: ${JSON.stringify(
          state.context,
        )})`,
      );
    });

    // If no mnemonic, create one and save to local storage
    let mnemonic = localStorage.getItem("mnemonic");
    const useWalletConnext = this.getWalletConnext() || false;
    console.debug("useWalletConnext: ", useWalletConnext);
    if (!mnemonic) {
      mnemonic = eth.Wallet.createRandom().mnemonic;
      localStorage.setItem("mnemonic", mnemonic);
    }

    let wallet;
    await ethProvider.ready;
    const network = await ethProvider.getNetwork();
    if (!useWalletConnext) {
      wallet = eth.Wallet.fromMnemonic(mnemonic, CF_PATH + "/0").connect(ethProvider);
      this.setState({ network, wallet });
    }

    // migrate if needed
    if (wallet && localStorage.getItem("rpc-prod")) {
      machine.send(["MIGRATE", "START_MIGRATE"]);
      await migrate(urls.legacyUrl(network.chainId), wallet, urls.ethProviderUrl);
      localStorage.removeItem("rpc-prod");
    }

    machine.send("START");
    machine.send(["START", "START_START"]);

    // if choose mnemonic
    let channel;
    if (!useWalletConnext) {
      let store;
      const pisaUrl = urls.pisaUrl(network.chainId);
      if (pisaUrl) {
        console.log(`Using external state backup service: ${pisaUrl}`);
        store = storeFactory({
          wallet,
          pisaClient: new PisaClient(
            pisaUrl,
            "0xa4121F89a36D1908F960C2c9F057150abDb5e1E3", // TODO: Don't hardcode
          ),
        });
      } else {
        store = storeFactory();
      }

      const hdNode = fromExtendedKey(fromMnemonic(mnemonic).extendedKey).derivePath(CF_PATH);
      const xpub = hdNode.neuter().extendedKey;
      const keyGen = index => {
        const res = hdNode.derivePath(index);
        return Promise.resolve(res.privateKey);
      };
      channel = await connext.connect({
        ethProviderUrl: urls.ethProviderUrl,
        keyGen,
        logLevel: 5,
        nodeUrl: urls.nodeUrl,
        store,
        xpub,
      });
      console.log(`mnemonic address: ${wallet.address} (path: ${wallet.path})`);
      console.log(`xpub address: ${eth.utils.computeAddress(fromExtendedKey(xpub).publicKey)}`);
      console.log(
        `keygen address: ${new eth.Wallet(await keyGen("1")).address} (path ${
          new eth.Wallet(await keyGen("1")).path
        })`,
      );
    } else if (useWalletConnext) {
      let rpc = {};
      rpc[network.chainId] = urls.ethProviderUrl;
      const channelProvider = new WalletConnectChannelProvider({
        rpc,
        chainId: network.chainId,
      });
      console.log(`Using WalletConnect with provider: ${JSON.stringify(channelProvider, null, 2)}`);
      // register channel provider listener for logging
      channelProvider.on("error", data => {
        console.error(`Channel provider error: ${JSON.stringify(data, null, 2)}`);
      });
      channelProvider.on("disconnect", (error, payload) => {
        if (error) {
          throw error;
        }
        cleanWalletConnect();
      });
      channel = await connext.connect({
        ethProviderUrl: urls.ethProviderUrl,
        logLevel: 4,
        channelProvider,
      });
    } else {
      console.error("Could not create channel.");
      return;
    }
    console.log(`Successfully connected channel`);

    await channel.isAvailable();

    const token = new Contract(
      channel.config.contractAddresses.Token,
      tokenArtifacts.abi,
      wallet || ethProvider,
    );
    const swapRate = await channel.getLatestSwapRate(AddressZero, token.address);

    console.log(`Client created successfully!`);
    console.log(` - Public Identifier: ${channel.publicIdentifier}`);
    console.log(` - Account multisig address: ${channel.opts.multisigAddress}`);
    console.log(` - CF Account address: ${channel.signerAddress}`);
    console.log(` - Free balance address: ${channel.freeBalanceAddress}`);
    console.log(` - Token address: ${token.address}`);
    console.log(` - Swap rate: ${swapRate}`);

    channel.subscribeToSwapRates(AddressZero, token.address, res => {
      if (!res || !res.swapRate) return;
      console.log(`Got swap rate upate: ${this.state.swapRate} -> ${res.swapRate}`);
      this.setState({ swapRate: res.swapRate });
    });

    channel.on("RECIEVE_TRANSFER_STARTED", data => {
      console.log("Received RECIEVE_TRANSFER_STARTED event: ", data);
      machine.send("START_RECEIVE");
    });

    channel.on("RECIEVE_TRANSFER_FINISHED", data => {
      console.log("Received RECIEVE_TRANSFER_FINISHED event: ", data);
      machine.send("SUCCESS_RECEIVE");
    });

    channel.on("RECIEVE_TRANSFER_FAILED", data => {
      console.log("Received RECIEVE_TRANSFER_FAILED event: ", data);
      machine.send("ERROR_RECEIVE");
    });

    const tokenProfile = await channel.addPaymentProfile({
      amountToCollateralize: DEFAULT_AMOUNT_TO_COLLATERALIZE.wad.toString(),
      minimumMaintainedCollateral: DEFAULT_COLLATERAL_MINIMUM.wad.toString(),
      assetId: token.address,
    });
    console.log(`Set a default token profile: ${JSON.stringify(tokenProfile)}`);

    this.setState({
      channel,
      useWalletConnext,
      swapRate,
      token,
      tokenProfile,
    });

    const saiBalance = await this.getSaiBalance(wallet || ethprovider);
    if (saiBalance && saiBalance.gt(0)) {
      this.setState({ saiBalance: Currency.DEI(saiBalance, swapRate) });
      machine.send("SAI");
    } else {
      machine.send("READY");
    }
    this.initWalletConnext();
    await this.startPoller();
  }

  getSaiBalance = async wallet => {
    const { channel } = this.state;
    if (!channel.config.contractAddresses.SAIToken) {
      return Zero;
    }
    const saiToken = new Contract(
      channel.config.contractAddresses.SAIToken,
      tokenArtifacts.abi,
      wallet,
    );
    const freeSaiBalance = await channel.getFreeBalance(saiToken.address);
    const mySaiBalance = freeSaiBalance[channel.freeBalanceAddress];
    return mySaiBalance;
  };

  // ************************************************* //
  //                    Pollers                        //
  // ************************************************* //

  // What's the minimum I need to be polling for here?
  //  - on-chain balance to see if we need to deposit
  //  - channel messages to see if there anything to sign
  //  - channel eth to see if I need to swap?
  startPoller = async () => {
    const { useWalletConnext } = this.state;
    await this.refreshBalances();
    if (!useWalletConnext) {
      await this.autoDeposit();
      await this.autoSwap();
    } else {
      console.log("Using wallet connext, turning off autodeposit");
    }
    interval(async (iteration, stop) => {
      await this.refreshBalances();
      if (!useWalletConnext) {
        await this.autoDeposit();
        await this.autoSwap();
      }
    }, 3000);
  };

  refreshBalances = async () => {
<<<<<<< HEAD
    const { balance, channel, ethProvider, swapRate, token } = this.state;
    let gasPrice = await ethProvider.getGasPrice();
=======
    const { channel, swapRate } = this.state;
    const { maxDeposit, minDeposit } = await this.getDepositLimits();
    this.setState({ maxDeposit, minDeposit });
    if (!channel || !swapRate) {
      return;
    }
    const balance = await this.getChannelBalances();
    this.setState({ balance });
  };

  getDepositLimits = async () => {
    const { swapRate, ethprovider } = this.state;
    let gasPrice = await ethprovider.getGasPrice();
>>>>>>> 3f42c6bc
    let totalDepositGasWei = DEPOSIT_ESTIMATED_GAS.mul(toBN(2)).mul(gasPrice);
    let totalWithdrawalGasWei = WITHDRAW_ESTIMATED_GAS.mul(gasPrice);
    const minDeposit = Currency.WEI(
      totalDepositGasWei.add(totalWithdrawalGasWei),
      swapRate,
    ).toETH();
    const maxDeposit = MAX_CHANNEL_VALUE.toETH(swapRate); // Or get based on payment profile?
    return { maxDeposit, minDeposit };
  };

  getChannelBalances = async () => {
    const { balance, channel, swapRate, token, ethprovider } = this.state;
    const getTotal = (ether, token) => Currency.WEI(ether.wad.add(token.toETH().wad), swapRate);
    const freeEtherBalance = await channel.getFreeBalance();
    const freeTokenBalance = await channel.getFreeBalance(token.address);
    balance.onChain.ether = Currency.WEI(
      await ethProvider.getBalance(channel.signerAddress),
      swapRate,
    ).toETH();
    balance.onChain.token = Currency.DEI(
      await token.balanceOf(channel.signerAddress),
      swapRate,
    ).toDAI();
    balance.onChain.total = getTotal(balance.onChain.ether, balance.onChain.token).toETH();
    balance.channel.ether = Currency.WEI(
      freeEtherBalance[channel.freeBalanceAddress],
      swapRate,
    ).toETH();
    balance.channel.token = Currency.DEI(
      freeTokenBalance[channel.freeBalanceAddress],
      swapRate,
    ).toDAI();
    balance.channel.total = getTotal(balance.channel.ether, balance.channel.token).toETH();
    const logIfNotZero = (wad, prefix) => {
      if (wad.isZero()) {
        return;
      }
      console.debug(`${prefix}: ${wad.toString()}`);
    };
    logIfNotZero(balance.onChain.token.wad, `chain token balance`);
    logIfNotZero(balance.onChain.ether.wad, `chain ether balance`);
    logIfNotZero(balance.channel.token.wad, `channel token balance`);
    logIfNotZero(balance.channel.ether.wad, `channel ether balance`);
<<<<<<< HEAD
    this.setState({ balance });
  };

  setDepositLimits = async () => {
    const { swapRate, ethProvider } = this.state;
    let gasPrice = await ethProvider.getGasPrice();
    let totalDepositGasWei = DEPOSIT_ESTIMATED_GAS.mul(toBN(2)).mul(gasPrice);
    let totalWithdrawalGasWei = WITHDRAW_ESTIMATED_GAS.mul(gasPrice);
    const minDeposit = Currency.WEI(
      totalDepositGasWei.add(totalWithdrawalGasWei),
      swapRate,
    ).toETH();
    const maxDeposit = MAX_CHANNEL_VALUE.toETH(swapRate); // Or get based on payment profile?
    this.setState({ maxDeposit, minDeposit });
=======
    return balance;
>>>>>>> 3f42c6bc
  };

  autoDeposit = async () => {
    const {
      balance,
      channel,
      machine,
      maxDeposit,
      minDeposit,
      state,
      swapRate,
      token,
    } = this.state;
    if (!state.matches("ready")) {
      console.warn(`Channel not available yet.`);
      return;
    }
    if (
      state.matches("ready.deposit.pending") ||
      state.matches("ready.swap.pending") ||
      state.matches("ready.withdraw.pending")
    ) {
      console.warn(`Another operation is pending, waiting to autoswap`);
      return;
    }
    if (balance.onChain.ether.wad.eq(Zero)) {
      console.debug(`No on-chain eth to deposit`);
      return;
    }

    let nowMaxDeposit = maxDeposit.wad.sub(this.state.balance.channel.total.wad);
    if (nowMaxDeposit.lte(Zero)) {
      console.debug(
        `Channel balance (${balance.channel.total.toDAI().format()}) is at or above ` +
          `cap of ${maxDeposit.toDAI(swapRate).format()}`,
      );
      return;
    }

    if (balance.onChain.token.wad.gt(Zero) || balance.onChain.ether.wad.gt(minDeposit.wad)) {
      machine.send(["START_DEPOSIT"]);

      if (balance.onChain.token.wad.gt(Zero)) {
        const amount = minBN([
          Currency.WEI(nowMaxDeposit, swapRate).toDAI().wad,
          balance.onChain.token.wad,
        ]);
        const depositParams = {
          amount: amount.toString(),
          assetId: token.address.toLowerCase(),
        };
        console.log(
          `Depositing ${depositParams.amount} tokens into channel: ${channel.opts.multisigAddress}`,
        );
        const result = await channel.deposit(depositParams);
        await this.refreshBalances();
        console.log(`Successfully deposited tokens! Result: ${JSON.stringify(result, null, 2)}`);
      } else {
        console.debug(`No tokens to deposit`);
      }

      nowMaxDeposit = maxDeposit.wad.sub(this.state.balance.channel.total.wad);
      if (nowMaxDeposit.lte(Zero)) {
        console.debug(
          `Channel balance (${balance.channel.total.toDAI().format()}) is at or above ` +
            `cap of ${maxDeposit.toDAI(swapRate).format()}`,
        );
        machine.send(["SUCCESS_DEPOSIT"]);
        return;
      }
      if (balance.onChain.ether.wad.lt(minDeposit.wad)) {
        console.debug(
          `Not enough on-chain eth to deposit: ${balance.onChain.ether.toETH().format()}`,
        );
        machine.send(["SUCCESS_DEPOSIT"]);
        return;
      }

      const amount = minBN([balance.onChain.ether.wad.sub(minDeposit.wad), nowMaxDeposit]);
      console.log(`Depositing ${amount} wei into channel: ${channel.opts.multisigAddress}`);
      const result = await channel.deposit({ amount: amount.toString() });
      await this.refreshBalances();
      console.log(`Successfully deposited ether! Result: ${JSON.stringify(result, null, 2)}`);

      machine.send(["SUCCESS_DEPOSIT"]);
      this.autoSwap();
    }
  };

  autoSwap = async () => {
    const { balance, channel, machine, maxDeposit, state, swapRate, token } = this.state;
    if (!state.matches("ready")) {
      console.warn(`Channel not available yet.`);
      return;
    }
    if (
      state.matches("ready.deposit.pending") ||
      state.matches("ready.swap.pending") ||
      state.matches("ready.withdraw.pending")
    ) {
      console.warn(`Another operation is pending, waiting to autoswap`);
      return;
    }
    if (balance.channel.ether.wad.eq(Zero)) {
      console.debug(`No in-channel eth available to swap`);
      return;
    }
    if (balance.channel.token.wad.gte(maxDeposit.toDAI(swapRate).wad)) {
      console.debug(`Swap ceiling has been reached, no need to swap more`);
      return;
    }

    const maxSwap = tokenToWei(maxDeposit.toDAI().wad.sub(balance.channel.token.wad), swapRate);
    const weiToSwap = minBN([balance.channel.ether.wad, maxSwap]);

    if (weiToSwap.isZero()) {
      // can happen if the balance.channel.ether.wad is 1 due to rounding
      console.debug(`Will not exchange 0 wei. This is still weird, so here are some logs:`);
      console.debug(`   - maxSwap: ${maxSwap.toString()}`);
      console.debug(`   - swapRate: ${swapRate.toString()}`);
      console.debug(`   - balance.channel.ether.wad: ${balance.channel.ether.wad.toString()}`);
      return;
    }

    const hubFBAddress = connext.utils.xpubToAddress(channel.nodePublicIdentifier);
    const collateralNeeded = balance.channel.token.wad.add(weiToToken(weiToSwap, swapRate));
    let collateral = formatEther((await channel.getFreeBalance(token.address))[hubFBAddress]);

    console.log(`Collateral: ${collateral} tokens, need: ${formatEther(collateralNeeded)}`);
    if (collateralNeeded.gt(parseEther(collateral))) {
      console.log(`Requesting more collateral...`);
      const tokenProfile = await channel.addPaymentProfile({
        amountToCollateralize: collateralNeeded.add(parseEther("10")), // add a buffer of $10 so you dont collateralize on every payment
        minimumMaintainedCollateral: collateralNeeded,
        assetId: token.address,
      });
      console.log(`Got a new token profile: ${JSON.stringify(tokenProfile)}`);
      this.setState({ tokenProfile });
      await channel.requestCollateral(token.address);
      collateral = formatEther((await channel.getFreeBalance(token.address))[hubFBAddress]);
      console.log(`Collateral: ${collateral} tokens, need: ${formatEther(collateralNeeded)}`);
      return;
    }
    console.log(`Attempting to swap ${formatEther(weiToSwap)} eth for dai at rate: ${swapRate}`);
    machine.send(["START_SWAP"]);

    await channel.swap({
      amount: weiToSwap.toString(),
      fromAssetId: AddressZero,
      swapRate,
      toAssetId: token.address,
    });
    await this.refreshBalances();
    machine.send(["SUCCESS_SWAP"]);
  };

  // ************************************************* //
  //                    Handlers                       //
  // ************************************************* //

  parseQRCode = data => {
    // potential URLs to scan and their params
    const urls = {
      "/send?": ["recipient", "amount"],
      "/redeem?": ["secret", "amountToken"],
    };
    let args = {};
    let path = null;
    for (const [url, fields] of Object.entries(urls)) {
      const strArr = data.split(url);
      if (strArr.length === 1) {
        // incorrect entry
        continue;
      }
      if (strArr[0] !== window.location.origin) {
        throw new Error("incorrect site");
      }
      // add the chosen url to the path scanned
      path = url + strArr[1];
      // get the args
      const params = strArr[1].split("&");
      fields.forEach((field, i) => {
        args[field] = params[i].split("=")[1];
      });
    }
    if (args === {}) {
      console.log("could not detect params");
    }
    return path;
  };

  closeModal = async () => {
    this.setState({ loadingConnext: false });
  };

  render() {
    const {
      balance,
      channel,
      ethProvider,
      swapRate,
      machine,
      maxDeposit,
      minDeposit,
      network,
<<<<<<< HEAD
=======
      saiBalance,
      sendScanArgs,
>>>>>>> 3f42c6bc
      token,
      wallet,
    } = this.state;
    const address = wallet ? wallet.address : channel ? channel.signerAddress : AddressZero;
    const { classes } = this.props;
    return (
      <Router>
        <Grid className={classes.app}>
          <Paper elevation={1} className={classes.paper}>
            <AppBarComponent address={address} />

            <MySnackbar
              variant="warning"
              openWhen={machine.state.matches("migrate.pending.show")}
              onClose={() => machine.send("DISMISS_MIGRATE")}
              message="Migrating legacy channel to 2.0..."
              duration={30 * 60 * 1000}
            />
            <MySnackbar
              variant="info"
              openWhen={machine.state.matches("start.pending.show")}
              onClose={() => machine.send("DISMISS_START")}
              message="Starting Channel Controllers..."
              duration={30 * 60 * 1000}
            />
            {saiBalance.toBN().gt(0) ? (
              <WithdrawSaiDialog
                channel={channel}
                machine={machine}
                saiBalance={saiBalance}
              />
            ) : (
              <></>
            )}

            <Route
              exact
              path="/"
              render={props => (
                <Grid>
                  <Home
                    {...props}
                    balance={balance}
                    swapRate={swapRate}
                    parseQRCode={this.parseQRCode}
                    channel={channel}
                  />
                  <SetupCard {...props} minDeposit={minDeposit} maxDeposit={maxDeposit} />
                </Grid>
              )}
            />
            <Route
              path="/deposit"
              render={props => (
                <DepositCard
                  {...props}
                  address={address}
                  maxDeposit={maxDeposit}
                  minDeposit={minDeposit}
                />
              )}
            />
            <Route
              path="/settings"
              render={props => (
                <SettingsCard
                  {...props}
                  setWalletConnext={this.setWalletConnext}
                  getWalletConnext={this.getWalletConnext}
                  store={channel ? channel.store : undefined}
                  xpub={channel ? channel.publicIdentifier : "Unknown"}
                />
              )}
            />
            <Route
              path="/request"
              render={props => (
                <RequestCard
                  {...props}
                  xpub={channel ? channel.publicIdentifier : "Unknown"}
                  maxDeposit={maxDeposit}
                />
              )}
            />
            <Route
              path="/send"
              render={props => (
                <SendCard
                  {...props}
                  balance={balance}
                  channel={channel}
                  ethProvider={ethProvider}
                  token={token}
                />
              )}
            />
            <Route
              path="/redeem"
              render={props => (
                <RedeemCard
                  {...props}
                  channel={channel}
                  tokenProfile={this.state.tokenProfile}
                />
              )}
            />
            <Route
              path="/cashout"
              render={props => (
                <CashoutCard
                  {...props}
                  balance={balance}
                  channel={channel}
                  ethProvider={ethProvider}
                  swapRate={swapRate}
                  machine={machine}
                  network={network}
                  refreshBalances={this.refreshBalances.bind(this)}
                  token={token}
                />
              )}
            />
            <Route
              path="/support"
              render={props => (
                <SupportCard
                  {...props}
                  channel={channel}
                />
              )}
            />
            <Confirmations
              machine={machine}
              network={network}
            />
          </Paper>
        </Grid>
      </Router>
    );
  }
}

export default style(App);<|MERGE_RESOLUTION|>--- conflicted
+++ resolved
@@ -130,12 +130,7 @@
       minDeposit: null,
       network: {},
       useWalletConnext: false,
-<<<<<<< HEAD
-=======
-      sendScanArgs: { amount: null, recipient: null },
-      redeemScanArgs: { amount: null, recipient: null },
       saiBalance: Currency.DAI("0", swapRate),
->>>>>>> 3f42c6bc
       state: {},
       swapRate,
       token: null,
@@ -342,7 +337,7 @@
       tokenProfile,
     });
 
-    const saiBalance = await this.getSaiBalance(wallet || ethprovider);
+    const saiBalance = await this.getSaiBalance(wallet || ethProvider);
     if (saiBalance && saiBalance.gt(0)) {
       this.setState({ saiBalance: Currency.DEI(saiBalance, swapRate) });
       machine.send("SAI");
@@ -395,10 +390,6 @@
   };
 
   refreshBalances = async () => {
-<<<<<<< HEAD
-    const { balance, channel, ethProvider, swapRate, token } = this.state;
-    let gasPrice = await ethProvider.getGasPrice();
-=======
     const { channel, swapRate } = this.state;
     const { maxDeposit, minDeposit } = await this.getDepositLimits();
     this.setState({ maxDeposit, minDeposit });
@@ -410,9 +401,8 @@
   };
 
   getDepositLimits = async () => {
-    const { swapRate, ethprovider } = this.state;
-    let gasPrice = await ethprovider.getGasPrice();
->>>>>>> 3f42c6bc
+    const { swapRate, ethProvider } = this.state;
+    let gasPrice = await ethProvider.getGasPrice();
     let totalDepositGasWei = DEPOSIT_ESTIMATED_GAS.mul(toBN(2)).mul(gasPrice);
     let totalWithdrawalGasWei = WITHDRAW_ESTIMATED_GAS.mul(gasPrice);
     const minDeposit = Currency.WEI(
@@ -424,7 +414,7 @@
   };
 
   getChannelBalances = async () => {
-    const { balance, channel, swapRate, token, ethprovider } = this.state;
+    const { balance, channel, swapRate, token, ethProvider } = this.state;
     const getTotal = (ether, token) => Currency.WEI(ether.wad.add(token.toETH().wad), swapRate);
     const freeEtherBalance = await channel.getFreeBalance();
     const freeTokenBalance = await channel.getFreeBalance(token.address);
@@ -456,24 +446,7 @@
     logIfNotZero(balance.onChain.ether.wad, `chain ether balance`);
     logIfNotZero(balance.channel.token.wad, `channel token balance`);
     logIfNotZero(balance.channel.ether.wad, `channel ether balance`);
-<<<<<<< HEAD
-    this.setState({ balance });
-  };
-
-  setDepositLimits = async () => {
-    const { swapRate, ethProvider } = this.state;
-    let gasPrice = await ethProvider.getGasPrice();
-    let totalDepositGasWei = DEPOSIT_ESTIMATED_GAS.mul(toBN(2)).mul(gasPrice);
-    let totalWithdrawalGasWei = WITHDRAW_ESTIMATED_GAS.mul(gasPrice);
-    const minDeposit = Currency.WEI(
-      totalDepositGasWei.add(totalWithdrawalGasWei),
-      swapRate,
-    ).toETH();
-    const maxDeposit = MAX_CHANNEL_VALUE.toETH(swapRate); // Or get based on payment profile?
-    this.setState({ maxDeposit, minDeposit });
-=======
     return balance;
->>>>>>> 3f42c6bc
   };
 
   autoDeposit = async () => {
@@ -679,11 +652,7 @@
       maxDeposit,
       minDeposit,
       network,
-<<<<<<< HEAD
-=======
       saiBalance,
-      sendScanArgs,
->>>>>>> 3f42c6bc
       token,
       wallet,
     } = this.state;
