--- conflicted
+++ resolved
@@ -242,13 +242,8 @@
       };
       channel = await connext.connect({
         ethProviderUrl: urls.ethProviderUrl,
-<<<<<<< HEAD
-        logLevel: 4,
-        mnemonic,
-=======
         keyGen,
         logLevel: 5,
->>>>>>> bf8ad8b6
         nodeUrl: urls.nodeUrl,
         store,
         xpub,
