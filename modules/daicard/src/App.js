import { Paper, withStyles, Grid } from "@material-ui/core";
import { Contract, ethers as eth } from "ethers";
import { AddressZero, Zero } from "ethers/constants";
import { formatEther, parseEther } from "ethers/utils";
import interval from "interval-promise";
import { PisaClient } from "pisa-client";
import React from "react";
import { BrowserRouter as Router, Route } from "react-router-dom";
import tokenArtifacts from "openzeppelin-solidity/build/contracts/ERC20Mintable.json";
<<<<<<< HEAD
=======
import WalletConnectChannelProvider from "@walletconnect/channel-provider";
import * as connext from "@connext/client";
>>>>>>> d29325fe
import { interpret } from "xstate";

import "./App.css";

// Pages
import AppBarComponent from "./components/AppBar";
import CashoutCard from "./components/cashOutCard";
import { Confirmations } from "./components/Confirmations";
import DepositCard from "./components/depositCard";
import Home from "./components/Home";
import { MySnackbar } from "./components/snackBar";
import RequestCard from "./components/requestCard";
import RedeemCard from "./components/redeemCard";
import SendCard from "./components/sendCard";
import SettingsCard from "./components/settingsCard";
import { SetupCard } from "./components/setupCard";
import SupportCard from "./components/supportCard";
import { rootMachine } from "./state";
import {
  cleanWalletConnect,
  Currency,
  migrate,
  minBN,
  storeFactory,
  toBN,
  tokenToWei,
  weiToToken,
} from "./utils";

const urls = {
  ethProviderUrl:
    process.env.REACT_APP_ETH_URL_OVERRIDE || `${window.location.origin}/api/ethprovider`,
  nodeUrl:
    process.env.REACT_APP_NODE_URL_OVERRIDE ||
    `${window.location.origin.replace(/^http/, "ws")}/api/messaging`,
  legacyUrl: chainId =>
    chainId.toString() === "1"
      ? "https://hub.connext.network/api/hub"
      : chainId.toString() === "4"
      ? "https://rinkeby.hub.connext.network/api/hub"
      : undefined,
  pisaUrl: chainId =>
    chainId.toString() === "1"
      ? "https://connext.pisa.watch"
      : chainId.toString() === "4"
      ? "https://connext-rinkeby.pisa.watch"
      : undefined,
};

// Constants for channel max/min - this is also enforced on the hub
const WITHDRAW_ESTIMATED_GAS = toBN("300000");
const DEPOSIT_ESTIMATED_GAS = toBN("25000");
const MAX_CHANNEL_VALUE = Currency.DAI("30");

// it is important to add a default payment
// profile on initial load in the case the
// user is being paid without depositing, or
// in the case where the user is redeeming a link

// NOTE: in the redeem controller, if the default payment is
// insufficient, then it will be updated. the same thing
// happens in autodeposit, if the eth deposited > deposit
// needed for autoswap
const DEFAULT_COLLATERAL_MINIMUM = Currency.DAI("5");
const DEFAULT_AMOUNT_TO_COLLATERALIZE = Currency.DAI("10");

<<<<<<< HEAD
const style = theme => ({
=======
const style = withStyles(theme => ({
>>>>>>> d29325fe
  paper: {
    width: "100%",
    padding: `0px ${theme.spacing(1)}px 0 ${theme.spacing(1)}px`,
    [theme.breakpoints.up("sm")]: {
      width: "450px",
      height: "650px",
      marginTop: "5%",
      borderRadius: "4px",
    },
    [theme.breakpoints.down(600)]: {
      "box-shadow": "0px 0px",
    },
  },
  app: {
    display: "flex",
    justifyContent: "center",
    alignItems: "center",
    flexGrow: 1,
    fontFamily: ["proxima-nova", "sans-serif"],
    backgroundColor: "#FFF",
    width: "100%",
    margin: "0px",
  },
  homeGrid: {
    display: "flex",
    flexDirection: "column",
    justifyContent: "center",
    width: "100%",
  },
  home: {
    width: "100%",
  },
  zIndex: 1000,
});

class App extends React.Component {
  constructor(props) {
    super(props);
    const { classes } = this.props;
    const swapRate = "100.00";
    this.state = {
      balance: {
        channel: {
          ether: Currency.ETH("0", swapRate),
          token: Currency.DAI("0", swapRate),
          total: Currency.ETH("0", swapRate),
        },
        onChain: {
          ether: Currency.ETH("0", swapRate),
          token: Currency.DAI("0", swapRate),
          total: Currency.ETH("0", swapRate),
        },
      },
      ethprovider: new eth.providers.JsonRpcProvider(urls.ethProviderUrl),
      machine: interpret(rootMachine),
      maxDeposit: null,
      minDeposit: null,
      network: {},
      useWalletConnext: false,
      sendScanArgs: { amount: null, recipient: null },
      redeemScanArgs: { amount: null, recipient: null },
      state: {},
      swapRate,
      token: null,
      tokenProfile: null,
    };
    this.refreshBalances.bind(this);
    this.autoDeposit.bind(this);
    this.autoSwap.bind(this);
    this.scanQRCode.bind(this);
    this.setWalletConnext.bind(this);
  }

  // ************************************************* //
  //                     Hooks                         //
  // ************************************************* //

  setWalletConnext = useWalletConnext => {
    if (useWalletConnext) {
      localStorage.setItem("useWalletConnext", true);
    } else {
      localStorage.removeItem("useWalletConnext");
    }
    this.setState({ useWalletConnext });
    window.location.reload();
  };

  // Channel doesn't get set up until after provider is set
  async componentDidMount() {
    // make sure starting from sq 1 with wallet connect
    cleanWalletConnect();
    const { ethprovider, machine } = this.state;
    machine.start();
    machine.onTransition(state => {
      this.setState({ state });
      console.log(
        `=== Transitioning to ${JSON.stringify(state.value)} (context: ${JSON.stringify(
          state.context,
        )})`,
      );
    });

    // If no mnemonic, create one and save to local storage
    let mnemonic = localStorage.getItem("mnemonic");
    const useWalletConnext = localStorage.getItem("useWalletConnext") || false;
    console.debug("useWalletConnext: ", useWalletConnext);
    if (!mnemonic && !useWalletConnext) {
      mnemonic = eth.Wallet.createRandom().mnemonic;
      localStorage.setItem("mnemonic", mnemonic);
    }

    let wallet;
    if (!useWalletConnext) {
      wallet = eth.Wallet.fromMnemonic(mnemonic, "m/44'/60'/0'/25446").connect(ethprovider);
    }

    const network = await ethprovider.getNetwork();
    let channel;
    // migrate if needed
    if (localStorage.getItem("rpc-prod")) {
      machine.send(["MIGRATE", "START_MIGRATE"]);
      await migrate(urls.legacyUrl(network.chainId), wallet, urls.ethProviderUrl, machine);
      localStorage.removeItem("rpc-prod");
    }
<<<<<<< HEAD
    machine.send("START");
    machine.send(["START", "START_START"]);

    const channel = await connext.connect({
      ethProviderUrl: urls.ethProviderUrl,
      logLevel: 5,
      mnemonic,
      nodeUrl: urls.nodeUrl,
      store,
    });

=======

    machine.send("START");
    machine.send(["START", "START_START"]);

    // if choose mnemonic
    if (!useWalletConnext) {
      // If no mnemonic, use the one we created pre-migration
      let store;
      if (urls.pisaUrl(network.chainId)) {
        store = storeFactory({
          wallet,
          pisaClient: new PisaClient(
            urls.pisaUrl(network.chainId),
            "0xa4121F89a36D1908F960C2c9F057150abDb5e1E3", // TODO: Don't hardcode
          ),
        });
      } else {
        store = storeFactory();
      }
      channel = await connext.connect({
        ethProviderUrl: urls.ethProviderUrl,
        logLevel: 5,
        mnemonic,
        nodeUrl: urls.nodeUrl,
        store,
      });
    } else if (useWalletConnext) {
      let channelProvider;
      let rpc = {};
      rpc[network.chainId] = urls.ethProviderUrl;
      channelProvider = new WalletConnectChannelProvider({
        rpc,
        chainId: network.chainId,
      });
      console.log("GOT CHANNEL PROVIDER:", JSON.stringify(channelProvider, null, 2));
      // register channel provider listener for logging
      channelProvider.on("error", data => {
        console.error(`Channel provider error: ${JSON.stringify(data, null, 2)}`);
      });
      channelProvider.on("disconnect", (error, payload) => {
        if (error) {
          throw error;
        }
        cleanWalletConnect();
      });
      channel = await connext.connect({
        ethProviderUrl: urls.ethProviderUrl,
        logLevel: 5,
        channelProvider,
      });
      console.log(`successfully connected channel`);
    } else {
      console.error("Could not create channel.");
      return;
    }

>>>>>>> d29325fe
    // Wait for channel to be available
    const channelIsAvailable = async channel => {
      const chan = await channel.getChannel();
      return chan && chan.available;
    };
<<<<<<< HEAD
=======

>>>>>>> d29325fe
    while (!(await channelIsAvailable(channel))) {
      await new Promise(res => setTimeout(() => res(), 1000));
    }

    const token = new Contract(
      channel.config.contractAddresses.Token,
      tokenArtifacts.abi,
      wallet || ethprovider,
    );
    const swapRate = await channel.getLatestSwapRate(AddressZero, token.address);

<<<<<<< HEAD
    let freeEtherBalance, freeTokenBalance;
=======
>>>>>>> d29325fe
    try {
      await channel.getFreeBalance();
      await channel.getFreeBalance(token.address);
    } catch (e) {
      if (e.message.includes(`This probably means that the StateChannel does not exist yet`)) {
        // channel.connext was already called, meaning there should be
        // an existing channel
        await channel.restoreState(localStorage.getItem("mnemonic"));
        return;
      }
      console.error(e);
      return;
    }

    console.log(`Client created successfully!`);
    console.log(` - Public Identifier: ${channel.publicIdentifier}`);
    console.log(` - Account multisig address: ${channel.opts.multisigAddress}`);
    console.log(` - CF Account address: ${channel.signerAddress}`);
    console.log(` - Free balance address: ${channel.freeBalanceAddress}`);
    console.log(` - Token address: ${token.address}`);
    console.log(` - Swap rate: ${swapRate}`);

    channel.subscribeToSwapRates(AddressZero, token.address, res => {
      if (!res || !res.swapRate) return;
      console.log(`Got swap rate upate: ${this.state.swapRate} -> ${res.swapRate}`);
      this.setState({ swapRate: res.swapRate });
    });

    channel.on("RECIEVE_TRANSFER_STARTED", data => {
<<<<<<< HEAD
      console.log("Received RECIEVE_TRANSFER_STARTED event: ", data);
=======
>>>>>>> d29325fe
      machine.send("START_RECEIVE");
    });

    channel.on("RECIEVE_TRANSFER_FINISHED", data => {
      console.log("Received RECIEVE_TRANSFER_FINISHED event: ", data);
      machine.send("SUCCESS_RECEIVE");
    });

    channel.on("RECIEVE_TRANSFER_FAILED", data => {
      console.log("Received RECIEVE_TRANSFER_FAILED event: ", data);
      machine.send("ERROR_RECEIVE");
    });

    const tokenProfile = await channel.addPaymentProfile({
      amountToCollateralize: DEFAULT_AMOUNT_TO_COLLATERALIZE.wad.toString(),
      minimumMaintainedCollateral: DEFAULT_COLLATERAL_MINIMUM.wad.toString(),
      assetId: token.address,
    });
    console.log(`Set a default token profile: ${JSON.stringify(tokenProfile)}`);
    machine.send("READY");

    this.setState({
      channel,
      useWalletConnext,
      ethprovider,
      network,
      swapRate,
      token,
      tokenProfile,
      wallet,
    });

    await this.startPoller();
  }

  // ************************************************* //
  //                    Pollers                        //
  // ************************************************* //

  // What's the minimum I need to be polling for here?
  //  - on-chain balance to see if we need to deposit
  //  - channel messages to see if there anything to sign
  //  - channel eth to see if I need to swap?
  startPoller = async () => {
    const { useWalletConnext } = this.state;
    await this.refreshBalances();
    await this.setDepositLimits();
    if (!useWalletConnext) {
      await this.autoDeposit();
    } else {
      console.log("Using wallet connext, turning off autodeposit");
    }
    await this.autoSwap();
    interval(async (iteration, stop) => {
      await this.refreshBalances();
      await this.setDepositLimits();
      if (!useWalletConnext) {
        await this.autoDeposit();
      }
      await this.autoSwap();
    }, 3000);
  };

  refreshBalances = async () => {
<<<<<<< HEAD
    const { balance, channel, ethprovider, swapRate, token, wallet } = this.state;
=======
    const { balance, channel, ethprovider, swapRate, token } = this.state;
>>>>>>> d29325fe
    let gasPrice = await ethprovider.getGasPrice();
    let totalDepositGasWei = DEPOSIT_ESTIMATED_GAS.mul(toBN(2)).mul(gasPrice);
    let totalWithdrawalGasWei = WITHDRAW_ESTIMATED_GAS.mul(gasPrice);
    const minDeposit = Currency.WEI(
      totalDepositGasWei.add(totalWithdrawalGasWei),
      swapRate,
    ).toETH();
    const maxDeposit = MAX_CHANNEL_VALUE.toETH(swapRate); // Or get based on payment profile?
    this.setState({ maxDeposit, minDeposit });
<<<<<<< HEAD
    if (!channel || !swapRate || !wallet) {
=======
    if (!channel || !swapRate) {
>>>>>>> d29325fe
      return;
    }
    const getTotal = (ether, token) => Currency.WEI(ether.wad.add(token.toETH().wad), swapRate);
    const freeEtherBalance = await channel.getFreeBalance();
    const freeTokenBalance = await channel.getFreeBalance(token.address);
    balance.onChain.ether = Currency.WEI(
<<<<<<< HEAD
      await ethprovider.getBalance(wallet.address),
      swapRate,
    ).toETH();
    balance.onChain.token = Currency.DEI(await token.balanceOf(wallet.address), swapRate).toDAI();
=======
      await ethprovider.getBalance(channel.signerAddress),
      swapRate,
    ).toETH();
    balance.onChain.token = Currency.DEI(
      await token.balanceOf(channel.signerAddress),
      swapRate,
    ).toDAI();
>>>>>>> d29325fe
    balance.onChain.total = getTotal(balance.onChain.ether, balance.onChain.token).toETH();
    balance.channel.ether = Currency.WEI(
      freeEtherBalance[channel.freeBalanceAddress],
      swapRate,
    ).toETH();
    balance.channel.token = Currency.DEI(
      freeTokenBalance[channel.freeBalanceAddress],
      swapRate,
    ).toDAI();
    balance.channel.total = getTotal(balance.channel.ether, balance.channel.token).toETH();
    const logIfNotZero = (wad, prefix) => {
      if (wad.isZero()) {
        return;
      }
      console.log(`${prefix}: ${wad.toString()}`);
    };
    logIfNotZero(balance.onChain.token.wad, `chain token balance`);
    logIfNotZero(balance.onChain.ether.wad, `chain ether balance`);
    logIfNotZero(balance.channel.token.wad, `channel token balance`);
    logIfNotZero(balance.channel.ether.wad, `channel ether balance`);
    this.setState({ balance });
  };
<<<<<<< HEAD
=======

  setDepositLimits = async () => {
    const { swapRate, ethprovider } = this.state;
    let gasPrice = await ethprovider.getGasPrice();
    let totalDepositGasWei = DEPOSIT_ESTIMATED_GAS.mul(toBN(2)).mul(gasPrice);
    let totalWithdrawalGasWei = WITHDRAW_ESTIMATED_GAS.mul(gasPrice);
    const minDeposit = Currency.WEI(
      totalDepositGasWei.add(totalWithdrawalGasWei),
      swapRate,
    ).toETH();
    const maxDeposit = MAX_CHANNEL_VALUE.toETH(swapRate); // Or get based on payment profile?
    this.setState({ maxDeposit, minDeposit });
  };
>>>>>>> d29325fe

  autoDeposit = async () => {
    const {
      balance,
      channel,
      machine,
      maxDeposit,
      minDeposit,
      state,
      swapRate,
      token,
    } = this.state;
    if (!state.matches("ready")) {
      console.warn(`Channel not available yet.`);
      return;
    }
<<<<<<< HEAD
    if (balance.onChain.ether.wad.eq(Zero)) {
      console.debug(`No on-chain eth to deposit`);
      return;
    }
    if (state.matches("ready.deposit.pending")) {
      console.debug(`A deposit is already pending`);
=======
    if (
      state.matches("ready.deposit.pending") ||
      state.matches("ready.swap.pending") ||
      state.matches("ready.withdraw.pending")
    ) {
      console.warn(`Another operation is pending, waiting to autoswap`);
      return;
    }
    if (balance.onChain.ether.wad.eq(Zero)) {
      console.debug(`No on-chain eth to deposit`);
>>>>>>> d29325fe
      return;
    }

    let nowMaxDeposit = maxDeposit.wad.sub(this.state.balance.channel.total.wad);
    if (nowMaxDeposit.lte(Zero)) {
      console.debug(
        `Channel balance (${balance.channel.total.toDAI().format()}) is at or above ` +
          `cap of ${maxDeposit.toDAI(swapRate).format()}`,
      );
      return;
    }

    if (balance.onChain.token.wad.gt(Zero) || balance.onChain.ether.wad.gt(minDeposit.wad)) {
      machine.send(["START_DEPOSIT"]);

      if (balance.onChain.token.wad.gt(Zero)) {
        const amount = minBN([
          Currency.WEI(nowMaxDeposit, swapRate).toDAI().wad,
          balance.onChain.token.wad,
        ]);
        const depositParams = {
          amount: amount.toString(),
          assetId: token.address.toLowerCase(),
        };
        console.log(
          `Depositing ${depositParams.amount} tokens into channel: ${channel.opts.multisigAddress}`,
        );
        const result = await channel.deposit(depositParams);
        await this.refreshBalances();
        console.log(`Successfully deposited tokens! Result: ${JSON.stringify(result, null, 2)}`);
      } else {
        console.debug(`No tokens to deposit`);
      }

      nowMaxDeposit = maxDeposit.wad.sub(this.state.balance.channel.total.wad);
      if (nowMaxDeposit.lte(Zero)) {
        console.debug(
          `Channel balance (${balance.channel.total.toDAI().format()}) is at or above ` +
            `cap of ${maxDeposit.toDAI(swapRate).format()}`,
        );
        machine.send(["SUCCESS_DEPOSIT"]);
        return;
      }
      if (balance.onChain.ether.wad.lt(minDeposit.wad)) {
        console.debug(
          `Not enough on-chain eth to deposit: ${balance.onChain.ether.toETH().format()}`,
        );
        machine.send(["SUCCESS_DEPOSIT"]);
        return;
      }

      const amount = minBN([balance.onChain.ether.wad.sub(minDeposit.wad), nowMaxDeposit]);
      console.log(`Depositing ${amount} wei into channel: ${channel.opts.multisigAddress}`);
      const result = await channel.deposit({ amount: amount.toString() });
      await this.refreshBalances();
      console.log(`Successfully deposited ether! Result: ${JSON.stringify(result, null, 2)}`);

      machine.send(["SUCCESS_DEPOSIT"]);
      this.autoSwap();
    }
  };

  autoSwap = async () => {
    const { balance, channel, machine, maxDeposit, state, swapRate, token } = this.state;
    if (!state.matches("ready")) {
      console.warn(`Channel not available yet.`);
      return;
    }
<<<<<<< HEAD
    if (balance.channel.ether.wad.eq(Zero)) {
      console.debug(`No in-channel eth available to swap`);
      return;
    }
    if (balance.channel.token.wad.gte(maxDeposit.toDAI(swapRate).wad)) {
      return; // swap ceiling has been reached, no need to swap more
    }
    if (state.matches("ready.swap.pending")) {
      console.log(`An swap operation is already pending`);
      return;
    }
    if (state.matches("ready.withdraw.pending")) {
      console.log(`An withdraw operation is already pending`);
=======
    if (
      state.matches("ready.deposit.pending") ||
      state.matches("ready.swap.pending") ||
      state.matches("ready.withdraw.pending")
    ) {
      console.warn(`Another operation is pending, waiting to autoswap`);
      return;
    }
    if (balance.channel.ether.wad.eq(Zero)) {
      console.debug(`No in-channel eth available to swap`);
      return;
    }
    if (balance.channel.token.wad.gte(maxDeposit.toDAI(swapRate).wad)) {
      console.debug(`Swap ceiling has been reached, no need to swap more`);
>>>>>>> d29325fe
      return;
    }

    const maxSwap = tokenToWei(maxDeposit.toDAI().wad.sub(balance.channel.token.wad), swapRate);
    const weiToSwap = minBN([balance.channel.ether.wad, maxSwap]);

<<<<<<< HEAD
    console.log(`Attempting to swap ${formatEther(weiToSwap)} eth for dai at rate: ${swapRate}`);
    machine.send(["START_SWAP"]);
=======
    if (weiToSwap.isZero()) {
      // can happen if the balance.channel.ether.wad is 1 due to rounding
      console.debug(`Will not exchange 0 wei. This is still weird, so here are some logs:`);
      console.debug(`   - maxSwap: ${maxSwap.toString()}`);
      console.debug(`   - swapRate: ${swapRate.toString()}`);
      console.debug(`   - balance.channel.ether.wad: ${balance.channel.ether.wad.toString()}`);
      return;
    }
>>>>>>> d29325fe

    const hubFBAddress = connext.utils.freeBalanceAddressFromXpub(channel.nodePublicIdentifier);
    const collateralNeeded = balance.channel.token.wad.add(weiToToken(weiToSwap, swapRate));
    let collateral = formatEther((await channel.getFreeBalance(token.address))[hubFBAddress]);

    console.log(`Collateral: ${collateral} tokens, need: ${formatEther(collateralNeeded)}`);
    if (collateralNeeded.gt(parseEther(collateral))) {
      console.log(`Requesting more collateral...`);
      const tokenProfile = await channel.addPaymentProfile({
        amountToCollateralize: collateralNeeded.add(parseEther("10")), // add a buffer of $10 so you dont collateralize on every payment
        minimumMaintainedCollateral: collateralNeeded,
        assetId: token.address,
      });
      console.log(`Got a new token profile: ${JSON.stringify(tokenProfile)}`);
      this.setState({ tokenProfile });
      await channel.requestCollateral(token.address);
      collateral = formatEther((await channel.getFreeBalance(token.address))[hubFBAddress]);
      console.log(`Collateral: ${collateral} tokens, need: ${formatEther(collateralNeeded)}`);
      return;
    }
    console.log(`Attempting to swap ${formatEther(weiToSwap)} eth for dai at rate: ${swapRate}`);
    machine.send(["START_SWAP"]);

    await channel.swap({
      amount: weiToSwap.toString(),
      fromAssetId: AddressZero,
      swapRate,
      toAssetId: token.address,
    });
    await this.refreshBalances();
    machine.send(["SUCCESS_SWAP"]);
  };

  // ************************************************* //
  //                    Handlers                       //
  // ************************************************* //

  scanQRCode = async data => {
    // potential URLs to scan and their params
    const urls = {
      "/send?": ["recipient", "amount"],
      "/redeem?": ["secret", "amountToken"],
    };
    let args = {};
    let path = null;
    for (let [url, fields] of Object.entries(urls)) {
      const strArr = data.split(url);
      if (strArr.length === 1) {
        // incorrect entry
        continue;
      }
      if (strArr[0] !== window.location.origin) {
        throw new Error("incorrect site");
      }
      // add the chosen url to the path scanned
      path = url + strArr[1];
      // get the args
      const params = strArr[1].split("&");
      fields.forEach((field, i) => {
        args[field] = params[i].split("=")[1];
      });
    }
    if (args === {}) {
      console.log("could not detect params");
    }
    switch (path) {
      case "/send":
        this.setState({
          sendScanArgs: { ...args },
        });
        break;
      case "/redeem":
        this.setState({
          redeemScanArgs: { ...args },
        });
        break;
      default:
        break;
    }
    return path;
  };
<<<<<<< HEAD
=======

  closeModal = async () => {
    this.setState({ loadingConnext: false });
  };
>>>>>>> d29325fe

  render() {
    const {
      balance,
      channel,
      swapRate,
      machine,
      maxDeposit,
      minDeposit,
      network,
      sendScanArgs,
      token,
    } = this.state;
    let xpub;
    if (channel) {
      xpub = channel.publicIdentifier;
    }
    const { classes } = this.props;
    return (
      <Router>
        <Grid className={classes.app}>
          <Paper elevation={1} className={classes.paper}>
<<<<<<< HEAD
=======
            <AppBarComponent address={channel ? channel.signerAddress : AddressZero} />

>>>>>>> d29325fe
            <MySnackbar
              variant="warning"
              openWhen={machine.state.matches("migrate.pending.show")}
              onClose={() => machine.send("DISMISS_MIGRATE")}
              message="Migrating legacy channel to 2.0..."
              duration={30 * 60 * 1000}
            />
            <MySnackbar
              variant="info"
              openWhen={machine.state.matches("start.pending.show")}
              onClose={() => machine.send("DISMISS_START")}
              message="Starting Channel Controllers..."
              duration={30 * 60 * 1000}
            />
<<<<<<< HEAD
            <SetupCard minDeposit={minDeposit} maxDeposit={maxDeposit} />
=======
>>>>>>> d29325fe

            <Route
              exact
              path="/"
              render={props => (
                <Grid {...props} className={classes.homeGrid}>
                  <AppBarComponent
                    {...props}
                    address={wallet ? wallet.address : AddressZero}
                    balance={balance}
                    swapRate={swapRate}
                    network={network}
                  />
                  <Home
                    {...props}
                    className={classes.home}
                    balance={balance}
                    swapRate={swapRate}
                    scanQRCode={this.scanQRCode}
<<<<<<< HEAD
                    token={token}
                  />
                </Grid>
              )}
            />
            <Route
              path="/deposit"
              render={props => (
                <Grid {...props} className={classes.homeGrid}>
                  <AppBarComponent
                    {...props}
                    address={wallet ? wallet.address : AddressZero}
                    balance={balance}
                    swapRate={swapRate}
                    network={network}
                  />
                  <DepositCard
                    {...props}
                    address={wallet ? wallet.address : AddressZero}
                    maxDeposit={maxDeposit}
                    minDeposit={minDeposit}
                  />
=======
                    channel={channel}
                  />
                  <SetupCard {...props} minDeposit={minDeposit} maxDeposit={maxDeposit} />
>>>>>>> d29325fe
                </Grid>
              )}
            />
            <Route
              path="/settings"
              render={props => (
<<<<<<< HEAD
                <Grid {...props} className={classes.homeGrid}>
                  <AppBarComponent
                    {...props}
                    address={wallet ? wallet.address : AddressZero}
                    balance={balance}
                    swapRate={swapRate}
                    network={network}
                  />
                  <SettingsCard {...props} channel={channel} />
                </Grid>
              )}
            />
            <Route
              path="/request/:amount?"
              render={props => (
                <Grid {...props} className={classes.homeGrid}>
                  <AppBarComponent
                    {...props}
                    address={wallet ? wallet.address : AddressZero}
                    balance={balance}
                    swapRate={swapRate}
                    network={network}
                  />
                  <RequestCard {...props} xpub={xpub} maxDeposit={maxDeposit} />
                </Grid>
=======
                <DepositCard
                  {...props}
                  address={channel ? channel.signerAddress : AddressZero}
                  maxDeposit={maxDeposit}
                  minDeposit={minDeposit}
                />
              )}
            />
            <Route
              path="/settings"
              render={props => (
                <SettingsCard
                  {...props}
                  channel={channel}
                  setWalletConnext={this.setWalletConnext}
                />
              )}
            />
            <Route
              path="/request"
              render={props => (
                <RequestCard {...props} xpub={channel.publicIdentifier} maxDeposit={maxDeposit} />
>>>>>>> d29325fe
              )}
            />
            <Route
              path="/send/:amount?/:recipient?"
              render={props => (
                <Grid {...props} className={classes.homeGrid}>
                  <AppBarComponent
                    {...props}
                    address={wallet ? wallet.address : AddressZero}
                    balance={balance}
                    swapRate={swapRate}
                    network={network}
                  />
                  <SendCard
                    {...props}
                    balance={balance}
                    channel={channel}
                    scanArgs={sendScanArgs}
                    token={token}
                  />
                </Grid>
              )}
            />
            <Route
              path="/redeem"
              render={props => (
<<<<<<< HEAD
                <Grid {...props} className={classes.homeGrid}>
                  <AppBarComponent
                    {...props}
                    address={wallet ? wallet.address : AddressZero}
                    balance={balance}
                    swapRate={swapRate}
                    network={network}
                  />
                  <RedeemCard {...props} channel={channel} tokenProfile={this.state.tokenProfile} />
                </Grid>
=======
                <RedeemCard {...props} channel={channel} tokenProfile={this.state.tokenProfile} />
>>>>>>> d29325fe
              )}
            />
            <Route
              path="/cashout"
              render={props => (
                <Grid {...props} className={classes.homeGrid}>
                  <AppBarComponent
                    {...props}
                    address={wallet ? wallet.address : AddressZero}
                    balance={balance}
                    swapRate={swapRate}
                    network={network}
                  />
                  <CashoutCard
                    {...props}
                    balance={balance}
                    channel={channel}
                    swapRate={swapRate}
                    machine={machine}
                    refreshBalances={this.refreshBalances.bind(this)}
                    token={token}
                  />
                </Grid>
              )}
            />
<<<<<<< HEAD
            <Route
              path="/support"
              render={props => (
                <Grid {...props} className={classes.homeGrid}>
                  <AppBarComponent
                    {...props}
                    address={wallet ? wallet.address : AddressZero}
                    balance={balance}
                    swapRate={swapRate}
                    network={network}
                  />
                  <SupportCard {...props} channel={channel} />
                </Grid>
              )}
            />
=======
            <Route path="/support" render={props => <SupportCard {...props} channel={channel} />} />
>>>>>>> d29325fe
            <Confirmations machine={machine} network={network} />
          </Paper>
        </Grid>
      </Router>
    );
  }
}

export default withStyles(style)(App);<|MERGE_RESOLUTION|>--- conflicted
+++ resolved
@@ -7,11 +7,8 @@
 import React from "react";
 import { BrowserRouter as Router, Route } from "react-router-dom";
 import tokenArtifacts from "openzeppelin-solidity/build/contracts/ERC20Mintable.json";
-<<<<<<< HEAD
-=======
 import WalletConnectChannelProvider from "@walletconnect/channel-provider";
 import * as connext from "@connext/client";
->>>>>>> d29325fe
 import { interpret } from "xstate";
 
 import "./App.css";
@@ -78,11 +75,7 @@
 const DEFAULT_COLLATERAL_MINIMUM = Currency.DAI("5");
 const DEFAULT_AMOUNT_TO_COLLATERALIZE = Currency.DAI("10");
 
-<<<<<<< HEAD
 const style = theme => ({
-=======
-const style = withStyles(theme => ({
->>>>>>> d29325fe
   paper: {
     width: "100%",
     padding: `0px ${theme.spacing(1)}px 0 ${theme.spacing(1)}px`,
@@ -207,19 +200,6 @@
       await migrate(urls.legacyUrl(network.chainId), wallet, urls.ethProviderUrl, machine);
       localStorage.removeItem("rpc-prod");
     }
-<<<<<<< HEAD
-    machine.send("START");
-    machine.send(["START", "START_START"]);
-
-    const channel = await connext.connect({
-      ethProviderUrl: urls.ethProviderUrl,
-      logLevel: 5,
-      mnemonic,
-      nodeUrl: urls.nodeUrl,
-      store,
-    });
-
-=======
 
     machine.send("START");
     machine.send(["START", "START_START"]);
@@ -276,16 +256,11 @@
       return;
     }
 
->>>>>>> d29325fe
     // Wait for channel to be available
     const channelIsAvailable = async channel => {
       const chan = await channel.getChannel();
       return chan && chan.available;
     };
-<<<<<<< HEAD
-=======
-
->>>>>>> d29325fe
     while (!(await channelIsAvailable(channel))) {
       await new Promise(res => setTimeout(() => res(), 1000));
     }
@@ -297,10 +272,6 @@
     );
     const swapRate = await channel.getLatestSwapRate(AddressZero, token.address);
 
-<<<<<<< HEAD
-    let freeEtherBalance, freeTokenBalance;
-=======
->>>>>>> d29325fe
     try {
       await channel.getFreeBalance();
       await channel.getFreeBalance(token.address);
@@ -330,10 +301,6 @@
     });
 
     channel.on("RECIEVE_TRANSFER_STARTED", data => {
-<<<<<<< HEAD
-      console.log("Received RECIEVE_TRANSFER_STARTED event: ", data);
-=======
->>>>>>> d29325fe
       machine.send("START_RECEIVE");
     });
 
@@ -398,11 +365,7 @@
   };
 
   refreshBalances = async () => {
-<<<<<<< HEAD
-    const { balance, channel, ethprovider, swapRate, token, wallet } = this.state;
-=======
     const { balance, channel, ethprovider, swapRate, token } = this.state;
->>>>>>> d29325fe
     let gasPrice = await ethprovider.getGasPrice();
     let totalDepositGasWei = DEPOSIT_ESTIMATED_GAS.mul(toBN(2)).mul(gasPrice);
     let totalWithdrawalGasWei = WITHDRAW_ESTIMATED_GAS.mul(gasPrice);
@@ -412,23 +375,13 @@
     ).toETH();
     const maxDeposit = MAX_CHANNEL_VALUE.toETH(swapRate); // Or get based on payment profile?
     this.setState({ maxDeposit, minDeposit });
-<<<<<<< HEAD
-    if (!channel || !swapRate || !wallet) {
-=======
     if (!channel || !swapRate) {
->>>>>>> d29325fe
       return;
     }
     const getTotal = (ether, token) => Currency.WEI(ether.wad.add(token.toETH().wad), swapRate);
     const freeEtherBalance = await channel.getFreeBalance();
     const freeTokenBalance = await channel.getFreeBalance(token.address);
     balance.onChain.ether = Currency.WEI(
-<<<<<<< HEAD
-      await ethprovider.getBalance(wallet.address),
-      swapRate,
-    ).toETH();
-    balance.onChain.token = Currency.DEI(await token.balanceOf(wallet.address), swapRate).toDAI();
-=======
       await ethprovider.getBalance(channel.signerAddress),
       swapRate,
     ).toETH();
@@ -436,7 +389,6 @@
       await token.balanceOf(channel.signerAddress),
       swapRate,
     ).toDAI();
->>>>>>> d29325fe
     balance.onChain.total = getTotal(balance.onChain.ether, balance.onChain.token).toETH();
     balance.channel.ether = Currency.WEI(
       freeEtherBalance[channel.freeBalanceAddress],
@@ -459,8 +411,6 @@
     logIfNotZero(balance.channel.ether.wad, `channel ether balance`);
     this.setState({ balance });
   };
-<<<<<<< HEAD
-=======
 
   setDepositLimits = async () => {
     const { swapRate, ethprovider } = this.state;
@@ -474,7 +424,6 @@
     const maxDeposit = MAX_CHANNEL_VALUE.toETH(swapRate); // Or get based on payment profile?
     this.setState({ maxDeposit, minDeposit });
   };
->>>>>>> d29325fe
 
   autoDeposit = async () => {
     const {
@@ -491,14 +440,6 @@
       console.warn(`Channel not available yet.`);
       return;
     }
-<<<<<<< HEAD
-    if (balance.onChain.ether.wad.eq(Zero)) {
-      console.debug(`No on-chain eth to deposit`);
-      return;
-    }
-    if (state.matches("ready.deposit.pending")) {
-      console.debug(`A deposit is already pending`);
-=======
     if (
       state.matches("ready.deposit.pending") ||
       state.matches("ready.swap.pending") ||
@@ -509,7 +450,6 @@
     }
     if (balance.onChain.ether.wad.eq(Zero)) {
       console.debug(`No on-chain eth to deposit`);
->>>>>>> d29325fe
       return;
     }
 
@@ -578,21 +518,6 @@
       console.warn(`Channel not available yet.`);
       return;
     }
-<<<<<<< HEAD
-    if (balance.channel.ether.wad.eq(Zero)) {
-      console.debug(`No in-channel eth available to swap`);
-      return;
-    }
-    if (balance.channel.token.wad.gte(maxDeposit.toDAI(swapRate).wad)) {
-      return; // swap ceiling has been reached, no need to swap more
-    }
-    if (state.matches("ready.swap.pending")) {
-      console.log(`An swap operation is already pending`);
-      return;
-    }
-    if (state.matches("ready.withdraw.pending")) {
-      console.log(`An withdraw operation is already pending`);
-=======
     if (
       state.matches("ready.deposit.pending") ||
       state.matches("ready.swap.pending") ||
@@ -607,17 +532,12 @@
     }
     if (balance.channel.token.wad.gte(maxDeposit.toDAI(swapRate).wad)) {
       console.debug(`Swap ceiling has been reached, no need to swap more`);
->>>>>>> d29325fe
       return;
     }
 
     const maxSwap = tokenToWei(maxDeposit.toDAI().wad.sub(balance.channel.token.wad), swapRate);
     const weiToSwap = minBN([balance.channel.ether.wad, maxSwap]);
 
-<<<<<<< HEAD
-    console.log(`Attempting to swap ${formatEther(weiToSwap)} eth for dai at rate: ${swapRate}`);
-    machine.send(["START_SWAP"]);
-=======
     if (weiToSwap.isZero()) {
       // can happen if the balance.channel.ether.wad is 1 due to rounding
       console.debug(`Will not exchange 0 wei. This is still weird, so here are some logs:`);
@@ -626,7 +546,6 @@
       console.debug(`   - balance.channel.ether.wad: ${balance.channel.ether.wad.toString()}`);
       return;
     }
->>>>>>> d29325fe
 
     const hubFBAddress = connext.utils.freeBalanceAddressFromXpub(channel.nodePublicIdentifier);
     const collateralNeeded = balance.channel.token.wad.add(weiToToken(weiToSwap, swapRate));
@@ -708,13 +627,10 @@
     }
     return path;
   };
-<<<<<<< HEAD
-=======
 
   closeModal = async () => {
     this.setState({ loadingConnext: false });
   };
->>>>>>> d29325fe
 
   render() {
     const {
@@ -737,11 +653,6 @@
       <Router>
         <Grid className={classes.app}>
           <Paper elevation={1} className={classes.paper}>
-<<<<<<< HEAD
-=======
-            <AppBarComponent address={channel ? channel.signerAddress : AddressZero} />
-
->>>>>>> d29325fe
             <MySnackbar
               variant="warning"
               openWhen={machine.state.matches("migrate.pending.show")}
@@ -756,10 +667,7 @@
               message="Starting Channel Controllers..."
               duration={30 * 60 * 1000}
             />
-<<<<<<< HEAD
             <SetupCard minDeposit={minDeposit} maxDeposit={maxDeposit} />
-=======
->>>>>>> d29325fe
 
             <Route
               exact
@@ -779,7 +687,6 @@
                     balance={balance}
                     swapRate={swapRate}
                     scanQRCode={this.scanQRCode}
-<<<<<<< HEAD
                     token={token}
                   />
                 </Grid>
@@ -802,18 +709,12 @@
                     maxDeposit={maxDeposit}
                     minDeposit={minDeposit}
                   />
-=======
-                    channel={channel}
-                  />
-                  <SetupCard {...props} minDeposit={minDeposit} maxDeposit={maxDeposit} />
->>>>>>> d29325fe
                 </Grid>
               )}
             />
             <Route
               path="/settings"
               render={props => (
-<<<<<<< HEAD
                 <Grid {...props} className={classes.homeGrid}>
                   <AppBarComponent
                     {...props}
@@ -839,30 +740,6 @@
                   />
                   <RequestCard {...props} xpub={xpub} maxDeposit={maxDeposit} />
                 </Grid>
-=======
-                <DepositCard
-                  {...props}
-                  address={channel ? channel.signerAddress : AddressZero}
-                  maxDeposit={maxDeposit}
-                  minDeposit={minDeposit}
-                />
-              )}
-            />
-            <Route
-              path="/settings"
-              render={props => (
-                <SettingsCard
-                  {...props}
-                  channel={channel}
-                  setWalletConnext={this.setWalletConnext}
-                />
-              )}
-            />
-            <Route
-              path="/request"
-              render={props => (
-                <RequestCard {...props} xpub={channel.publicIdentifier} maxDeposit={maxDeposit} />
->>>>>>> d29325fe
               )}
             />
             <Route
@@ -889,7 +766,6 @@
             <Route
               path="/redeem"
               render={props => (
-<<<<<<< HEAD
                 <Grid {...props} className={classes.homeGrid}>
                   <AppBarComponent
                     {...props}
@@ -900,9 +776,6 @@
                   />
                   <RedeemCard {...props} channel={channel} tokenProfile={this.state.tokenProfile} />
                 </Grid>
-=======
-                <RedeemCard {...props} channel={channel} tokenProfile={this.state.tokenProfile} />
->>>>>>> d29325fe
               )}
             />
             <Route
@@ -928,7 +801,6 @@
                 </Grid>
               )}
             />
-<<<<<<< HEAD
             <Route
               path="/support"
               render={props => (
@@ -944,9 +816,6 @@
                 </Grid>
               )}
             />
-=======
-            <Route path="/support" render={props => <SupportCard {...props} channel={channel} />} />
->>>>>>> d29325fe
             <Confirmations machine={machine} network={network} />
           </Paper>
         </Grid>
