import { Paper, withStyles, Grid } from "@material-ui/core";
import * as connext from "@connext/client";
import { Contract, ethers as eth } from "ethers";
import { AddressZero, Zero } from "ethers/constants";
import { formatEther, parseEther } from "ethers/utils";
import interval from "interval-promise";
import { PisaClient } from "pisa-client";
import React from "react";
import { BrowserRouter as Router, Route } from "react-router-dom";
import tokenArtifacts from "openzeppelin-solidity/build/contracts/ERC20Mintable.json";
import { interpret } from 'xstate';

import "./App.css";

// Pages
import { AppBarComponent } from "./components/AppBar";
import { CashoutCard } from "./components/cashOutCard";
import { Confirmations } from "./components/Confirmations";
import { DepositCard } from "./components/depositCard";
import { Home } from "./components/Home";
import { MySnackbar } from "./components/snackBar";
import { RequestCard } from "./components/requestCard";
import { RedeemCard } from "./components/redeemCard";
import { SendCard } from "./components/sendCard";
import { SettingsCard } from "./components/settingsCard";
import { SetupCard } from "./components/setupCard";
import { SupportCard } from "./components/supportCard";
<<<<<<< HEAD
import { TransactionHistory } from "./components/transactionHistory";
=======
import { rootMachine } from "./state";
>>>>>>> c2638555

import { Currency, storeFactory, migrate, minBN, toBN, tokenToWei, weiToToken } from "./utils";

const urls = {
  ethProviderUrl: process.env.REACT_APP_ETH_URL_OVERRIDE || `${window.location.origin}/api/ethprovider`,
  nodeUrl: process.env.REACT_APP_NODE_URL_OVERRIDE || `${window.location.origin.replace(/^http/, "ws")}/api/messaging`,
  legacyUrl: (chainId) =>
    chainId.toString() === "1" ? "https://hub.connext.network/api/hub" :
    chainId.toString() === "4" ? "https://rinkeby.hub.connext.network/api/hub" :
    undefined,
  pisaUrl: (chainId) =>
    chainId.toString() === "1" ? "https://connext.pisa.watch" :
    chainId.toString() === "4" ? "https://connext-rinkeby.pisa.watch" :
    undefined
};

// Constants for channel max/min - this is also enforced on the hub
const WITHDRAW_ESTIMATED_GAS = toBN("300000");
const DEPOSIT_ESTIMATED_GAS = toBN("25000");
const MAX_CHANNEL_VALUE = Currency.DAI("30");

// it is important to add a default payment
// profile on initial load in the case the
// user is being paid without depositing, or
// in the case where the user is redeeming a link

// NOTE: in the redeem controller, if the default payment is
// insufficient, then it will be updated. the same thing
// happens in autodeposit, if the eth deposited > deposit
// needed for autoswap
const DEFAULT_COLLATERAL_MINIMUM = Currency.DAI("5");
const DEFAULT_AMOUNT_TO_COLLATERALIZE = Currency.DAI("10");

const style = withStyles((theme) => ({
  paper: {
    width: "100%",
    padding: `0px ${theme.spacing(1)}px 0 ${theme.spacing(1)}px`,
    [theme.breakpoints.up("sm")]: {
      width: "450px",
      height: "650px",
      marginTop: "5%",
      borderRadius: "4px",
    },
    [theme.breakpoints.down(600)]: {
      "box-shadow": "0px 0px",
    },
  },
  app: {
    display: "flex",
    justifyContent: "center",
    alignItems: "center",
    flexGrow: 1,
    fontFamily: ["proxima-nova", "sans-serif"],
    backgroundColor: "#FFF",
    width: "100%",
    margin: "0px",
  },
  zIndex: 1000,
  grid: {},
}));

class App extends React.Component {
  constructor(props) {
    super(props);
    const swapRate = "100.00";
    this.state = {
      balance: {
        channel: {
          ether: Currency.ETH("0", swapRate),
          token: Currency.DAI("0", swapRate),
          total: Currency.ETH("0", swapRate),
        },
        onChain: {
          ether: Currency.ETH("0", swapRate),
          token: Currency.DAI("0", swapRate),
          total: Currency.ETH("0", swapRate),
        },
      },
      ethprovider: new eth.providers.JsonRpcProvider(urls.ethProviderUrl),
      machine: interpret(rootMachine),
      maxDeposit: null,
      minDeposit: null,
      network: {},
      sendScanArgs: { amount: null, recipient: null },
      redeemScanArgs: { amount: null, recipient: null },
      state: {},
      swapRate,
      token: null,
      tokenProfile: null,
    };
    this.refreshBalances.bind(this);
    this.autoDeposit.bind(this);
    this.autoSwap.bind(this);
    this.scanQRCode.bind(this);
  }

  // ************************************************* //
  //                     Hooks                         //
  // ************************************************* //

  async componentDidMount() {
    const { ethprovider, machine } = this.state;
    machine.start();
    machine.onTransition(state => {
      this.setState({ state });
      console.log(`=== Transitioning to ${JSON.stringify(state.value)} (context: ${JSON.stringify(state.context)})`)
    });

    // If no mnemonic, create one and save to local storage
    let mnemonic = localStorage.getItem("mnemonic");
    if (!mnemonic) {
      mnemonic = eth.Wallet.createRandom().mnemonic;
      localStorage.setItem("mnemonic", mnemonic);
    }

    const wallet = eth.Wallet.fromMnemonic(mnemonic, "m/44'/60'/0'/25446").connect(ethprovider);
    const network = await ethprovider.getNetwork();

    let store;
    if (urls.pisaUrl(network.chainId)) {
      store = storeFactory({
        wallet,
        pisaClient: new PisaClient(
          urls.pisaUrl(network.chainId),
          "0xa4121F89a36D1908F960C2c9F057150abDb5e1E3", // TODO: Don't hardcode
        ),
      });
    } else {
      store = storeFactory();
    }

    if (localStorage.getItem("rpc-prod")) {
      machine.send(['MIGRATE', 'START_MIGRATE']);
      await migrate(urls.legacyUrl(network.chainId), wallet, urls.ethProviderUrl, machine);
      localStorage.removeItem("rpc-prod");
    }
    machine.send('START');
    machine.send(['START', 'START_START']);

    const channel = await connext.connect({
      ethProviderUrl: urls.ethProviderUrl,
      logLevel: 5,
      mnemonic,
      nodeUrl: urls.nodeUrl,
      store,
    });

    // Wait for channel to be available
    const channelIsAvailable = async (channel) => {
      const chan = await channel.getChannel()
      return chan && chan.available
    }
    while (!(await channelIsAvailable(channel))) {
      await new Promise(res => setTimeout(() => res(), 1000));
    }

    const token = new Contract(channel.config.contractAddresses.Token, tokenArtifacts.abi, wallet);
    const swapRate = await channel.getLatestSwapRate(AddressZero, token.address);

    let freeEtherBalance, freeTokenBalance
    try {
      freeEtherBalance = await channel.getFreeBalance();
      freeTokenBalance = await channel.getFreeBalance(token.address);
    } catch (e) {
      if (e.message.includes(`This probably means that the StateChannel does not exist yet`)) {
        // channel.connext was already called, meaning there should be
        // an existing channel
        await channel.restoreState(localStorage.getItem("mnemonic"))
        return
      }
      console.error(e)
      return;
    }

    console.log(`Client created successfully!`);
    console.log(` - Public Identifier: ${channel.publicIdentifier}`);
    console.log(` - Account multisig address: ${channel.opts.multisigAddress}`);
    console.log(` - CF Account address: ${wallet.address}`);
    console.log(` - Free balance address: ${channel.freeBalanceAddress}`);
    console.log(` - Token address: ${token.address}`);
    console.log(` - Swap rate: ${swapRate}`)

    channel.subscribeToSwapRates(AddressZero, token.address, (res) => {
      if (!res || !res.swapRate) return;
      console.log(`Got swap rate upate: ${this.state.swapRate} -> ${res.swapRate}`);
      this.setState({ swapRate: res.swapRate });
    })

    channel.on("RECIEVE_TRANSFER_STARTED", data => {
      console.log('Received RECIEVE_TRANSFER_STARTED event: ', data);
      machine.send('START_RECEIVE');
    })

    channel.on("RECIEVE_TRANSFER_FINISHED", data => {
      console.log('Received RECIEVE_TRANSFER_FINISHED event: ', data);
      machine.send('SUCCESS_RECEIVE');
    })

    channel.on("RECIEVE_TRANSFER_FAILED", data => {
      console.log('Received RECIEVE_TRANSFER_FAILED event: ', data);
      machine.send('ERROR_RECEIVE');
    })

    const tokenProfile = await channel.addPaymentProfile({
      amountToCollateralize: DEFAULT_AMOUNT_TO_COLLATERALIZE.wad.toString(),
      minimumMaintainedCollateral: DEFAULT_COLLATERAL_MINIMUM.wad.toString(),
      assetId: token.address,
    });
    console.log(`Set a default token profile: ${JSON.stringify(tokenProfile)}`)
    machine.send('READY');

    this.setState({
      channel,
      ethprovider,
      network,
      swapRate,
      token,
      tokenProfile,
      wallet,
    });


    await this.startPoller();
  }

  // ************************************************* //
  //                    Pollers                        //
  // ************************************************* //

  // What's the minimum I need to be polling for here?
  //  - on-chain balance to see if we need to deposit
  //  - channel messages to see if there anything to sign
  //  - channel eth to see if I need to swap?
  startPoller = async () => {
    await this.refreshBalances();
    await this.autoDeposit();
    await this.autoSwap();
    interval(async (iteration, stop) => {
      await this.refreshBalances();
      await this.autoDeposit();
      await this.autoSwap();
    }, 3000);
  }

  refreshBalances = async () => {
    const {
      balance, channel, ethprovider, swapRate, token, wallet
    } = this.state;
    let gasPrice = await ethprovider.getGasPrice();
    let totalDepositGasWei = DEPOSIT_ESTIMATED_GAS.mul(toBN(2)).mul(gasPrice);
    let totalWithdrawalGasWei = WITHDRAW_ESTIMATED_GAS.mul(gasPrice);
    const minDeposit = Currency.WEI(totalDepositGasWei.add(totalWithdrawalGasWei), swapRate).toETH();
    const maxDeposit = MAX_CHANNEL_VALUE.toETH(swapRate); // Or get based on payment profile?
    this.setState({ maxDeposit, minDeposit });
    if (!channel || !swapRate || !wallet) { return; }
    const getTotal = (ether, token) => Currency.WEI(ether.wad.add(token.toETH().wad), swapRate);
    const freeEtherBalance = await channel.getFreeBalance();
    const freeTokenBalance = await channel.getFreeBalance(token.address);
    balance.onChain.ether = Currency.WEI(await ethprovider.getBalance(wallet.address), swapRate).toETH();
    balance.onChain.token = Currency.DEI(await token.balanceOf(wallet.address), swapRate).toDAI();
    balance.onChain.total = getTotal(balance.onChain.ether, balance.onChain.token).toETH();
    balance.channel.ether = Currency.WEI(freeEtherBalance[channel.freeBalanceAddress], swapRate).toETH();
    balance.channel.token = Currency.DEI(freeTokenBalance[channel.freeBalanceAddress], swapRate).toDAI();
    balance.channel.total = getTotal(balance.channel.ether, balance.channel.token).toETH();
    this.setState({ balance });
  }

  // Core Function
  // Merge deposit limits
  autoDeposit = async () => {
    const { balance, channel, machine, maxDeposit, minDeposit, state, swapRate, token } = this.state;
    if (!channel) {
      console.warn(`Channel not available yet.`);
      return;
    }
    if (balance.onChain.ether.wad.eq(Zero)) {
      console.debug(`No on-chain eth to deposit`)
      return;
    }
    if (state.matches('ready.deposit.pending')) {
      console.debug(`A deposit is already pending`)
      return;
    }

    let nowMaxDeposit = maxDeposit.wad.sub(this.state.balance.channel.total.wad);
    if (nowMaxDeposit.lte(Zero)) {
      console.debug(`Channel balance (${balance.channel.total.toDAI().format()}) is at or above ` +
        `cap of ${maxDeposit.toDAI(swapRate).format()}`)
      return;
    }

    if (balance.onChain.token.wad.gt(Zero) || balance.onChain.ether.wad.gt(minDeposit.wad)) {
      machine.send(['START_DEPOSIT']);

      if (balance.onChain.token.wad.gt(Zero)) {
        const amount = minBN([
          Currency.WEI(nowMaxDeposit, swapRate).toDAI().wad,
          balance.onChain.token.wad
        ]);
        const depositParams = {
          amount: amount.toString(),
          assetId: token.address.toLowerCase(),
        };
        console.log(`Depositing ${depositParams.amount} tokens into channel: ${channel.opts.multisigAddress}`);
        const result = await channel.deposit(depositParams);
        await this.refreshBalances();
        console.log(`Successfully deposited tokens! Result: ${JSON.stringify(result, null, 2)}`);
      } else {
        console.debug(`No tokens to deposit`);
      }

      nowMaxDeposit = maxDeposit.wad.sub(this.state.balance.channel.total.wad);
      if (nowMaxDeposit.lte(Zero)) {
        console.debug(`Channel balance (${balance.channel.total.toDAI().format()}) is at or above ` +
          `cap of ${maxDeposit.toDAI(swapRate).format()}`)
        machine.send(['SUCCESS_DEPOSIT']);
        return;
      }
      if (balance.onChain.ether.wad.lt(minDeposit.wad)) {
        console.debug(`Not enough on-chain eth to deposit: ${balance.onChain.ether.toETH().format()}`)
        machine.send(['SUCCESS_DEPOSIT']);
        return;
      }

      const amount = minBN([
        balance.onChain.ether.wad.sub(minDeposit.wad),
        nowMaxDeposit,
      ]);
      console.log(`Depositing ${amount} wei into channel: ${channel.opts.multisigAddress}`);
      const result = await channel.deposit({ amount: amount.toString() });
      await this.refreshBalances();
      console.log(`Successfully deposited ether! Result: ${JSON.stringify(result, null, 2)}`);

      machine.send(['SUCCESS_DEPOSIT']);
      this.autoSwap();
    }
  }

  autoSwap = async () => {
    const { balance, channel, machine, maxDeposit, state, swapRate, token } = this.state;
    if (!channel) {
      console.warn(`Channel not available yet.`);
      return;
    }
    if (balance.channel.ether.wad.eq(Zero)) {
      console.debug(`No in-channel eth available to swap`)
      return;
    }
    if (balance.channel.token.wad.gte(maxDeposit.toDAI(swapRate).wad)) {
      return; // swap ceiling has been reached, no need to swap more
    }
    if (state.matches('ready.swap.pending')) {
      console.log(`An swap operation is already pending`);
      return;
    }
    if (state.matches('ready.withdraw.pending')) {
      console.log(`An withdraw operation is already pending`);
      return;
    }

    const maxSwap = tokenToWei(maxDeposit.toDAI().wad.sub(balance.channel.token.wad), swapRate)
    const weiToSwap = minBN([balance.channel.ether.wad, maxSwap])

    console.log(`Attempting to swap ${formatEther(weiToSwap)} eth for dai at rate: ${swapRate}`);
    machine.send(['START_SWAP']);

    const hubFBAddress = connext.utils.freeBalanceAddressFromXpub(channel.nodePublicIdentifier)
    const collateralNeeded = balance.channel.token.wad.add(weiToToken(weiToSwap, swapRate));
    let collateral = formatEther((await channel.getFreeBalance(token.address))[hubFBAddress])

    console.log(`Collateral: ${collateral} tokens, need: ${formatEther(collateralNeeded)}`);
    if (collateralNeeded.gt(parseEther(collateral))) {
      console.log(`Requesting more collateral...`)
      const tokenProfile = await channel.addPaymentProfile({
        amountToCollateralize: collateralNeeded.add(parseEther("10")), // add a buffer of $10 so you dont collateralize on every payment
        minimumMaintainedCollateral: collateralNeeded,
        assetId: token.address,
      });
      console.log(`Got a new token profile: ${JSON.stringify(tokenProfile)}`)
      this.setState({ tokenProfile })
      await channel.requestCollateral(token.address);
      collateral = formatEther((await channel.getFreeBalance(token.address))[hubFBAddress])
      console.log(`Collateral: ${collateral} tokens, need: ${formatEther(collateralNeeded)}`);
    }
    await channel.swap({
      amount: weiToSwap.toString(),
      fromAssetId: AddressZero,
      swapRate,
      toAssetId: token.address,
    });
    await this.refreshBalances();
    machine.send(['SUCCESS_SWAP']);
  }

  // ************************************************* //
  //                    Handlers                       //
  // ************************************************* //

  scanQRCode = async (data) => {
    // potential URLs to scan and their params
    const urls = {
      "/send?": ["recipient", "amount"],
      "/redeem?": ["secret", "amountToken"],
    };
    let args = {};
    let path = null;
    for (let [url, fields] of Object.entries(urls)) {
      const strArr = data.split(url);
      if (strArr.length === 1) {
        // incorrect entry
        continue;
      }
      if (strArr[0] !== window.location.origin) {
        throw new Error("incorrect site");
      }
      // add the chosen url to the path scanned
      path = url + strArr[1];
      // get the args
      const params = strArr[1].split("&");
      fields.forEach((field, i) => {
        args[field] = params[i].split("=")[1];
      });
    }
    if (args === {}) {
      console.log("could not detect params");
    }
    switch (path) {
      case "/send":
        this.setState({
          sendScanArgs: { ...args },
        });
        break;
      case "/redeem":
        this.setState({
          redeemScanArgs: { ...args },
        });
        break;
      default:
        break;
    }
    return path;
  }

  render() {
    const {
      balance,
      channel,
      swapRate,
      machine,
      maxDeposit,
      minDeposit,
      network,
      sendScanArgs,
      token,
      wallet,
    } = this.state;
    const { classes } = this.props;
    return (
      <Router>
        <Grid className={classes.app}>
          <Paper elevation={1} className={classes.paper}>
            <AppBarComponent address={wallet ? wallet.address : AddressZero} />
            <MySnackbar
              variant="warning"
              openWhen={machine.state.matches('migrate.pending.show')}
              onClose={() => machine.send('DISMISS_MIGRATE')}
              message="Migrating legacy channel to 2.0..."
              duration={30 * 60 * 1000}
            />
            <MySnackbar
              variant="info"
              openWhen={machine.state.matches('start.pending.show')}
              onClose={() => machine.send('DISMISS_START')}
              message="Starting Channel Controllers..."
              duration={30 * 60 * 1000}
            />
            <Route
              exact
              path="/"
              render={props => (
                <Grid>
                  <Home
                    {...props}
                    balance={balance}
                    swapRate={swapRate}
                    scanQRCode={this.scanQRCode}
                  />
                  <SetupCard
                    {...props}
                    minDeposit={minDeposit}
                    maxDeposit={maxDeposit}
                  />
                </Grid>
              )}
            />
            <Route
              path="/deposit"
              render={props => (
                <DepositCard
                  {...props}
                  address={wallet ? wallet.address : AddressZero}
                  maxDeposit={maxDeposit}
                  minDeposit={minDeposit}
                />
              )}
            />
            <Route path="/settings" render={props => <SettingsCard {...props} channel={channel} />} />
            <Route path="/transactions" render={props => <TransactionHistory {...props} channel={channel} />} />
            <Route
              path="/request"
              render={props => <RequestCard
                {...props}
                xpub={channel.publicIdentifier}
                maxDeposit={maxDeposit}
              />}
            />
            <Route
              path="/send"
              render={props => (
                <SendCard
                  {...props}
                  balance={balance}
                  channel={channel}
                  scanArgs={sendScanArgs}
                  token={token}
                />
              )}
            />
            <Route
              path="/redeem"
              render={props => (
                <RedeemCard
                  {...props}
                  channel={channel}
                  tokenProfile={this.state.tokenProfile}
                />
              )}
            />
            <Route
              path="/cashout"
              render={props => (
                <CashoutCard
                  {...props}
                  balance={balance}
                  channel={channel}
                  swapRate={swapRate}
                  machine={machine}
                  refreshBalances={this.refreshBalances.bind(this)}
                  token={token}
                />
              )}
            />
            <Route
              path="/support"
              render={props => (
                <SupportCard
                  {...props}
                  channel={channel}
                />
              )}
            />
            <Confirmations
              machine={machine}
              network={network}
            />
          </Paper>
        </Grid>
      </Router>
    );
  }
}

export default style(App);<|MERGE_RESOLUTION|>--- conflicted
+++ resolved
@@ -25,11 +25,8 @@
 import { SettingsCard } from "./components/settingsCard";
 import { SetupCard } from "./components/setupCard";
 import { SupportCard } from "./components/supportCard";
-<<<<<<< HEAD
 import { TransactionHistory } from "./components/transactionHistory";
-=======
 import { rootMachine } from "./state";
->>>>>>> c2638555
 
 import { Currency, storeFactory, migrate, minBN, toBN, tokenToWei, weiToToken } from "./utils";
 
