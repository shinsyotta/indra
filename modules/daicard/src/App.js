--- conflicted
+++ resolved
@@ -26,12 +26,8 @@
 import SendCard from "./components/sendCard";
 import SettingsCard from "./components/settingsCard";
 import { SetupCard } from "./components/setupCard";
-<<<<<<< HEAD
+import { WithdrawSaiDialog } from "./components/withdrawSai";
 import SupportCard from "./components/supportCard";
-=======
-import { SupportCard } from "./components/supportCard";
-import { WithdrawSaiDialog } from "./components/withdrawSai";
->>>>>>> 81564be9
 import { rootMachine } from "./state";
 import {
   cleanWalletConnect,
@@ -698,9 +694,7 @@
               message="Starting Channel Controllers..."
               duration={30 * 60 * 1000}
             />
-<<<<<<< HEAD
-            <SetupCard minDeposit={minDeposit} maxDeposit={maxDeposit} />
-=======
+
             {saiBalance.wad.gt(0) ? (
               <WithdrawSaiDialog
                 channel={channel}
@@ -709,9 +703,8 @@
                 saiBalance={saiBalance}
               />
             ) : (
-              <></>
+              <SetupCard minDeposit={minDeposit} maxDeposit={maxDeposit} />
             )}
->>>>>>> 81564be9
 
             {/* Route render props: ["history", "location", "match", "staticContext"] */}
             <Route
