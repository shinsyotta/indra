--- conflicted
+++ resolved
@@ -114,10 +114,6 @@
     super(props);
     const swapRate = "100.00";
     const machine = interpret(rootMachine);
-<<<<<<< HEAD
-    console.log(`machine keys: ${Object.keys(machine)}`);
-=======
->>>>>>> a2d317c4
     this.state = {
       balance: {
         channel: {
@@ -131,11 +127,8 @@
           total: Currency.ETH("0", swapRate),
         },
       },
-<<<<<<< HEAD
       ethProvider: new eth.providers.JsonRpcProvider(urls.ethProviderUrl),
-=======
       channel: null,
->>>>>>> a2d317c4
       machine,
       maxDeposit: null,
       minDeposit: null,
@@ -660,10 +653,6 @@
       network,
       saiBalance,
       state,
-<<<<<<< HEAD
-      timeoutMs,
-=======
->>>>>>> a2d317c4
       token,
       wallet,
     } = this.state;
