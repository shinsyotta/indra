--- conflicted
+++ resolved
@@ -33,12 +33,7 @@
 import { SettingsCard } from "./components/settingsCard";
 import { SetupCard } from "./components/setupCard";
 import { SupportCard } from "./components/supportCard";
-<<<<<<< HEAD
-import { Currency, instantiateClient, minBN, toBN, tokenToWei, weiToToken } from "./utils";
-=======
-
-import { Currency, storeFactory, minBN, toBN, tokenToWei, weiToToken } from "./utils";
->>>>>>> 30c26e3f
+import { Currency, instantiateClient, minBN, storeFactory, toBN, tokenToWei, weiToToken } from "./utils";
 
 // Optional URL overrides for custom urls
 const overrides = {
@@ -169,38 +164,8 @@
     const ethProviderUrl = overrides.ethProviderUrl || `${window.location.origin}/api/ethprovider`;
     const ethprovider = new eth.providers.JsonRpcProvider(ethProviderUrl);
     const cfPath = "m/44'/60'/0'/25446";
-<<<<<<< HEAD
     let cfWallet;
     let channel;
-=======
-    const cfWallet = eth.Wallet.fromMnemonic(mnemonic, cfPath).connect(ethprovider);
-    const network = await ethprovider.getNetwork();
-
-    // Use pisa for remote state backups on rinkeby
-    // TODO: Also use pisa for state backups on mainnet
-    let store = storeFactory();
-    if (network.chainId === 4) {
-      const pisaContractAddress = "0xa4121F89a36D1908F960C2c9F057150abDb5e1E3";      
-      const pisaClient = new PisaClient(
-        overrides.pisaUrl || "https://connext-rinkeby.pisa.watch/",
-        pisaContractAddress,
-      );
-      console.info(`Using chainId ${network.chainId} and pisaContract at ${pisaContractAddress}`);
-      store = storeFactory({
-        provider: new eth.providers.JsonRpcProvider(ethProviderUrl),
-        wallet: cfWallet,
-        pisaClient,
-      });
-    }
-
-    const channel = await connext.connect({
-      ethProviderUrl,
-      logLevel: 5,
-      mnemonic,
-      nodeUrl,
-      store,
-    });
->>>>>>> 30c26e3f
 
     // Choose whether to use walletConnect or mnemonic in modal
     while (!this.state.channelProviderType) {
@@ -216,6 +181,23 @@
         localStorage.setItem("mnemonic", mnemonic);
       }
       cfWallet = eth.Wallet.fromMnemonic(mnemonic, cfPath).connect(ethprovider);
+      
+      let store = storeFactory();
+
+      const network = await ethprovider.getNetwork();
+      if (network.chainId === 4) {
+        const pisaContractAddress = "0xa4121F89a36D1908F960C2c9F057150abDb5e1E3";      
+        const pisaClient = new PisaClient(
+          overrides.pisaUrl || "https://connext-rinkeby.pisa.watch/",
+          pisaContractAddress,
+        );
+        console.info(`Using chainId ${network.chainId} and pisaContract at ${pisaContractAddress}`);
+        store = storeFactory({
+          provider: new eth.providers.JsonRpcProvider(ethProviderUrl),
+          wallet: cfWallet,
+          pisaClient,
+        });
+      }
 
       channel = instantiateClient();
     } else if (this.state.channelProviderType === "walletconnect") {
