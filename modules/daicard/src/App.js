import { Paper, withStyles, Grid } from "@material-ui/core";
import * as connext from "@connext/client";
import { Contract, ethers as eth } from "ethers";
import { AddressZero, HashZero, Zero } from "ethers/constants";
import { formatEther, parseEther } from "ethers/utils";
import interval from "interval-promise";
import { PisaClient } from "pisa-client";
import React from "react";
import { BrowserRouter as Router, Route } from "react-router-dom";
import tokenArtifacts from "openzeppelin-solidity/build/contracts/ERC20Mintable.json";
import { interpret } from 'xstate';

import "./App.css";

// Pages
import { AppBarComponent } from "./components/AppBar";
import { CashoutCard } from "./components/cashOutCard";
import { Confirmations } from "./components/Confirmations";
import { DepositCard } from "./components/depositCard";
import { Home } from "./components/Home";
import { MySnackbar } from "./components/snackBar";
import { RequestCard } from "./components/requestCard";
import { RedeemCard } from "./components/redeemCard";
import { SendCard } from "./components/sendCard";
import { SettingsCard } from "./components/settingsCard";
import { SetupCard } from "./components/setupCard";
import { SupportCard } from "./components/supportCard";
import { rootMachine } from "./state";

import { Currency, storeFactory, migrate, minBN, toBN, tokenToWei, weiToToken } from "./utils";

const urls = {
  ethProviderUrl: process.env.REACT_APP_ETH_URL_OVERRIDE || `${window.location.origin}/api/ethprovider`,
  nodeUrl: process.env.REACT_APP_NODE_URL_OVERRIDE || `${window.location.origin.replace(/^http/, "ws")}/api/messaging`,
  legacyUrl: (chainId) =>
    chainId.toString() === "1" ? "https://hub.connext.network/api/hub" :
    chainId.toString() === "4" ? "https://rinkeby.hub.connext.network/api/hub" :
    undefined,
  pisaUrl: (chainId) =>
    chainId.toString() === "1" ? "https://connext.pisa.watch" :
    chainId.toString() === "4" ? "https://connext-rinkeby.pisa.watch" :
    undefined
};

// Constants for channel max/min - this is also enforced on the hub
const WITHDRAW_ESTIMATED_GAS = toBN("300000");
const DEPOSIT_ESTIMATED_GAS = toBN("25000");
const MAX_CHANNEL_VALUE = Currency.DAI("30");

// it is important to add a default payment
// profile on initial load in the case the
// user is being paid without depositing, or
// in the case where the user is redeeming a link

// NOTE: in the redeem controller, if the default payment is
// insufficient, then it will be updated. the same thing
// happens in autodeposit, if the eth deposited > deposit
// needed for autoswap
const DEFAULT_COLLATERAL_MINIMUM = Currency.DAI("5");
const DEFAULT_AMOUNT_TO_COLLATERALIZE = Currency.DAI("10");

const style = withStyles((theme) => ({
  paper: {
    width: "100%",
    padding: `0px ${theme.spacing(1)}px 0 ${theme.spacing(1)}px`,
    [theme.breakpoints.up("sm")]: {
      width: "450px",
      height: "650px",
      marginTop: "5%",
      borderRadius: "4px",
    },
    [theme.breakpoints.down(600)]: {
      "box-shadow": "0px 0px",
    },
  },
  app: {
    display: "flex",
    justifyContent: "center",
    alignItems: "center",
    flexGrow: 1,
    fontFamily: ["proxima-nova", "sans-serif"],
    backgroundColor: "#FFF",
    width: "100%",
    margin: "0px",
  },
  zIndex: 1000,
  grid: {},
}));

class App extends React.Component {
  constructor(props) {
    super(props);
    const swapRate = "100.00";
    this.state = {
      balance: {
        channel: {
          ether: Currency.ETH("0", swapRate),
          token: Currency.DAI("0", swapRate),
          total: Currency.ETH("0", swapRate),
        },
        onChain: {
          ether: Currency.ETH("0", swapRate),
          token: Currency.DAI("0", swapRate),
          total: Currency.ETH("0", swapRate),
        },
      },
      ethprovider: new eth.providers.JsonRpcProvider(urls.ethProviderUrl),
      machine: interpret(rootMachine),
      maxDeposit: null,
      minDeposit: null,
      network: {},
      pending: { type: "null", complete: true, closed: true }, // rm
      receivingTransferCompleted: false, // rm
      receivingTransferFailed: false, // rm
      receivingTransferStarted: false, // rm
      sendScanArgs: { amount: null, recipient: null },
      redeemScanArgs: { amount: null, recipient: null },
      state: {},
      swapRate,
      token: null,
      tokenProfile: null,
    };
    this.refreshBalances.bind(this);
    this.autoDeposit.bind(this);
    this.autoSwap.bind(this);
    this.setPending.bind(this);
    this.scanQRCode.bind(this);
  }

  // ************************************************* //
  //                     Hooks                         //
  // ************************************************* //

  async componentDidMount() {
    const { ethprovider, machine } = this.state;
    machine.start();
    machine.onTransition(state => {
      this.setState({ state });
      console.log(`=== Transitioning to ${JSON.stringify(state.value)} state`)
    });

    // If no mnemonic, create one and save to local storage
    let mnemonic = localStorage.getItem("mnemonic");
    if (!mnemonic) {
      mnemonic = eth.Wallet.createRandom().mnemonic;
      localStorage.setItem("mnemonic", mnemonic);
    }

    const wallet = eth.Wallet.fromMnemonic(mnemonic, "m/44'/60'/0'/25446").connect(ethprovider);
    const network = await ethprovider.getNetwork();

    let store;
    if (urls.pisaUrl(network.chainId)) {
      store = storeFactory({
        wallet,
        pisaClient: new PisaClient(
          urls.pisaUrl(network.chainId),
          "0xa4121F89a36D1908F960C2c9F057150abDb5e1E3", // TODO: Don't hardcode
        ),
      });
    } else {
      store = storeFactory();
    }

    if (localStorage.getItem("rpc-prod")) {
      machine.send(['MIGRATE', 'START_MIGRATE']);
      await migrate(urls.legacyUrl(network.chainId), wallet, urls.ethProviderUrl, machine);
      localStorage.removeItem("rpc-prod");
    }
    machine.send('START');
    machine.send(['START', 'START_START']);

    const channel = await connext.connect({
      ethProviderUrl: urls.ethProviderUrl,
      logLevel: 5,
      mnemonic,
      nodeUrl: urls.nodeUrl,
      store,
    });

    // Wait for channel to be available
    const channelIsAvailable = async (channel) => {
      const chan = await channel.getChannel()
      return chan && chan.available
    }
    while (!(await channelIsAvailable(channel))) {
      await new Promise(res => setTimeout(() => res(), 1000));
    }

    const token = new Contract(channel.config.contractAddresses.Token, tokenArtifacts.abi, wallet);
    const swapRate = await channel.getLatestSwapRate(AddressZero, token.address);

    console.log(`Client created successfully!`);
    console.log(` - Public Identifier: ${channel.publicIdentifier}`);
    console.log(` - Account multisig address: ${channel.opts.multisigAddress}`);
    console.log(` - CF Account address: ${wallet.address}`);
    console.log(` - Free balance address: ${channel.freeBalanceAddress}`);
    console.log(` - Token address: ${token.address}`);
    console.log(` - Swap rate: ${swapRate}`)

    channel.subscribeToSwapRates(AddressZero, token.address, (res) => {
      if (!res || !res.swapRate) return;
      console.log(`Got swap rate upate: ${this.state.swapRate} -> ${res.swapRate}`);
      this.setState({ swapRate: res.swapRate });
    })

    channel.on("RECIEVE_TRANSFER_STARTED", data => {
      console.log('Received RECIEVE_TRANSFER_STARTED event: ', data);
      this.setState({ receivingTransferStarted: true })
    })

    channel.on("RECIEVE_TRANSFER_FINISHED", data => {
      console.log('Received RECIEVE_TRANSFER_FINISHED event: ', data);
      this.setState({ receivingTransferCompleted: true })
    })

    channel.on("RECIEVE_TRANSFER_FAILED", data => {
      console.log('Received RECIEVE_TRANSFER_FAILED event: ', data);
      this.setState({ receivingTransferFailed: true })
    })

    const tokenProfile = await channel.addPaymentProfile({
      amountToCollateralize: DEFAULT_AMOUNT_TO_COLLATERALIZE.wad.toString(),
      minimumMaintainedCollateral: DEFAULT_COLLATERAL_MINIMUM.wad.toString(),
      assetId: token.address,
    });
    console.log(`Set a default token profile: ${JSON.stringify(tokenProfile)}`)
    machine.send('READY');

    this.setState({
      channel,
      ethprovider,
      network,
      swapRate,
      token,
      tokenProfile,
      wallet,
    });


    await this.startPoller();
  }

  // ************************************************* //
  //                    Pollers                        //
  // ************************************************* //

  // What's the minimum I need to be polling for here?
  //  - on-chain balance to see if we need to deposit
  //  - channel messages to see if there anything to sign
  //  - channel eth to see if I need to swap?
  startPoller = async () => {
    await this.refreshBalances();
    await this.autoDeposit();
    await this.autoSwap();
    interval(async (iteration, stop) => {
      await this.refreshBalances();
      await this.autoDeposit();
      await this.autoSwap();
    }, 3000);
  }

  refreshBalances = async () => {
    const {
      balance, channel, ethprovider, swapRate, token, wallet
    } = this.state;
    let gasPrice = await ethprovider.getGasPrice();
    let totalDepositGasWei = DEPOSIT_ESTIMATED_GAS.mul(toBN(2)).mul(gasPrice);
    let totalWithdrawalGasWei = WITHDRAW_ESTIMATED_GAS.mul(gasPrice);
    const minDeposit = Currency.WEI(totalDepositGasWei.add(totalWithdrawalGasWei), swapRate).toETH();
    const maxDeposit = MAX_CHANNEL_VALUE.toETH(swapRate); // Or get based on payment profile?
    this.setState({ maxDeposit, minDeposit });
    if (!channel || !swapRate || !wallet) { return; }
    const getTotal = (ether, token) => Currency.WEI(ether.wad.add(token.toETH().wad), swapRate);
    const freeEtherBalance = await channel.getFreeBalance();
    const freeTokenBalance = await channel.getFreeBalance(token.address);
    balance.onChain.ether = Currency.WEI(await ethprovider.getBalance(wallet.address), swapRate).toETH();
    balance.onChain.token = Currency.DEI(await token.balanceOf(wallet.address), swapRate).toDAI();
    balance.onChain.total = getTotal(balance.onChain.ether, balance.onChain.token).toETH();
    balance.channel.ether = Currency.WEI(freeEtherBalance[channel.freeBalanceAddress], swapRate).toETH();
    balance.channel.token = Currency.DEI(freeTokenBalance[channel.freeBalanceAddress], swapRate).toDAI();
    balance.channel.total = getTotal(balance.channel.ether, balance.channel.token).toETH();
    this.setState({ balance });
  }

  // Core Function
  // Merge deposit limits
  autoDeposit = async () => {
    const { balance, channel, machine, maxDeposit, minDeposit, state, swapRate, token } = this.state;
    if (!channel) {
      console.warn(`Channel not available yet.`);
      return;
    }
    if (balance.onChain.ether.wad.eq(Zero)) {
      console.debug(`No on-chain eth to deposit`)
      return;
    }
    if (state.matches('ready.deposit.pending')) {
      console.debug(`A deposit is already pending`)
      return;
    }

    let nowMaxDeposit = maxDeposit.wad.sub(this.state.balance.channel.total.wad);
    if (nowMaxDeposit.lte(Zero)) {
      console.debug(`Channel balance (${balance.channel.total.toDAI().format()}) is at or above ` +
        `cap of ${maxDeposit.toDAI(swapRate).format()}`)
      return;
    }

    if (balance.onChain.token.wad.gt(Zero)) {
      machine.send(['START_DEPOSIT']);

      this.setPending({ type: "deposit", complete: false, closed: false });
      const amount = minBN([
        Currency.WEI(nowMaxDeposit, swapRate).toDAI().wad,
        balance.onChain.token.wad
      ]);
      const depositParams = {
        amount: amount.toString(),
        assetId: token.address.toLowerCase(),
      };
      console.log(`Depositing ${depositParams.amount} tokens into channel: ${channel.opts.multisigAddress}`);
      const result = await channel.deposit(depositParams);
      await this.refreshBalances();
      console.log(`Successfully deposited tokens! Result: ${JSON.stringify(result, null, 2)}`);
      this.setPending({ type: "deposit", complete: true, closed: false });
    } else {
      console.debug(`No tokens to deposit`);
    }

    nowMaxDeposit = maxDeposit.wad.sub(this.state.balance.channel.total.wad);
    if (nowMaxDeposit.lte(Zero)) {
      console.debug(`Channel balance (${balance.channel.total.toDAI().format()}) is at or above ` +
        `cap of ${maxDeposit.toDAI(swapRate).format()}`)
      return;
    }
    if (balance.onChain.ether.wad.lt(minDeposit.wad)) {
      console.debug(`Not enough on-chain eth to deposit: ${balance.onChain.ether.toETH().format()}`)
      return;
    }

    this.setPending({ type: "deposit", complete: false, closed: false });
    const amount = minBN([
      balance.onChain.ether.wad.sub(minDeposit.wad),
      nowMaxDeposit,
    ]);
    console.log(`Depositing ${amount} wei into channel: ${channel.opts.multisigAddress}`);
    const result = await channel.deposit({ amount: amount.toString() });
    await this.refreshBalances();
    console.log(`Successfully deposited ether! Result: ${JSON.stringify(result, null, 2)}`);
    this.setPending({ type: "deposit", complete: true, closed: false });
    this.autoSwap();
  }

  autoSwap = async () => {
    const { balance, channel, maxDeposit, state, swapRate, token } = this.state;
    if (!channel) {
      console.warn(`Channel not available yet.`);
      return;
    }
    if (balance.channel.ether.wad.eq(Zero)) {
      console.debug(`No in-channel eth available to swap`)
      return;
    }
    if (balance.channel.token.wad.gte(maxDeposit.toDAI(swapRate).wad)) {
      return; // swap ceiling has been reached, no need to swap more
    }
    if (state.matches('ready.swap.pending')) {
      console.log(`An swap operation is already pending`);
      return;
    }

    const maxSwap = tokenToWei(maxDeposit.toDAI().wad.sub(balance.channel.token.wad), swapRate)
    const weiToSwap = minBN([balance.channel.ether.wad, maxSwap])

    console.log(`Attempting to swap ${formatEther(weiToSwap)} eth for dai at rate: ${swapRate}`);
    this.setPending({ type: "swap", complete: false, closed: false });

    const hubFBAddress = connext.utils.freeBalanceAddressFromXpub(channel.nodePublicIdentifier)
    const collateralNeeded = balance.channel.token.wad.add(weiToToken(weiToSwap, swapRate));
    let collateral = formatEther((await channel.getFreeBalance(token.address))[hubFBAddress])

    console.log(`Collateral: ${collateral} tokens, need: ${formatEther(collateralNeeded)}`);
    if (collateralNeeded.gt(parseEther(collateral))) {
      console.log(`Requesting more collateral...`)
      const tokenProfile = await channel.addPaymentProfile({
        amountToCollateralize: collateralNeeded.add(parseEther("10")), // add a buffer of $10 so you dont collateralize on every payment
        minimumMaintainedCollateral: collateralNeeded,
        assetId: token.address,
      });
      console.log(`Got a new token profile: ${JSON.stringify(tokenProfile)}`)
      this.setState({ tokenProfile })
      await channel.requestCollateral(token.address);
      collateral = formatEther((await channel.getFreeBalance(token.address))[hubFBAddress])
      console.log(`Collateral: ${collateral} tokens, need: ${formatEther(collateralNeeded)}`);
    }
    await channel.swap({
      amount: weiToSwap.toString(),
      fromAssetId: AddressZero,
      swapRate,
      toAssetId: token.address,
    });
    await this.refreshBalances();
    this.setPending({ type: "swap", complete: true, closed: false });
  }

  setPending = (pending) => {
    this.setState({ pending });
  }

  // ************************************************* //
  //                    Handlers                       //
  // ************************************************* //

  scanQRCode = async (data) => {
    // potential URLs to scan and their params
    const urls = {
      "/send?": ["recipient", "amount"],
      "/redeem?": ["secret", "amountToken"],
    };
    let args = {};
    let path = null;
    for (let [url, fields] of Object.entries(urls)) {
      const strArr = data.split(url);
      if (strArr.length === 1) {
        // incorrect entry
        continue;
      }
      if (strArr[0] !== window.location.origin) {
        throw new Error("incorrect site");
      }
      // add the chosen url to the path scanned
      path = url + strArr[1];
      // get the args
      const params = strArr[1].split("&");
      fields.forEach((field, i) => {
        args[field] = params[i].split("=")[1];
      });
    }
    if (args === {}) {
      console.log("could not detect params");
    }
    switch (path) {
      case "/send":
        this.setState({
          sendScanArgs: { ...args },
        });
        break;
      case "/redeem":
        this.setState({
          redeemScanArgs: { ...args },
        });
        break;
      default:
        break;
    }
    return path;
  }

  render() {
    const txHash = HashZero; // TODO
    const {
      balance,
      channel,
      swapRate,
      machine,
      maxDeposit,
      minDeposit,
      network,
      sendScanArgs,
      token,
      wallet,
    } = this.state;
    const { classes } = this.props;
    return (
      <Router>
        <Grid className={classes.app}>
          <Paper elevation={1} className={classes.paper}>
            <MySnackbar
              variant="warning"
<<<<<<< HEAD
              openWhen={machine.state.matches('migrate.pending.show')}
              onClose={() => machine.send('DISMISS_MIGRATE')}
              message="Migrating legacy channel to 2.0..."
              duration={30 * 60 * 1000}
            />
            <MySnackbar
              variant="warning"
              openWhen={machine.state.matches('start.pending.show')}
              onClose={() => machine.send('DISMISS_START')}
              message="Starting Channel Controllers.."
              duration={30 * 60 * 1000}
            />
            <AppBarComponent address={wallet ? wallet.address : AddressZero} />
=======
              openWhen={this.state.loadingConnext}
              onClose={() => this.setState({ loadingConnext: false })}
              message="Starting Channel Controllers.."
              duration={30 * 60 * 1000}
            />
            <MySnackbar
              variant="info"
              openWhen={this.state.receivingTransferStarted}
              onClose={() => this.setState({ receivingTransferStarted: false })}
              message="Receiving Transfer..."
              duration={30 * 60 * 1000}
            />
            <MySnackbar
              variant="success"
              openWhen={this.state.receivingTransferCompleted}
              onClose={() => this.setState({ receivingTransferCompleted: false })}
              message="Transfer Receieved!"
              duration={30 * 60 * 1000}
            />
            <MySnackbar
              variant="error"
              openWhen={this.state.receivingTransferFailed}
              onClose={() => this.setState({ receivingTransferFailed: false })}
              message="Transfer Failed"
              duration={30 * 60 * 1000}
            />
            <MySnackbar
              variant="warning"
              openWhen={this.state.legacyMigration}
              onClose={() => this.setState({ legacyMigration: false })}
              message="Migrating legacy channel to 2.0..."
              duration={30 * 60 * 1000}
            />
            <AppBarComponent address={address} />
>>>>>>> 55cb91de
            <Route
              exact
              path="/"
              render={props => (
                <Grid>
                  <Home
                    {...props}
                    balance={balance}
                    swapRate={swapRate}
                    scanQRCode={this.scanQRCode}
                  />
                  <SetupCard
                    {...props}
                    minDeposit={minDeposit}
                    maxDeposit={maxDeposit}
                  />
                </Grid>
              )}
            />
            <Route
              path="/deposit"
              render={props => (
                <DepositCard
                  {...props}
                  address={wallet ? wallet.address : AddressZero}
                  maxDeposit={maxDeposit}
                  minDeposit={minDeposit}
                />
              )}
            />
            <Route path="/settings" render={props => <SettingsCard {...props} channel={channel} />} />
            <Route
              path="/request"
              render={props => <RequestCard
                {...props}
                xpub={channel.publicIdentifier}
                maxDeposit={maxDeposit}
              />}
            />
            <Route
              path="/send"
              render={props => (
                <SendCard
                  {...props}
                  balance={balance}
                  channel={channel}
                  scanArgs={sendScanArgs}
                  token={token}
                />
              )}
            />
            <Route
              path="/redeem"
              render={props => (
                <RedeemCard
                  {...props}
                  channel={channel}
                  tokenProfile={this.state.tokenProfile}
                />
              )}
            />
            <Route
              path="/cashout"
              render={props => (
                <CashoutCard
                  {...props}
                  balance={balance}
                  channel={channel}
                  swapRate={swapRate}
                  setPending={this.setPending.bind(this)}
                  refreshBalances={this.refreshBalances.bind(this)}
                  token={token}
                />
              )}
            />
            <Route
              path="/support"
              render={props => (
                <SupportCard
                  {...props}
                  channel={channel}
                />
              )}
            />
            <Confirmations
              machine={machine}
              txHash={txHash}
              network={network}
            />
          </Paper>
        </Grid>
      </Router>
    );
  }
}

export default style(App);<|MERGE_RESOLUTION|>--- conflicted
+++ resolved
@@ -476,9 +476,9 @@
       <Router>
         <Grid className={classes.app}>
           <Paper elevation={1} className={classes.paper}>
+            <AppBarComponent address={wallet ? wallet.address : AddressZero} />
             <MySnackbar
               variant="warning"
-<<<<<<< HEAD
               openWhen={machine.state.matches('migrate.pending.show')}
               onClose={() => machine.send('DISMISS_MIGRATE')}
               message="Migrating legacy channel to 2.0..."
@@ -491,43 +491,6 @@
               message="Starting Channel Controllers.."
               duration={30 * 60 * 1000}
             />
-            <AppBarComponent address={wallet ? wallet.address : AddressZero} />
-=======
-              openWhen={this.state.loadingConnext}
-              onClose={() => this.setState({ loadingConnext: false })}
-              message="Starting Channel Controllers.."
-              duration={30 * 60 * 1000}
-            />
-            <MySnackbar
-              variant="info"
-              openWhen={this.state.receivingTransferStarted}
-              onClose={() => this.setState({ receivingTransferStarted: false })}
-              message="Receiving Transfer..."
-              duration={30 * 60 * 1000}
-            />
-            <MySnackbar
-              variant="success"
-              openWhen={this.state.receivingTransferCompleted}
-              onClose={() => this.setState({ receivingTransferCompleted: false })}
-              message="Transfer Receieved!"
-              duration={30 * 60 * 1000}
-            />
-            <MySnackbar
-              variant="error"
-              openWhen={this.state.receivingTransferFailed}
-              onClose={() => this.setState({ receivingTransferFailed: false })}
-              message="Transfer Failed"
-              duration={30 * 60 * 1000}
-            />
-            <MySnackbar
-              variant="warning"
-              openWhen={this.state.legacyMigration}
-              onClose={() => this.setState({ legacyMigration: false })}
-              message="Migrating legacy channel to 2.0..."
-              duration={30 * 60 * 1000}
-            />
-            <AppBarComponent address={address} />
->>>>>>> 55cb91de
             <Route
               exact
               path="/"
