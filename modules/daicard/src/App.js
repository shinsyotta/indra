--- conflicted
+++ resolved
@@ -271,16 +271,7 @@
         })`,
       );
     } else if (useWalletConnext) {
-<<<<<<< HEAD
-      const channelProvider = new WalletConnectChannelProvider({
-        rpc: {
-          [network.chainId]: urls.ethProviderUrl
-        },
-        chainId: network.chainId,
-      });
-=======
       const channelProvider = new WalletConnectChannelProvider();
->>>>>>> e970c2f3
       console.log(`Using WalletConnect with provider: ${JSON.stringify(channelProvider, null, 2)}`);
       await channelProvider.enable();	
       console.log(	
