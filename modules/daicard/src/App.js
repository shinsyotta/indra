--- conflicted
+++ resolved
@@ -33,7 +33,6 @@
 import { SettingsCard } from "./components/settingsCard";
 import { SetupCard } from "./components/setupCard";
 import { SupportCard } from "./components/supportCard";
-<<<<<<< HEAD
 import {
   Currency,
   instantiateClient,
@@ -42,16 +41,8 @@
   toBN,
   tokenToWei,
   weiToToken,
+  migrate,
 } from "./utils";
-
-// Optional URL overrides for custom urls
-const overrides = {
-  nodeUrl: process.env.REACT_APP_NODE_URL_OVERRIDE,
-  ethProviderUrl: process.env.REACT_APP_ETH_URL_OVERRIDE,
-  pisaUrl: process.env.PISA_URL_OVERRIDE,
-=======
-
-import { Currency, storeFactory, migrate, minBN, toBN, tokenToWei, weiToToken } from "./utils";
 
 const urls = {
   ethProviderUrl: process.env.REACT_APP_ETH_URL_OVERRIDE || `${window.location.origin}/api/ethprovider`,
@@ -64,7 +55,13 @@
     chainId.toString() === "1" ? "https://connext.pisa.watch" :
     chainId.toString() === "4" ? "https://connext-rinkeby.pisa.watch" :
     undefined
->>>>>>> 55cb91de
+}
+
+// Optional URL overrides for custom urls
+const overrides = {
+  nodeUrl: process.env.REACT_APP_NODE_URL_OVERRIDE,
+  ethProviderUrl: process.env.REACT_APP_ETH_URL_OVERRIDE,
+  pisaUrl: process.env.PISA_URL_OVERRIDE,
 };
 
 // Constants for channel max/min - this is also enforced on the hub
@@ -198,6 +195,14 @@
     }
 
     const network = await ethprovider.getNetwork();
+
+    // migrate if needed
+    const setMigrating = (state) => {
+      this.setState({ legacyMigration: state, loadingConnext: !state });
+    }
+
+    await migrate(urls.legacyUrl(network.chainId), cfWallet, ethProviderUrl, setMigrating.bind(this));
+
     // if choose mnemonic
     if (channelProviderType === "counterfactual") {
       // If no mnemonic, create one and save to local storage
@@ -209,23 +214,19 @@
       cfWallet = eth.Wallet.fromMnemonic(mnemonic, cfPath).connect(ethprovider);
       this.setState({address:cfWallet.address})
 
-      let store = storeFactory();
-
-      if (network.chainId === 4) {
-        const pisaContractAddress = "0xa4121F89a36D1908F960C2c9F057150abDb5e1E3";
-        const pisaClient = new PisaClient(
-          overrides.pisaUrl || "https://connext-rinkeby.pisa.watch/",
-          pisaContractAddress,
-        );
-        console.info(`Using chainId ${network.chainId} and pisaContract at ${pisaContractAddress}`);
+      let store;
+      if (urls.pisaUrl(network.chainId)) {
         store = storeFactory({
-          provider: new eth.providers.JsonRpcProvider(ethProviderUrl),
           wallet: cfWallet,
-          pisaClient,
+          pisaClient: new PisaClient(
+            urls.pisaUrl(network.chainId),
+            "0xa4121F89a36D1908F960C2c9F057150abDb5e1E3", // TODO: Don't hardcode
+          ),
         });
+      } else {
+        store = storeFactory();
       }
 
-<<<<<<< HEAD
       channel = await instantiateClient(ethProviderUrl, mnemonic, nodeUrl, store);
     } else if (channelProviderType === "walletconnect") {
       let channelProvider;
@@ -265,35 +266,6 @@
       return;
     }
 
-=======
-    let store;
-    if (urls.pisaUrl(network.chainId)) {
-      store = storeFactory({
-        wallet: cfWallet,
-        pisaClient: new PisaClient(
-          urls.pisaUrl(network.chainId),
-          "0xa4121F89a36D1908F960C2c9F057150abDb5e1E3", // TODO: Don't hardcode
-        ),
-      });
-    } else {
-      store = storeFactory();
-    }
-
-    const setMigrating = (state) => {
-      this.setState({ legacyMigration: state, loadingConnext: !state });
-    }
-
-    await migrate(urls.legacyUrl(network.chainId), cfWallet, ethProviderUrl, setMigrating.bind(this));
-
-    const channel = await connext.connect({
-      ethProviderUrl,
-      logLevel: 5,
-      mnemonic,
-      nodeUrl,
-      store,
-    });
-
->>>>>>> 55cb91de
     // Wait for channel to be available
     const channelIsAvailable = async channel => {
       const chan = await channel.getChannel();
@@ -711,10 +683,6 @@
               path="/"
               render={props => (
                 <Grid>
-<<<<<<< HEAD
-                  <Home {...props} balance={balance} scanQRCode={this.scanQRCode} />
-                  <SetupCard {...props} minDeposit={minDeposit} maxDeposit={maxDeposit} />
-=======
                   <Home
                     {...props}
                     balance={balance}
@@ -726,7 +694,6 @@
                     minDeposit={minDeposit}
                     maxDeposit={maxDeposit}
                   />
->>>>>>> 55cb91de
                 </Grid>
               )}
             />
