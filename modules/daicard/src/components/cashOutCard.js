import {
  Button,
  CircularProgress,
  Grid,
  FormControl,
  FormHelperText,
  IconButton,
  InputBase,
  InputAdornment,
  Modal,
  TextField,
  Tooltip,
  Typography,
  withStyles,
} from "@material-ui/core";
import PropTypes from "prop-types";

import { Unarchive as UnarchiveIcon } from "@material-ui/icons";
import { AddressZero, Zero } from "ethers/constants";
import { arrayify, isHexString } from "ethers/utils";
import QRIcon from "mdi-material-ui/QrcodeScan";
import React, { useState } from "react";

import EthIcon from "../assets/Eth.svg";
import DaiIcon from "../assets/dai.svg";
import { inverse } from "../utils";

import { QRScan } from "./qrCode";

<<<<<<< HEAD
const styles = {
  top: {
    paddingLeft: 12,
    paddingRight: 12,
    paddingTop: "10%",
    paddingBottom: "10%",
    textAlign: "center",
    justifyContent: "center",
  },
=======
const style = withStyles(theme => ({
>>>>>>> d29325fe
  icon: {
    width: "40px",
    height: "40px",
  },
  button: {
    backgroundColor: "#FCA311",
    color: "#FFF",
    fontSize: "smaller",
  },
  modal: {
    justifyContent: "center",
    alignItems: "center",
    textAlign: "center",
    position: "absolute",
<<<<<<< HEAD
    top: "10%",
    width: "320px",
    marginLeft: "auto",
    marginRight: "auto",
    left: "0",
    right: "0",
  },
  valueInput: {
    color: "#FCA311",
    fontSize: "60px",
    cursor: "none",
    overflow: "hidden",
    paddingLeft: "31%",
  },
  helperText: {
    color: "red",
    marginTop: "-5px",
  },
  helperTextGray: {
    color: "#1E96CC",
    marginTop: "-5px",
  },
  xpubWrapper: {
    marginLeft: "5%",
    marginRight: "5%",
  },
  xpubInput: {
    width: "100%",
    color: "#FCA311",
    fontSize: "45px",
  },
  QRbutton: {
    color: "#002868",
  },
  icon: {
    color: "#002868",
  },
  button: {
    color: "#FFF",
    width: "48%",
  },
  buttonSpacer: {
    height: "10px",
    width: "100%",
  },
  cashoutWrapper: {
    justifyContent: "space-between",
  },
};

const CashoutCard = props => {
  const { balance, channel, classes, history, machine, refreshBalances, swapRate, token } = props;
  const [recipient, setRecipient] = useState({ display: "", value: undefined, error: undefined });
  const [scan, setScan] = useState(false);
  const [withdrawing, setWithdrawing] = useState(false);

  const updateRecipientHandler = async value => {
    let newVal = value;
    let error;
    if (value.includes("ethereum:")) {
      newVal = value.split(":")[1];
    }
    if (newVal === "") {
      error = "Please provide an address";
    } else if (!isHexString(newVal)) {
      error = `Invalid hex string: ${newVal}`;
    } else if (arrayify(newVal).length !== 20) {
      error = `Invalid length: ${newVal}`;
    }
    setRecipient({
      display: value,
      value: error ? undefined : newVal,
      error,
    });
    setScan(false);
  };

  const cashoutTokens = async () => {
    const value = recipient.value;
    if (!value) return;
    const total = balance.channel.total;
    if (total.wad.lte(Zero)) return;
    // Put lock on actions, no more autoswaps until we're done withdrawing
    machine.send("START_WITHDRAW");
    setWithdrawing(true);
    console.log(`Withdrawing ${total.toETH().format()} to: ${value}`);
    const result = await channel.withdraw({
      amount: balance.channel.token.wad.toString(),
      assetId: token.address,
      recipient: value,
    });
    console.log(`Cashout result: ${JSON.stringify(result)}`);
    const txHash = result.transaction.hash;
    setWithdrawing(false);
    machine.send("SUCCESS_WITHDRAW", { txHash });
  };

  const cashoutEther = async () => {
    const value = recipient.value;
    if (!value) return;
    const total = balance.channel.total;
    if (total.wad.lte(Zero)) return;
    // Put lock on actions, no more autoswaps until we're done withdrawing
    machine.send("START_WITHDRAW");
    setWithdrawing(true);
    console.log(`Withdrawing ${total.toETH().format()} to: ${value}`);
    // swap all in-channel tokens for eth
    if (balance.channel.token.wad.gt(Zero)) {
      await channel.addPaymentProfile({
        amountToCollateralize: total.toETH().wad.toString(),
        minimumMaintainedCollateral: total.toETH().wad.toString(),
=======
    top: "-400px",
    left: "150px",
    width: theme.spacing(50),
    backgroundColor: theme.palette.background.paper,
    boxShadow: theme.shadows[5],
    padding: theme.spacing(4),
    outline: "none",
  },
}));

export const CashoutCard = style(
  ({ balance, channel, classes, history, machine, refreshBalances, swapRate, token }) => {
    const [recipient, setRecipient] = useState({ display: "", value: undefined, error: undefined });
    const [scan, setScan] = useState(false);
    const [withdrawing, setWithdrawing] = useState(false);

    const updateRecipientHandler = async value => {
      let newVal = value;
      let error;
      if (value.includes("ethereum:")) {
        newVal = value.split(":")[1];
      }
      if (newVal === "") {
        error = "Please provide an address";
      } else if (!isHexString(newVal)) {
        error = `Invalid hex string: ${newVal}`;
      } else if (arrayify(newVal).length !== 20) {
        error = `Invalid length: ${newVal}`;
      }
      setRecipient({
        display: value,
        value: error ? undefined : newVal,
        error,
      });
      setScan(false);
    };

    const cashoutTokens = async () => {
      const value = recipient.value;
      if (!value) return;
      const total = balance.channel.total;
      if (total.wad.lte(Zero)) return;
      // Put lock on actions, no more autoswaps until we're done withdrawing
      machine.send("START_WITHDRAW");
      setWithdrawing(true);
      console.log(`Withdrawing ${total.toETH().format()} to: ${value}`);
      const result = await channel.withdraw({
        amount: balance.channel.token.wad.toString(),
        assetId: token.address,
        recipient: value,
      });
      console.log(`Cashout result: ${JSON.stringify(result)}`);
      const txHash = result.transaction.hash;
      setWithdrawing(false);
      machine.send("SUCCESS_WITHDRAW", { txHash });
    };

    const cashoutEther = async () => {
      const value = recipient.value;
      if (!value) return;
      const total = balance.channel.total;
      if (total.wad.lte(Zero)) return;
      // Put lock on actions, no more autoswaps until we're done withdrawing
      machine.send("START_WITHDRAW");
      setWithdrawing(true);
      console.log(`Withdrawing ${total.toETH().format()} to: ${value}`);
      // swap all in-channel tokens for eth
      if (balance.channel.token.wad.gt(Zero)) {
        await channel.addPaymentProfile({
          amountToCollateralize: total.toETH().wad.toString(),
          minimumMaintainedCollateral: total.toETH().wad.toString(),
          assetId: AddressZero,
        });
        await channel.requestCollateral(AddressZero);
        await channel.swap({
          amount: balance.channel.token.wad.toString(),
          fromAssetId: token.address,
          swapRate: inverse(swapRate),
          toAssetId: AddressZero,
        });
        await refreshBalances();
      }
      const result = await channel.withdraw({
        amount: balance.channel.ether.wad.toString(),
>>>>>>> d29325fe
        assetId: AddressZero,
        recipient: value,
      });
<<<<<<< HEAD
      await channel.requestCollateral(AddressZero);
      await channel.swap({
        amount: balance.channel.token.wad.toString(),
        fromAssetId: token.address,
        swapRate: inverse(swapRate),
        toAssetId: AddressZero,
      });
      await refreshBalances();
    }
    const result = await channel.withdraw({
      amount: balance.channel.ether.wad.toString(),
      assetId: AddressZero,
      recipient: value,
    });
    console.log(`Cashout result: ${JSON.stringify(result)}`);
    const txHash = result.transaction.hash;
    setWithdrawing(false);
    machine.send("SUCCESS_WITHDRAW", { txHash });
  };

  return (
    <Grid container spacing={2} direction="column" className={classes.top}>
      {/* <Grid container wrap="nowrap" direction="row" justify="center" alignItems="center">
        <Grid item xs={12}>
          <UnarchiveIcon className={classes.icon} />
        </Grid>
      </Grid>
      <Grid item xs={12}>
        <Grid container direction="row" justify="center" alignItems="center">
          <Typography variant="h2">
            <span>
              {balance.channel.token
                .toDAI(swapRate)
                .format({ decimals: 2, symbol: false, round: false })}
            </span>
          </Typography>
        </Grid>
      </Grid> */}
      <Grid item xs={12}>
        <Typography variant="caption">
          <span>{"Current ETH price: $" + swapRate}</span>
        </Typography>
      </Grid>
      <FormControl item xs={12} className={classes.xpubWrapper}>
        <InputBase
          fullWidth
          className={classes.xpubInput}
          onChange={evt => updateRecipientHandler(evt.target.value)}
          type="text"
          value={recipient.display}
          placeholder={"Address"}
          endAdornment={
            <Tooltip disableFocusListener disableTouchListener title="Scan with QR code">
              <IconButton
                className={classes.QRButton}
                disableTouchRipple
                variant="contained"
                onClick={() => setScan(true)}
              >
                <QRIcon className={classes.icon} />
              </IconButton>
            </Tooltip>
          }
        />
        {recipient.error && (
          <FormHelperText className={classes.helperText}>{recipient.error}</FormHelperText>
        )}
      </FormControl>
      <Modal id="qrscan" open={scan} onClose={() => setScan(false)} className={classes.modal}>
        <QRScan handleResult={updateRecipientHandler} history={history} />
      </Modal>
      <Grid className={classes.buttonSpacer} />
      <Grid className={classes.buttonSpacer} />
      <Grid container direction="row" className={classes.cashoutWrapper}>
        <Button
          className={classes.button}
          disableTouchRipple
          variant="contained"
          size="large"
          color="primary"
          disabled={!recipient.value}
          onClick={cashoutEther}
        >
          Cash Out Eth
          <img src={EthIcon} style={{ width: "15px", height: "15px", marginLeft: "5px" }} alt="" />
        </Button>
        <Button
          className={classes.button}
          disableTouchRipple
          size="large"
          variant="contained"
          disabled={true}
          color="primary"
          onClick={cashoutTokens}
        >
          Cash Out Dai
          <img src={DaiIcon} style={{ width: "15px", height: "15px", marginLeft: "5px" }} alt="" />
        </Button>
      </Grid>
      <Grid item xs={12}>
        {/* <Button
          disableTouchRipple
          variant="outlined"
          style={{
            background: "#FFF",
            border: "1px solid #F22424",
            color: "#F22424",
            width: "15%",
=======
      console.log(`Cashout result: ${JSON.stringify(result)}`);
      const txHash = result.transaction.hash;
      setWithdrawing(false);
      machine.send("SUCCESS_WITHDRAW", { txHash });
    };

    return (
      <Grid
        container
        spacing={2}
        direction="column"
        style={{
          paddingLeft: 12,
          paddingRight: 12,
          paddingTop: "10%",
          paddingBottom: "10%",
          textAlign: "center",
          justifyContent: "center",
        }}
      >
        <Grid container wrap="nowrap" direction="row" justify="center" alignItems="center">
          <Grid item xs={12}>
            <UnarchiveIcon className={classes.icon} />
          </Grid>
        </Grid>
        <Grid item xs={12}>
          <Grid container direction="row" justify="center" alignItems="center">
            <Typography variant="h2">
              <span>
                {balance.channel.token
                  .toDAI(swapRate)
                  .format({ decimals: 2, symbol: false, round: false })}
              </span>
            </Typography>
          </Grid>
        </Grid>
        <Grid item xs={12}>
          <Typography variant="caption">
            <span>{"ETH price: $" + swapRate}</span>
          </Typography>
        </Grid>
        <Grid item xs={12}>
          <TextField
            style={{ width: "100%" }}
            id="outlined-with-placeholder"
            label="Address"
            placeholder="0x0..."
            value={recipient.display || ""}
            onChange={evt => updateRecipientHandler(evt.target.value)}
            margin="normal"
            variant="outlined"
            required
            helperText={recipient.error}
            error={!!recipient.error}
            InputProps={{
              endAdornment: (
                <InputAdornment position="end">
                  <Tooltip disableFocusListener disableTouchListener title="Scan with QR code">
                    <Button
                      disableTouchRipple
                      variant="contained"
                      color="primary"
                      style={{ color: "primary" }}
                      onClick={() => setScan(true)}
                    >
                      <QRIcon />
                    </Button>
                  </Tooltip>
                </InputAdornment>
              ),
            }}
          />
        </Grid>
        <Modal
          id="qrscan"
          open={scan}
          onClose={() => setScan(false)}
          style={{
            justifyContent: "center",
            alignItems: "center",
            textAlign: "center",
            position: "absolute",
            top: "10%",
            width: "375px",
            marginLeft: "auto",
            marginRight: "auto",
            left: "0",
            right: "0",
>>>>>>> d29325fe
          }}
        >
<<<<<<< HEAD
          Back
        </Button> */}
        <Grid item xs={12} style={{ paddingTop: "10%" }}>
          {withdrawing && <CircularProgress color="primary" />}
        </Grid>
      </Grid>
    </Grid>
  );
};

CashoutCard.propTypes = {
  classes: PropTypes.object.isRequired,
};

export default withStyles(styles)(CashoutCard);
=======
          <QRScan handleResult={updateRecipientHandler} history={history} />
        </Modal>
        <Grid item xs={12}>
          <Grid container spacing={8} direction="row" alignItems="center" justify="center">
            <Grid item xs={6}>
              <Button
                disableTouchRipple
                className={classes.button}
                fullWidth
                onClick={cashoutEther}
                disabled={!recipient.value}
              >
                Cash Out Eth
                <img
                  src={EthIcon}
                  style={{ width: "15px", height: "15px", marginLeft: "5px" }}
                  alt=""
                />
              </Button>
            </Grid>
            <Grid item xs={6}>
              <Button
                disableTouchRipple
                className={classes.button}
                variant="contained"
                fullWidth
                onClick={cashoutTokens}
                disabled={!recipient.value}
              >
                Cash Out Dai
                <img
                  src={DaiIcon}
                  style={{ width: "15px", height: "15px", marginLeft: "5px" }}
                  alt=""
                />
              </Button>
            </Grid>
          </Grid>
        </Grid>
        <Grid item xs={12}>
          <Button
            disableTouchRipple
            variant="outlined"
            style={{
              background: "#FFF",
              border: "1px solid #F22424",
              color: "#F22424",
              width: "15%",
            }}
            size="medium"
            onClick={() => history.push("/")}
          >
            Back
          </Button>
          <Grid item xs={12} style={{ paddingTop: "10%" }}>
            {withdrawing && <CircularProgress color="primary" />}
          </Grid>
        </Grid>
      </Grid>
    );
  },
);
>>>>>>> d29325fe
<|MERGE_RESOLUTION|>--- conflicted
+++ resolved
@@ -27,7 +27,6 @@
 
 import { QRScan } from "./qrCode";
 
-<<<<<<< HEAD
 const styles = {
   top: {
     paddingLeft: 12,
@@ -37,9 +36,6 @@
     textAlign: "center",
     justifyContent: "center",
   },
-=======
-const style = withStyles(theme => ({
->>>>>>> d29325fe
   icon: {
     width: "40px",
     height: "40px",
@@ -54,7 +50,6 @@
     alignItems: "center",
     textAlign: "center",
     position: "absolute",
-<<<<<<< HEAD
     top: "10%",
     width: "320px",
     marginLeft: "auto",
@@ -166,96 +161,9 @@
       await channel.addPaymentProfile({
         amountToCollateralize: total.toETH().wad.toString(),
         minimumMaintainedCollateral: total.toETH().wad.toString(),
-=======
-    top: "-400px",
-    left: "150px",
-    width: theme.spacing(50),
-    backgroundColor: theme.palette.background.paper,
-    boxShadow: theme.shadows[5],
-    padding: theme.spacing(4),
-    outline: "none",
-  },
-}));
-
-export const CashoutCard = style(
-  ({ balance, channel, classes, history, machine, refreshBalances, swapRate, token }) => {
-    const [recipient, setRecipient] = useState({ display: "", value: undefined, error: undefined });
-    const [scan, setScan] = useState(false);
-    const [withdrawing, setWithdrawing] = useState(false);
-
-    const updateRecipientHandler = async value => {
-      let newVal = value;
-      let error;
-      if (value.includes("ethereum:")) {
-        newVal = value.split(":")[1];
-      }
-      if (newVal === "") {
-        error = "Please provide an address";
-      } else if (!isHexString(newVal)) {
-        error = `Invalid hex string: ${newVal}`;
-      } else if (arrayify(newVal).length !== 20) {
-        error = `Invalid length: ${newVal}`;
-      }
-      setRecipient({
-        display: value,
-        value: error ? undefined : newVal,
-        error,
-      });
-      setScan(false);
-    };
-
-    const cashoutTokens = async () => {
-      const value = recipient.value;
-      if (!value) return;
-      const total = balance.channel.total;
-      if (total.wad.lte(Zero)) return;
-      // Put lock on actions, no more autoswaps until we're done withdrawing
-      machine.send("START_WITHDRAW");
-      setWithdrawing(true);
-      console.log(`Withdrawing ${total.toETH().format()} to: ${value}`);
-      const result = await channel.withdraw({
-        amount: balance.channel.token.wad.toString(),
-        assetId: token.address,
-        recipient: value,
-      });
-      console.log(`Cashout result: ${JSON.stringify(result)}`);
-      const txHash = result.transaction.hash;
-      setWithdrawing(false);
-      machine.send("SUCCESS_WITHDRAW", { txHash });
-    };
-
-    const cashoutEther = async () => {
-      const value = recipient.value;
-      if (!value) return;
-      const total = balance.channel.total;
-      if (total.wad.lte(Zero)) return;
-      // Put lock on actions, no more autoswaps until we're done withdrawing
-      machine.send("START_WITHDRAW");
-      setWithdrawing(true);
-      console.log(`Withdrawing ${total.toETH().format()} to: ${value}`);
-      // swap all in-channel tokens for eth
-      if (balance.channel.token.wad.gt(Zero)) {
-        await channel.addPaymentProfile({
-          amountToCollateralize: total.toETH().wad.toString(),
-          minimumMaintainedCollateral: total.toETH().wad.toString(),
-          assetId: AddressZero,
-        });
-        await channel.requestCollateral(AddressZero);
-        await channel.swap({
-          amount: balance.channel.token.wad.toString(),
-          fromAssetId: token.address,
-          swapRate: inverse(swapRate),
-          toAssetId: AddressZero,
-        });
-        await refreshBalances();
-      }
-      const result = await channel.withdraw({
-        amount: balance.channel.ether.wad.toString(),
->>>>>>> d29325fe
         assetId: AddressZero,
         recipient: value,
       });
-<<<<<<< HEAD
       await channel.requestCollateral(AddressZero);
       await channel.swap({
         amount: balance.channel.token.wad.toString(),
@@ -364,99 +272,8 @@
             border: "1px solid #F22424",
             color: "#F22424",
             width: "15%",
-=======
-      console.log(`Cashout result: ${JSON.stringify(result)}`);
-      const txHash = result.transaction.hash;
-      setWithdrawing(false);
-      machine.send("SUCCESS_WITHDRAW", { txHash });
-    };
-
-    return (
-      <Grid
-        container
-        spacing={2}
-        direction="column"
-        style={{
-          paddingLeft: 12,
-          paddingRight: 12,
-          paddingTop: "10%",
-          paddingBottom: "10%",
-          textAlign: "center",
-          justifyContent: "center",
-        }}
-      >
-        <Grid container wrap="nowrap" direction="row" justify="center" alignItems="center">
-          <Grid item xs={12}>
-            <UnarchiveIcon className={classes.icon} />
-          </Grid>
-        </Grid>
-        <Grid item xs={12}>
-          <Grid container direction="row" justify="center" alignItems="center">
-            <Typography variant="h2">
-              <span>
-                {balance.channel.token
-                  .toDAI(swapRate)
-                  .format({ decimals: 2, symbol: false, round: false })}
-              </span>
-            </Typography>
-          </Grid>
-        </Grid>
-        <Grid item xs={12}>
-          <Typography variant="caption">
-            <span>{"ETH price: $" + swapRate}</span>
-          </Typography>
-        </Grid>
-        <Grid item xs={12}>
-          <TextField
-            style={{ width: "100%" }}
-            id="outlined-with-placeholder"
-            label="Address"
-            placeholder="0x0..."
-            value={recipient.display || ""}
-            onChange={evt => updateRecipientHandler(evt.target.value)}
-            margin="normal"
-            variant="outlined"
-            required
-            helperText={recipient.error}
-            error={!!recipient.error}
-            InputProps={{
-              endAdornment: (
-                <InputAdornment position="end">
-                  <Tooltip disableFocusListener disableTouchListener title="Scan with QR code">
-                    <Button
-                      disableTouchRipple
-                      variant="contained"
-                      color="primary"
-                      style={{ color: "primary" }}
-                      onClick={() => setScan(true)}
-                    >
-                      <QRIcon />
-                    </Button>
-                  </Tooltip>
-                </InputAdornment>
-              ),
-            }}
-          />
-        </Grid>
-        <Modal
-          id="qrscan"
-          open={scan}
-          onClose={() => setScan(false)}
-          style={{
-            justifyContent: "center",
-            alignItems: "center",
-            textAlign: "center",
-            position: "absolute",
-            top: "10%",
-            width: "375px",
-            marginLeft: "auto",
-            marginRight: "auto",
-            left: "0",
-            right: "0",
->>>>>>> d29325fe
           }}
         >
-<<<<<<< HEAD
           Back
         </Button> */}
         <Grid item xs={12} style={{ paddingTop: "10%" }}>
@@ -471,68 +288,4 @@
   classes: PropTypes.object.isRequired,
 };
 
-export default withStyles(styles)(CashoutCard);
-=======
-          <QRScan handleResult={updateRecipientHandler} history={history} />
-        </Modal>
-        <Grid item xs={12}>
-          <Grid container spacing={8} direction="row" alignItems="center" justify="center">
-            <Grid item xs={6}>
-              <Button
-                disableTouchRipple
-                className={classes.button}
-                fullWidth
-                onClick={cashoutEther}
-                disabled={!recipient.value}
-              >
-                Cash Out Eth
-                <img
-                  src={EthIcon}
-                  style={{ width: "15px", height: "15px", marginLeft: "5px" }}
-                  alt=""
-                />
-              </Button>
-            </Grid>
-            <Grid item xs={6}>
-              <Button
-                disableTouchRipple
-                className={classes.button}
-                variant="contained"
-                fullWidth
-                onClick={cashoutTokens}
-                disabled={!recipient.value}
-              >
-                Cash Out Dai
-                <img
-                  src={DaiIcon}
-                  style={{ width: "15px", height: "15px", marginLeft: "5px" }}
-                  alt=""
-                />
-              </Button>
-            </Grid>
-          </Grid>
-        </Grid>
-        <Grid item xs={12}>
-          <Button
-            disableTouchRipple
-            variant="outlined"
-            style={{
-              background: "#FFF",
-              border: "1px solid #F22424",
-              color: "#F22424",
-              width: "15%",
-            }}
-            size="medium"
-            onClick={() => history.push("/")}
-          >
-            Back
-          </Button>
-          <Grid item xs={12} style={{ paddingTop: "10%" }}>
-            {withdrawing && <CircularProgress color="primary" />}
-          </Grid>
-        </Grid>
-      </Grid>
-    );
-  },
-);
->>>>>>> d29325fe
+export default withStyles(styles)(CashoutCard);