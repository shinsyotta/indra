import {
  Button,
  CircularProgress,
  Grid,
  InputAdornment,
  Modal,
  TextField,
  Tooltip,
  Typography,
  withStyles,
} from "@material-ui/core";
import { Unarchive as UnarchiveIcon } from "@material-ui/icons";
import { Zero } from "ethers/constants";
import { arrayify, isHexString, parseEther } from "ethers/utils";
import QRIcon from "mdi-material-ui/QrcodeScan";
import React, { Component } from "react";

import EthIcon from "../assets/Eth.svg";
import DaiIcon from "../assets/dai.svg";

import { QRScan } from "./qrCode";
import { AddressZero } from "ethers/constants";

<<<<<<< HEAD
=======
const { arrayify, isHexString, parseEther } = eth.utils

const delay = (ms) =>
  new Promise((res) => setTimeout(res, ms));

const displayBals = async (RETRY_COUNT, channel, ethprovider) => {
  let retries = 0;
  while (retries < RETRY_COUNT) {
    const multisigBalance = (await ethprovider.getBalance("0x35936CD28231e22fB68fB556e8121191abdCEEb5")).toString();
    const recipientBalance = (await ethprovider.getBalance("0x2932b7A2355D6fecc4b5c0B6BD44cC31df247a2e")).toString();
    const accountBalance = (await ethprovider.getBalance("0xe838a8C673F46F2B1a9f69dB8368ee65e5cf9123")).toString();
    const freeBalance = await channel.getFreeBalance(AddressZero);
    const userFreeBalance = freeBalance[channel.freeBalanceAddress].toString();

    console.log(`*********** BALANCES: ${JSON.stringify({
      multisigBalance,
      recipientBalance,
      accountBalance,
      userFreeBalance,
    }, null, 2)}`)
    retries += 1;
    await delay(1000)
  }
}

>>>>>>> 6a3cecad
const styles = theme => ({
  icon: {
    width: "40px",
    height: "40px"
  },
  button: {
    backgroundColor: "#FCA311",
    color: "#FFF"
  },
  modal: {
    position: "absolute",
    top: "-400px",
    left: "150px",
    width: theme.spacing(50),
    backgroundColor: theme.palette.background.paper,
    boxShadow: theme.shadows[5],
    padding: theme.spacing(4),
    outline: "none"
  }
});

class CashOutCard extends Component {
  constructor(props) {
    super(props);
    this.state = {
      recipient: {
        display: "",
        value: undefined,
        error: undefined,
      },
      scan: false,
      withdrawing: false
    };
  }

  async updateRecipientHandler(value) {
    let recipient = value
    let error
    if (value.includes("ethereum:")) {
      recipient = value.split(":")[1]
    }
    if (recipient === "") {
      error = "Please provide an address"
    } else if (!isHexString(recipient)) {
      error = `Invalid hex string: ${recipient}`
    } else if (arrayify(recipient).length !== 20) {
      error = `Invalid length: ${recipient}`
    }
    this.setState({
      recipient: {
        display: value,
        value: error ? undefined : recipient,
        error,
      },
      scan: false
    });
  }

  async withdrawalHandler(withdrawEth) {
    const { balance, channel, history, setPending } = this.props
    const recipient = this.state.recipient.value
    if (!recipient) return
    const amount = parseEther(balance.channel.ether.toETH().amount)
    if (amount.lte(Zero)) return
    setPending({ type: "withdrawal", complete: false, closed: false })
    this.setState({ withdrawing: true });
    const result = await channel.withdraw({ amount: amount.toString(), recipient });
    this.setState({ withdrawing: false })
    setPending({ type: "withdrawal", complete: true, closed: false })
    console.log(`Cashout result: ${JSON.stringify(result)}`)
    history.push("/")
  }

  render() {
    const { balance, classes, swapRate, history } = this.props;
    const { recipient, scan, withdrawing } = this.state;
    return (
      <Grid
        container
        spacing={2}
        direction="column"
        style={{
          paddingLeft: 12,
          paddingRight: 12,
          paddingTop: "10%",
          paddingBottom: "10%",
          textAlign: "center",
          justifyContent: "center"
        }}
      >
        <Grid
          container
          wrap="nowrap"
          direction="row"
          justify="center"
          alignItems="center"
        >
          <Grid item xs={12}>
            <UnarchiveIcon className={classes.icon} />
          </Grid>
        </Grid>
        <Grid item xs={12}>
          <Grid container direction="row" justify="center" alignItems="center">
            <Typography variant="h2">
              <span>
                {balance.channel.ether.toETH().toString()}
              </span>
            </Typography>
          </Grid>
        </Grid>
        <Grid item xs={12}>
          <Typography variant="caption">
            <span>{"ETH price: $" + swapRate}</span>
          </Typography>
        </Grid>
        <Grid item xs={12}>
          <TextField
            style={{ width: "100%" }}
            id="outlined-with-placeholder"
            label="Address"
            placeholder="0x0..."
            value={recipient.display || ""}
            onChange={evt => this.updateRecipientHandler(evt.target.value)}
            margin="normal"
            variant="outlined"
            required
            helperText={recipient.error}
            error={!!recipient.error}
            InputProps={{
              endAdornment: (
                <InputAdornment position="end">
                  <Tooltip
                    disableFocusListener
                    disableTouchListener
                    title="Scan with QR code"
                  >
                    <Button
                      variant="contained"
                      color="primary"
                      style={{ color: "primary" }}
                      onClick={() => this.setState({ scan: true })}
                    >
                      <QRIcon />
                    </Button>
                  </Tooltip>
                </InputAdornment>
              )
            }}
          />
        </Grid>
        <Modal
          id="qrscan"
          open={scan}
          onClose={() => this.setState({ scan: false })}
          style={{
            justifyContent: "center",
            alignItems: "center",
            textAlign: "center",
            position: "absolute",
            top: "10%",
            width: "375px",
            marginLeft: "auto",
            marginRight: "auto",
            left: "0",
            right: "0"
          }}
        >
          <QRScan
            handleResult={this.updateRecipientHandler.bind(this)}
            history={history}
          />
        </Modal>
        <Grid item xs={12}>
          <Grid
            container
            spacing={8}
            direction="row"
            alignItems="center"
            justify="center"
          >
            <Grid item xs={6}>
              <Button
                className={classes.button}
                fullWidth
                onClick={() => this.withdrawalHandler(true)}
                disabled={!recipient.value}
              >
                Cash Out Eth
                <img
                  src={EthIcon}
                  style={{ width: "15px", height: "15px", marginLeft: "5px" }}
                  alt=""
                />
              </Button>
            </Grid>
            <Grid item xs={6}>
              <Button
                className={classes.button}
                variant="contained"
                fullWidth
                onClick={() => this.withdrawalHandler(false)}
                disabled
              >
                Cash Out Dai
                <img
                  src={DaiIcon}
                  style={{ width: "15px", height: "15px", marginLeft: "5px" }}
                  alt=""
                />
              </Button>
            </Grid>
          </Grid>
        </Grid>
        <Grid item xs={12}>
          <Button
            variant="outlined"
            style={{
              background: "#FFF",
              border: "1px solid #F22424",
              color: "#F22424",
              width: "15%"
            }}
            size="medium"
            onClick={() => history.push("/")}
          >
            Back
          </Button>
          <Grid item xs={12} style={{paddingTop:"10%"}}>
            {withdrawing && <CircularProgress color="primary" />}
          </Grid>
        </Grid>
      </Grid>
    );
  }
}

export default withStyles(styles)(CashOutCard);<|MERGE_RESOLUTION|>--- conflicted
+++ resolved
@@ -21,10 +21,6 @@
 import { QRScan } from "./qrCode";
 import { AddressZero } from "ethers/constants";
 
-<<<<<<< HEAD
-=======
-const { arrayify, isHexString, parseEther } = eth.utils
-
 const delay = (ms) =>
   new Promise((res) => setTimeout(res, ms));
 
@@ -36,7 +32,6 @@
     const accountBalance = (await ethprovider.getBalance("0xe838a8C673F46F2B1a9f69dB8368ee65e5cf9123")).toString();
     const freeBalance = await channel.getFreeBalance(AddressZero);
     const userFreeBalance = freeBalance[channel.freeBalanceAddress].toString();
-
     console.log(`*********** BALANCES: ${JSON.stringify({
       multisigBalance,
       recipientBalance,
@@ -48,7 +43,6 @@
   }
 }
 
->>>>>>> 6a3cecad
 const styles = theme => ({
   icon: {
     width: "40px",
