--- conflicted
+++ resolved
@@ -30,7 +30,6 @@
     width: "40px",
     height: "40px",
   },
-<<<<<<< HEAD
   bodyContainer: {
     marginTop: "5px",
     marginBottom: "5px",
@@ -60,21 +59,13 @@
     marginTop: "-5px",
   },
 };
-=======
-}));
->>>>>>> d29325fe
 
 const zero = "0.0";
 const generateQrUrl = (amount, xpub) =>
   `${window.location.origin}/send?amount=${amount || zero}&recipient=${xpub}`;
 
-<<<<<<< HEAD
 const RequestCard = props => {
   const { classes, maxDeposit, xpub, match } = props;
-=======
-export const RequestCard = style(props => {
-  const { maxDeposit, xpub } = props;
->>>>>>> d29325fe
 
   console.log(xpub);
 
@@ -106,9 +97,6 @@
     setAmount({ value: value ? value.amount : zero, display: input, error });
   };
 
-<<<<<<< HEAD
-  console.log(match.params.amount);
-  console.log(amount.display);
 
   return (
     <Grid container spacing={2} direction="column" className={classes.top}>
@@ -125,39 +113,6 @@
           <FormHelperText className={classes.helperText}>{amount.error}</FormHelperText>
         )}
       </FormControl>
-=======
-  return (
-    <Grid
-      container
-      spacing={2}
-      direction="column"
-      style={{
-        paddingLeft: "10%",
-        paddingRight: "10%",
-        paddingTop: "10%",
-        paddingBottom: "10%",
-        textAlign: "center",
-        justifyContent: "center",
-      }}
-    >
-      <Grid container>
-        <Grid item xs={4}>
-          <Typography style={{ marginTop: "6px" }}>Channel ID:</Typography>
-        </Grid>
-        <Grid item xs={8}>
-          <Copyable text={xpub} />
-        </Grid>
-      </Grid>
-
-      <Grid container style={{ marginTop: "12px" }}>
-        <Grid item xs={4}>
-          <Typography style={{ marginTop: "6px" }}>Request Link:</Typography>
-        </Grid>
-        <Grid item xs={8}>
-          <Copyable text={amount.error ? "error" : qrUrl} />
-        </Grid>
-      </Grid>
->>>>>>> d29325fe
 
       <Grid item xs={12} className={classes.bodyContainer}>
         <QRGenerate value={qrUrl} size={225} />
@@ -190,13 +145,4 @@
   classes: PropTypes.object.isRequired,
 };
 
-export default withStyles(styles)(RequestCard);
-
-//<Grid container>
-//<Grid item xs={4}>
-//  <Typography>Channel ID:</Typography>
-//</Grid>
-//<Grid item xs={8}>
-//  <Copyable text={xpub} />
-//</Grid>
-//</Grid>+export default withStyles(styles)(RequestCard);