--- conflicted
+++ resolved
@@ -54,7 +54,7 @@
   const [showRecovery, setShowRecovery] = useState(false);
   const [showWarning, setShowWarning] = useState(false);
 
-  const { classes } = props;
+  const { classes, channel } = props;
 
   const closeModal = () => {
     setCopied(false);
@@ -67,19 +67,12 @@
     window.location.reload();
   };
 
-<<<<<<< HEAD
-  const recoverAddressFromMnemonic = () => {
-=======
-  async recoverAddressFromMnemonic() {
-    const { channel } = this.props;
-    const { mnemonic } = this.state;
+  const recoverAddressFromMnemonic = async () => {
     await channel.restoreStateFromNode(mnemonic);
->>>>>>> 4ca152d7
     localStorage.setItem("mnemonic", mnemonic);
     window.location.reload();
   }
 
-<<<<<<< HEAD
   return (
     <Grid
       container
@@ -123,35 +116,6 @@
       </Grid>
       <Grid item xs={12} className={classes.button}>
         {!showRecovery ? (
-=======
-  render() {
-    const { classes } = this.props;
-    const { copied, mnemonic } = this.state;
-    return (
-      <Grid
-        container
-        spacing={2}
-        direction="column"
-        style={{
-          paddingLeft: 12,
-          paddingRight: 12,
-          paddingTop: "10%",
-          paddingBottom: "10%",
-          textAlign: "center",
-          justifyContent: "center"
-        }}
-      >
-        <MySnackbar
-          variant="success"
-          openWhen={copied}
-          onClose={() => this.closeModal()}
-          message="Copied!"
-        />
-        <Grid item xs={12} style={{ justifyContent: "center" }}>
-          <SettingsIcon className={classes.icon} />
-        </Grid>
-        <Grid item xs={12} className={classes.button}>
->>>>>>> 4ca152d7
           <Button
             fullWidth
             className={classes.button}
@@ -187,44 +151,11 @@
                 </Tooltip>
               </Typography>
             </Button>
-<<<<<<< HEAD
           </CopyToClipboard>
         )}
       </Grid>
       <Grid item xs={12} className={classes.button}>
         {!inputRecovery ? (
-=======
-          ) : (
-            <TextField
-              style={{ height: "40px", width: "80%" }}
-              color="primary"
-              variant="outlined"
-              size="large"
-              placeholder="Enter backup phrase and submit"
-              value={mnemonic}
-              onChange={event =>
-                this.setState({ mnemonic: event.target.value })
-              }
-              InputProps={{
-                endAdornment: (
-                  <InputAdornment position="end">
-                    <Button
-                      fullWidth
-                      variant="contained"
-                      color="primary"
-                      style={{ color: "#FFF", marginRight: "-10%" }}
-                      onClick={() => this.recoverAddressFromMnemonic()}
-                    >
-                      <SubmitIcon />
-                    </Button>
-                  </InputAdornment>
-                )
-              }}
-            />
-          )}
-        </Grid>
-        <Grid item xs={12} className={classes.button}>
->>>>>>> 4ca152d7
           <Button
             fullWidth
             className={classes.button}
