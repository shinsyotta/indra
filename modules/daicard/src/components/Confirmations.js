import { withStyles } from "@material-ui/core";
import React from "react";

import { MySnackbar } from "./snackBar";

const style = withStyles(theme => ({
  margin: {
    margin: theme.spacing(1),
  },
}));

// TODO: close confirmations based on emitted events
<<<<<<< HEAD
export const Confirmations = style(props => {
  const { machine, network, state } = props;
=======
export const Confirmations = style(({ machine, network, state }) => {
>>>>>>> a2d317c4
  return (
    <div>
      <MySnackbar
        variant="info"
        openWhen={state.matches("ready.receiving.pending.show")}
        onClose={() => machine.send("DISMISS_RECEIVE")}
        message="Receiving Transfer."
        duration={30 * 60 * 1000}
      />

      <MySnackbar
        variant="success"
        openWhen={state.matches("ready.receiving.success")}
        onClose={() => machine.send("DISMISS_RECEIVE")}
        message="Transfer Receieved!"
        duration={30 * 60 * 1000}
      />

      <MySnackbar
        variant="error"
        openWhen={state.matches("ready.receiving.error")}
        onClose={() => machine.send("DISMISS_RECEIVE")}
        message="Transfer Failed."
        duration={30 * 60 * 1000}
      />

      <MySnackbar
        variant="info"
        openWhen={state.matches("ready.deposit.pending.show")}
        onClose={() => machine.send("DISMISS_DEPOSIT")}
        message="Processing deposit..."
        duration={30 * 60 * 1000}
      />

      <MySnackbar
        variant="success"
        openWhen={state.matches("ready.deposit.success")}
        onClose={() => machine.send("DISMISS_DEPOSIT")}
        message="Pending deposit confirmed!"
        duration={60 * 1000}
      />

      <MySnackbar
        variant="info"
        openWhen={state.matches("ready.withdraw.pending.show")}
        onClose={() => machine.send("DISMISS_WITHDRAW")}
        message="Processing withdrawal..."
        duration={30 * 60 * 1000}
      />

      <MySnackbar
        variant="success"
        openWhen={state.matches("ready.withdraw.success")}
        onClose={() => machine.send("DISMISS_WITHDRAW")}
        message="Withdraw succeeded!"
        network={network}
        txHash={state.context.txHash}
        duration={60 * 1000}
      />

      <MySnackbar
        variant="info"
        openWhen={state.matches("ready.swap.pending.show")}
        onClose={() => machine.send("DISMISS_SWAP")}
        message="Processing swap..."
        duration={30 * 60 * 1000}
      />

      <MySnackbar
        variant="success"
        openWhen={state.matches("ready.swap.success")}
        onClose={() => machine.send("DISMISS_SWAP")}
        message="Swap was successful!"
        duration={60 * 1000}
      />
    </div>
  );
});<|MERGE_RESOLUTION|>--- conflicted
+++ resolved
@@ -10,12 +10,7 @@
 }));
 
 // TODO: close confirmations based on emitted events
-<<<<<<< HEAD
-export const Confirmations = style(props => {
-  const { machine, network, state } = props;
-=======
 export const Confirmations = style(({ machine, network, state }) => {
->>>>>>> a2d317c4
   return (
     <div>
       <MySnackbar
