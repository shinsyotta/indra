<<<<<<< HEAD
import { ChannelProviderRpcMethods } from "@connext/types";
=======
>>>>>>> 867f1568
import WalletConnectBrowser from "@walletconnect/browser";

export let walletConnector = null;

export function initWalletConnect(uri, client, chainId) {
  walletConnector = new WalletConnectBrowser({ uri });

  registerWalletConnectListeners(client, chainId);
}

export function registerWalletConnectListeners(client, chainId) {
  walletConnector.on("session_request", (error, payload) => {
    if (error) {
      throw error;
    }
    displaySessionApproval(payload.params[0], chainId);
  });

  // Subscribe to call requests
  walletConnector.on("call_request", async (error, payload) => {
    if (error) {
      throw error;
    }

    if (payload.method.startsWith("chan_")) {
      await mapPayloadToClient(payload, client);
    } else {
      walletConnector.rejectRequest({ id: payload.id });
    }
  });

  walletConnector.on("disconnect", (error, payload) => {
    if (error) {
      throw error;
    }

    // Delete walletConnector
    cleanWalletConnect();
  });
}

export function cleanWalletConnect() {
  // Delete walletConnector
  walletConnector = null;
  // delete url
  localStorage.removeItem(`wcUri`);
}

export function displaySessionApproval(session, chainId) {
  //TODO: proc modal that approves the walletconnection from the wallet
  walletConnector.approveSession({ accounts: [], chainId });
}

function prettyPrint(obj) {
  return JSON.stringify(obj, null, 2);
}

function verifyPayload(payload) {
  const { params, id, method } = payload;

  if (!params || typeof params !== "object") {
    throw new Error(
      `WalletConnect Error - invalid payload params. Payload: ${prettyPrint(payload)}`,
    );
  }

  if (!id || typeof id !== "number") {
    throw new Error(`WalletConnect Error - invalid payload id. Payload: ${prettyPrint(payload)}`);
  }

  if (!method || typeof method !== "string") {
    throw new Error(
      `WalletConnect Error - invalid payload method. Payload: ${prettyPrint(payload)}`,
    );
  }

  return;
}

async function mapPayloadToClient(payload, channel) {
  try {
<<<<<<< HEAD
    switch (method) {
      case ChannelProviderRpcMethods.chan_storeSet:
        verifyFields(params, ["pairs"]);
        const { pairs } = params;
        result = await channel.channelRouter.set(pairs);
        break;

      case ChannelProviderRpcMethods.chan_storeGet:
        verifyFields(params, ["path"]);
        const { path } = params;
        result = await channel.channelRouter.get(path);
        break;

      case ChannelProviderRpcMethods.chan_nodeAuth:
        verifyFields(params, ["message"]);
        const { message } = params;
        result = await channel.channelRouter.signMessage(message);
        break;

      case ChannelProviderRpcMethods.chan_config:
        result = await channel.channelProviderConfig(params);
        break;

      case ChannelProviderRpcMethods.chan_deposit:
        result = await channel.providerDeposit(params);
        break;
      
      case ChannelProviderRpcMethods.chan_getState:
        result = await channel.getState(params);
        break;

      case ChannelProviderRpcMethods.chan_getStateChannel:
        result = await channel.getStateChannel();
        break;
      
      case ChannelProviderRpcMethods.chan_getAppInstances:
        const { multisigAddress } = params;
        result = await channel.getAppInstances(multisigAddress);
        break;
    
      case ChannelProviderRpcMethods.chan_getFreeBalanceState:
        verifyFields(params, ["tokenAddress", "multisigAddress"]);
        const { tokenAddress } = params;
        result = await channel.getFreeBalance(tokenAddress);
        break;

      case ChannelProviderRpcMethods.chan_getProposedAppInstances:
        result = await channel.getProposedAppInstances(params);
        break;
      case ChannelProviderRpcMethods.chan_getAppInstance:
        result = await channel.getAppInstanceDetails(params);
        break;
      case ChannelProviderRpcMethods.chan_takeAction:
        result = await channel.takeAction(params);
        break;
      case ChannelProviderRpcMethods.chan_updateState:
        result = await channel.updateState(params);
        break;
      case ChannelProviderRpcMethods.chan_proposeInstall:
        result = await channel.proposeInstallApp(params);
        break;
      case ChannelProviderRpcMethods.chan_installVirtual:
        result = await channel.installVirtualApp(params);
        break;
      case ChannelProviderRpcMethods.chan_install:
        result = await channel.installApp(params);
        break;
      case ChannelProviderRpcMethods.chan_uninstall:
        result = await channel.uninstallApp(params);
        break;
      case ChannelProviderRpcMethods.chan_uninstallVirtual:
        result = await channel.uninstallVirtualApp(params);
        break;
      case ChannelProviderRpcMethods.chan_rejectInstall:
        result = await channel.rejectInstallApp(params);
        break;
      case ChannelProviderRpcMethods.chan_withdraw:
        result = await channel.providerWithdraw(params);
        break;
      case ChannelProviderRpcMethods.chan_withdrawCommitment:
        result = await channel.withdrawCommitment(params);
        break;
      default:
        console.error(
          `Wallet connect mapping error, unknown method. Payload: ${JSON.stringify(
            payload,
            null,
            2,
          )}`,
        );
        break;
    }
  } catch (e) {
    console.error(`Wallet connect error: ${JSON.stringify(e.stack, null, 2)}`);
=======
    verifyPayload(payload);

    let result = await channel.channelProvider.send(payload.method, payload.params);

    if (typeof result === "undefined") {
      const message = "WalletConnect Error - result is undefined";
      console.error(message);
      walletConnector.rejectRequest({ id: payload.id, error: { message } });
    } else {
      walletConnector.approveRequest({ id: payload.id, result });
    }
  } catch (e) {
    console.error(e.message);
    walletConnector.rejectRequest({ id: payload.id, error: { message: e.message } });
>>>>>>> 867f1568
  }
}<|MERGE_RESOLUTION|>--- conflicted
+++ resolved
@@ -1,7 +1,3 @@
-<<<<<<< HEAD
-import { ChannelProviderRpcMethods } from "@connext/types";
-=======
->>>>>>> 867f1568
 import WalletConnectBrowser from "@walletconnect/browser";
 
 export let walletConnector = null;
@@ -83,102 +79,6 @@
 
 async function mapPayloadToClient(payload, channel) {
   try {
-<<<<<<< HEAD
-    switch (method) {
-      case ChannelProviderRpcMethods.chan_storeSet:
-        verifyFields(params, ["pairs"]);
-        const { pairs } = params;
-        result = await channel.channelRouter.set(pairs);
-        break;
-
-      case ChannelProviderRpcMethods.chan_storeGet:
-        verifyFields(params, ["path"]);
-        const { path } = params;
-        result = await channel.channelRouter.get(path);
-        break;
-
-      case ChannelProviderRpcMethods.chan_nodeAuth:
-        verifyFields(params, ["message"]);
-        const { message } = params;
-        result = await channel.channelRouter.signMessage(message);
-        break;
-
-      case ChannelProviderRpcMethods.chan_config:
-        result = await channel.channelProviderConfig(params);
-        break;
-
-      case ChannelProviderRpcMethods.chan_deposit:
-        result = await channel.providerDeposit(params);
-        break;
-      
-      case ChannelProviderRpcMethods.chan_getState:
-        result = await channel.getState(params);
-        break;
-
-      case ChannelProviderRpcMethods.chan_getStateChannel:
-        result = await channel.getStateChannel();
-        break;
-      
-      case ChannelProviderRpcMethods.chan_getAppInstances:
-        const { multisigAddress } = params;
-        result = await channel.getAppInstances(multisigAddress);
-        break;
-    
-      case ChannelProviderRpcMethods.chan_getFreeBalanceState:
-        verifyFields(params, ["tokenAddress", "multisigAddress"]);
-        const { tokenAddress } = params;
-        result = await channel.getFreeBalance(tokenAddress);
-        break;
-
-      case ChannelProviderRpcMethods.chan_getProposedAppInstances:
-        result = await channel.getProposedAppInstances(params);
-        break;
-      case ChannelProviderRpcMethods.chan_getAppInstance:
-        result = await channel.getAppInstanceDetails(params);
-        break;
-      case ChannelProviderRpcMethods.chan_takeAction:
-        result = await channel.takeAction(params);
-        break;
-      case ChannelProviderRpcMethods.chan_updateState:
-        result = await channel.updateState(params);
-        break;
-      case ChannelProviderRpcMethods.chan_proposeInstall:
-        result = await channel.proposeInstallApp(params);
-        break;
-      case ChannelProviderRpcMethods.chan_installVirtual:
-        result = await channel.installVirtualApp(params);
-        break;
-      case ChannelProviderRpcMethods.chan_install:
-        result = await channel.installApp(params);
-        break;
-      case ChannelProviderRpcMethods.chan_uninstall:
-        result = await channel.uninstallApp(params);
-        break;
-      case ChannelProviderRpcMethods.chan_uninstallVirtual:
-        result = await channel.uninstallVirtualApp(params);
-        break;
-      case ChannelProviderRpcMethods.chan_rejectInstall:
-        result = await channel.rejectInstallApp(params);
-        break;
-      case ChannelProviderRpcMethods.chan_withdraw:
-        result = await channel.providerWithdraw(params);
-        break;
-      case ChannelProviderRpcMethods.chan_withdrawCommitment:
-        result = await channel.withdrawCommitment(params);
-        break;
-      default:
-        console.error(
-          `Wallet connect mapping error, unknown method. Payload: ${JSON.stringify(
-            payload,
-            null,
-            2,
-          )}`,
-        );
-        break;
-    }
-  } catch (e) {
-    console.error(`Wallet connect error: ${JSON.stringify(e.stack, null, 2)}`);
-=======
     verifyPayload(payload);
 
     let result = await channel.channelProvider.send(payload.method, payload.params);
@@ -193,6 +93,5 @@
   } catch (e) {
     console.error(e.message);
     walletConnector.rejectRequest({ id: payload.id, error: { message: e.message } });
->>>>>>> 867f1568
   }
 }