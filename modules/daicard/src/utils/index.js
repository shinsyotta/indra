export * from "./bn";
export * from "./currency";
<<<<<<< HEAD
export * from "./getters";
export * from "./store";
export * from "./delay";
export * from "./instantiateClient"
=======
export * from "./migrate";
export * from "./store";
>>>>>>> 55cb91de
<|MERGE_RESOLUTION|>--- conflicted
+++ resolved
@@ -1,11 +1,6 @@
 export * from "./bn";
 export * from "./currency";
-<<<<<<< HEAD
-export * from "./getters";
+export * from "./migrate";
 export * from "./store";
 export * from "./delay";
-export * from "./instantiateClient"
-=======
-export * from "./migrate";
-export * from "./store";
->>>>>>> 55cb91de
+export * from "./instantiateClient"