--- conflicted
+++ resolved
@@ -14,15 +14,10 @@
 		"@connext/client": "0.2.3",
 		"@material-ui/core": "4.5.1",
 		"@material-ui/icons": "4.5.1",
-<<<<<<< HEAD
 		"@walletconnect/browser": "1.0.0-beta.38",
 		"@walletconnect/channel-provider": "1.0.0-beta.38",
-		"@xstate/react": "0.7.1",
-		"browserslist": "4.7.1",
-=======
 		"@xstate/react": "0.8.0",
 		"browserslist": "4.7.2",
->>>>>>> 9710c590
 		"classnames": "2.2.6",
 		"connext": "4.2.5",
 		"ethereum-blockies-png": "0.1.3",
