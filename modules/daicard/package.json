--- conflicted
+++ resolved
@@ -11,15 +11,9 @@
 		"logs": "bash ops/logs.sh"
 	},
 	"dependencies": {
-<<<<<<< HEAD
 		"@connext/client": "0.1.8",
-		"@material-ui/core": "4.4.2",
-		"@material-ui/icons": "4.4.1",
-=======
-		"@connext/client": "0.1.7",
 		"@material-ui/core": "4.4.3",
 		"@material-ui/icons": "4.4.3",
->>>>>>> aede9d7e
 		"browserslist": "4.7.0",
 		"classnames": "2.2.6",
 		"ethereum-blockies-png": "0.1.3",
