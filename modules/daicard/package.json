--- conflicted
+++ resolved
@@ -12,21 +12,12 @@
     "format": "prettier --write \"src/**/*.js\""
   },
   "dependencies": {
-<<<<<<< HEAD
-    "@connext/client": "7.0.0-alpha.3-experimental",
-    "@connext/contracts": "3.2.3",
-    "@connext/utils": "7.0.0-alpha.3-experimental",
-    "@connext/store": "7.0.0-alpha.3-experimental",
-    "@connext/types": "7.0.0-alpha.3-experimental",
-    "@material-ui/core": "4.10.2",
-=======
     "@connext/client": "7.0.0-alpha.3",
     "@connext/contracts": "3.2.3",
     "@connext/utils": "7.0.0-alpha.3",
     "@connext/store": "7.0.0-alpha.3",
     "@connext/types": "7.0.0-alpha.3",
-    "@material-ui/core": "4.10.1",
->>>>>>> 2d531d4a
+    "@material-ui/core": "4.10.2",
     "@material-ui/icons": "4.9.1",
     "@walletconnect/browser": "1.0.0",
     "@walletconnect/channel-provider": "1.0.3",
