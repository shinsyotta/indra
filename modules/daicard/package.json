{
  "name": "daicard",
  "version": "0.2.4",
  "private": true,
  "scripts": {
    "start": "./node_modules/.bin/react-scripts start",
    "test": "make test",
    "start-test": "make start-test",
    "build": "./node_modules/.bin/react-scripts --max_old_space_size=4096 build",
    "eject": "./node_modules/.bin/react-scripts eject",
    "lint": "../../node_modules/.bin/eslint -c '../../.eslintrc.js' --fix 'src/**/*.js'",
    "logs": "bash ops/logs.sh",
    "format": "prettier --write \"src/**/*.js\""
  },
  "dependencies": {
<<<<<<< HEAD
    "@connext/client": "5.1.1",
    "@connext/store": "5.1.1",
    "@connext/types": "5.1.1",
    "@material-ui/core": "4.9.5",
=======
    "@connext/client": "5.2.1",
    "@connext/store": "5.2.1",
    "@connext/types": "5.2.1",
    "@material-ui/core": "4.9.3",
>>>>>>> ebe0a16c
    "@material-ui/icons": "4.9.1",
    "@walletconnect/browser": "1.0.0-beta.47",
    "@walletconnect/channel-provider": "1.0.0-beta.72",
    "@xstate/react": "0.8.1",
    "browserslist": "4.9.1",
    "classnames": "2.2.6",
    "connext": "4.2.5",
    "ethereum-blockies-png": "0.1.3",
    "ethers": "4.0.45",
    "human-standard-token-abi": "2.0.0",
    "interval-promise": "1.4.0",
    "mdi-material-ui": "6.12.0",
    "pisa-client": "0.1.4-connext-beta.1",
    "prop-types": "15.7.2",
    "qrcode.react": "1.0.0",
    "query-string": "6.11.1",
    "react": "16.13.0",
    "react-copy-to-clipboard": "5.0.2",
    "react-dom": "16.13.0",
    "react-qr-reader": "2.2.1",
    "react-router-dom": "5.1.2",
    "react-scripts": "3.4.0",
    "xstate": "4.8.0"
  },
  "devDependencies": {
<<<<<<< HEAD
=======
    "@connext/types": "5.2.1",
>>>>>>> ebe0a16c
    "bn.js": "5.1.1",
    "chai-bn": "0.2.1"
  },
  "browserslist": [
    ">0.2%",
    "not dead",
    "not ie <= 11",
    "not op_mini all"
  ]
}<|MERGE_RESOLUTION|>--- conflicted
+++ resolved
@@ -13,17 +13,10 @@
     "format": "prettier --write \"src/**/*.js\""
   },
   "dependencies": {
-<<<<<<< HEAD
-    "@connext/client": "5.1.1",
-    "@connext/store": "5.1.1",
-    "@connext/types": "5.1.1",
-    "@material-ui/core": "4.9.5",
-=======
     "@connext/client": "5.2.1",
     "@connext/store": "5.2.1",
     "@connext/types": "5.2.1",
-    "@material-ui/core": "4.9.3",
->>>>>>> ebe0a16c
+    "@material-ui/core": "4.9.5",
     "@material-ui/icons": "4.9.1",
     "@walletconnect/browser": "1.0.0-beta.47",
     "@walletconnect/channel-provider": "1.0.0-beta.72",
@@ -49,10 +42,6 @@
     "xstate": "4.8.0"
   },
   "devDependencies": {
-<<<<<<< HEAD
-=======
-    "@connext/types": "5.2.1",
->>>>>>> ebe0a16c
     "bn.js": "5.1.1",
     "chai-bn": "0.2.1"
   },
