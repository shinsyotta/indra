--- conflicted
+++ resolved
@@ -12,13 +12,8 @@
     "format": "prettier --write \"src/**/*.js\""
 	},
 	"dependencies": {
-<<<<<<< HEAD
-		"@connext/client": "1.0.2",
-		"@connext/types": "1.0.2",
-=======
     "@connext/client": "1.0.4",
     "@connext/types": "1.0.4",
->>>>>>> 3f42c6bc
 		"@material-ui/core": "4.6.0",
 		"@material-ui/icons": "4.5.1",
 		"@walletconnect/browser": "1.0.0-beta.39",
