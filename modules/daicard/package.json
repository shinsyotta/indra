--- conflicted
+++ resolved
@@ -35,18 +35,14 @@
 		"react-copy-to-clipboard": "5.0.2",
 		"react-currency-format": "1.0.0",
 		"react-dom": "16.11.0",
-		"react-input-mask": "^3.0.0-alpha.0",
-		"react-pose": "^4.0.9",
+		"react-input-mask": "3.0.0-alpha.0",
+		"react-pose": "4.0.9",
 		"react-qr-reader": "2.2.1",
 		"react-router-dom": "5.1.2",
 		"react-scripts": "3.2.0",
-<<<<<<< HEAD
-		"react-text-mask": "^5.4.3",
-		"react-with-direction": "^1.3.1",
+		"react-text-mask": "5.4.3",
+		"react-with-direction": "1.3.1",
 		"xstate": "4.6.7"
-=======
-  	"xstate": "4.6.7"
->>>>>>> e9db5f75
 	},
 	"devDependencies": {
 		"@connext/types": "1.0.2",
