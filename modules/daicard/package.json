{
	"name": "daicard",
	"version": "0.2.4",
	"private": true,
	"scripts": {
		"start": "react-scripts start",
		"test": "make test",
		"start-test": "make start-test",
		"build": "react-scripts build",
		"eject": "react-scripts eject",
		"logs": "bash ops/logs.sh"
	},
	"dependencies": {
		"@connext/client": "0.1.14",
		"@material-ui/core": "4.4.3",
		"@material-ui/icons": "4.4.3",
<<<<<<< HEAD
		"@walletconnect/browser": "^1.0.0-beta.37",
		"@walletconnect/channel-provider": "^1.0.0-beta.37",
=======
		"@xstate/react": "0.7.1",
>>>>>>> 29271aaa
		"browserslist": "4.7.0",
		"classnames": "2.2.6",
		"ethereum-blockies-png": "0.1.3",
		"ethers": "4.0.37",
		"interval-promise": "1.3.0",
		"mdi-material-ui": "6.7.0",
		"openzeppelin-solidity": "2.3.0",
		"prop-types": "15.7.2",
		"qrcode.react": "0.9.3",
		"query-string": "6.8.3",
		"react": "16.10.1",
		"react-copy-to-clipboard": "5.0.1",
		"react-dom": "16.10.1",
		"react-qr-reader": "2.2.1",
		"react-router-dom": "5.1.2",
		"react-scripts": "3.1.2",
		"xstate": "4.6.7"
	},
	"devDependencies": {
		"@connext/types": "0.1.14",
		"bn.js": "5.0.0",
		"chai-bn": "0.2.0"
	},
	"browserslist": [
		">0.2%",
		"not dead",
		"not ie <= 11",
		"not op_mini all"
	]
}<|MERGE_RESOLUTION|>--- conflicted
+++ resolved
@@ -14,12 +14,9 @@
 		"@connext/client": "0.1.14",
 		"@material-ui/core": "4.4.3",
 		"@material-ui/icons": "4.4.3",
-<<<<<<< HEAD
 		"@walletconnect/browser": "^1.0.0-beta.37",
 		"@walletconnect/channel-provider": "^1.0.0-beta.37",
-=======
 		"@xstate/react": "0.7.1",
->>>>>>> 29271aaa
 		"browserslist": "4.7.0",
 		"classnames": "2.2.6",
 		"ethereum-blockies-png": "0.1.3",
