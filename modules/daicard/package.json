{
	"name": "daicard",
	"version": "0.2.4",
	"private": true,
	"scripts": {
		"start": "react-scripts start",
		"test": "make test",
		"start-test": "make start-test",
		"build": "react-scripts build",
		"eject": "react-scripts eject",
		"logs": "bash ops/logs.sh"
	},
	"dependencies": {
		"@connext/client": "0.1.14",
		"@material-ui/core": "4.4.3",
		"@material-ui/icons": "4.4.3",
		"@xstate/react": "0.7.1",
		"browserslist": "4.7.0",
		"classnames": "2.2.6",
		"ethereum-blockies-png": "0.1.3",
		"ethers": "4.0.37",
		"interval-promise": "1.3.0",
		"mdi-material-ui": "6.7.0",
		"openzeppelin-solidity": "2.3.0",
		"prop-types": "15.7.2",
		"qrcode.react": "0.9.3",
		"query-string": "6.8.3",
		"react": "16.10.1",
		"react-copy-to-clipboard": "5.0.1",
		"react-dom": "16.10.1",
		"react-qr-reader": "2.2.1",
<<<<<<< HEAD
		"react-router-dom": "5.1.0",
		"react-scripts": "3.1.2",
		"xstate": "4.6.7"
=======
		"react-router-dom": "5.1.1",
		"react-scripts": "3.1.2"
>>>>>>> eba6b3e0
	},
	"devDependencies": {
		"@connext/types": "0.1.14",
		"bn.js": "5.0.0",
		"chai-bn": "0.2.0"
	},
	"browserslist": [
		">0.2%",
		"not dead",
		"not ie <= 11",
		"not op_mini all"
	]
}<|MERGE_RESOLUTION|>--- conflicted
+++ resolved
@@ -29,14 +29,9 @@
 		"react-copy-to-clipboard": "5.0.1",
 		"react-dom": "16.10.1",
 		"react-qr-reader": "2.2.1",
-<<<<<<< HEAD
-		"react-router-dom": "5.1.0",
+		"react-router-dom": "5.1.1",
 		"react-scripts": "3.1.2",
 		"xstate": "4.6.7"
-=======
-		"react-router-dom": "5.1.1",
-		"react-scripts": "3.1.2"
->>>>>>> eba6b3e0
 	},
 	"devDependencies": {
 		"@connext/types": "0.1.14",
