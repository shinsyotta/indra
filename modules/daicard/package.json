{
  "name": "daicard",
  "version": "0.2.4",
  "private": true,
  "scripts": {
    "start": "./node_modules/.bin/react-scripts start",
    "test": "make test",
    "start-test": "make start-test",
    "build": "./node_modules/.bin/react-scripts --max_old_space_size=4096 build",
    "eject": "./node_modules/.bin/react-scripts eject",
    "logs": "bash ops/logs.sh",
    "format": "prettier --write \"src/**/*.js\""
  },
  "dependencies": {
<<<<<<< HEAD
    "@connext/client": "4.0.11",
    "@connext/store": "4.0.11",
    "@connext/types": "4.0.11",
    "@material-ui/core": "4.9.2",
    "@material-ui/icons": "4.9.1",
    "@walletconnect/browser": "1.0.0-beta.46",
    "@walletconnect/channel-provider": "1.0.0-beta.46",
=======
    "@connext/client": "4.0.12",
    "@connext/store": "4.0.12",
    "@connext/types": "4.0.12",
    "@material-ui/core": "4.8.2",
    "@material-ui/icons": "4.5.1",
    "@walletconnect/browser": "1.0.0-beta.41",
    "@walletconnect/channel-provider": "1.0.0-beta.41",
>>>>>>> 79486584
    "@xstate/react": "0.8.1",
    "browserslist": "4.8.6",
    "classnames": "2.2.6",
    "connext": "4.2.5",
    "ethereum-blockies-png": "0.1.3",
    "ethers": "4.0.44",
    "human-standard-token-abi": "2.0.0",
    "interval-promise": "1.4.0",
    "mdi-material-ui": "6.11.0",
    "pisa-client": "0.1.4-connext-beta.1",
    "prop-types": "15.7.2",
    "qrcode.react": "1.0.0",
    "query-string": "6.10.1",
    "react": "16.12.0",
    "react-copy-to-clipboard": "5.0.2",
    "react-dom": "16.12.0",
    "react-qr-reader": "2.2.1",
    "react-router-dom": "5.1.2",
    "react-scripts": "3.3.1",
    "xstate": "4.7.8"
  },
  "devDependencies": {
<<<<<<< HEAD
    "@connext/types": "5.0.0",
=======
    "@connext/types": "4.0.12",
>>>>>>> 79486584
    "bn.js": "5.1.1",
    "chai-bn": "0.2.0"
  },
  "browserslist": [
    ">0.2%",
    "not dead",
    "not ie <= 11",
    "not op_mini all"
  ]
}<|MERGE_RESOLUTION|>--- conflicted
+++ resolved
@@ -12,23 +12,13 @@
     "format": "prettier --write \"src/**/*.js\""
   },
   "dependencies": {
-<<<<<<< HEAD
-    "@connext/client": "4.0.11",
-    "@connext/store": "4.0.11",
-    "@connext/types": "4.0.11",
+    "@connext/client": "4.0.12",
+    "@connext/store": "4.0.12",
+    "@connext/types": "4.0.12",
     "@material-ui/core": "4.9.2",
     "@material-ui/icons": "4.9.1",
     "@walletconnect/browser": "1.0.0-beta.46",
     "@walletconnect/channel-provider": "1.0.0-beta.46",
-=======
-    "@connext/client": "4.0.12",
-    "@connext/store": "4.0.12",
-    "@connext/types": "4.0.12",
-    "@material-ui/core": "4.8.2",
-    "@material-ui/icons": "4.5.1",
-    "@walletconnect/browser": "1.0.0-beta.41",
-    "@walletconnect/channel-provider": "1.0.0-beta.41",
->>>>>>> 79486584
     "@xstate/react": "0.8.1",
     "browserslist": "4.8.6",
     "classnames": "2.2.6",
@@ -51,11 +41,7 @@
     "xstate": "4.7.8"
   },
   "devDependencies": {
-<<<<<<< HEAD
-    "@connext/types": "5.0.0",
-=======
     "@connext/types": "4.0.12",
->>>>>>> 79486584
     "bn.js": "5.1.1",
     "chai-bn": "0.2.0"
   },
