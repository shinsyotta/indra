--- conflicted
+++ resolved
@@ -11,13 +11,8 @@
 		"logs": "bash ops/logs.sh"
 	},
 	"dependencies": {
-<<<<<<< HEAD
 		"@connext/client": "0.0.22",
-		"@material-ui/core": "4.4.1",
-=======
-		"@connext/client": "0.0.21",
 		"@material-ui/core": "4.4.2",
->>>>>>> 2aa45000
 		"@material-ui/icons": "4.4.1",
 		"browserslist": "4.7.0",
 		"classnames": "2.2.6",
