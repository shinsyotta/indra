{
	"name": "daicard",
	"version": "0.2.4",
	"private": true,
	"scripts": {
		"start": "react-scripts start",
		"test": "make test",
		"start-test": "make start-test",
		"build": "react-scripts build",
		"eject": "react-scripts eject",
		"logs": "bash ops/logs.sh",
		"format": "prettier --write \"src/**/*.js\""
	},
	"dependencies": {
    "@connext/client": "1.0.2",
    "@connext/types": "1.0.2",
		"@material-ui/core": "4.6.0",
		"@material-ui/icons": "4.5.1",
		"@walletconnect/browser": "1.0.0-beta.39",
		"@walletconnect/channel-provider": "1.0.0-beta.39",
		"@xstate/react": "0.8.1",
		"browserslist": "4.7.2",
		"classnames": "2.2.6",
		"connext": "4.2.5",
		"ethereum-blockies-png": "0.1.3",
		"ethers": "4.0.39",
		"interval-promise": "1.3.0",
		"mdi-material-ui": "6.8.0",
		"openzeppelin-solidity": "2.3.0",
		"pisa-client": "0.1.4-connext-beta.1",
		"prop-types": "15.7.2",
		"qrcode.react": "1.0.0",
		"query-string": "6.8.3",
		"react": "16.11.0",
<<<<<<< HEAD
		"react-copy-to-clipboard": "5.0.1",
		"react-currency-format": "^1.0.0",
=======
		"react-copy-to-clipboard": "5.0.2",
>>>>>>> 4d03c5c4
		"react-dom": "16.11.0",
		"react-input-mask": "^3.0.0-alpha.0",
		"react-pose": "^4.0.9",
		"react-qr-reader": "2.2.1",
		"react-router-dom": "5.1.2",
		"react-scripts": "3.2.0",
		"react-text-mask": "^5.4.3",
		"react-with-direction": "^1.3.1",
		"xstate": "4.6.7"
	},
	"devDependencies": {
		"@connext/types": "1.0.2",
		"bn.js": "5.0.0",
		"chai-bn": "0.2.0"
	},
	"browserslist": [
		">0.2%",
		"not dead",
		"not ie <= 11",
		"not op_mini all"
	]
}<|MERGE_RESOLUTION|>--- conflicted
+++ resolved
@@ -32,12 +32,8 @@
 		"qrcode.react": "1.0.0",
 		"query-string": "6.8.3",
 		"react": "16.11.0",
-<<<<<<< HEAD
-		"react-copy-to-clipboard": "5.0.1",
-		"react-currency-format": "^1.0.0",
-=======
 		"react-copy-to-clipboard": "5.0.2",
->>>>>>> 4d03c5c4
+		"react-currency-format": "1.0.0",
 		"react-dom": "16.11.0",
 		"react-input-mask": "^3.0.0-alpha.0",
 		"react-pose": "^4.0.9",
