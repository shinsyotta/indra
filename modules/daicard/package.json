--- conflicted
+++ resolved
@@ -13,16 +13,10 @@
     "format": "prettier --write \"src/**/*.js\""
   },
   "dependencies": {
-<<<<<<< HEAD
-    "@connext/client": "6.0.0-alpha.13",
-    "@connext/crypto": "6.0.0-alpha.13",
-    "@connext/store": "6.0.0-alpha.13",
-    "@connext/types": "6.0.0-alpha.13",
-=======
     "@connext/client": "6.0.0-alpha.14",
+    "@connext/crypto": "6.0.0-alpha.14",
     "@connext/store": "6.0.0-alpha.14",
     "@connext/types": "6.0.0-alpha.14",
->>>>>>> b63d4c6c
     "@material-ui/core": "4.9.7",
     "@material-ui/icons": "4.9.1",
     "@walletconnect/browser": "1.0.0-beta.47",
