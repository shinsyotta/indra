--- conflicted
+++ resolved
@@ -1,15 +1,5 @@
 import {
-<<<<<<< HEAD
   ChannelMethods,
-=======
-  chan_config,
-  chan_signMessage,
-  chan_signDigest,
-  chan_restoreState,
-  chan_getUserWithdrawal,
-  chan_setUserWithdrawal,
-  chan_setStateChannel,
->>>>>>> df2d5963
   ChannelProviderConfig,
   ConnextEventEmitter,
   IChannelProvider,
@@ -63,11 +53,7 @@
       case ChannelMethods.chan_getUserWithdrawal:
         result = await this.getUserWithdrawal();
         break;
-<<<<<<< HEAD
-      case ChannelMethods.chan_sign:
-=======
-      case chan_signMessage:
->>>>>>> df2d5963
+      case ChannelMethods.chan_signMessage:
         result = await this.signMessage(params.message);
         break;
       case ChannelMethods.chan_signDigest:
@@ -140,11 +126,7 @@
   /// ////////////////////////////////////////////
   /// // SIGNING METHODS
   public signMessage(message: string): Promise<string> {
-<<<<<<< HEAD
-    return this._send(ChannelMethods.chan_sign, { message });
-=======
-    return this._send(chan_signMessage, { message });
->>>>>>> df2d5963
+    return this._send(ChannelMethods.chan_signMessage, { message });
   }
 
   public signDigest = async (message: string): Promise<string> => {
