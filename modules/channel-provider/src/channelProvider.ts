import {
  ChannelMethods,
  ChannelProviderConfig,
  ConnextEventEmitter,
  IChannelProvider,
  IRpcConnection,
  JsonRpcRequest,
  StateChannelJSON,
  WithdrawalMonitorObject,
  WalletTransferParams,
  ConditionalTransactionCommitmentJSON,
  SetStateCommitmentJSON,
  MinimalTransaction,
} from "@connext/types";

export class ChannelProvider extends ConnextEventEmitter implements IChannelProvider {
  public connected: boolean = false;
  public connection: IRpcConnection;

  private _config: ChannelProviderConfig | undefined = undefined;
  private _multisigAddress: string | undefined = undefined;

  constructor(connection: IRpcConnection, config?: ChannelProviderConfig) {
    super();
    this.connection = connection;
    this._config = config;
  }

  public enable(): Promise<ChannelProviderConfig> {
    return new Promise(
      async (resolve, reject): Promise<void> => {
        await this.connection.open();
        const config = this._config || (await this._send(ChannelMethods.chan_config));
        if (Object.keys(config).length > 0) {
          this.connected = true;
          this._config = config;
          this._multisigAddress = config.multisigAddress;
          this.emit("connect");
          resolve(config);
        } else {
          const err: any = new Error("User Denied Channel Config");
          err.code = 4001;
          this.connected = false;
          await this.connection.close();
          reject(err);
        }
      },
    );
  }

  public send = async (method: ChannelMethods, params: any = {}): Promise<any> => {
    let result;
    switch (method) {
      case ChannelMethods.chan_setUserWithdrawal:
        result = await this.setUserWithdrawal(params.withdrawalObject);
        break;
      case ChannelMethods.chan_getUserWithdrawal:
        result = await this.getUserWithdrawal();
        break;
      case ChannelMethods.chan_signMessage:
        result = await this.signMessage(params.message);
        break;
      case ChannelMethods.chan_config:
        result = this.config;
        break;
      case ChannelMethods.chan_restoreState:
        result = await this.restoreState();
        break;
      case ChannelMethods.chan_setStateChannel:
        result = await this.setStateChannel(params.state);
        break;
      case ChannelMethods.chan_walletTransfer:
        result = await this.walletTransfer(params);
        break;

      case ChannelMethods.chan_createSetupCommitment:
        result = await this.createSetupCommitment(params.multisigAddress, params.commitment);
        break;

      case ChannelMethods.chan_createSetStateCommitment:
        result = await this.createSetStateCommitment(params.appIdentityHash, params.commitment);
        break;

      case ChannelMethods.chan_createConditionalCommitment:
        result = await this.createConditionalCommitment(params.appIdentityHash, params.commitment);
        break;

      default:
        result = await this._send(method, params);
        break;
    }
    return result;
  };

  public async close(): Promise<void> {
    await this.connection.close();
    this.connected = false;
  }

  /// ///////////////
  /// // GETTERS / SETTERS
  get isSigner(): boolean {
    return false;
  }

  get config(): ChannelProviderConfig | undefined {
    return this._config;
  }

  get multisigAddress(): string | undefined {
    const multisigAddress =
      this._multisigAddress || (this._config ? this._config.multisigAddress : undefined);
    return multisigAddress;
  }

  set multisigAddress(multisigAddress: string | undefined) {
    if (this._config) {
      this._config.multisigAddress = multisigAddress;
    }
    this._multisigAddress = multisigAddress;
  }

  get signerAddress(): string | undefined {
    return this.config.signerAddress;
  }

  set signerAddress(signerAddress: string | undefined) {
    this.config.signerAddress = signerAddress;
  }

  ///////////////////////////////////////////////
  ///// LISTENER METHODS
  public on = (event: string, listener: (...args: any[]) => void): any => {
    this.connection.on(event, listener);
    return this.connection;
  };

  public once = (event: string, listener: (...args: any[]) => void): any => {
    this.connection.once(event, listener);
    return this.connection;
  };

  /// ////////////////////////////////////////////
  /// // SIGNING METHODS
  public signMessage(message: string): Promise<string> {
    return this._send(ChannelMethods.chan_signMessage, { message });
  }

<<<<<<< HEAD
=======
  public signDigest = async (message: string): Promise<string> => {
    return this._send(ChannelMethods.chan_signDigest, { message });
  };

  public walletTransfer = async (params: WalletTransferParams) => {
    return this._send(ChannelMethods.chan_walletTransfer, params);
  }

>>>>>>> 17bc5150
  /// ////////////////////////////////////////////
  /// // STORE METHODS

  public getUserWithdrawal = async (): Promise<any> => {
    return this._send(ChannelMethods.chan_getUserWithdrawal, {});
  };

  public setUserWithdrawal = async (withdrawalObject: WithdrawalMonitorObject): Promise<void> => {
    return this._send(ChannelMethods.chan_setUserWithdrawal, {
      withdrawalObject,
    });
  };

  public restoreState = async (): Promise<void> => {
    return this._send(ChannelMethods.chan_restoreState, {});
  };

  public setStateChannel = async (state: StateChannelJSON): Promise<void> => {
    return this._send(ChannelMethods.chan_setStateChannel, { state });
  };

  public createSetupCommitment = async (
    multisigAddress: string,
    commitment: MinimalTransaction,
  ): Promise<void> => {
    return this._send(ChannelMethods.chan_createSetupCommitment, {
      multisigAddress,
      commitment,
    });
  };

  public createSetStateCommitment = async (
    appIdentityHash: string,
    commitment: SetStateCommitmentJSON,
  ): Promise<void> => {
    return this._send(ChannelMethods.chan_createSetStateCommitment, {
      appIdentityHash,
      commitment,
    });
  };

  public createConditionalCommitment = async (
    appIdentityHash: string,
    commitment: ConditionalTransactionCommitmentJSON,
  ): Promise<void> => {
    return this._send(ChannelMethods.chan_createConditionalCommitment, {
      appIdentityHash,
      commitment,
    });
  };

  /// ////////////////////////////////////////////
  /// // PRIVATE METHODS

  private async _send(method: ChannelMethods, params: any = {}): Promise<any> {
    const payload = { id: Date.now(), jsonrpc: "2.0", method, params };
    const result = await this.connection.send(payload as JsonRpcRequest);
    return result;
  }
}<|MERGE_RESOLUTION|>--- conflicted
+++ resolved
@@ -146,17 +146,10 @@
     return this._send(ChannelMethods.chan_signMessage, { message });
   }
 
-<<<<<<< HEAD
-=======
-  public signDigest = async (message: string): Promise<string> => {
-    return this._send(ChannelMethods.chan_signDigest, { message });
-  };
-
   public walletTransfer = async (params: WalletTransferParams) => {
     return this._send(ChannelMethods.chan_walletTransfer, params);
-  }
-
->>>>>>> 17bc5150
+  };
+
   /// ////////////////////////////////////////////
   /// // STORE METHODS
 
