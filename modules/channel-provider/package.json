--- conflicted
+++ resolved
@@ -15,12 +15,8 @@
     "test": "./node_modules/.bin/ts-mocha --watch"
   },
   "dependencies": {
-<<<<<<< HEAD
-    "@connext/types": "4.0.11",
+    "@connext/types": "4.0.12",
     "eventemitter3": "4.0.0"
-=======
-    "@connext/types": "4.0.12"
->>>>>>> 79486584
   },
   "devDependencies": {
     "@babel/polyfill": "7.8.3",
