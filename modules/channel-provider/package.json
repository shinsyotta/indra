--- conflicted
+++ resolved
@@ -1,10 +1,6 @@
 {
   "name": "@connext/channel-provider",
-<<<<<<< HEAD
-  "version": "7.0.0-alpha.17",
-=======
   "version": "7.0.0-alpha.16-rc",
->>>>>>> a220cb02
   "description": "Channel Provider module for Connext client",
   "main": "dist/index.js",
   "files": [
@@ -20,11 +16,7 @@
     "test": "./node_modules/.bin/ts-mocha --watch"
   },
   "dependencies": {
-<<<<<<< HEAD
-    "@connext/types": "7.0.0-alpha.17",
-=======
     "@connext/types": "7.0.0-alpha.16-rc",
->>>>>>> a220cb02
     "eventemitter3": "4.0.4"
   },
   "devDependencies": {
