--- conflicted
+++ resolved
@@ -13,14 +13,9 @@
     "lint": "../../node_modules/.bin/eslint -c '../../.eslintrc.js' --fix 'src/**/*'"
   },
   "dependencies": {
-<<<<<<< HEAD
     "@connext/contracts": "2.0.6",
-    "@connext/types": "6.3.1",
-    "@connext/utils": "6.3.1",
-=======
     "@connext/types": "6.3.3",
     "@connext/utils": "6.3.3",
->>>>>>> 694fceea
     "ethers": "4.0.47",
     "localStorage": "1.0.4",
     "pg": "8.0.3",
