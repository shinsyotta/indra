--- conflicted
+++ resolved
@@ -15,13 +15,8 @@
     "test": "./node_modules/.bin/jest"
   },
   "dependencies": {
-<<<<<<< HEAD
-    "@connext/types": "4.0.10",
+    "@connext/types": "4.0.11",
     "ethers": "4.0.44",
-=======
-    "@connext/types": "4.0.11",
-    "ethers": "4.0.41",
->>>>>>> eced4211
     "pisa-client": "0.1.4-connext-beta.1",
     "uuid": "3.4.0"
   },
