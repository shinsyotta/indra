{
  "name": "@connext/store",
  "version": "6.0.0-alpha.1",
  "description": "Store module for Connext client",
  "main": "dist/index.js",
  "files": [
    "dist",
    "src",
    "types"
  ],
  "scripts": {
    "build": "rm -rf ./dist/* && ./node_modules/.bin/tsc -p tsconfig.json",
    "rebuild": "npm run clean && npm run build",
    "clean": "rm -rf ./dist",
    "lint": "../../node_modules/.bin/eslint -c '../../.eslintrc.js' --fix 'src/**/*'",
    "test": "./node_modules/.bin/jest"
  },
  "dependencies": {
<<<<<<< HEAD
    "@connext/types": "6.0.0-alpha.0",
    "ethers": "4.0.46",
=======
    "@connext/types": "6.0.0-alpha.1",
    "ethers": "4.0.45",
    "localStorage": "1.0.4",
>>>>>>> fd05fc01
    "pisa-client": "0.1.4-connext-beta.1",
    "uuid": "3.4.0"
  },
  "devDependencies": {
    "@babel/polyfill": "7.8.3",
    "@types/jest": "25.1.2",
    "@types/node": "13.7.1",
    "jest": "25.1.0",
    "ts-jest": "25.2.0",
    "typescript": "3.7.5"
  }
}<|MERGE_RESOLUTION|>--- conflicted
+++ resolved
@@ -16,14 +16,9 @@
     "test": "./node_modules/.bin/jest"
   },
   "dependencies": {
-<<<<<<< HEAD
-    "@connext/types": "6.0.0-alpha.0",
+    "@connext/types": "6.0.0-alpha.1",
     "ethers": "4.0.46",
-=======
-    "@connext/types": "6.0.0-alpha.1",
-    "ethers": "4.0.45",
     "localStorage": "1.0.4",
->>>>>>> fd05fc01
     "pisa-client": "0.1.4-connext-beta.1",
     "uuid": "3.4.0"
   },
