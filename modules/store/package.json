--- conflicted
+++ resolved
@@ -12,11 +12,7 @@
     "build": "./node_modules/.bin/tsc -p tsconfig.json",
     "rebuild": "npm run clean && npm run build",
     "clean": "rm -rf ./dist",
-<<<<<<< HEAD
     "lint": "../../node_modules/.bin/eslint -c '../../.eslintrc.js' --fix 'src/**/*'",
-    "prepare": "npm run build",
-=======
->>>>>>> f31088b3
     "test": "./node_modules/.bin/jest"
   },
   "dependencies": {
