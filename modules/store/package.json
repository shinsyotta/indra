{
  "name": "@connext/store",
<<<<<<< HEAD
  "version": "7.0.0-alpha.3-experimental",
=======
  "version": "7.0.0-alpha.3",
>>>>>>> 2d531d4a
  "description": "Store module for Connext client",
  "browser": "dist/browser.js",
  "react-native": "dist/reactNative.js",
  "main": "dist/index.js",
  "files": [
    "dist",
    "src",
    "types"
  ],
  "scripts": {
    "build": "rm -rf ./dist/* && ./node_modules/.bin/tsc -p tsconfig.json",
    "lint": "../../node_modules/.bin/eslint -c '../../.eslintrc.js' --fix 'src/**/*'",
    "test": "ts-mocha --bail --check-leaks --exit --timeout 7500 src/**/*.spec.ts"
  },
  "dependencies": {
    "@connext/contracts": "3.2.3",
<<<<<<< HEAD
    "@connext/types": "7.0.0-alpha.3-experimental",
    "@connext/utils": "7.0.0-alpha.3-experimental",
=======
    "@connext/types": "7.0.0-alpha.3",
    "@connext/utils": "7.0.0-alpha.3",
>>>>>>> 2d531d4a
    "localStorage": "1.0.4",
    "p-waterfall": "2.1.0",
    "pg": "8.2.1",
    "pg-hstore": "2.3.3",
    "sequelize": "5.21.13",
    "sqlite3": "4.2.0",
    "uuid": "8.1.0"
  },
  "devDependencies": {
    "@babel/polyfill": "7.10.1",
    "@types/chai": "4.2.11",
    "@types/chai-as-promised": "7.1.2",
    "@types/chai-subset": "1.3.3",
    "@types/mocha": "7.0.2",
    "@types/node": "14.0.13",
    "chai": "4.2.0",
    "chai-as-promised": "7.1.1",
    "chai-subset": "1.6.0",
    "mocha": "8.0.1",
    "ts-mocha": "7.0.0",
    "typescript": "3.9.5"
  }
}<|MERGE_RESOLUTION|>--- conflicted
+++ resolved
@@ -1,10 +1,6 @@
 {
   "name": "@connext/store",
-<<<<<<< HEAD
-  "version": "7.0.0-alpha.3-experimental",
-=======
   "version": "7.0.0-alpha.3",
->>>>>>> 2d531d4a
   "description": "Store module for Connext client",
   "browser": "dist/browser.js",
   "react-native": "dist/reactNative.js",
@@ -21,13 +17,8 @@
   },
   "dependencies": {
     "@connext/contracts": "3.2.3",
-<<<<<<< HEAD
-    "@connext/types": "7.0.0-alpha.3-experimental",
-    "@connext/utils": "7.0.0-alpha.3-experimental",
-=======
     "@connext/types": "7.0.0-alpha.3",
     "@connext/utils": "7.0.0-alpha.3",
->>>>>>> 2d531d4a
     "localStorage": "1.0.4",
     "p-waterfall": "2.1.0",
     "pg": "8.2.1",
