{
  "name": "@connext/store",
  "version": "6.6.1",
  "description": "Store module for Connext client",
  "main": "dist/index.js",
  "files": [
    "dist",
    "src",
    "types"
  ],
  "scripts": {
    "build": "rm -rf ./dist/* && ./node_modules/.bin/tsc -p tsconfig.json",
    "lint": "../../node_modules/.bin/eslint -c '../../.eslintrc.js' --fix 'src/**/*'",
    "test": "ts-mocha --bail --check-leaks --exit --timeout 5000 src/**/*.spec.ts"
  },
  "dependencies": {
    "@connext/contracts": "3.1.0",
    "@connext/types": "6.6.1",
    "@connext/utils": "6.6.1",
    "ethers": "4.0.47",
    "localStorage": "1.0.4",
    "pg": "8.0.3",
    "pg-hstore": "2.3.3",
<<<<<<< HEAD
    "pisa-client": "0.1.5",
    "p-waterfall": "2.1.0",
=======
>>>>>>> 528d4e8a
    "sequelize": "5.21.5",
    "sqlite3": "^4.2.0",
    "uuid": "7.0.3"
  },
  "devDependencies": {
    "@babel/polyfill": "7.8.7",
    "@types/chai": "4.2.11",
    "@types/chai-as-promised": "7.1.2",
    "@types/chai-subset": "1.3.3",
    "@types/mocha": "7.0.2",
    "@types/node": "13.13.2",
    "chai": "4.2.0",
    "chai-as-promised": "7.1.1",
    "chai-subset": "1.6.0",
    "mocha": "7.1.1",
    "ts-mocha": "7.0.0",
    "typescript": "3.8.3"
  }
}<|MERGE_RESOLUTION|>--- conflicted
+++ resolved
@@ -19,13 +19,10 @@
     "@connext/utils": "6.6.1",
     "ethers": "4.0.47",
     "localStorage": "1.0.4",
+    "p-waterfall": "2.1.0",
     "pg": "8.0.3",
     "pg-hstore": "2.3.3",
-<<<<<<< HEAD
     "pisa-client": "0.1.5",
-    "p-waterfall": "2.1.0",
-=======
->>>>>>> 528d4e8a
     "sequelize": "5.21.5",
     "sqlite3": "^4.2.0",
     "uuid": "7.0.3"
