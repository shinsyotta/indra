--- conflicted
+++ resolved
@@ -14,14 +14,9 @@
     "test": "ts-mocha --bail --check-leaks --exit src/**/*.spec.ts"
   },
   "dependencies": {
-<<<<<<< HEAD
     "@connext/contracts": "2.0.6",
-    "@connext/types": "6.3.7",
-    "@connext/utils": "6.3.7",
-=======
     "@connext/types": "6.3.8",
     "@connext/utils": "6.3.8",
->>>>>>> f3222903
     "ethers": "4.0.47",
     "localStorage": "1.0.4",
     "pg": "8.0.3",
