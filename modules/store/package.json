--- conflicted
+++ resolved
@@ -15,17 +15,10 @@
     "test": "ts-mocha --bail --check-leaks --exit --timeout 7500 src/**/*.spec.ts"
   },
   "dependencies": {
-<<<<<<< HEAD
-    "@connext/contracts": "3.2.0",
-    "@connext/types": "6.6.5",
-    "@connext/utils": "6.6.5",
-    "ethers": "5.0.0-beta.190",
-=======
     "@connext/contracts": "3.2.2",
     "@connext/types": "6.7.1",
     "@connext/utils": "6.7.1",
-    "ethers": "4.0.47",
->>>>>>> 1dfd5af5
+    "ethers": "5.0.0-beta.190",
     "localStorage": "1.0.4",
     "p-waterfall": "2.1.0",
     "pg": "8.2.1",
