import { IAsyncStorage } from "@connext/types";
import { utils } from "ethers";

import { AsyncStorageWrapper, LocalStorageWrapper } from "../wrappers";

import { StorageWrapper } from "./types";
<<<<<<< HEAD
import { IAsyncStorage } from "@connext/types";
import { ASYNC_STORAGE_TEST_KEY } from "./constants";
=======
>>>>>>> 473080f0

export function arrayify(value: string | ArrayLike<number> | utils.Hexable): Uint8Array {
  return utils.arrayify(value);
}

export function hexlify(value: string | number | ArrayLike<number> | utils.Hexable): string {
  return utils.hexlify(value);
}

export function keccak256(data: utils.Arrayish): string {
  return utils.keccak256(data);
}

export function toUtf8Bytes(
  str: string,
  form?: utils.UnicodeNormalizationForm | undefined,
): Uint8Array {
  return utils.toUtf8Bytes(str, form);
}

export function toUtf8String(bytes: utils.Arrayish, ignoreErrors?: boolean | undefined): string {
  return utils.toUtf8String(bytes, ignoreErrors);
}

export function safeJsonParse(value: any): any {
  try {
    return JSON.parse(value);
  } catch {
    return value;
  }
}

export function safeJsonStringify(value: any): string {
  return typeof value === "string" ? value : JSON.stringify(value);
}

export function removeAsyncStorageTest(
  storage: Storage | IAsyncStorage,
  promiseTest: Promise<void>,
): void {
  if (promiseTest && promiseTest.then) {
    promiseTest.then(() => {
      storage.removeItem(ASYNC_STORAGE_TEST_KEY);
    });
    return;
  }
  storage.removeItem(ASYNC_STORAGE_TEST_KEY);
}

export function isAsyncStorage(storage: Storage | IAsyncStorage): boolean {
  const promiseTest = storage.setItem(ASYNC_STORAGE_TEST_KEY, "test");
  const result = !!(
    typeof promiseTest !== "undefined" &&
    typeof promiseTest.then !== "undefined" &&
    typeof (storage as Storage).length === "undefined"
  );
  removeAsyncStorageTest(storage, promiseTest);
  return result;
}

export function wrapAsyncStorage(
  asyncStorage: IAsyncStorage,
  asyncStorageKey?: string,
): StorageWrapper {
  const storage: StorageWrapper = new AsyncStorageWrapper(asyncStorage, asyncStorageKey);
  return storage;
}

export function wrapLocalStorage(localStorage: Storage): StorageWrapper {
  const storage: StorageWrapper = new LocalStorageWrapper(localStorage);
  return storage;
}

export function wrapStorage(storage: any, asyncStorageKey?: string): StorageWrapper {
  return isAsyncStorage(storage)
    ? wrapAsyncStorage(storage, asyncStorageKey)
    : wrapLocalStorage(storage);
}<|MERGE_RESOLUTION|>--- conflicted
+++ resolved
@@ -3,12 +3,8 @@
 
 import { AsyncStorageWrapper, LocalStorageWrapper } from "../wrappers";
 
+import { ASYNC_STORAGE_TEST_KEY } from "./constants";
 import { StorageWrapper } from "./types";
-<<<<<<< HEAD
-import { IAsyncStorage } from "@connext/types";
-import { ASYNC_STORAGE_TEST_KEY } from "./constants";
-=======
->>>>>>> 473080f0
 
 export function arrayify(value: string | ArrayLike<number> | utils.Hexable): Uint8Array {
   return utils.arrayify(value);
