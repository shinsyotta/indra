import { IAsyncStorage, IBackupService, IStoreService } from "@connext/types";

import { ConnextStore } from "./connextStore";
import { StoreTypes } from "./types";
import { WrappedAsyncStorage } from "./wrappers";

////////////////////////////////////////
// @connext/store exports
// keep synced with indra/docs/reference/store

export { IAsyncStorage, IBackupService, IStoreService } from "@connext/types";
export { PisaBackupService } from "./pisaClient";

export const getAsyncStore = (
  storage: IAsyncStorage,
  backupService?: IBackupService,
): IStoreService =>
  new ConnextStore(
    StoreTypes.AsyncStorage,
    { storage: new WrappedAsyncStorage(storage) },
  );

export const getFileStore = (
<<<<<<< HEAD
  fileDir: string,
  backupService?: IBackupService,
): IStoreService =>
  new ConnextStore(StoreTypes.File, { backupService, fileDir });
=======
  directory: string,
  backupService?: PisaClientBackupAPI,
): IClientStore =>
  new ConnextStore(StoreTypes.File, { backupService, fileDir: directory });
>>>>>>> f3222903

export const getLocalStore = (backupService?: IBackupService): IStoreService =>
  new ConnextStore(StoreTypes.LocalStorage, { backupService });

export const getMemoryStore = (): IStoreService =>
  new ConnextStore(StoreTypes.Memory);

export const getPostgresStore = (
  connectionUri: string,
  backupService?: IBackupService,
): IStoreService =>
  new ConnextStore(
    StoreTypes.Postgres,
    { postgresConnectionUri: connectionUri, backupService },
  );

////////////////////////////////////////
// TODO: the following @connext/store interface is depreciated & undocumented
// remove the following exports during next breaking release

export { ConnextStore } from "./connextStore";
export { storeDefaults, storeKeys, storePaths } from "./constants";
export { PisaBackupService as PisaClientBackupAPI } from "./pisaClient";
export { StoreTypes } from "./types";
export {
  FileStorage,
  KeyValueStorage,
  WrappedAsyncStorage,
  WrappedLocalStorage,
  WrappedMemoryStorage,
<<<<<<< HEAD
  WrappedPostgresStorage,
} from "./wrappers";
=======
  WrappedSequelizeStorage as WrappedPostgresStorage,
} from "./wrappers";
export { ConnextStore } from "./connextStore";
export { PisaClientBackupAPI } from "./pisaClient";
export { storeDefaults, storeKeys, storePaths } from "./constants";
>>>>>>> f3222903
<|MERGE_RESOLUTION|>--- conflicted
+++ resolved
@@ -21,17 +21,10 @@
   );
 
 export const getFileStore = (
-<<<<<<< HEAD
   fileDir: string,
   backupService?: IBackupService,
 ): IStoreService =>
   new ConnextStore(StoreTypes.File, { backupService, fileDir });
-=======
-  directory: string,
-  backupService?: PisaClientBackupAPI,
-): IClientStore =>
-  new ConnextStore(StoreTypes.File, { backupService, fileDir: directory });
->>>>>>> f3222903
 
 export const getLocalStore = (backupService?: IBackupService): IStoreService =>
   new ConnextStore(StoreTypes.LocalStorage, { backupService });
@@ -62,13 +55,5 @@
   WrappedAsyncStorage,
   WrappedLocalStorage,
   WrappedMemoryStorage,
-<<<<<<< HEAD
-  WrappedPostgresStorage,
-} from "./wrappers";
-=======
   WrappedSequelizeStorage as WrappedPostgresStorage,
-} from "./wrappers";
-export { ConnextStore } from "./connextStore";
-export { PisaClientBackupAPI } from "./pisaClient";
-export { storeDefaults, storeKeys, storePaths } from "./constants";
->>>>>>> f3222903
+} from "./wrappers";