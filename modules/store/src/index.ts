--- conflicted
+++ resolved
@@ -1,11 +1,3 @@
-<<<<<<< HEAD
-export { ConnextStore } from "./connextStore";
-export { PisaClientBackupAPI } from "./pisaClient";
-export {
-  WrappedAsyncStorage,
-  FileStorage,
-  KeyValueStorage,
-=======
 import { IAsyncStorage, IClientStore } from "@connext/types";
 
 import { ConnextStore } from "./connextStore";
@@ -53,24 +45,10 @@
   FileStorage,
   KeyValueStorage,
   WrappedAsyncStorage,
->>>>>>> d542613f
   WrappedLocalStorage,
   WrappedMemoryStorage,
   WrappedPostgresStorage,
 } from "./wrappers";
-<<<<<<< HEAD
-export {
-  getDirectoryFiles,
-  isDirectory,
-} from "./helpers";
-export {
-  DEFAULT_FILE_STORAGE_EXT,
-  DEFAULT_STORE_PREFIX,
-  PATH_PROPOSED_APP_IDENTITY_HASH,
-  STORE_KEY,
-} from "./constants";
-=======
 export { ConnextStore } from "./connextStore";
 export { PisaClientBackupAPI } from "./pisaClient";
-export { storeDefaults, storeKeys, storePaths } from "./constants";
->>>>>>> d542613f
+export { storeDefaults, storeKeys, storePaths } from "./constants";