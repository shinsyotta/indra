--- conflicted
+++ resolved
@@ -34,16 +34,10 @@
   new ConnextStore(StoreTypes.Memory);
 
 export const getPostgresStore = (
-<<<<<<< HEAD
-  connectionUri: string,
-  backupService?: IBackupService,
-): IStoreService =>
-=======
   sequelize: Sequelize | string,
   prefix?: string,
   backupService?: PisaClientBackupAPI,
 ): IClientStore =>
->>>>>>> 03e6c507
   new ConnextStore(
     StoreTypes.Postgres,
     { sequelize, backupService, prefix },
