--- conflicted
+++ resolved
@@ -4,12 +4,8 @@
   ChallengeStatus,
   ChallengeUpdatedEventPayload,
   ConditionalTransactionCommitmentJSON,
-<<<<<<< HEAD
   ContractAddresses,
-  IBackupServiceAPI,
-=======
   IBackupService,
->>>>>>> 528d4e8a
   MinimalTransaction,
   OutcomeType,
   SetStateCommitmentJSON,
