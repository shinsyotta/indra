--- conflicted
+++ resolved
@@ -20,12 +20,8 @@
   Contract,
   ChallengeEvents,
 } from "@connext/types";
-<<<<<<< HEAD
 import { toBN, nullLogger, getSignerAddressFromPublicIdentifier, stringify } from "@connext/utils";
-=======
-import { toBN, nullLogger, stringify } from "@connext/utils";
 import pSeries from "p-series";
->>>>>>> f9a3ba19
 
 import { storeKeys } from "../constants";
 import { WrappedStorage } from "../types";
@@ -80,16 +76,6 @@
   }
 
   private async saveStore(store: any): Promise<any> {
-<<<<<<< HEAD
-    const storeKey = this.getKey(storeKeys.STORE);
-    if (this.backupService) {
-      try {
-        await this.backupService.backup({ path: storeKey, value: store });
-      } catch (e) {
-        this.log.warn(
-          `Could not save ${storeKeys.STORE} to backup service. Error: ${e.stack || e.message}`,
-        );
-=======
     return this.execute(async () => {
       const storeKey = this.getKey(storeKeys.STORE);
       if (this.backupService) {
@@ -100,7 +86,6 @@
             `Could not save ${storeKey} to backup service. Error: ${e.stack || e.message}`,
           );
         }
->>>>>>> f9a3ba19
       }
       return this.storage.setItem(storeKey, store);
     });
@@ -519,23 +504,24 @@
   ////// Watcher methods
   async getAppChallenge(appIdentityHash: string): Promise<StoredAppChallenge | undefined> {
     const challengeKey = this.getKey(storeKeys.CHALLENGE, appIdentityHash);
-<<<<<<< HEAD
     const appChallenge = await this.storage.getItem<StoredAppChallenge>(challengeKey);
     return appChallenge || undefined;
   }
 
   async saveAppChallenge(data: ChallengeUpdatedEventPayload | StoredAppChallenge): Promise<void> {
-    const { identityHash, status } = data;
-    // add event based on status
-    if (
-      status !== StoredAppChallengeStatus.CONDITIONAL_SENT &&
-      status !== StoredAppChallengeStatus.PENDING_TRANSITION
-    ) {
-      this.log.debug(`Creating new challenge updated event for challenge ${identityHash}`);
-      await this.createChallengeUpdatedEvent(data as ChallengeUpdatedEventPayload);
-    }
-    const challengeKey = this.getKey(storeKeys.CHALLENGE, identityHash);
-    return this.storage.setItem(challengeKey, data);
+    return this.execute(async () => {
+      const { identityHash, status } = data;
+      // add event based on status
+      if (
+        status !== StoredAppChallengeStatus.CONDITIONAL_SENT &&
+        status !== StoredAppChallengeStatus.PENDING_TRANSITION
+      ) {
+        this.log.debug(`Creating new challenge updated event for challenge ${identityHash}`);
+        await this.createChallengeUpdatedEvent(data as ChallengeUpdatedEventPayload);
+      }
+      const challengeKey = this.getKey(storeKeys.CHALLENGE, identityHash);
+      return this.storage.setItem(challengeKey, data);
+    });
   }
 
   async getActiveChallenges(): Promise<StoredAppChallenge[]> {
@@ -556,44 +542,6 @@
         (challenge) =>
           !!challenge && !inactiveStatuses.find((status) => status === challenge.status),
       );
-=======
-    return (await this.storage.getItem<StoredAppChallenge>(challengeKey)) || undefined;
-  }
-
-  async createAppChallenge(
-    appIdentityHash: string,
-    appChallenge: StoredAppChallenge,
-  ): Promise<void> {
-    return this.execute(() => {
-      const challengeKey = this.getKey(storeKeys.CHALLENGE, appIdentityHash);
-      return this.storage.setItem(challengeKey, appChallenge);
-    });
-  }
-
-  async updateAppChallenge(
-    appIdentityHash: string,
-    appChallenge: StoredAppChallenge,
-  ): Promise<void> {
-    return this.execute(() => {
-      const challengeKey = this.getKey(storeKeys.CHALLENGE, appIdentityHash);
-      return this.storage.setItem(challengeKey, appChallenge);
-    });
-  }
-
-  async getActiveChallenges(multisigAddress: string): Promise<StoredAppChallenge[]> {
-    // get all stored challenges
-    const keys = await this.storage.getKeys();
-    const relevant = keys.filter(
-      (key) =>
-        key.includes(storeKeys.CHALLENGE) && !key.includes(storeKeys.CHALLENGE_UPDATED_EVENT),
-    );
-    const challenges = await Promise.all(relevant.map((key) => this.storage.getItem(key)));
-    const inactiveStatuses = [ChallengeStatus.NO_CHALLENGE, ChallengeStatus.OUTCOME_SET];
-    // now find which ones are in dispute
-    return challenges.filter(
-      (challenge) => !!challenge && !inactiveStatuses.find((status) => status === challenge.status),
-    );
->>>>>>> f9a3ba19
   }
 
   ///// Events
@@ -604,40 +552,22 @@
   }
 
   updateLatestProcessedBlock(blockNumber: number): Promise<void> {
-<<<<<<< HEAD
-    const key = this.getKey(storeKeys.BLOCK_PROCESSED);
-    return this.storage.setItem(key, { block: blockNumber });
-=======
     return this.execute(() => {
       const key = this.getKey(storeKeys.BLOCK_PROCESSED);
       return this.storage.setItem(key, { block: blockNumber });
     });
->>>>>>> f9a3ba19
   }
 
   async getStateProgressedEvents(appIdentityHash: string): Promise<StateProgressedEventPayload[]> {
     const key = this.getKey(storeKeys.STATE_PROGRESSED_EVENT, appIdentityHash);
-<<<<<<< HEAD
     const existing = await this.storage.getItem<StateProgressedEventPayload[]>(key);
     return existing || [];
   }
 
   async createStateProgressedEvent(event: StateProgressedEventPayload): Promise<void> {
-    const key = this.getKey(storeKeys.STATE_PROGRESSED_EVENT, event.identityHash);
-    const existing = await this.getStateProgressedEvents(key);
-    return this.storage.setItem(key, existing.concat(event));
-=======
-    const events = await this.storage.getItem(key);
-    return events || [];
-  }
-
-  async createStateProgressedEvent(
-    appIdentityHash: string,
-    event: StateProgressedEventPayload,
-  ): Promise<void> {
     return this.execute(async () => {
-      const key = this.getKey(storeKeys.STATE_PROGRESSED_EVENT, appIdentityHash);
-      const existing = await this.getStateProgressedEvents(appIdentityHash);
+      const key = this.getKey(storeKeys.STATE_PROGRESSED_EVENT, event.identityHash);
+      const existing = await this.getStateProgressedEvents(event.identityHash);
       // will always have a unique version number since this does not
       // change status
       const idx = existing.findIndex((stored) =>
@@ -652,34 +582,20 @@
       const updated = existing.concat(event);
       return this.storage.setItem(key, updated);
     });
->>>>>>> f9a3ba19
   }
 
   async getChallengeUpdatedEvents(
     appIdentityHash: string,
   ): Promise<ChallengeUpdatedEventPayload[]> {
     const key = this.getKey(storeKeys.CHALLENGE_UPDATED_EVENT, appIdentityHash);
-<<<<<<< HEAD
     const existing = await this.storage.getItem<ChallengeUpdatedEventPayload[]>(key);
     return existing || [];
   }
 
   private async createChallengeUpdatedEvent(event: ChallengeUpdatedEventPayload): Promise<void> {
-    const key = this.getKey(storeKeys.CHALLENGE_UPDATED_EVENT, event.identityHash);
-    const existing = await this.getChallengeUpdatedEvents(event.identityHash);
-    return this.storage.setItem(key, existing.concat(event));
-=======
-    const events = await this.storage.getItem(key);
-    return events || [];
-  }
-
-  async createChallengeUpdatedEvent(
-    appIdentityHash: string,
-    event: ChallengeUpdatedEventPayload,
-  ): Promise<void> {
     return this.execute(async () => {
-      const key = this.getKey(storeKeys.CHALLENGE_UPDATED_EVENT, appIdentityHash);
-      const existing = await this.getChallengeUpdatedEvents(appIdentityHash);
+      const key = this.getKey(storeKeys.CHALLENGE_UPDATED_EVENT, event.identityHash);
+      const existing = await this.getChallengeUpdatedEvents(event.identityHash);
       const idx = existing.findIndex((stored) => stringify(stored) === stringify(event));
       if (idx !== -1) {
         this.log.debug(`Found existing identical challenge created event, doing nothing.`);
@@ -687,7 +603,6 @@
       }
       return this.storage.setItem(key, existing.concat(event));
     });
->>>>>>> f9a3ba19
   }
 
   async addOnchainAction(appIdentityHash: Bytes32, provider: JsonRpcProvider): Promise<void> {
@@ -846,7 +761,6 @@
   }
 
   private unsetSetStateCommitment(store: any, appIdentityHash: string, versionNumber: string): any {
-<<<<<<< HEAD
     const setStateKey = this.getKey(storeKeys.SET_STATE_COMMITMENT, appIdentityHash);
     const existing = [...(store[setStateKey] || [])];
     // find commitment equal to or below version number
@@ -854,10 +768,6 @@
       toBN(commitment.versionNumber ).gt(versionNumber),
     );
     store[setStateKey] = remaining;
-=======
-    const setStateKey = this.getKey(storeKeys.SET_STATE_COMMITMENT, appIdentityHash, versionNumber);
-    delete store[setStateKey];
->>>>>>> f9a3ba19
     return store;
   }
 
