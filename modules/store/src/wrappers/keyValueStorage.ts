--- conflicted
+++ resolved
@@ -17,11 +17,8 @@
   safeJsonStringify,
   SET_STATE_COMMITMENT_KEY,
   SETUP_COMMITMENT_KEY,
-<<<<<<< HEAD
   WITHDRAWAL_COMMITMENT_KEY,
-=======
   STORE_SCHEMA_VERSION_KEY,
->>>>>>> ea97ac54
 } from "../helpers";
 
 function properlyConvertChannelNullVals(json: any): StateChannelJSON {
