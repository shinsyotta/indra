--- conflicted
+++ resolved
@@ -16,7 +16,7 @@
   Address,
   Bytes32,
 } from "@connext/types";
-import { stringify, toBN } from "@connext/utils";
+import { toBN } from "@connext/utils";
 
 import {
   CHANNEL_KEY,
@@ -146,15 +146,9 @@
         ),
       ]);
     } catch (e) {
-<<<<<<< HEAD
       await this.removeSetStateCommitment(signedFreeBalanceUpdate);
       await this.removeSetupCommitment(stateChannel.multisigAddress);
       await this.removeStateChannel(stateChannel.multisigAddress);
-=======
-      await this.removeStateChannel(stateChannel.multisigAddress);
-      await this.removeSetupCommitment(stateChannel.multisigAddress);
-      await this.removeSetStateCommitment(stateChannel.freeBalanceAppInstance.identityHash);
->>>>>>> 1989a0a4
       throw e;
     }
   }
@@ -191,18 +185,12 @@
 
     // old data for revert
     const oldChannel = channel;
-<<<<<<< HEAD
     const oldFreeBalanceUpdate = await this.getLatestSetStateCommitment(
       freeBalanceAppInstance.identityHash,
     );
     if (!oldFreeBalanceUpdate) {
       throw new Error(`Could not find previous free balance set state commitment to update`);
     }
-=======
-    const oldFreeBalanceUpdate = await this.getSetStateCommitment(
-      freeBalanceAppInstance.identityHash,
-    );
->>>>>>> 1989a0a4
 
     // add app instance
     channel.appInstances.push([appInstance.identityHash, appInstance]);
@@ -216,10 +204,7 @@
           ...channel,
           freeBalanceAppInstance,
         }),
-<<<<<<< HEAD
         this.removeSetStateCommitment(oldFreeBalanceUpdate),
-=======
->>>>>>> 1989a0a4
         this.saveSetStateCommitment(freeBalanceAppInstance.identityHash, signedFreeBalanceUpdate),
         this.saveConditionalTransactionCommitment(
           appInstance.identityHash,
@@ -227,18 +212,11 @@
         ),
       ]);
     } catch (e) {
-<<<<<<< HEAD
       await this.removeConditionalTransactionCommitment(appInstance.identityHash);
       await this.removeSetStateCommitment(signedFreeBalanceUpdate);
       await this.saveSetStateCommitment(freeBalanceAppInstance.identityHash, oldFreeBalanceUpdate);
       await this.saveStateChannel(oldChannel);
       throw e;
-=======
-      console.error(`Caught error during createAppInstance, reverting store changes: ${e}`);
-      await this.saveStateChannel(oldChannel);
-      await this.saveSetStateCommitment(freeBalanceAppInstance.identityHash, oldFreeBalanceUpdate);
-      await this.removeConditionalTransactionCommitment(appInstance.identityHash);
->>>>>>> 1989a0a4
     }
   }
 
@@ -257,7 +235,6 @@
     const oldChannel = channel;
     const idx = channel.appInstances.findIndex(([app]) => app === appInstance.identityHash);
     channel.appInstances[idx] = [appInstance.identityHash, appInstance];
-<<<<<<< HEAD
     const oldCommitment = await this.getLatestSetStateCommitment(appInstance.identityHash);
     if (!oldCommitment) {
       throw new Error(`Could not find previous free balance set state commitment to update`);
@@ -269,27 +246,17 @@
       if (doubleSigned) {
         await this.removeSetStateCommitment(oldCommitment);
       }
-=======
-    const oldCommitment = await this.getSetStateCommitment(appInstance.identityHash);
-    try {
->>>>>>> 1989a0a4
       await Promise.all([
         this.saveStateChannel(channel),
         this.saveSetStateCommitment(appInstance.identityHash, signedSetStateCommitment),
       ]);
     } catch (e) {
-<<<<<<< HEAD
       await this.removeSetStateCommitment(signedSetStateCommitment);
       if (doubleSigned) {
         await this.saveSetStateCommitment(appInstance.identityHash, oldCommitment);
       }
       await this.saveStateChannel(oldChannel);
       throw e;
-=======
-      console.error(`Caught error during updateAppInstance, reverting store changes: ${e}`);
-      await this.saveStateChannel(oldChannel);
-      await this.saveSetStateCommitment(appInstance.identityHash, oldCommitment);
->>>>>>> 1989a0a4
     }
     return;
   }
@@ -311,18 +278,12 @@
     const oldChannel = channel;
     const idx = channel.appInstances.findIndex(([app]) => app === appIdentityHash);
     channel.appInstances.splice(idx, 1);
-<<<<<<< HEAD
     const oldFreeBalanceUpdate = await this.getLatestSetStateCommitment(
       freeBalanceAppInstance.identityHash,
     );
     if (!oldFreeBalanceUpdate) {
       throw new Error(`Could not find previous free balance set state commitment to update`);
     }
-=======
-    const oldFreeBalanceUpdate = await this.getSetStateCommitment(
-      channel.freeBalanceAppInstance.identityHash,
-    );
->>>>>>> 1989a0a4
 
     try {
       await Promise.all([
@@ -330,17 +291,13 @@
           ...channel,
           freeBalanceAppInstance,
         }),
-<<<<<<< HEAD
         this.removeSetStateCommitment(oldFreeBalanceUpdate),
-=======
->>>>>>> 1989a0a4
         this.saveSetStateCommitment(
           channel.freeBalanceAppInstance.identityHash,
           signedFreeBalanceUpdate,
         ),
       ]);
     } catch (e) {
-<<<<<<< HEAD
       await this.removeSetStateCommitment(signedFreeBalanceUpdate);
       await this.saveSetStateCommitment(
         channel.freeBalanceAppInstance.identityHash,
@@ -348,14 +305,6 @@
       );
       await this.saveStateChannel(oldChannel);
       throw e;
-=======
-      console.error(`Caught error during removeAppInstance, reverting store changes: ${e}`);
-      await this.saveStateChannel(oldChannel);
-      this.saveSetStateCommitment(
-        channel.freeBalanceAppInstance.identityHash,
-        oldFreeBalanceUpdate,
-      );
->>>>>>> 1989a0a4
     }
   }
 
@@ -393,14 +342,9 @@
         this.saveSetStateCommitment(appInstance.identityHash, signedSetStateCommitment),
       ]);
     } catch (e) {
-<<<<<<< HEAD
       await this.removeSetStateCommitment(signedSetStateCommitment);
       await this.saveStateChannel(oldChannel);
       throw e;
-=======
-      await this.saveStateChannel(oldChannel);
-      await this.removeSetStateCommitment(appInstance.identityHash);
->>>>>>> 1989a0a4
     }
   }
 
@@ -443,7 +387,6 @@
     return item;
   }
 
-<<<<<<< HEAD
   async getSetStateCommitments(appIdentityHash: string): Promise<SetStateCommitmentJSON[]> {
     // get all stored challenges
     const partial = this.getKey(SET_STATE_COMMITMENT_KEY, appIdentityHash);
@@ -453,43 +396,6 @@
       relevant.map(key => this.getItem<SetStateCommitmentJSON>(key)),
     );
     return commitments.filter(x => !!x);
-=======
-  private async saveSetupCommitment(
-    multisigAddress: string,
-    commitment: MinimalTransaction,
-  ): Promise<void> {
-    const setupCommitmentKey = this.getKey(SETUP_COMMITMENT_KEY, multisigAddress);
-    return this.setItem(setupCommitmentKey, commitment);
-  }
-
-  private async removeSetupCommitment(multisigAddress: string): Promise<void> {
-    const setupCommitmentKey = this.getKey(SETUP_COMMITMENT_KEY, multisigAddress);
-    return this.removeItem(setupCommitmentKey);
-  }
-
-  async getSetStateCommitment(
-    appIdentityHash: string,
-  ): Promise<SetStateCommitmentJSON | undefined> {
-    const setStateKey = this.getKey(SET_STATE_COMMITMENT_KEY, appIdentityHash);
-    const item = await this.getItem<SetStateCommitmentJSON>(setStateKey);
-    if (!item) {
-      return undefined;
-    }
-    return item;
-  }
-
-  private async saveSetStateCommitment(
-    appIdentityHash: string,
-    commitment: SetStateCommitmentJSON,
-  ): Promise<void> {
-    const setStateKey = this.getKey(SET_STATE_COMMITMENT_KEY, appIdentityHash);
-    return this.setItem(setStateKey, commitment);
-  }
-
-  private async removeSetStateCommitment(appIdentityHash: string): Promise<void> {
-    const setStateKey = this.getKey(SET_STATE_COMMITMENT_KEY, appIdentityHash);
-    return this.removeItem(setStateKey);
->>>>>>> 1989a0a4
   }
 
   async getConditionalTransactionCommitment(
@@ -503,31 +409,6 @@
     return item;
   }
 
-<<<<<<< HEAD
-=======
-  async saveConditionalTransactionCommitment(
-    appIdentityHash: string,
-    commitment: ConditionalTransactionCommitmentJSON,
-  ): Promise<void> {
-    const conditionalCommitmentKey = this.getKey(CONDITIONAL_COMMITMENT_KEY, appIdentityHash);
-    return this.setItem(conditionalCommitmentKey, commitment);
-  }
-
-  private async removeConditionalTransactionCommitment(appIdentityHash: string): Promise<void> {
-    const conditionalCommitmentKey = this.getKey(CONDITIONAL_COMMITMENT_KEY, appIdentityHash);
-    return this.removeItem(conditionalCommitmentKey);
-  }
-
-  async getWithdrawalCommitment(multisigAddress: string): Promise<MinimalTransaction | undefined> {
-    const withdrawalKey = this.getKey(WITHDRAWAL_COMMITMENT_KEY, multisigAddress);
-    const item = await this.getItem<MinimalTransaction>(withdrawalKey);
-    if (!item) {
-      return undefined;
-    }
-    return item;
-  }
-
->>>>>>> 1989a0a4
   async getUserWithdrawals(): Promise<WithdrawalMonitorObject[]> {
     const withdrawalKey = this.getKey(WITHDRAWAL_COMMITMENT_KEY, `monitor`);
     const item = await this.getItem<WithdrawalMonitorObject[]>(withdrawalKey);
@@ -537,30 +418,6 @@
     return item;
   }
 
-<<<<<<< HEAD
-  async createUserWithdrawal(withdrawalObject: WithdrawalMonitorObject): Promise<void> {
-    const withdrawals = await this.getUserWithdrawals();
-    const existing = withdrawals.find(x => JSON.stringify(x) !== JSON.stringify(withdrawalObject));
-    if (existing) {
-      throw new Error(
-        `Found existing withdrawal commitment matching: ${stringify(withdrawalObject)}`,
-      );
-    }
-    const withdrawalKey = this.getKey(WITHDRAWAL_COMMITMENT_KEY, `monitor`);
-    return this.setItem(withdrawalKey, withdrawals.concat([withdrawalObject]));
-  }
-
-  async updateUserWithdrawal(withdrawalObject: WithdrawalMonitorObject): Promise<void> {
-    const withdrawalKey = this.getKey(WITHDRAWAL_COMMITMENT_KEY, `monitor`);
-    const withdrawals = await this.getUserWithdrawals();
-    const idx = withdrawals.findIndex(x => JSON.stringify(x) !== JSON.stringify(withdrawalObject));
-    if (idx === -1) {
-      throw new Error(
-        `Could not find withdrawal commitment to update. Existing withdrawals: ${stringify(
-          withdrawals,
-        )}`,
-      );
-=======
   async saveUserWithdrawal(withdrawalObject: WithdrawalMonitorObject): Promise<void> {
     const withdrawalKey = this.getKey(WITHDRAWAL_COMMITMENT_KEY, `monitor`);
     const withdrawals = await this.getUserWithdrawals();
@@ -572,7 +429,6 @@
     } else {
       withdrawals[idx] = withdrawalObject;
       return this.setItem(withdrawalKey, withdrawals);
->>>>>>> 1989a0a4
     }
   }
 
@@ -589,7 +445,6 @@
     return this.getItem<StoredAppChallenge>(challengeKey);
   }
 
-<<<<<<< HEAD
   async createAppChallenge(
     appIdentityHash: string,
     appChallenge: StoredAppChallenge,
@@ -614,14 +469,6 @@
       throw new Error(`Could not find existing challenge for app ${appIdentityHash}`);
     }
     return this.setItem(challengeKey, appChallenge);
-=======
-  async createAppChallenge(multisigAddress: string, appChallenge: AppChallenge): Promise<void> {
-    throw new Error("Disputes not implememented");
-  }
-
-  async updateAppChallenge(multisigAddress: string, appChallenge: AppChallenge): Promise<void> {
-    throw new Error("Disputes not implememented");
->>>>>>> 1989a0a4
   }
 
   async getActiveChallenges(multisigAddress: string): Promise<StoredAppChallenge[]> {
@@ -729,7 +576,6 @@
     await this.removeItem(channelKey);
   }
 
-<<<<<<< HEAD
   private async removeSetStateCommitment(commitment: SetStateCommitmentJSON): Promise<void> {
     const setStateKey = this.getKey(
       SET_STATE_COMMITMENT_KEY,
@@ -820,8 +666,6 @@
     return this.setItem(setupCommitmentKey, commitment);
   }
 
-=======
->>>>>>> 1989a0a4
   private hasAppIdentityHash(
     hash: string,
     toSearch: [string, AppInstanceJson][] | [string, AppInstanceProposal][],
