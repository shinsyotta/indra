import {
  AppInstanceJson,
  AppInstanceProposal,
  Bytes32,
  ChallengeStatus,
  ChallengeUpdatedEventPayload,
  ConditionalTransactionCommitmentJSON,
  IBackupService,
  IStoreService,
  ILoggerService,
  MinimalTransaction,
  SetStateCommitmentJSON,
  StateChannelJSON,
  StateProgressedEventPayload,
  STORE_SCHEMA_VERSION,
  StoredAppChallenge,
  WithdrawalMonitorObject,
} from "@connext/types";
import { toBN, nullLogger, stringify } from "@connext/utils";
import pSeries from "p-series";

import { storeKeys } from "../constants";
import { WrappedStorage } from "../types";

const properlyConvertChannelNullVals = (json: any): StateChannelJSON => {
  return {
    ...json,
    proposedAppInstances:
      json.proposedAppInstances &&
      json.proposedAppInstances.map(([id, proposal]) => [id, proposal]),
    appInstances: json.appInstances && json.appInstances.map(([id, app]) => [id, app]),
  };
};

/**
 * This class wraps a general key value storage service to become an `IStoreService`
 */

<<<<<<< HEAD
export class KeyValueStorage implements WrappedStorage, IStoreService {
=======
export class KeyValueStorage implements WrappedStorage, IClientStore {
  private deferred: (() => Promise<any>)[] = [];
>>>>>>> 03e6c507
  constructor(
    private readonly storage: WrappedStorage,
    private readonly backupService?: IBackupService,
    private readonly log: ILoggerService = nullLogger,
  ) {}

  init(): Promise<void> {
    return this.storage.init();
  }

  async getSchemaVersion(): Promise<number> {
    const version = await this.getItem<{ version: number }>(storeKeys.STORE_SCHEMA_VERSION);
    return version?.version || 0;
  }

  updateSchemaVersion(version: number = STORE_SCHEMA_VERSION): Promise<void> {
    if (STORE_SCHEMA_VERSION < version) {
      throw new Error(`Unrecognized store version: ${version}`);
    }
    return this.setItem<{ version: number }>(storeKeys.STORE_SCHEMA_VERSION, { version });
  }

  async getKeys(): Promise<string[]> {
    return Object.keys(await this.getStore());
  }

  async getStore(): Promise<any> {
    const storeKey = this.getKey(storeKeys.STORE);
    const store = await this.storage.getItem(storeKey);
    return store || {};
  }

  private async saveStore(store: any): Promise<any> {
    return this.execute(async () => {
      const storeKey = this.getKey(storeKeys.STORE);
      if (this.backupService) {
        try {
          await this.backupService.backup({ path: storeKey, value: store });
        } catch (e) {
          this.log.warn(
            `Could not save ${storeKey} to backup service. Error: ${e.stack || e.message}`,
          );
        }
      }
      return this.storage.setItem(storeKey, store);
    });
  }

  async getItem<T>(key: string): Promise<T | undefined> {
    const store = await this.getStore();
    const item = store[key];
    if (!item || Object.values(item).length === 0) {
      return undefined;
    }
    return item;
  }

  async setItem<T>(key: string, value: T): Promise<void> {
    const store = await this.getStore();
    store[key] = value;
    return this.saveStore(store);
  }

  async removeItem(key: string): Promise<void> {
    const store = await this.getStore();
    delete store[key];
    return this.saveStore(store);
  }

  async getEntries(): Promise<[string, any][]> {
    const store = await this.getStore();
    return Object.entries(store);
  }

  clear(): Promise<void> {
    return this.execute(async () => {
      const keys = await this.storage.getKeys();
      await Promise.all(keys.map((key) => {
        if (key === storeKeys.STORE) {
          return this.storage.setItem(key, {});
        }
        return this.storage.removeItem(key);
      }));
    });
  }

  async restore(): Promise<void> {
    await this.clear();
    if (!this.backupService) {
      throw new Error(`No backup provided, store cleared`);
    }
    const pairs = await this.backupService.restore();
    const store = pairs.find((pair) => pair.path === storeKeys.STORE).value;
    return this.saveStore(store);
  }

  getKey(...args: string[]): string {
    return this.storage.getKey(...args);
  }

  async getAllChannels(): Promise<StateChannelJSON[]> {
    const channelKeys = (await this.getKeys()).filter((key) => key.includes(storeKeys.CHANNEL));
    const store = await this.getStore();
    return channelKeys
      .map((key) => (store[key] ? properlyConvertChannelNullVals(store[key]) : undefined))
      .filter((channel) => !!channel);
  }

  async getStateChannel(multisigAddress: string): Promise<StateChannelJSON | undefined> {
    const channelKey = this.getKey(storeKeys.CHANNEL, multisigAddress);
    const item = await this.getItem<StateChannelJSON>(channelKey);
    return item ? properlyConvertChannelNullVals(item) : undefined;
  }

  private getStateChannelFromStore(
    store: any,
    multisigAddress: string,
  ): StateChannelJSON | undefined {
    const channelKey = this.getKey(storeKeys.CHANNEL, multisigAddress);
    const item = store[channelKey];
    return item ? properlyConvertChannelNullVals(item) : undefined;
  }

  async getStateChannelByOwners(owners: string[]): Promise<StateChannelJSON | undefined> {
    const channels = await this.getAllChannels();
    return channels.find(
      (channel) => [...channel.userIdentifiers].sort().toString() === owners.sort().toString(),
    );
  }

  async getStateChannelByAppIdentityHash(
    appIdentityHash: string,
  ): Promise<StateChannelJSON | undefined> {
    const channels = await this.getAllChannels();
    return channels.find((channel) => {
      return (
        channel.proposedAppInstances.find(([app]) => app === appIdentityHash) ||
        channel.appInstances.find(([app]) => app === appIdentityHash) ||
        channel.freeBalanceAppInstance.identityHash === appIdentityHash
      );
    });
  }

  async createStateChannel(
    stateChannel: StateChannelJSON,
    signedSetupCommitment: MinimalTransaction,
    signedFreeBalanceUpdate: SetStateCommitmentJSON,
  ): Promise<void> {
    const store = await this.getStore();
    const updatedStore = this.setSetStateCommitment(
      this.setSetupCommitment(
        this.setStateChannel(store, stateChannel),
        stateChannel.multisigAddress,
        signedSetupCommitment,
      ),
      stateChannel.freeBalanceAppInstance.identityHash,
      signedFreeBalanceUpdate,
    );
    return this.saveStore(updatedStore);
  }

  async getAppInstance(appIdentityHash: string): Promise<AppInstanceJson | undefined> {
    const channel = await this.getStateChannelByAppIdentityHash(appIdentityHash);
    if (!channel) {
      return undefined;
    }
    if (!this.hasAppIdentityHash(appIdentityHash, channel.appInstances)) {
      return undefined;
    }
    const [, app] = channel.appInstances.find(([id]) => id === appIdentityHash);
    return app;
  }

  async createAppInstance(
    multisigAddress: string,
    appInstance: AppInstanceJson,
    freeBalanceAppInstance: AppInstanceJson,
    signedFreeBalanceUpdate: SetStateCommitmentJSON,
    signedConditionalTxCommitment: ConditionalTransactionCommitmentJSON,
  ): Promise<void> {
    const store = await this.getStore();
    const channel = this.getStateChannelFromStore(store, multisigAddress);
    if (!channel) {
      throw new Error(`Can't save app instance without channel`);
    }
    if (this.hasAppIdentityHash(appInstance.identityHash, channel.appInstances)) {
      this.log.warn(
        `appInstance.identityHash ${appInstance.identityHash} already exists, will not add appInstance to ${multisigAddress}`,
      );
    } else {
      // add app instance
      channel.appInstances.push([appInstance.identityHash, appInstance]);

      // remove proposal
      const idx = channel.proposedAppInstances.findIndex(
        ([app]) => app === appInstance.identityHash,
      );
      channel.proposedAppInstances.splice(idx, 1);
    }
    const oldFreeBalanceUpdate = this.getLatestSetStateCommitment(
      store,
      freeBalanceAppInstance.identityHash,
    );
    let updatedStore = store;
    if (oldFreeBalanceUpdate) {
      updatedStore = this.unsetSetStateCommitment(
        updatedStore,
        freeBalanceAppInstance.identityHash,
        toBN(oldFreeBalanceUpdate.versionNumber).toString(),
      );
    }
    updatedStore = this.setConditionalTransactionCommitment(
      this.setSetStateCommitment(
        this.setStateChannel(store, { ...channel, freeBalanceAppInstance }),
        freeBalanceAppInstance.identityHash,
        signedFreeBalanceUpdate,
      ),
      appInstance.identityHash,
      signedConditionalTxCommitment,
    );
    return this.saveStore(updatedStore);
  }

  async updateAppInstance(
    multisigAddress: string,
    appInstance: AppInstanceJson,
    signedSetStateCommitment: SetStateCommitmentJSON,
  ): Promise<void> {
    const store = await this.getStore();
    const channel = this.getStateChannelFromStore(store, multisigAddress);
    if (!channel) {
      throw new Error(`Can't save app instance without channel`);
    }
    if (!this.hasAppIdentityHash(appInstance.identityHash, channel.appInstances)) {
      throw new Error(`Could not find app instance with hash ${appInstance.identityHash}`);
    }
    const idx = channel.appInstances.findIndex(([app]) => app === appInstance.identityHash);
    channel.appInstances[idx] = [appInstance.identityHash, appInstance];

    const oldCommitment = this.getLatestSetStateCommitment(store, appInstance.identityHash);

    let updatedStore = store;
    if (oldCommitment) {
      updatedStore = this.unsetSetStateCommitment(
        updatedStore,
        appInstance.identityHash,
        toBN(oldCommitment.versionNumber).toString(),
      );
    }
    updatedStore = this.setSetStateCommitment(
      this.setStateChannel(store, channel),
      appInstance.identityHash,
      signedSetStateCommitment,
    );
    return this.saveStore(updatedStore);
  }

  async removeAppInstance(
    multisigAddress: string,
    appIdentityHash: string,
    freeBalanceAppInstance: AppInstanceJson,
    signedFreeBalanceUpdate: SetStateCommitmentJSON,
  ): Promise<void> {
    const store = await this.getStore();
    const channel = this.getStateChannelFromStore(store, multisigAddress);
    if (!channel) {
      return;
    }
    if (!this.hasAppIdentityHash(appIdentityHash, channel.appInstances)) {
      // does not exist
      return;
    }
    const idx = channel.appInstances.findIndex(([app]) => app === appIdentityHash);
    channel.appInstances.splice(idx, 1);
    const oldFreeBalanceUpdate = this.getLatestSetStateCommitment(
      store,
      freeBalanceAppInstance.identityHash,
    );
    let updatedStore = store;
    if (oldFreeBalanceUpdate) {
      updatedStore = this.unsetSetStateCommitment(
        updatedStore,
        freeBalanceAppInstance.identityHash,
        toBN(oldFreeBalanceUpdate.versionNumber).toString(),
      );
    }
    updatedStore = this.setSetStateCommitment(
      this.setStateChannel(store, {
        ...channel,
        freeBalanceAppInstance,
      }),
      channel.freeBalanceAppInstance.identityHash,
      signedFreeBalanceUpdate,
    );
    return this.saveStore(updatedStore);
  }

  async getAppProposal(appIdentityHash: string): Promise<AppInstanceProposal | undefined> {
    const channel = await this.getStateChannelByAppIdentityHash(appIdentityHash);
    if (!channel) {
      return undefined;
    }
    if (!this.hasAppIdentityHash(appIdentityHash, channel.proposedAppInstances)) {
      return undefined;
    }
    const [, proposal] = channel.proposedAppInstances.find(([id]) => id === appIdentityHash);
    return proposal;
  }

  async createAppProposal(
    multisigAddress: string,
    appInstance: AppInstanceProposal,
    monotonicNumProposedApps: number,
    signedSetStateCommitment: SetStateCommitmentJSON,
  ): Promise<void> {
    const store = await this.getStore();
    const channel = this.getStateChannelFromStore(store, multisigAddress);
    if (!channel) {
      throw new Error(`Can't save app proposal without channel`);
    }
    if (this.hasAppIdentityHash(appInstance.identityHash, channel.proposedAppInstances)) {
      this.log.warn(
        `appInstance.identityHash ${appInstance.identityHash} already exists, will not add appInstance to ${multisigAddress}`,
      );
    } else {
      channel.proposedAppInstances.push([appInstance.identityHash, appInstance]);
    }
    const updatedStore = this.setSetStateCommitment(
      this.setStateChannel(store, { ...channel, monotonicNumProposedApps }),
      appInstance.identityHash,
      signedSetStateCommitment,
    );
    return this.saveStore(updatedStore);
  }

  async removeAppProposal(multisigAddress: string, appIdentityHash: string): Promise<void> {
    const store = await this.getStore();
    const channel = this.getStateChannelFromStore(store, multisigAddress);
    if (!channel) {
      return;
    }
    if (!this.hasAppIdentityHash(appIdentityHash, channel.proposedAppInstances)) {
      return;
    }
    const idx = channel.proposedAppInstances.findIndex(([app]) => app === appIdentityHash);
    channel.proposedAppInstances.splice(idx, 1);

    const updatedStore = this.setStateChannel(store, channel);
    return this.saveStore(updatedStore);
  }

  async getFreeBalance(multisigAddress: string): Promise<AppInstanceJson> {
    const channel = await this.getStateChannel(multisigAddress);
    if (!channel || !channel.freeBalanceAppInstance) {
      return undefined;
    }
    return channel.freeBalanceAppInstance;
  }

  async getSetupCommitment(multisigAddress: string): Promise<MinimalTransaction | undefined> {
    const setupCommitmentKey = this.getKey(storeKeys.SETUP_COMMITMENT, multisigAddress);
    const item = await this.getItem<MinimalTransaction>(setupCommitmentKey);
    if (!item) {
      return undefined;
    }
    return item;
  }

  async getSetStateCommitments(appIdentityHash: string): Promise<SetStateCommitmentJSON[]> {
    // get all stored challenges
    const partial = this.getKey(storeKeys.SET_STATE_COMMITMENT, appIdentityHash);
    const keys = await this.getKeys();
    const relevant = keys.filter((key) => key.includes(partial));

    const store = await this.getStore();
    return relevant.map((key) => store[key]);
  }

  async getConditionalTransactionCommitment(
    appIdentityHash: string,
  ): Promise<ConditionalTransactionCommitmentJSON | undefined> {
    const conditionalCommitmentKey = this.getKey(storeKeys.CONDITIONAL_COMMITMENT, appIdentityHash);
    const item = await this.getItem<ConditionalTransactionCommitmentJSON>(conditionalCommitmentKey);
    if (!item) {
      return undefined;
    }
    return item;
  }

  async getUserWithdrawals(): Promise<WithdrawalMonitorObject[]> {
    const withdrawalKey = this.getKey(storeKeys.WITHDRAWAL_COMMITMENT, `monitor`);
    const item = await this.getItem<WithdrawalMonitorObject[]>(withdrawalKey);
    if (!item) {
      return [];
    }
    return item;
  }

  async saveUserWithdrawal(withdrawalObject: WithdrawalMonitorObject): Promise<void> {
    const withdrawalKey = this.getKey(storeKeys.WITHDRAWAL_COMMITMENT, `monitor`);
    const withdrawals = await this.getUserWithdrawals();
    const idx = withdrawals.findIndex(
      (x) => x.tx.data === withdrawalObject.tx.data && x.tx.to === withdrawalObject.tx.to,
    );
    if (idx === -1) {
      return this.setItem(withdrawalKey, withdrawals.concat([withdrawalObject]));
    } else {
      withdrawals[idx] = withdrawalObject;
      return this.setItem(withdrawalKey, withdrawals);
    }
  }

  async removeUserWithdrawal(toRemove: WithdrawalMonitorObject): Promise<void> {
    const withdrawalKey = this.getKey(storeKeys.WITHDRAWAL_COMMITMENT, `monitor`);
    const withdrawals = await this.getUserWithdrawals();
    const updated = withdrawals.filter((x) => JSON.stringify(x) !== JSON.stringify(toRemove));
    return this.setItem(withdrawalKey, updated);
  }

  ////// Watcher methods
  async getAppChallenge(appIdentityHash: string): Promise<StoredAppChallenge | undefined> {
    const challengeKey = this.getKey(storeKeys.CHALLENGE, appIdentityHash);
    return (await this.storage.getItem<StoredAppChallenge>(challengeKey)) || undefined;
  }

  async createAppChallenge(
    appIdentityHash: string,
    appChallenge: StoredAppChallenge,
  ): Promise<void> {
    return this.execute(() => {
      const challengeKey = this.getKey(storeKeys.CHALLENGE, appIdentityHash);
      return this.storage.setItem(challengeKey, appChallenge);
    });
  }

  async updateAppChallenge(
    appIdentityHash: string,
    appChallenge: StoredAppChallenge,
  ): Promise<void> {
    return this.execute(() => {
      const challengeKey = this.getKey(storeKeys.CHALLENGE, appIdentityHash);
      return this.storage.setItem(challengeKey, appChallenge);
    });
  }

  async getActiveChallenges(multisigAddress: string): Promise<StoredAppChallenge[]> {
    // get all stored challenges
    const keys = await this.storage.getKeys();
    const relevant = keys.filter(
      (key) =>
        key.includes(storeKeys.CHALLENGE) && !key.includes(storeKeys.CHALLENGE_UPDATED_EVENT),
    );
    const challenges = await Promise.all(relevant.map((key) => this.storage.getItem(key)));
    const inactiveStatuses = [ChallengeStatus.NO_CHALLENGE, ChallengeStatus.OUTCOME_SET];
    // now find which ones are in dispute
    return challenges.filter(
      (challenge) => !!challenge && !inactiveStatuses.find((status) => status === challenge.status),
    );
  }

  ///// Events
  async getLatestProcessedBlock(): Promise<number> {
    const key = this.getKey(storeKeys.BLOCK_PROCESSED);
    const item = await this.storage.getItem<{ block: string }>(key);
    return item ? parseInt(`${item.block}`) : 0;
  }

  updateLatestProcessedBlock(blockNumber: number): Promise<void> {
    return this.execute(() => {
      const key = this.getKey(storeKeys.BLOCK_PROCESSED);
      return this.storage.setItem(key, { block: blockNumber });
    });
  }

  async getStateProgressedEvents(appIdentityHash: string): Promise<StateProgressedEventPayload[]> {
    const key = this.getKey(storeKeys.STATE_PROGRESSED_EVENT, appIdentityHash);
    const events = await this.storage.getItem(key);
    return events || [];
  }

  async createStateProgressedEvent(
    appIdentityHash: string,
    event: StateProgressedEventPayload,
  ): Promise<void> {
    return this.execute(async () => {
      const key = this.getKey(storeKeys.STATE_PROGRESSED_EVENT, appIdentityHash);
      const existing = await this.getStateProgressedEvents(appIdentityHash);
      // will always have a unique version number since this does not
      // change status
      const idx = existing.findIndex((stored) =>
        toBN(stored.versionNumber).eq(event.versionNumber),
      );
      if (idx !== -1) {
        this.log.debug(
          `Found existing state progressed event for nonce ${event.versionNumber.toString()}, doing nothing.`,
        );
        return;
      }
      const updated = existing.concat(event);
      return this.storage.setItem(key, updated);
    });
  }

  async getChallengeUpdatedEvents(
    appIdentityHash: string,
  ): Promise<ChallengeUpdatedEventPayload[]> {
    const key = this.getKey(storeKeys.CHALLENGE_UPDATED_EVENT, appIdentityHash);
    const events = await this.storage.getItem(key);
    return events || [];
  }

  async createChallengeUpdatedEvent(
    appIdentityHash: string,
    event: ChallengeUpdatedEventPayload,
  ): Promise<void> {
    return this.execute(async () => {
      const key = this.getKey(storeKeys.CHALLENGE_UPDATED_EVENT, appIdentityHash);
      const existing = await this.getChallengeUpdatedEvents(appIdentityHash);
      const idx = existing.findIndex((stored) => stringify(stored) === stringify(event));
      if (idx !== -1) {
        this.log.debug(`Found existing identical challenge created event, doing nothing.`);
        return;
      }
      return this.storage.setItem(key, existing.concat(event));
    });
  }

  ////// Helper methods
  async updateSetStateCommitment(
    appIdentityHash: string,
    commitment: SetStateCommitmentJSON,
  ): Promise<void> {
    const setStateKey = this.getKey(
      storeKeys.SET_STATE_COMMITMENT,
      appIdentityHash,
      toBN(commitment.versionNumber).toString(),
    );
    if (!(await this.getItem(setStateKey))) {
      throw new Error(
        `Cannot find set state commitment to update for ${appIdentityHash} at ${toBN(
          commitment.versionNumber,
        ).toString()}`,
      );
    }
    return this.setItem(setStateKey, commitment);
  }

  private setStateChannel(store: any, stateChannel: StateChannelJSON): Promise<any> {
    const channelKey = this.getKey(storeKeys.CHANNEL, stateChannel.multisigAddress);
    store[channelKey] = {
      ...stateChannel,
      proposedAppInstances: stateChannel.proposedAppInstances.map(([id, proposal]) => [
        id,
        proposal,
      ]),
      appInstances: stateChannel.appInstances.map(([id, app]) => [id, app]),
    };
    return store;
  }

  private getLatestSetStateCommitment(
    store: any,
    appIdentityHash: Bytes32,
  ): SetStateCommitmentJSON {
    const partial = this.getKey(storeKeys.SET_STATE_COMMITMENT, appIdentityHash);
    const keys = Object.keys(store);
    const relevant = keys.filter((key) => key.includes(partial));
    const appCommitments = relevant.map((key) => store[key]);

    if (appCommitments.length === 0) {
      return undefined;
    }
    const sorted = appCommitments.sort(
      (a, b) => toBN(b.versionNumber).toNumber() - toBN(a.versionNumber).toNumber(),
    );
    return sorted[0];
  }

  private setSetupCommitment(
    store: any,
    multisigAddress: string,
    commitment: MinimalTransaction,
  ): any {
    const setupCommitmentKey = this.getKey(storeKeys.SETUP_COMMITMENT, multisigAddress);
    store[setupCommitmentKey] = commitment;
    return store;
  }

  private setConditionalTransactionCommitment(
    store: any,
    appIdentityHash: string,
    commitment: ConditionalTransactionCommitmentJSON,
  ): Promise<any> {
    const conditionalCommitmentKey = this.getKey(storeKeys.CONDITIONAL_COMMITMENT, appIdentityHash);
    store[conditionalCommitmentKey] = commitment;
    return store;
  }

  private setSetStateCommitment(
    store: any,
    appIdentityHash: string,
    commitment: SetStateCommitmentJSON,
  ): any {
    const setStateKey = this.getKey(
      storeKeys.SET_STATE_COMMITMENT,
      appIdentityHash,
      toBN(commitment.versionNumber).toString(),
    );
    store[setStateKey] = commitment;
    return store;
  }

  private unsetSetStateCommitment(store: any, appIdentityHash: string, versionNumber: string): any {
    const setStateKey = this.getKey(storeKeys.SET_STATE_COMMITMENT, appIdentityHash, versionNumber);
    delete store[setStateKey];
    return store;
  }

  private hasAppIdentityHash(
    hash: string,
    toSearch: [string, AppInstanceJson][] | [string, AppInstanceProposal][],
  ) {
    const existsIndex = toSearch.findIndex(([idHash, app]) => idHash === hash);
    return existsIndex >= 0;
  }

  /**
   * NOTE: this relies on all `instruction`s being idempotent in case
   * the same instruction is added to the `deferred` array simultaneously.
   */
  private execute = async (instruction: () => Promise<any>) => {
    this.deferred.push(instruction);
    const results = await pSeries(this.deferred);
    this.deferred = [];
    return results.pop();
  };
}

export default KeyValueStorage;<|MERGE_RESOLUTION|>--- conflicted
+++ resolved
@@ -36,12 +36,8 @@
  * This class wraps a general key value storage service to become an `IStoreService`
  */
 
-<<<<<<< HEAD
-export class KeyValueStorage implements WrappedStorage, IStoreService {
-=======
 export class KeyValueStorage implements WrappedStorage, IClientStore {
   private deferred: (() => Promise<any>)[] = [];
->>>>>>> 03e6c507
   constructor(
     private readonly storage: WrappedStorage,
     private readonly backupService?: IBackupService,
