--- conflicted
+++ resolved
@@ -110,17 +110,10 @@
   }
 
   async setItem<T>(key: string, value: T): Promise<void> {
-<<<<<<< HEAD
-    const store = await this.getStore();
-    store[key] = value;
-    console.log('****** setItem: ', JSON.stringify(store), Date.now());
-    return this.saveStore(store);
-=======
     return this.execute((store) => {
       store[key] = value;
       return this.saveStore(store);
     });
->>>>>>> c2e5433f
   }
 
   async removeItem(key: string): Promise<void> {
@@ -157,14 +150,7 @@
 
   async getAllChannels(): Promise<StateChannelJSON[]> {
     const channelKeys = (await this.getKeys()).filter((key) => key.includes(storeKeys.CHANNEL));
-<<<<<<< HEAD
-    console.log('******* getAllChannels channelKeys: ', channelKeys, Date.now());
-    console.trace();
-    const store = await this.getStore();
-    console.log('store: ', store);
-=======
     const store = await this.execute((store) => store);
->>>>>>> c2e5433f
     return channelKeys
       .map((key) => (store[key] ? properlyConvertChannelNullVals(store[key]) : undefined))
       .filter((channel) => !!channel);
@@ -178,7 +164,7 @@
 
   async getStateChannelByOwners(owners: string[]): Promise<StateChannelJSON | undefined> {
     const channels = await this.getAllChannels();
-    console.log('******* getStateChannelByOwners channels: ', channels);
+    console.log("******* getStateChannelByOwners channels: ", channels);
     return channels.find(
       (channel) => [...channel.userIdentifiers].sort().toString() === owners.sort().toString(),
     );
@@ -202,20 +188,6 @@
     signedSetupCommitment: MinimalTransaction,
     signedFreeBalanceUpdate: SetStateCommitmentJSON,
   ): Promise<void> {
-<<<<<<< HEAD
-    console.log("******** createStateChannel");
-    const store = await this.getStore();
-    const updatedStore = this.setSetStateCommitment(
-      this.setSetupCommitment(
-        this.setStateChannel(store, stateChannel),
-        stateChannel.multisigAddress,
-        signedSetupCommitment,
-      ),
-      stateChannel.freeBalanceAppInstance.identityHash,
-      signedFreeBalanceUpdate,
-    );
-    return this.saveStore(updatedStore);
-=======
     return this.execute((store) => {
       const updatedStore = this.setSetStateCommitment(
         this.setSetupCommitment(
@@ -228,7 +200,6 @@
       );
       return this.saveStore(updatedStore);
     });
->>>>>>> c2e5433f
   }
 
   async getAppInstance(appIdentityHash: string): Promise<AppInstanceJson | undefined> {
