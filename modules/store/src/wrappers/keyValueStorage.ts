--- conflicted
+++ resolved
@@ -152,14 +152,10 @@
       throw new Error(`App instance with hash ${appInstance.identityHash} already exists`);
     }
     channel.appInstances.push([appInstance.identityHash, appInstance]);
-<<<<<<< HEAD
     return this.saveStateChannel({
       ...channel,
       freeBalanceAppInstance,
     });
-=======
-    return this.saveStateChannel({ ...channel, freeBalanceAppInstance });
->>>>>>> fec72dd7
   }
 
   async updateAppInstance(multisigAddress: string, appInstance: AppInstanceJson): Promise<void> {
@@ -175,15 +171,11 @@
     return this.saveStateChannel(channel);
   }
 
-<<<<<<< HEAD
-  async removeAppInstance(multisigAddress: string, appInstanceId: string, freeBalanceAppInstance: AppInstanceJson): Promise<void> {
-=======
   async removeAppInstance(
     multisigAddress: string,
     appInstanceId: string,
     freeBalanceAppInstance: AppInstanceJson,
   ): Promise<void> {
->>>>>>> fec72dd7
     const channel = await this.getStateChannel(multisigAddress);
     if (!channel) {
       return;
@@ -195,14 +187,10 @@
     const idx = channel.appInstances.findIndex(([app]) => app === appInstanceId);
     channel.appInstances.splice(idx, 1);
 
-<<<<<<< HEAD
     return this.saveStateChannel({
       ...channel,
       freeBalanceAppInstance,
     });
-=======
-    return this.saveStateChannel({ ...channel, freeBalanceAppInstance });
->>>>>>> fec72dd7
   }
 
   async getAppProposal(appInstanceId: string): Promise<AppInstanceProposal | undefined> {
