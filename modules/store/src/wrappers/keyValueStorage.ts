import { ChallengeRegistry } from "@connext/contracts";
import {
  StoredAppChallenge,
  AppInstanceJson,
  AppInstanceProposal,
  ChallengeUpdatedEventPayload,
  ConditionalTransactionCommitmentJSON,
  IClientStore,
  MinimalTransaction,
  SetStateCommitmentJSON,
  StateChannelJSON,
  StateProgressedEventPayload,
  STORE_SCHEMA_VERSION,
  WithdrawalMonitorObject,
  WrappedStorage,
<<<<<<< HEAD
  Address,
  Bytes32,
  StoredAppChallengeStatus,
  JsonRpcProvider,
  Contract,
  ChallengeEvents,
} from "@connext/types";
import { toBN, getSignerAddressFromPublicIdentifier } from "@connext/utils";
=======
  ChallengeStatus,
  Bytes32,
  IBackupServiceAPI,
} from "@connext/types";
import { toBN, ColorfulLogger } from "@connext/utils";
>>>>>>> 55fedb57

import {
  CHANNEL_KEY,
  CONDITIONAL_COMMITMENT_KEY,
  SET_STATE_COMMITMENT_KEY,
  SETUP_COMMITMENT_KEY,
  WITHDRAWAL_COMMITMENT_KEY,
  STORE_SCHEMA_VERSION_KEY,
  CHALLENGE_KEY,
  BLOCK_PROCESSED_KEY,
  STATE_PROGRESSED_EVENT_KEY,
  CHALLENGE_UPDATED_EVENT_KEY,
  STORE_KEY,
} from "../constants";
import { defaultAbiCoder } from "ethers/utils";

function properlyConvertChannelNullVals(json: any): StateChannelJSON {
  return {
    ...json,
    proposedAppInstances:
      json.proposedAppInstances &&
      json.proposedAppInstances.map(([id, proposal]) => [id, proposal]),
    appInstances: json.appInstances && json.appInstances.map(([id, app]) => [id, app]),
  };
}

/**
 * This class wraps a general key value storage service to become an `IStoreService`
 */

export class KeyValueStorage implements WrappedStorage, IClientStore {
  constructor(
    private readonly storage: WrappedStorage,
    private readonly backupService?: IBackupServiceAPI,
    private readonly log: ColorfulLogger = new ColorfulLogger("KeyValueStorage"),
  ) {}

  async getSchemaVersion(): Promise<number> {
    const version = await this.getItem<{ version: number }>(STORE_SCHEMA_VERSION_KEY);
    return version?.version || 0;
  }

  updateSchemaVersion(version: number = STORE_SCHEMA_VERSION): Promise<void> {
    if (STORE_SCHEMA_VERSION < version) {
      throw new Error(`Unrecognized store version: ${version}`);
    }
    return this.setItem<{ version: number }>(STORE_SCHEMA_VERSION_KEY, { version });
  }

  async getKeys(): Promise<string[]> {
    const store = await this.getStore();
    return Object.keys(store);
  }

  private async getStore(): Promise<any> {
    const store = await this.storage.getItem(STORE_KEY);
    return store || {};
  }

  private async saveStore(store: any): Promise<any> {
    if (this.backupService) {
      try {
        await this.backupService.backup({ path: STORE_KEY, value: store });
      } catch (e) {
        console.info(`Could not save ${STORE_KEY} to backup service. Error: ${e.stack || e.message}`);
      }
    }
    return this.storage.setItem(STORE_KEY, store);
  }

  async getItem<T>(key: string): Promise<T | undefined> {
    const store = await this.getStore();
    const item = store[key];
    if (!item || Object.values(item).length === 0) {
      return undefined;
    }
    return item;
  }

  async setItem<T>(key: string, value: T): Promise<void> {
    const store = await this.getStore();
    store[key] = value;
    return this.saveStore(store);
  }

  async removeItem(key: string): Promise<void> {
    const store = await this.getStore();
    delete store[key];
    return this.saveStore(store);
  }

  async getEntries(): Promise<[string, any][]> {
    const store = await this.getStore();
    return Object.entries(store);
  }

  clear(): Promise<void> {
    return this.storage.setItem(STORE_KEY, {});
  }

  async restore(): Promise<void> {
    await this.clear();
    if (!this.backupService) {
      throw new Error(`No backup provided, store cleared`);
    }
    const pairs = await this.backupService.restore();
    const store = pairs.find(pair => pair.path === STORE_KEY).value;
    return this.saveStore(store);
  }

  getKey(...args: string[]): string {
    return this.storage.getKey(...args);
  }

  async getAllChannels(): Promise<StateChannelJSON[]> {
    const channelKeys = (await this.getKeys()).filter((key) => key.includes(CHANNEL_KEY));
<<<<<<< HEAD
    const channels = [];
    for (const key of channelKeys) {
      const record = await this.getItem<StateChannelJSON>(key);
      channels.push(properlyConvertChannelNullVals(record));
    }
    return channels.filter((x) => !!x);
=======
    const store = await this.getStore();
    return channelKeys
      .map((key) => (store[key] ? properlyConvertChannelNullVals(store[key]) : undefined))
      .filter((channel) => !!channel);
>>>>>>> 55fedb57
  }

  async getStateChannel(multisigAddress: string): Promise<StateChannelJSON | undefined> {
    const channelKey = this.getKey(CHANNEL_KEY, multisigAddress);
    const item = await this.getItem<StateChannelJSON>(channelKey);
    return item ? properlyConvertChannelNullVals(item) : undefined;
  }

  private getStateChannelFromStore(
    store: any,
    multisigAddress: string,
  ): StateChannelJSON | undefined {
    const channelKey = this.getKey(CHANNEL_KEY, multisigAddress);
    const item = store[channelKey];
    return item ? properlyConvertChannelNullVals(item) : undefined;
  }

  async getStateChannelByOwners(owners: string[]): Promise<StateChannelJSON | undefined> {
    const channels = await this.getAllChannels();
    return channels.find(
      (channel) => [...channel.userIdentifiers].sort().toString() === owners.sort().toString(),
    );
  }

  async getStateChannelByAppIdentityHash(
    appIdentityHash: string,
  ): Promise<StateChannelJSON | undefined> {
    const channels = await this.getAllChannels();
    return channels.find((channel) => {
      return (
        channel.proposedAppInstances.find(([app]) => app === appIdentityHash) ||
        channel.appInstances.find(([app]) => app === appIdentityHash) ||
        channel.freeBalanceAppInstance.identityHash === appIdentityHash
      );
    });
  }

  async createStateChannel(
    stateChannel: StateChannelJSON,
    signedSetupCommitment: MinimalTransaction,
    signedFreeBalanceUpdate: SetStateCommitmentJSON,
  ): Promise<void> {
    const store = await this.getStore();
    const updatedStore = this.setSetStateCommitment(
      this.setSetupCommitment(
        this.setStateChannel(store, stateChannel),
        stateChannel.multisigAddress,
        signedSetupCommitment,
      ),
      stateChannel.freeBalanceAppInstance.identityHash,
      signedFreeBalanceUpdate,
    );
    return this.saveStore(updatedStore);
  }

  async getAppInstance(appIdentityHash: string): Promise<AppInstanceJson | undefined> {
    const channel = await this.getStateChannelByAppIdentityHash(appIdentityHash);
    if (!channel) {
      return undefined;
    }
    const toSearch = !!channel.freeBalanceAppInstance
      ? channel.appInstances.concat([
          [channel.freeBalanceAppInstance.identityHash, channel.freeBalanceAppInstance],
        ])
      : channel.appInstances;
    const [, app] = toSearch.find(([id]) => id === appIdentityHash);
    return app;
  }

  async createAppInstance(
    multisigAddress: string,
    appInstance: AppInstanceJson,
    freeBalanceAppInstance: AppInstanceJson,
    signedFreeBalanceUpdate: SetStateCommitmentJSON,
    signedConditionalTxCommitment: ConditionalTransactionCommitmentJSON,
  ): Promise<void> {
    const store = await this.getStore();
    const channel = this.getStateChannelFromStore(store, multisigAddress);
    if (!channel) {
      throw new Error(`Can't save app instance without channel`);
    }
    if (this.hasAppIdentityHash(appInstance.identityHash, channel.appInstances)) {
      this.log.warn(
        `appInstance.identityHash ${appInstance.identityHash} already exists, will not add appInstance to ${multisigAddress}`,
      );
    } else {
      // add app instance
      channel.appInstances.push([appInstance.identityHash, appInstance]);

      // remove proposal
      const idx = channel.proposedAppInstances.findIndex(
        ([app]) => app === appInstance.identityHash,
      );
      channel.proposedAppInstances.splice(idx, 1);
    }
    const oldFreeBalanceUpdate = this.getLatestSetStateCommitment(
      store,
      freeBalanceAppInstance.identityHash,
    );
    let updatedStore = store;
    if (oldFreeBalanceUpdate) {
      updatedStore = this.unsetSetStateCommitment(
        updatedStore,
        freeBalanceAppInstance.identityHash,
        toBN(oldFreeBalanceUpdate.versionNumber).toString(),
      );
    }
    updatedStore = this.setConditionalTransactionCommitment(
      this.setSetStateCommitment(
        this.setStateChannel(store, { ...channel, freeBalanceAppInstance }),
        freeBalanceAppInstance.identityHash,
        signedFreeBalanceUpdate,
      ),
      appInstance.identityHash,
      signedConditionalTxCommitment,
    );
    return this.saveStore(updatedStore);
  }

  async updateAppInstance(
    multisigAddress: string,
    appInstance: AppInstanceJson,
    signedSetStateCommitment: SetStateCommitmentJSON,
  ): Promise<void> {
    const store = await this.getStore();
    const channel = this.getStateChannelFromStore(store, multisigAddress);
    if (!channel) {
      throw new Error(`Can't save app instance without channel`);
    }
    if (!this.hasAppIdentityHash(appInstance.identityHash, channel.appInstances)) {
      throw new Error(`Could not find app instance with hash ${appInstance.identityHash}`);
    }
    const idx = channel.appInstances.findIndex(([app]) => app === appInstance.identityHash);
    channel.appInstances[idx] = [appInstance.identityHash, appInstance];
<<<<<<< HEAD
    const oldCommitment = await this.getLatestSetStateCommitment(appInstance.identityHash);
    if (!oldCommitment) {
      throw new Error(
        `Could not find previous set state commitment to update for ${appInstance.identityHash}`,
      );
    }
    // remove old (n - 1) set state commitments IFF new commitment is double
    // signed. otherwise, leave + create new commitment
    const doubleSigned = signedSetStateCommitment.signatures.filter((x) => !!x).length === 2;
    try {
      if (doubleSigned) {
        await this.removeSetStateCommitment(oldCommitment);
      }
      await Promise.all([
        this.saveStateChannel(channel),
        this.saveSetStateCommitment(appInstance.identityHash, signedSetStateCommitment),
      ]);
    } catch (e) {
      await this.saveStateChannel(oldChannel);
      await this.removeSetStateCommitment(signedSetStateCommitment);
      if (doubleSigned) {
        await this.saveSetStateCommitment(appInstance.identityHash, oldCommitment);
      }
      throw e;
=======

    const oldCommitment = this.getLatestSetStateCommitment(store, appInstance.identityHash);

    let updatedStore = store;
    if (oldCommitment) {
      updatedStore = this.unsetSetStateCommitment(
        updatedStore,
        appInstance.identityHash,
        toBN(oldCommitment.versionNumber).toString(),
      );
>>>>>>> 55fedb57
    }
    updatedStore = this.setSetStateCommitment(
      this.setStateChannel(store, channel),
      appInstance.identityHash,
      signedSetStateCommitment,
    );
    return this.saveStore(updatedStore);
  }

  async removeAppInstance(
    multisigAddress: string,
    appIdentityHash: string,
    freeBalanceAppInstance: AppInstanceJson,
    signedFreeBalanceUpdate: SetStateCommitmentJSON,
  ): Promise<void> {
    const store = await this.getStore();
    const channel = this.getStateChannelFromStore(store, multisigAddress);
    if (!channel) {
      return;
    }
    if (!this.hasAppIdentityHash(appIdentityHash, channel.appInstances)) {
      // does not exist
      return;
    }
    const idx = channel.appInstances.findIndex(([app]) => app === appIdentityHash);
    channel.appInstances.splice(idx, 1);
    const oldFreeBalanceUpdate = this.getLatestSetStateCommitment(
      store,
      freeBalanceAppInstance.identityHash,
    );
    let updatedStore = store;
    if (oldFreeBalanceUpdate) {
      updatedStore = this.unsetSetStateCommitment(
        updatedStore,
        freeBalanceAppInstance.identityHash,
        toBN(oldFreeBalanceUpdate.versionNumber).toString(),
      );
    }
    updatedStore = this.setSetStateCommitment(
      this.setStateChannel(store, {
        ...channel,
        freeBalanceAppInstance,
      }),
      channel.freeBalanceAppInstance.identityHash,
      signedFreeBalanceUpdate,
    );
    return this.saveStore(updatedStore);
  }

  async getAppProposal(appIdentityHash: string): Promise<AppInstanceProposal | undefined> {
    const channel = await this.getStateChannelByAppIdentityHash(appIdentityHash);
    if (!channel) {
      return undefined;
    }
    if (!this.hasAppIdentityHash(appIdentityHash, channel.proposedAppInstances)) {
      return undefined;
    }
    const [, proposal] = channel.proposedAppInstances.find(([id]) => id === appIdentityHash);
    return proposal;
  }

  async createAppProposal(
    multisigAddress: string,
    appInstance: AppInstanceProposal,
    monotonicNumProposedApps: number,
    signedSetStateCommitment: SetStateCommitmentJSON,
  ): Promise<void> {
    const store = await this.getStore();
    const channel = this.getStateChannelFromStore(store, multisigAddress);
    if (!channel) {
      throw new Error(`Can't save app proposal without channel`);
    }
    if (
<<<<<<< HEAD
      this.hasAppIdentityHash(appInstance.identityHash, channel.proposedAppInstances) &&
      !!(await this.getLatestSetStateCommitment(appInstance.identityHash))
    ) {
      throw new Error(`App proposal with hash ${appInstance.identityHash} already exists`);
    }
    // in case we need to roll back
    const oldChannel = channel;
    channel.proposedAppInstances.push([appInstance.identityHash, appInstance]);
    try {
      await Promise.all([
        this.saveStateChannel({ ...channel, monotonicNumProposedApps }),
        this.saveSetStateCommitment(appInstance.identityHash, signedSetStateCommitment),
      ]);
    } catch (e) {
      await this.saveStateChannel(oldChannel);
      await this.removeSetStateCommitment(signedSetStateCommitment);
      throw e;
=======
      this.hasAppIdentityHash(appInstance.identityHash, channel.proposedAppInstances)
    ) {
      this.log.warn(
        `appInstance.identityHash ${appInstance.identityHash} already exists, will not add appInstance to ${multisigAddress}`,
      );
    } else {
      channel.proposedAppInstances.push([appInstance.identityHash, appInstance]);
>>>>>>> 55fedb57
    }
    const updatedStore = this.setSetStateCommitment(
      this.setStateChannel(store, { ...channel, monotonicNumProposedApps }),
      appInstance.identityHash,
      signedSetStateCommitment,
    );
    return this.saveStore(updatedStore);
  }

  async removeAppProposal(multisigAddress: string, appIdentityHash: string): Promise<void> {
    const store = await this.getStore();
    const channel = this.getStateChannelFromStore(store, multisigAddress);
    if (!channel) {
      return;
    }
    if (!this.hasAppIdentityHash(appIdentityHash, channel.proposedAppInstances)) {
      return;
    }
    const idx = channel.proposedAppInstances.findIndex(([app]) => app === appIdentityHash);
    channel.proposedAppInstances.splice(idx, 1);

    const updatedStore = this.setStateChannel(store, channel);
    return this.saveStore(updatedStore);
  }

  async getFreeBalance(multisigAddress: string): Promise<AppInstanceJson> {
    const channel = await this.getStateChannel(multisigAddress);
    if (!channel || !channel.freeBalanceAppInstance) {
      return undefined;
    }
    return channel.freeBalanceAppInstance;
  }

  async getSetupCommitment(multisigAddress: string): Promise<MinimalTransaction | undefined> {
    const setupCommitmentKey = this.getKey(SETUP_COMMITMENT_KEY, multisigAddress);
    const item = await this.getItem<MinimalTransaction>(setupCommitmentKey);
    if (!item) {
      return undefined;
    }
    return item;
  }

  async getSetStateCommitments(appIdentityHash: string): Promise<SetStateCommitmentJSON[]> {
    // get all stored challenges
    const partial = this.getKey(SET_STATE_COMMITMENT_KEY, appIdentityHash);
    const keys = await this.getKeys();
    const relevant = keys.filter((key) => key.includes(partial));
<<<<<<< HEAD
    const commitments = await Promise.all(
      relevant.map((key) => this.getItem<SetStateCommitmentJSON>(key)),
    );
    return commitments.filter((x) => !!x);
=======

    const store = await this.getStore();
    return relevant.map((key) => store[key]);
>>>>>>> 55fedb57
  }

  async getConditionalTransactionCommitment(
    appIdentityHash: string,
  ): Promise<ConditionalTransactionCommitmentJSON | undefined> {
    const conditionalCommitmentKey = this.getKey(CONDITIONAL_COMMITMENT_KEY, appIdentityHash);
    const item = await this.getItem<ConditionalTransactionCommitmentJSON>(conditionalCommitmentKey);
    if (!item) {
      return undefined;
    }
    return item;
  }

  async getUserWithdrawals(): Promise<WithdrawalMonitorObject[]> {
    const withdrawalKey = this.getKey(WITHDRAWAL_COMMITMENT_KEY, `monitor`);
    const item = await this.getItem<WithdrawalMonitorObject[]>(withdrawalKey);
    if (!item) {
      return [];
    }
    return item;
  }

  async saveUserWithdrawal(withdrawalObject: WithdrawalMonitorObject): Promise<void> {
    const withdrawalKey = this.getKey(WITHDRAWAL_COMMITMENT_KEY, `monitor`);
    const withdrawals = await this.getUserWithdrawals();
    const idx = withdrawals.findIndex(
      (x) => x.tx.data === withdrawalObject.tx.data && x.tx.to === withdrawalObject.tx.to,
    );
    if (idx === -1) {
      return this.setItem(withdrawalKey, withdrawals.concat([withdrawalObject]));
    } else {
      withdrawals[idx] = withdrawalObject;
      return this.setItem(withdrawalKey, withdrawals);
    }
  }

  async removeUserWithdrawal(toRemove: WithdrawalMonitorObject): Promise<void> {
    const withdrawalKey = this.getKey(WITHDRAWAL_COMMITMENT_KEY, `monitor`);
    const withdrawals = await this.getUserWithdrawals();
    const updated = withdrawals.filter((x) => JSON.stringify(x) !== JSON.stringify(toRemove));
    return this.setItem(withdrawalKey, updated);
  }

  ////// Watcher methods
  getAppChallenge(appIdentityHash: string): Promise<StoredAppChallenge | undefined> {
    const challengeKey = this.getKey(CHALLENGE_KEY, appIdentityHash);
    return this.getItem<StoredAppChallenge>(challengeKey);
  }

<<<<<<< HEAD
  async saveAppChallenge(data: ChallengeUpdatedEventPayload | StoredAppChallenge): Promise<void> {
    const challengeKey = this.getKey(CHALLENGE_KEY, data.identityHash);
    // check if its from event by status
    if (
      data.status !== StoredAppChallengeStatus.PENDING_TRANSITION &&
      data.status !== StoredAppChallengeStatus.CONDITIONAL_SENT
    ) {
      // save event
      await this.createChallengeUpdatedEvent(data as ChallengeUpdatedEventPayload);
    }
    return this.setItem<StoredAppChallenge>(challengeKey, data as StoredAppChallenge);
=======
  async createAppChallenge(
    appIdentityHash: string,
    appChallenge: StoredAppChallenge,
  ): Promise<void> {
    const challengeKey = this.getKey(CHALLENGE_KEY, appIdentityHash);
    return this.setItem(challengeKey, appChallenge);
  }

  async updateAppChallenge(
    appIdentityHash: string,
    appChallenge: StoredAppChallenge,
  ): Promise<void> {
    const challengeKey = this.getKey(CHALLENGE_KEY, appIdentityHash);
    return this.setItem(challengeKey, appChallenge);
>>>>>>> 55fedb57
  }

  async getActiveChallenges(): Promise<StoredAppChallenge[]> {
    // get all stored challenges
    const keys = await this.getKeys();
<<<<<<< HEAD
    const relevant = keys.filter(
      (key) => key.includes(CHALLENGE_KEY) && !key.includes(CHALLENGE_UPDATED_EVENT_KEY),
    );
    const challenges = await Promise.all(
      relevant.map((key) => this.getItem<StoredAppChallenge>(key)),
    );
    // now find which ones are in the channel and in dispute
    const activeStatus = (status: StoredAppChallengeStatus) =>
      status !== StoredAppChallengeStatus.CONDITIONAL_SENT &&
      status !== StoredAppChallengeStatus.NO_CHALLENGE;
    return challenges.filter((challenge) => !!challenge && activeStatus(challenge.status));
=======
    const relevant = keys.filter((key) => key.includes(CHALLENGE_KEY));
    const store = await this.getStore();
    const challenges = relevant.map((key) => store[key]);
    const inactiveStatuses = [ChallengeStatus.NO_CHALLENGE, ChallengeStatus.OUTCOME_SET];
    const allActive = challenges.filter(
      (challenge) => !!challenge && !inactiveStatuses.find((status) => status === challenge.status),
    );
    // now find which ones are in the channel and in dispute
    return allActive.filter((challenge) =>
      this.hasAppIdentityHash(challenge.identityHash, channel.appInstances),
    );
>>>>>>> 55fedb57
  }

  ///// Events
  async getLatestProcessedBlock(): Promise<number> {
    const key = this.getKey(BLOCK_PROCESSED_KEY);
    const item = await this.getItem<{ block: string }>(key);
    return item ? parseInt(`${item.block}`) : 0;
  }

  updateLatestProcessedBlock(blockNumber: number): Promise<void> {
    const key = this.getKey(BLOCK_PROCESSED_KEY);
    return this.setItem(key, { block: blockNumber });
  }

  async getStateProgressedEvents(appIdentityHash: string): Promise<StateProgressedEventPayload[]> {
    const key = this.getKey(STATE_PROGRESSED_EVENT_KEY, appIdentityHash);
<<<<<<< HEAD
    const existing = await this.getItem<StateProgressedEventPayload[]>(key);
    return existing || [];
=======
    const relevant = (await this.getKeys()).filter((k) => k.includes(key));

    const store = await this.getStore();
    const events = relevant.map((k) => store[k]);
    return events.filter((x) => !!x);
>>>>>>> 55fedb57
  }

  async createStateProgressedEvent(event: StateProgressedEventPayload): Promise<void> {
    const key = this.getKey(STATE_PROGRESSED_EVENT_KEY, event.identityHash);
    const existing = await this.getStateProgressedEvents(key);
    return this.setItem(key, existing.concat(event));
  }

  async getChallengeUpdatedEvents(
    appIdentityHash: string,
  ): Promise<ChallengeUpdatedEventPayload[]> {
    const key = this.getKey(CHALLENGE_UPDATED_EVENT_KEY, appIdentityHash);
<<<<<<< HEAD
    const existing = await this.getItem<ChallengeUpdatedEventPayload[]>(key);
    return existing || [];
=======
    const relevant = (await this.getKeys()).filter((k) => k.includes(key));
    const events = await Promise.all(
      relevant.map((k) => this.getItem<ChallengeUpdatedEventPayload>(k)),
    );
    return events.filter((x) => !!x);
>>>>>>> 55fedb57
  }

  private async createChallengeUpdatedEvent(event: ChallengeUpdatedEventPayload): Promise<void> {
    const key = this.getKey(CHALLENGE_UPDATED_EVENT_KEY, event.identityHash);
    const existing = await this.getChallengeUpdatedEvents(event.identityHash);
    return this.setItem(key, existing.concat(event));
  }

  async addOnchainAction(
    appIdentityHash: Bytes32,
    provider: JsonRpcProvider,
  ): Promise<void> {
    // fetch existing data
    const channel = await this.getStateChannelByAppIdentityHash(appIdentityHash);
    const ourApp = await this.getAppInstance(appIdentityHash);
    const ourLatestSetState = await this.getLatestSetStateCommitment(appIdentityHash);
    if (!channel || !ourApp || !ourLatestSetState) {
      throw new Error(`No record of channel or app associated with ${appIdentityHash}`);
    }

    // fetch onchain data
    const registry = new Contract(
      ourLatestSetState.challengeRegistryAddress,
      ChallengeRegistry.abi,
      provider,
    );
    const onchainChallenge = await registry.functions.getAppChallenge(appIdentityHash);
    if (onchainChallenge.versionNumber.eq(ourLatestSetState.versionNumber)) {
      return;
    }
    // only need state progressed events because challenge should contain
    // all relevant information from challenge updated events
    const fromBlock = (await provider.getBlockNumber()) - 8640; // last 24h
    const rawProgressedLogs = await provider.getLogs({
      // TODO: filter state progressed by appID
      ...registry.filters[ChallengeEvents.StateProgressed](),
      fromBlock: fromBlock < 0 ? 0 : fromBlock,
    });
    const onchainProgressedLogs = rawProgressedLogs.map((log) => {
      const {
        identityHash,
        action,
        versionNumber,
        timeout,
        turnTaker,
        signature,
      } = registry.interface.parseLog(log).values;
      return { identityHash, action, versionNumber, timeout, turnTaker, signature };
    });

    // get the expected final state from the onchain data
    const {
      action: encodedAction,
      versionNumber,
      timeout,
      turnTaker,
      signature,
    } = onchainProgressedLogs.sort((a, b) => b.versionNumber.sub(a.versionNumber).toNumber())[0];

    // ensure action from event can be applied on top of our app
    if (!versionNumber.eq(ourApp.latestVersionNumber + 1)) {
      throw new Error(
        `Action cannot be applied directly onto our record of app. Record has nonce of ${
          ourApp.latestVersionNumber
        }, and action results in nonce ${versionNumber.toString()}`,
      );
    }
    // generate set state commitment + update app instance
    // we CANNOT generate any signatures here, and instead will save the
    // app as a single signed update. (i.e. as in the take-action protocol
    // for the initiator). This means there will NOT be an app instance
    // saved at the same nonce as the most recent single signed set-state
    // commitment
    const appSigners = [ourApp.initiatorIdentifier, ourApp.responderIdentifier].map(
      getSignerAddressFromPublicIdentifier,
    );
    const turnTakerIdx = appSigners.findIndex((signer) => signer === turnTaker);
    const setStateJson = {
      ...ourLatestSetState,
      versionNumber: onchainChallenge.versionNumber,
      appStateHash: onchainChallenge.appStateHash,
      signatures: turnTakerIdx === 0 ? [signature, undefined] : [undefined, signature],
      stateTimeout: timeout,
    };
    const updatedApp = {
      ...ourApp,
      latestAction: defaultAbiCoder.decode([ourApp.appInterface.actionEncoding], encodedAction),
    };
    await this.updateAppInstance(channel.multisigAddress, updatedApp, setStateJson);

    // update the challenge
    const challengeKey = this.getKey(CHALLENGE_KEY, appIdentityHash);
    // TODO: sync challenge events?
    return this.setItem(challengeKey, onchainChallenge);
  }

  ////// Helper methods
  async updateSetStateCommitment(
    appIdentityHash: string,
    commitment: SetStateCommitmentJSON,
  ): Promise<void> {
    const setStateKey = this.getKey(
      SET_STATE_COMMITMENT_KEY,
      appIdentityHash,
      toBN(commitment.versionNumber).toString(),
    );
    if (!(await this.getItem(setStateKey))) {
      throw new Error(
        `Cannot find set state commitment to update for ${appIdentityHash} at ${toBN(
          commitment.versionNumber,
        ).toString()}`,
      );
    }
    return this.setItem(setStateKey, commitment);
  }

  private setStateChannel(store: any, stateChannel: StateChannelJSON): Promise<any> {
    const channelKey = this.getKey(CHANNEL_KEY, stateChannel.multisigAddress);
    store[channelKey] = {
      ...stateChannel,
      proposedAppInstances: stateChannel.proposedAppInstances.map(([id, proposal]) => [
        id,
        proposal,
      ]),
      appInstances: stateChannel.appInstances.map(([id, app]) => [id, app]),
    };
    return store;
  }

  private getLatestSetStateCommitment(
    store: any,
    appIdentityHash: Bytes32,
  ): SetStateCommitmentJSON {
    const partial = this.getKey(SET_STATE_COMMITMENT_KEY, appIdentityHash);
    const keys = Object.keys(store);
    const relevant = keys.filter((key) => key.includes(partial));
    const appCommitments = relevant.map((key) => store[key]);

    if (appCommitments.length === 0) {
      return undefined;
    }
    const sorted = appCommitments.sort(
      (a, b) => toBN(b.versionNumber).toNumber() - toBN(a.versionNumber).toNumber(),
    );
    return sorted[0];
  }

  private setSetupCommitment(
    store: any,
    multisigAddress: string,
    commitment: MinimalTransaction,
  ): any {
    const setupCommitmentKey = this.getKey(SETUP_COMMITMENT_KEY, multisigAddress);
    store[setupCommitmentKey] = commitment;
    return store;
  }

  private setConditionalTransactionCommitment(
    store: any,
    appIdentityHash: string,
    commitment: ConditionalTransactionCommitmentJSON,
  ): Promise<any> {
    const conditionalCommitmentKey = this.getKey(CONDITIONAL_COMMITMENT_KEY, appIdentityHash);
    store[conditionalCommitmentKey] = commitment;
    return store;
  }

  private setSetStateCommitment(
    store: any,
    appIdentityHash: string,
    commitment: SetStateCommitmentJSON,
  ): any {
    const setStateKey = this.getKey(
      SET_STATE_COMMITMENT_KEY,
      appIdentityHash,
      toBN(commitment.versionNumber).toString(),
    );
    store[setStateKey] = commitment;
    return store;
  }

  private unsetSetStateCommitment(store: any, appIdentityHash: string, versionNumber: string): any {
    const setStateKey = this.getKey(
      SET_STATE_COMMITMENT_KEY,
      appIdentityHash,
      versionNumber,
    );
    delete store[setStateKey];
    return store;
  }

  private hasAppIdentityHash(
    hash: string,
    toSearch: [string, AppInstanceJson][] | [string, AppInstanceProposal][],
  ) {
    const existsIndex = toSearch.findIndex(([idHash, app]) => idHash === hash);
    return existsIndex >= 0;
  }
}

export default KeyValueStorage;<|MERGE_RESOLUTION|>--- conflicted
+++ resolved
@@ -6,6 +6,7 @@
   ChallengeUpdatedEventPayload,
   ConditionalTransactionCommitmentJSON,
   IClientStore,
+  IBackupServiceAPI,
   MinimalTransaction,
   SetStateCommitmentJSON,
   StateChannelJSON,
@@ -13,22 +14,15 @@
   STORE_SCHEMA_VERSION,
   WithdrawalMonitorObject,
   WrappedStorage,
-<<<<<<< HEAD
   Address,
   Bytes32,
   StoredAppChallengeStatus,
   JsonRpcProvider,
+  ChallengeStatus,
   Contract,
   ChallengeEvents,
 } from "@connext/types";
-import { toBN, getSignerAddressFromPublicIdentifier } from "@connext/utils";
-=======
-  ChallengeStatus,
-  Bytes32,
-  IBackupServiceAPI,
-} from "@connext/types";
-import { toBN, ColorfulLogger } from "@connext/utils";
->>>>>>> 55fedb57
+import { toBN, getSignerAddressFromPublicIdentifier, ColorfulLogger } from "@connext/utils";
 
 import {
   CHANNEL_KEY,
@@ -145,19 +139,10 @@
 
   async getAllChannels(): Promise<StateChannelJSON[]> {
     const channelKeys = (await this.getKeys()).filter((key) => key.includes(CHANNEL_KEY));
-<<<<<<< HEAD
-    const channels = [];
-    for (const key of channelKeys) {
-      const record = await this.getItem<StateChannelJSON>(key);
-      channels.push(properlyConvertChannelNullVals(record));
-    }
-    return channels.filter((x) => !!x);
-=======
     const store = await this.getStore();
     return channelKeys
       .map((key) => (store[key] ? properlyConvertChannelNullVals(store[key]) : undefined))
       .filter((channel) => !!channel);
->>>>>>> 55fedb57
   }
 
   async getStateChannel(multisigAddress: string): Promise<StateChannelJSON | undefined> {
@@ -292,32 +277,6 @@
     }
     const idx = channel.appInstances.findIndex(([app]) => app === appInstance.identityHash);
     channel.appInstances[idx] = [appInstance.identityHash, appInstance];
-<<<<<<< HEAD
-    const oldCommitment = await this.getLatestSetStateCommitment(appInstance.identityHash);
-    if (!oldCommitment) {
-      throw new Error(
-        `Could not find previous set state commitment to update for ${appInstance.identityHash}`,
-      );
-    }
-    // remove old (n - 1) set state commitments IFF new commitment is double
-    // signed. otherwise, leave + create new commitment
-    const doubleSigned = signedSetStateCommitment.signatures.filter((x) => !!x).length === 2;
-    try {
-      if (doubleSigned) {
-        await this.removeSetStateCommitment(oldCommitment);
-      }
-      await Promise.all([
-        this.saveStateChannel(channel),
-        this.saveSetStateCommitment(appInstance.identityHash, signedSetStateCommitment),
-      ]);
-    } catch (e) {
-      await this.saveStateChannel(oldChannel);
-      await this.removeSetStateCommitment(signedSetStateCommitment);
-      if (doubleSigned) {
-        await this.saveSetStateCommitment(appInstance.identityHash, oldCommitment);
-      }
-      throw e;
-=======
 
     const oldCommitment = this.getLatestSetStateCommitment(store, appInstance.identityHash);
 
@@ -328,7 +287,6 @@
         appInstance.identityHash,
         toBN(oldCommitment.versionNumber).toString(),
       );
->>>>>>> 55fedb57
     }
     updatedStore = this.setSetStateCommitment(
       this.setStateChannel(store, channel),
@@ -402,25 +360,6 @@
       throw new Error(`Can't save app proposal without channel`);
     }
     if (
-<<<<<<< HEAD
-      this.hasAppIdentityHash(appInstance.identityHash, channel.proposedAppInstances) &&
-      !!(await this.getLatestSetStateCommitment(appInstance.identityHash))
-    ) {
-      throw new Error(`App proposal with hash ${appInstance.identityHash} already exists`);
-    }
-    // in case we need to roll back
-    const oldChannel = channel;
-    channel.proposedAppInstances.push([appInstance.identityHash, appInstance]);
-    try {
-      await Promise.all([
-        this.saveStateChannel({ ...channel, monotonicNumProposedApps }),
-        this.saveSetStateCommitment(appInstance.identityHash, signedSetStateCommitment),
-      ]);
-    } catch (e) {
-      await this.saveStateChannel(oldChannel);
-      await this.removeSetStateCommitment(signedSetStateCommitment);
-      throw e;
-=======
       this.hasAppIdentityHash(appInstance.identityHash, channel.proposedAppInstances)
     ) {
       this.log.warn(
@@ -428,7 +367,6 @@
       );
     } else {
       channel.proposedAppInstances.push([appInstance.identityHash, appInstance]);
->>>>>>> 55fedb57
     }
     const updatedStore = this.setSetStateCommitment(
       this.setStateChannel(store, { ...channel, monotonicNumProposedApps }),
@@ -476,16 +414,9 @@
     const partial = this.getKey(SET_STATE_COMMITMENT_KEY, appIdentityHash);
     const keys = await this.getKeys();
     const relevant = keys.filter((key) => key.includes(partial));
-<<<<<<< HEAD
-    const commitments = await Promise.all(
-      relevant.map((key) => this.getItem<SetStateCommitmentJSON>(key)),
-    );
-    return commitments.filter((x) => !!x);
-=======
 
     const store = await this.getStore();
     return relevant.map((key) => store[key]);
->>>>>>> 55fedb57
   }
 
   async getConditionalTransactionCommitment(
@@ -535,7 +466,6 @@
     return this.getItem<StoredAppChallenge>(challengeKey);
   }
 
-<<<<<<< HEAD
   async saveAppChallenge(data: ChallengeUpdatedEventPayload | StoredAppChallenge): Promise<void> {
     const challengeKey = this.getKey(CHALLENGE_KEY, data.identityHash);
     // check if its from event by status
@@ -547,28 +477,11 @@
       await this.createChallengeUpdatedEvent(data as ChallengeUpdatedEventPayload);
     }
     return this.setItem<StoredAppChallenge>(challengeKey, data as StoredAppChallenge);
-=======
-  async createAppChallenge(
-    appIdentityHash: string,
-    appChallenge: StoredAppChallenge,
-  ): Promise<void> {
-    const challengeKey = this.getKey(CHALLENGE_KEY, appIdentityHash);
-    return this.setItem(challengeKey, appChallenge);
-  }
-
-  async updateAppChallenge(
-    appIdentityHash: string,
-    appChallenge: StoredAppChallenge,
-  ): Promise<void> {
-    const challengeKey = this.getKey(CHALLENGE_KEY, appIdentityHash);
-    return this.setItem(challengeKey, appChallenge);
->>>>>>> 55fedb57
   }
 
   async getActiveChallenges(): Promise<StoredAppChallenge[]> {
     // get all stored challenges
     const keys = await this.getKeys();
-<<<<<<< HEAD
     const relevant = keys.filter(
       (key) => key.includes(CHALLENGE_KEY) && !key.includes(CHALLENGE_UPDATED_EVENT_KEY),
     );
@@ -580,19 +493,6 @@
       status !== StoredAppChallengeStatus.CONDITIONAL_SENT &&
       status !== StoredAppChallengeStatus.NO_CHALLENGE;
     return challenges.filter((challenge) => !!challenge && activeStatus(challenge.status));
-=======
-    const relevant = keys.filter((key) => key.includes(CHALLENGE_KEY));
-    const store = await this.getStore();
-    const challenges = relevant.map((key) => store[key]);
-    const inactiveStatuses = [ChallengeStatus.NO_CHALLENGE, ChallengeStatus.OUTCOME_SET];
-    const allActive = challenges.filter(
-      (challenge) => !!challenge && !inactiveStatuses.find((status) => status === challenge.status),
-    );
-    // now find which ones are in the channel and in dispute
-    return allActive.filter((challenge) =>
-      this.hasAppIdentityHash(challenge.identityHash, channel.appInstances),
-    );
->>>>>>> 55fedb57
   }
 
   ///// Events
@@ -609,16 +509,8 @@
 
   async getStateProgressedEvents(appIdentityHash: string): Promise<StateProgressedEventPayload[]> {
     const key = this.getKey(STATE_PROGRESSED_EVENT_KEY, appIdentityHash);
-<<<<<<< HEAD
     const existing = await this.getItem<StateProgressedEventPayload[]>(key);
     return existing || [];
-=======
-    const relevant = (await this.getKeys()).filter((k) => k.includes(key));
-
-    const store = await this.getStore();
-    const events = relevant.map((k) => store[k]);
-    return events.filter((x) => !!x);
->>>>>>> 55fedb57
   }
 
   async createStateProgressedEvent(event: StateProgressedEventPayload): Promise<void> {
@@ -631,16 +523,8 @@
     appIdentityHash: string,
   ): Promise<ChallengeUpdatedEventPayload[]> {
     const key = this.getKey(CHALLENGE_UPDATED_EVENT_KEY, appIdentityHash);
-<<<<<<< HEAD
     const existing = await this.getItem<ChallengeUpdatedEventPayload[]>(key);
     return existing || [];
-=======
-    const relevant = (await this.getKeys()).filter((k) => k.includes(key));
-    const events = await Promise.all(
-      relevant.map((k) => this.getItem<ChallengeUpdatedEventPayload>(k)),
-    );
-    return events.filter((x) => !!x);
->>>>>>> 55fedb57
   }
 
   private async createChallengeUpdatedEvent(event: ChallengeUpdatedEventPayload): Promise<void> {
