--- conflicted
+++ resolved
@@ -8,11 +8,7 @@
   ConditionalTransactionCommitmentJSON,
   IBackupServiceAPI,
   IClientStore,
-<<<<<<< HEAD
-  IBackupServiceAPI,
-=======
   ILoggerService,
->>>>>>> 4a620fd2
   MinimalTransaction,
   SetStateCommitmentJSON,
   StateChannelJSON,
@@ -20,35 +16,6 @@
   STORE_SCHEMA_VERSION,
   StoredAppChallenge,
   WithdrawalMonitorObject,
-<<<<<<< HEAD
-  WrappedStorage,
-  Address,
-  Bytes32,
-  StoredAppChallengeStatus,
-  JsonRpcProvider,
-  ChallengeStatus,
-  Contract,
-  ChallengeEvents,
-} from "@connext/types";
-import { toBN, getSignerAddressFromPublicIdentifier, ColorfulLogger } from "@connext/utils";
-
-import {
-  CHANNEL_KEY,
-  CONDITIONAL_COMMITMENT_KEY,
-  SET_STATE_COMMITMENT_KEY,
-  SETUP_COMMITMENT_KEY,
-  WITHDRAWAL_COMMITMENT_KEY,
-  STORE_SCHEMA_VERSION_KEY,
-  CHALLENGE_KEY,
-  BLOCK_PROCESSED_KEY,
-  STATE_PROGRESSED_EVENT_KEY,
-  CHALLENGE_UPDATED_EVENT_KEY,
-  STORE_KEY,
-} from "../constants";
-import { defaultAbiCoder } from "ethers/utils";
-
-function properlyConvertChannelNullVals(json: any): StateChannelJSON {
-=======
 } from "@connext/types";
 import { toBN, nullLogger } from "@connext/utils";
 
@@ -56,7 +23,6 @@
 import { WrappedStorage } from "../types";
 
 const properlyConvertChannelNullVals = (json: any): StateChannelJSON => {
->>>>>>> 4a620fd2
   return {
     ...json,
     proposedAppInstances:
@@ -482,7 +448,6 @@
     return this.getItem<StoredAppChallenge>(challengeKey);
   }
 
-<<<<<<< HEAD
   async saveAppChallenge(data: ChallengeUpdatedEventPayload | StoredAppChallenge): Promise<void> {
     const challengeKey = this.getKey(CHALLENGE_KEY, data.identityHash);
     // check if its from event by status
@@ -494,38 +459,13 @@
       await this.createChallengeUpdatedEvent(data as ChallengeUpdatedEventPayload);
     }
     return this.setItem<StoredAppChallenge>(challengeKey, data as StoredAppChallenge);
-=======
-  async createAppChallenge(
-    appIdentityHash: string,
-    appChallenge: StoredAppChallenge,
-  ): Promise<void> {
-    const challengeKey = this.getKey(storeKeys.CHALLENGE, appIdentityHash);
-    return this.setItem(challengeKey, appChallenge);
-  }
-
-  async updateAppChallenge(
-    appIdentityHash: string,
-    appChallenge: StoredAppChallenge,
-  ): Promise<void> {
-    const challengeKey = this.getKey(storeKeys.CHALLENGE, appIdentityHash);
-    return this.setItem(challengeKey, appChallenge);
->>>>>>> 4a620fd2
   }
 
   async getActiveChallenges(): Promise<StoredAppChallenge[]> {
     // get all stored challenges
     const keys = await this.getKeys();
-<<<<<<< HEAD
     const relevant = keys.filter(
       (key) => key.includes(CHALLENGE_KEY) && !key.includes(CHALLENGE_UPDATED_EVENT_KEY),
-=======
-    const relevant = keys.filter((key) => key.includes(storeKeys.CHALLENGE));
-    const store = await this.getStore();
-    const challenges = relevant.map((key) => store[key]);
-    const inactiveStatuses = [ChallengeStatus.NO_CHALLENGE, ChallengeStatus.OUTCOME_SET];
-    const allActive = challenges.filter(
-      (challenge) => !!challenge && !inactiveStatuses.find((status) => status === challenge.status),
->>>>>>> 4a620fd2
     );
     const challenges = await Promise.all(
       relevant.map((key) => this.getItem<StoredAppChallenge>(key)),
@@ -550,7 +490,6 @@
   }
 
   async getStateProgressedEvents(appIdentityHash: string): Promise<StateProgressedEventPayload[]> {
-<<<<<<< HEAD
     const key = this.getKey(STATE_PROGRESSED_EVENT_KEY, appIdentityHash);
     const existing = await this.getItem<StateProgressedEventPayload[]>(key);
     return existing || [];
@@ -560,48 +499,14 @@
     const key = this.getKey(STATE_PROGRESSED_EVENT_KEY, event.identityHash);
     const existing = await this.getStateProgressedEvents(key);
     return this.setItem(key, existing.concat(event));
-=======
-    const key = this.getKey(storeKeys.STATE_PROGRESSED_EVENT, appIdentityHash);
-    const relevant = (await this.getKeys()).filter((k) => k.includes(key));
-
-    const store = await this.getStore();
-    const events = relevant.map((k) => store[k]);
-    return events.filter((x) => !!x);
-  }
-
-  async createStateProgressedEvent(
-    appIdentityHash: string,
-    event: StateProgressedEventPayload,
-  ): Promise<void> {
-    const key = this.getKey(
-      storeKeys.STATE_PROGRESSED_EVENT,
-      appIdentityHash,
-      event.versionNumber.toString(),
-    );
-    if (await this.getItem(key)) {
-      throw new Error(
-        `Found existing state progressed event for app ${appIdentityHash} at nonce ${event.versionNumber.toString()}`,
-      );
-    }
-    return this.setItem(key, event);
->>>>>>> 4a620fd2
   }
 
   async getChallengeUpdatedEvents(
     appIdentityHash: string,
   ): Promise<ChallengeUpdatedEventPayload[]> {
-<<<<<<< HEAD
     const key = this.getKey(CHALLENGE_UPDATED_EVENT_KEY, appIdentityHash);
     const existing = await this.getItem<ChallengeUpdatedEventPayload[]>(key);
     return existing || [];
-=======
-    const key = this.getKey(storeKeys.CHALLENGE_UPDATED_EVENT, appIdentityHash);
-    const relevant = (await this.getKeys()).filter((k) => k.includes(key));
-    const events = await Promise.all(
-      relevant.map((k) => this.getItem<ChallengeUpdatedEventPayload>(k)),
-    );
-    return events.filter((x) => !!x);
->>>>>>> 4a620fd2
   }
 
   private async createChallengeUpdatedEvent(event: ChallengeUpdatedEventPayload): Promise<void> {
@@ -614,7 +519,6 @@
     appIdentityHash: Bytes32,
     provider: JsonRpcProvider,
   ): Promise<void> {
-<<<<<<< HEAD
     // fetch existing data
     const store = await this.getStore();
     const channel = await this.getStateChannelByAppIdentityHash(appIdentityHash);
@@ -632,12 +536,6 @@
       ourLatestSetState.challengeRegistryAddress,
       ChallengeRegistry.abi,
       provider,
-=======
-    const key = this.getKey(
-      storeKeys.CHALLENGE_UPDATED_EVENT,
-      appIdentityHash,
-      event.versionNumber.toString(),
->>>>>>> 4a620fd2
     );
     const onchainChallenge = await registry.functions.getAppChallenge(appIdentityHash);
     if (onchainChallenge.versionNumber.eq(ourLatestSetState.versionNumber)) {
