import { IBackupServiceAPI, WrappedStorage } from "@connext/types";
import localStorage from "localStorage";

import {
  DEFAULT_STORE_PREFIX,
  DEFAULT_STORE_SEPARATOR,
  CHANNEL_KEY,
  COMMITMENT_KEY,
} from "../helpers";
<<<<<<< HEAD
=======
import { IBackupServiceAPI, WrappedStorage } from "@connext/types";
>>>>>>> b4757343

// @ts-ignore
const getLocalStorage = () => global.localStorage || require("localStorage");
export class WrappedLocalStorage implements WrappedStorage {
  private localStorage: Storage = getLocalStorage();

  constructor(
    private readonly prefix: string = DEFAULT_STORE_PREFIX,
    private readonly separator: string = DEFAULT_STORE_SEPARATOR,
    private readonly backupService?: IBackupServiceAPI,
  ) {}

  async getItem(key: string): Promise<string | undefined> {
    const item = this.localStorage.getItem(`${this.prefix}${this.separator}${key}`);
    return item || undefined;
  }

  async setItem(key: string, value: string): Promise<void> {
    const shouldBackup = key.includes(CHANNEL_KEY) || key.includes(COMMITMENT_KEY);
    if (this.backupService && shouldBackup) {
      try {
        await this.backupService.backup({ path: key, value });
      } catch (e) {
        console.info(`Could not save ${key} to backup service. Error: ${e.stack || e.message}`);
      }
    }
    this.localStorage.setItem(`${this.prefix}${this.separator}${key}`, value);
  }

  async removeItem(key: string): Promise<void> {
    this.localStorage.removeItem(`${this.prefix}${this.separator}${key}`);
  }

  async getKeys(): Promise<string[]> {
    const relevantKeys = Object.keys(this.localStorage).filter(key => key.startsWith(this.prefix));
    return relevantKeys.map(key => key.split(`${this.prefix}${this.separator}`)[1]);
  }

  async getEntries(): Promise<[string, any][]> {
    return Object.entries(this.localStorage)
      .filter(([name, _]) => name.startsWith(this.prefix))
      .map(([name, value]) => [name.replace(`${this.prefix}${this.separator}`, ""), value]);
  }

  async clear(): Promise<void> {
    const keys = await this.getKeys();
    keys.forEach(key => this.removeItem(key));
  }

  // NOTE: the backup service should store only the key without prefix.
  // see the `setItem` implementation
  async restore(): Promise<void> {
    await this.clear();
    if (!this.backupService) {
      throw new Error(`No backup provided, store cleared`);
    }
    const pairs = await this.backupService.restore();
    await Promise.all(pairs.map(pair => this.setItem(pair.path, pair.value)));
  }

  getKey(...args: string[]) {
    let str = "";
    args.forEach(arg => {
      // dont add separator to last one
      str = str.concat(arg, args.indexOf(arg) === args.length - 1 ? "" : this.separator);
    });
    return str;
  }
}

export default WrappedLocalStorage;<|MERGE_RESOLUTION|>--- conflicted
+++ resolved
@@ -7,10 +7,6 @@
   CHANNEL_KEY,
   COMMITMENT_KEY,
 } from "../helpers";
-<<<<<<< HEAD
-=======
-import { IBackupServiceAPI, WrappedStorage } from "@connext/types";
->>>>>>> b4757343
 
 // @ts-ignore
 const getLocalStorage = () => global.localStorage || require("localStorage");
