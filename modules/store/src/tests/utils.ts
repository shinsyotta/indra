--- conflicted
+++ resolved
@@ -286,11 +286,7 @@
   versionNumber: toBN(1),
   finalizesAt: toBN(3),
   status: StoredAppChallengeStatus.IN_DISPUTE,
-<<<<<<< HEAD
-  chainId: 1337,
-=======
   chainId: env.defaultChain,
->>>>>>> b1cfb5bc
 };
 
 export const TEST_STORE_STATE_PROGRESSED_EVENT: StateProgressedEventPayload = {
@@ -300,11 +296,7 @@
   timeout: toBN(3),
   turnTaker: TEST_STORE_CHANNEL.userIdentifiers[0],
   signature: getRandomBytes32(),
-<<<<<<< HEAD
-  chainId: 1337,
-=======
   chainId: env.defaultChain,
->>>>>>> b1cfb5bc
 };
 
 export const TEST_STORE_CHALLENGE_UPDATED_EVENT: ChallengeUpdatedEventPayload = {
@@ -313,9 +305,5 @@
   versionNumber: toBN(1),
   finalizesAt: toBN(3),
   status: ChallengeStatus.IN_DISPUTE,
-<<<<<<< HEAD
-  chainId: 1337,
-=======
   chainId: env.defaultChain,
->>>>>>> b1cfb5bc
 };