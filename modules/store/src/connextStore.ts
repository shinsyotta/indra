--- conflicted
+++ resolved
@@ -97,13 +97,9 @@
       }
 
       case StoreTypes.Memory: {
-<<<<<<< HEAD
         this.internalStore = new KeyValueStorage(
           new WrappedMemoryStorage(this.prefix, this.separator, this.backupService),
         );
-=======
-        this.internalStore = new KeyValueStorage(new MemoryStorage(this.prefix, this.separator));
->>>>>>> 4c2d5125
         break;
       }
 
@@ -241,7 +237,6 @@
     return this.internalStore.getSetupCommitment(multisigAddress);
   }
 
-<<<<<<< HEAD
   createSetupCommitment(multisigAddress: string, commitment: MinimalTransaction): Promise<void> {
     return this.internalStore.createSetupCommitment(multisigAddress, commitment);
   }
@@ -271,12 +266,6 @@
     return this.internalStore.removeSetStateCommitment(appIdentityHash, commitment);
   }
 
-=======
-  getSetStateCommitment(appIdentityHash: string): Promise<SetStateCommitmentJSON> {
-    return this.internalStore.getSetStateCommitment(appIdentityHash);
-  }
-
->>>>>>> 4c2d5125
   getConditionalTransactionCommitment(
     appIdentityHash: string,
   ): Promise<ConditionalTransactionCommitmentJSON | undefined> {
