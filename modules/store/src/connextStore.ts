import {
  StoredAppChallenge,
  AppInstanceJson,
  AppInstanceProposal,
  ChallengeUpdatedEventPayload,
  ConditionalTransactionCommitmentJSON,
  IBackupServiceAPI,
  IClientStore,
  MinimalTransaction,
  SetStateCommitmentJSON,
  StateChannelJSON,
  StateProgressedEventPayload,
  STORE_SCHEMA_VERSION,
  StoreFactoryOptions,
  StoreTypes,
  WithdrawalMonitorObject,
  WrappedStorage,
  Bytes32,
  Address,
} from "@connext/types";

import {
  DEFAULT_DATABASE_STORAGE_TABLE_NAME,
  DEFAULT_STORE_PREFIX,
  DEFAULT_STORE_SEPARATOR,
} from "./constants";
import {
  FileStorage,
  KeyValueStorage,
  WrappedMemoryStorage,
  WrappedAsyncStorage,
  WrappedLocalStorage,
  WrappedPostgresStorage,
} from "./wrappers";

export class ConnextStore implements IClientStore {
  private internalStore: IClientStore;

  private prefix: string = DEFAULT_STORE_PREFIX;
  private separator: string = DEFAULT_STORE_SEPARATOR;
  private backupService: IBackupServiceAPI | null = null;

  constructor(storageType: StoreTypes, opts: StoreFactoryOptions = {}) {
    this.prefix = opts.prefix || DEFAULT_STORE_PREFIX;
    this.separator = opts.separator || DEFAULT_STORE_SEPARATOR;
    this.backupService = opts.backupService || null;

    // set internal storage
    switch (storageType) {
      case StoreTypes.LocalStorage: {
        this.internalStore = new KeyValueStorage(
          new WrappedLocalStorage(this.prefix, this.separator, this.backupService),
        );
        break;
      }

      case StoreTypes.AsyncStorage: {
        if (!opts.storage) {
          throw new Error(`Must pass in a reference to an 'IAsyncStorage' interface`);
        }
        this.internalStore = new KeyValueStorage(
          new WrappedAsyncStorage(
            opts.storage,
            this.prefix,
            this.separator,
            opts.asyncStorageKey,
            this.backupService,
          ),
        );
        break;
      }

      case StoreTypes.Postgres: {
        this.internalStore = new KeyValueStorage(
          (opts.storage as WrappedPostgresStorage) ||
            new WrappedPostgresStorage(
              this.prefix,
              this.separator,
              DEFAULT_DATABASE_STORAGE_TABLE_NAME,
              opts.sequelize,
              opts.postgresConnectionUri,
              this.backupService,
            ),
        );
        break;
      }

      case StoreTypes.File: {
        this.internalStore = new KeyValueStorage(
          new FileStorage(
            this.prefix,
            this.separator === DEFAULT_STORE_SEPARATOR ? "-" : this.separator,
            opts.fileExt,
            opts.fileDir,
            this.backupService,
          ),
        );
        break;
      }

      case StoreTypes.Memory: {
<<<<<<< HEAD
        this.internalStore = new KeyValueStorage(
          new WrappedMemoryStorage(this.prefix, this.separator, this.backupService),
        );
=======
        this.internalStore = new KeyValueStorage(new MemoryStorage(this.prefix, this.separator));
>>>>>>> 1989a0a4
        break;
      }

      default: {
        if (!opts.storage) {
          throw new Error(
            `Missing reference to a WrappedStorage interface, cannot create store of type: ${storageType}`,
          );
        }
        this.internalStore = new KeyValueStorage(opts.storage as WrappedStorage);
      }
    }
  }

  getSchemaVersion(): Promise<number> {
    return this.internalStore.getSchemaVersion();
  }

  updateSchemaVersion(version: number = STORE_SCHEMA_VERSION): Promise<void> {
    return this.internalStore.updateSchemaVersion(version);
  }

  get channelPrefix(): string {
    return `${this.prefix}${this.separator}`;
  }

  getAllChannels(): Promise<StateChannelJSON[]> {
    return this.internalStore.getAllChannels();
  }

  getStateChannel(multisigAddress: Address): Promise<StateChannelJSON> {
    return this.internalStore.getStateChannel(multisigAddress);
  }

  getStateChannelByOwners(owners: string[]): Promise<StateChannelJSON> {
    return this.internalStore.getStateChannelByOwners(owners);
  }

  getStateChannelByAppIdentityHash(appIdentityHash: Bytes32): Promise<StateChannelJSON> {
    return this.internalStore.getStateChannelByAppIdentityHash(appIdentityHash);
  }

  createStateChannel(
    stateChannel: StateChannelJSON,
    signedSetupCommitment: MinimalTransaction,
    signedFreeBalanceUpdate: SetStateCommitmentJSON,
  ): Promise<void> {
    return this.internalStore.createStateChannel(
      stateChannel,
      signedSetupCommitment,
      signedFreeBalanceUpdate,
    );
  }

  getAppInstance(appIdentityHash: Bytes32): Promise<AppInstanceJson> {
    return this.internalStore.getAppInstance(appIdentityHash);
  }

  createAppInstance(
    multisigAddress: Address,
    appInstance: AppInstanceJson,
    freeBalance: AppInstanceJson,
    signedFreeBalanceUpdate: SetStateCommitmentJSON,
    signedConditionalTxCommitment: ConditionalTransactionCommitmentJSON,
  ): Promise<void> {
    return this.internalStore.createAppInstance(
      multisigAddress,
      appInstance,
      freeBalance,
      signedFreeBalanceUpdate,
      signedConditionalTxCommitment,
    );
  }

  updateAppInstance(
<<<<<<< HEAD
    multisigAddress: Address,
=======
    multisigAddress: string,
>>>>>>> 1989a0a4
    appInstance: AppInstanceJson,
    signedSetStateCommitment: SetStateCommitmentJSON,
  ): Promise<void> {
    return this.internalStore.updateAppInstance(
      multisigAddress,
      appInstance,
      signedSetStateCommitment,
    );
  }

  removeAppInstance(
    multisigAddress: Address,
    appIdentityHash: Bytes32,
    freeBalance: AppInstanceJson,
    signedFreeBalanceUpdate: SetStateCommitmentJSON,
  ): Promise<void> {
    return this.internalStore.removeAppInstance(
      multisigAddress,
      appIdentityHash,
      freeBalance,
      signedFreeBalanceUpdate,
    );
  }

  getAppProposal(appIdentityHash: Bytes32): Promise<AppInstanceProposal | undefined> {
    return this.internalStore.getAppProposal(appIdentityHash);
  }

  createAppProposal(
    appIdentityHash: Bytes32,
    proposal: AppInstanceProposal,
    numProposedApps: number,
    signedSetStateCommitment: SetStateCommitmentJSON,
  ): Promise<void> {
    return this.internalStore.createAppProposal(
      appIdentityHash,
      proposal,
      numProposedApps,
      signedSetStateCommitment,
    );
  }

  removeAppProposal(multisigAddress: Address, appIdentityHash: Bytes32): Promise<void> {
    return this.internalStore.removeAppProposal(multisigAddress, appIdentityHash);
  }

  getFreeBalance(multisigAddress: string): Promise<AppInstanceJson> {
    return this.internalStore.getFreeBalance(multisigAddress);
  }

  updateFreeBalance(
    multisigAddress: Address,
    freeBalanceAppInstance: AppInstanceJson,
  ): Promise<void> {
    return this.internalStore.updateFreeBalance(multisigAddress, freeBalanceAppInstance);
  }

  getSetupCommitment(multisigAddress: Address): Promise<MinimalTransaction | undefined> {
    return this.internalStore.getSetupCommitment(multisigAddress);
  }

<<<<<<< HEAD
  getSetStateCommitments(appIdentityHash: Bytes32): Promise<SetStateCommitmentJSON[]> {
    return this.internalStore.getSetStateCommitments(appIdentityHash);
=======
  getSetStateCommitment(appIdentityHash: string): Promise<SetStateCommitmentJSON> {
    return this.internalStore.getSetStateCommitment(appIdentityHash);
>>>>>>> 1989a0a4
  }

  getConditionalTransactionCommitment(
    appIdentityHash: Bytes32,
  ): Promise<ConditionalTransactionCommitmentJSON | undefined> {
    return this.internalStore.getConditionalTransactionCommitment(appIdentityHash);
  }

<<<<<<< HEAD
=======
  getWithdrawalCommitment(multisigAddress: string): Promise<MinimalTransaction> {
    return this.internalStore.getWithdrawalCommitment(multisigAddress);
  }

>>>>>>> 1989a0a4
  getUserWithdrawals(): Promise<WithdrawalMonitorObject[]> {
    return this.internalStore.getUserWithdrawals();
  }

  saveUserWithdrawal(withdrawalObject: WithdrawalMonitorObject): Promise<void> {
    return this.internalStore.saveUserWithdrawal(withdrawalObject);
  }

  removeUserWithdrawal(toRemove: WithdrawalMonitorObject): Promise<void> {
    return this.internalStore.removeUserWithdrawal(toRemove);
  }

  clear(): Promise<void> {
    return this.internalStore.clear();
  }

  restore(): Promise<void> {
    return this.internalStore.restore();
  }

  ////// Watcher methods
  getAppChallenge(appIdentityHash: Bytes32): Promise<StoredAppChallenge | undefined> {
    return this.internalStore.getAppChallenge(appIdentityHash);
  }

  createAppChallenge(appIdentityHash: Bytes32, appChallenge: StoredAppChallenge): Promise<void> {
    return this.internalStore.createAppChallenge(appIdentityHash, appChallenge);
  }

  updateAppChallenge(appIdentityHash: Bytes32, appChallenge: StoredAppChallenge): Promise<void> {
    return this.internalStore.updateAppChallenge(appIdentityHash, appChallenge);
  }

  getActiveChallenges(multisigAddress: Address): Promise<StoredAppChallenge[]> {
    return this.internalStore.getActiveChallenges(multisigAddress);
  }

  ///// Events
  getLatestProcessedBlock(): Promise<number> {
    return this.internalStore.getLatestProcessedBlock();
  }

  updateLatestProcessedBlock(blockNumber: number): Promise<void> {
    return this.internalStore.updateLatestProcessedBlock(blockNumber);
  }

  getStateProgressedEvents(appIdentityHash: Bytes32): Promise<StateProgressedEventPayload[]> {
    return this.internalStore.getStateProgressedEvents(appIdentityHash);
  }

  createStateProgressedEvent(
    appIdentityHash: Bytes32,
    event: StateProgressedEventPayload,
  ): Promise<void> {
    return this.internalStore.createStateProgressedEvent(appIdentityHash, event);
  }

  getChallengeUpdatedEvents(appIdentityHash: Bytes32): Promise<ChallengeUpdatedEventPayload[]> {
    return this.internalStore.getChallengeUpdatedEvents(appIdentityHash);
  }

  createChallengeUpdatedEvent(
    appIdentityHash: Bytes32,
    event: ChallengeUpdatedEventPayload,
  ): Promise<void> {
    return this.internalStore.createChallengeUpdatedEvent(appIdentityHash, event);
  }
}<|MERGE_RESOLUTION|>--- conflicted
+++ resolved
@@ -99,13 +99,9 @@
       }
 
       case StoreTypes.Memory: {
-<<<<<<< HEAD
         this.internalStore = new KeyValueStorage(
           new WrappedMemoryStorage(this.prefix, this.separator, this.backupService),
         );
-=======
-        this.internalStore = new KeyValueStorage(new MemoryStorage(this.prefix, this.separator));
->>>>>>> 1989a0a4
         break;
       }
 
@@ -181,11 +177,7 @@
   }
 
   updateAppInstance(
-<<<<<<< HEAD
     multisigAddress: Address,
-=======
-    multisigAddress: string,
->>>>>>> 1989a0a4
     appInstance: AppInstanceJson,
     signedSetStateCommitment: SetStateCommitmentJSON,
   ): Promise<void> {
@@ -247,13 +239,8 @@
     return this.internalStore.getSetupCommitment(multisigAddress);
   }
 
-<<<<<<< HEAD
   getSetStateCommitments(appIdentityHash: Bytes32): Promise<SetStateCommitmentJSON[]> {
     return this.internalStore.getSetStateCommitments(appIdentityHash);
-=======
-  getSetStateCommitment(appIdentityHash: string): Promise<SetStateCommitmentJSON> {
-    return this.internalStore.getSetStateCommitment(appIdentityHash);
->>>>>>> 1989a0a4
   }
 
   getConditionalTransactionCommitment(
@@ -262,13 +249,6 @@
     return this.internalStore.getConditionalTransactionCommitment(appIdentityHash);
   }
 
-<<<<<<< HEAD
-=======
-  getWithdrawalCommitment(multisigAddress: string): Promise<MinimalTransaction> {
-    return this.internalStore.getWithdrawalCommitment(multisigAddress);
-  }
-
->>>>>>> 1989a0a4
   getUserWithdrawals(): Promise<WithdrawalMonitorObject[]> {
     return this.internalStore.getUserWithdrawals();
   }
