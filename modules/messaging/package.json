--- conflicted
+++ resolved
@@ -16,15 +16,9 @@
     "lint": "../../node_modules/.bin/eslint -c '../../.eslintrc.js' --fix 'src/**/*'"
   },
   "dependencies": {
-<<<<<<< HEAD
-    "@connext/types": "4.3.0",
+    "@connext/types": "5.0.2",
     "jsonwebtoken": "^8.5.1",
     "ts-natsutil": "^0.1.18"
-=======
-    "@connext/types": "5.0.2",
-    "ts-nats": "1.2.4",
-    "websocket-nats": "0.3.3"
->>>>>>> 508fd8b3
   },
   "devDependencies": {
     "rollup": "1.31.1",
