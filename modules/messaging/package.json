{
  "name": "@connext/messaging",
  "description": "Messaging module for Connext client",
  "version": "6.0.0-alpha.0",
  "main": "dist/index.js",
  "iife": "dist/index.iife.js",
  "types": "dist/index.d.ts",
  "license": "MIT",
  "files": [
    "dist",
    "src"
  ],
  "scripts": {
    "build": "rm -rf ./dist/* && tsc -p . && rollup -c",
    "build:watch": "tsc -p . && rollup -c -w",
    "lint": "../../node_modules/.bin/eslint -c '../../.eslintrc.js' --fix 'src/**/*'"
  },
  "dependencies": {
<<<<<<< HEAD
    "@connext/types": "5.2.1",
    "ts-nats": "1.2.12",
=======
    "@connext/types": "6.0.0-alpha.0",
    "ts-nats": "1.2.4",
>>>>>>> 0cc86909
    "websocket-nats": "0.3.3"
  },
  "devDependencies": {
    "rollup": "2.1.0",
    "rollup-plugin-typescript2": "0.26.0",
    "typescript": "3.8.3"
  }
}<|MERGE_RESOLUTION|>--- conflicted
+++ resolved
@@ -16,13 +16,8 @@
     "lint": "../../node_modules/.bin/eslint -c '../../.eslintrc.js' --fix 'src/**/*'"
   },
   "dependencies": {
-<<<<<<< HEAD
-    "@connext/types": "5.2.1",
+    "@connext/types": "6.0.0-alpha.0",
     "ts-nats": "1.2.12",
-=======
-    "@connext/types": "6.0.0-alpha.0",
-    "ts-nats": "1.2.4",
->>>>>>> 0cc86909
     "websocket-nats": "0.3.3"
   },
   "devDependencies": {
