--- conflicted
+++ resolved
@@ -1,11 +1,7 @@
 {
   "name": "@connext/messaging",
   "description": "Messaging module for Connext client",
-<<<<<<< HEAD
-  "version": "7.0.0-alpha.17",
-=======
   "version": "7.0.0-alpha.16-rc",
->>>>>>> a220cb02
   "main": "dist/index.js",
   "iife": "dist/index.iife.js",
   "types": "dist/index.d.ts",
@@ -20,15 +16,9 @@
     "lint": "../../node_modules/.bin/eslint -c '../../.eslintrc.js' --fix 'src/**/*'"
   },
   "dependencies": {
-<<<<<<< HEAD
-    "@connext/types": "7.0.0-alpha.17",
-    "@connext/utils": "7.0.0-alpha.17",
-    "ts-natsutil": "1.0.6"
-=======
     "@connext/types": "7.0.0-alpha.16-rc",
     "@connext/utils": "7.0.0-alpha.16-rc",
     "ts-natsutil": "1.1.1"
->>>>>>> a220cb02
   },
   "devDependencies": {
     "rollup": "2.21.0",
