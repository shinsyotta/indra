--- conflicted
+++ resolved
@@ -1,10 +1,6 @@
 {
   "name": "@connext/messaging",
-<<<<<<< HEAD
-  "version": "1.1.1",
-=======
   "version": "1.1.3",
->>>>>>> c11c07ef
   "main": "dist/index.js",
   "iife": "dist/index.iife.js",
   "types": "dist/index.d.ts",
@@ -18,11 +14,7 @@
     "prepare": "npm run build"
   },
   "dependencies": {
-<<<<<<< HEAD
-    "@connext/types": "1.1.1",
-=======
     "@connext/types": "1.1.3",
->>>>>>> c11c07ef
     "ts-nats": "1.2.4",
     "websocket-nats": "0.3.3"
   },
