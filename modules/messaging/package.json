{
  "name": "@connext/messaging",
  "description": "Messaging module for Connext client",
  "version": "5.2.1",
  "main": "dist/index.js",
  "iife": "dist/index.iife.js",
  "types": "dist/index.d.ts",
  "license": "MIT",
  "files": [
    "dist",
    "src"
  ],
  "scripts": {
    "build": "rm -rf ./dist/* && tsc -p . && rollup -c",
    "build:watch": "tsc -p . && rollup -c -w",
    "lint": "../../node_modules/.bin/eslint -c '../../.eslintrc.js' --fix 'src/**/*'"
  },
  "dependencies": {
<<<<<<< HEAD
    "@connext/types": "5.1.1",
    "ts-nats": "1.2.12",
=======
    "@connext/types": "5.2.1",
    "ts-nats": "1.2.4",
>>>>>>> ebe0a16c
    "websocket-nats": "0.3.3"
  },
  "devDependencies": {
    "rollup": "2.0.6",
    "rollup-plugin-typescript2": "0.26.0",
    "typescript": "3.8.3"
  }
}<|MERGE_RESOLUTION|>--- conflicted
+++ resolved
@@ -16,13 +16,8 @@
     "lint": "../../node_modules/.bin/eslint -c '../../.eslintrc.js' --fix 'src/**/*'"
   },
   "dependencies": {
-<<<<<<< HEAD
-    "@connext/types": "5.1.1",
+    "@connext/types": "5.2.1",
     "ts-nats": "1.2.12",
-=======
-    "@connext/types": "5.2.1",
-    "ts-nats": "1.2.4",
->>>>>>> ebe0a16c
     "websocket-nats": "0.3.3"
   },
   "devDependencies": {
