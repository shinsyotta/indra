--- conflicted
+++ resolved
@@ -17,11 +17,7 @@
     "websocket-nats": "0.3.3"
   },
   "devDependencies": {
-<<<<<<< HEAD
-    "@counterfactual/types": "0.0.32",
-=======
     "@counterfactual/types": "0.0.33",
->>>>>>> 39f21446
     "rollup": "1.19.4",
     "rollup-plugin-typescript2": "0.22.1",
     "typescript": "3.5.3"
