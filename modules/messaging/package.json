{
  "name": "@connext/messaging",
  "description": "Messaging module for Connext client",
  "version": "4.0.16",
  "main": "dist/index.js",
  "iife": "dist/index.iife.js",
  "types": "dist/index.d.ts",
  "license": "MIT",
  "files": [
    "dist",
    "src"
  ],
  "scripts": {
    "build": "tsc -p . && rollup -c",
<<<<<<< HEAD
    "build:watch": "tsc -p . && rollup -c -w",
    "lint": "../../node_modules/.bin/eslint -c '../../.eslintrc.js' --fix 'src/**/*'",
    "prepare": "npm run build"
=======
    "build:watch": "tsc -p . && rollup -c -w"
>>>>>>> f31088b3
  },
  "dependencies": {
    "@connext/types": "4.0.16",
    "ts-nats": "1.2.4",
    "websocket-nats": "0.3.3"
  },
  "devDependencies": {
    "rollup": "1.31.0",
    "rollup-plugin-typescript2": "0.25.3",
    "typescript": "3.7.5"
  }
}<|MERGE_RESOLUTION|>--- conflicted
+++ resolved
@@ -12,13 +12,8 @@
   ],
   "scripts": {
     "build": "tsc -p . && rollup -c",
-<<<<<<< HEAD
     "build:watch": "tsc -p . && rollup -c -w",
-    "lint": "../../node_modules/.bin/eslint -c '../../.eslintrc.js' --fix 'src/**/*'",
-    "prepare": "npm run build"
-=======
-    "build:watch": "tsc -p . && rollup -c -w"
->>>>>>> f31088b3
+    "lint": "../../node_modules/.bin/eslint -c '../../.eslintrc.js' --fix 'src/**/*'"
   },
   "dependencies": {
     "@connext/types": "4.0.16",
