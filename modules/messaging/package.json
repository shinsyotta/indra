{
  "name": "@connext/messaging",
  "version": "0.0.1",
  "main": "dist/index.js",
  "iife": "dist/index.iife.js",
  "types": "dist/index.d.ts",
  "license": "MIT",
  "scripts": {
    "build": "tsc -p . && rollup -c",
    "build:watch": "tsc -p . && rollup -c -w",
    "lint": "tslint -c tslint.json -p .",
    "lint:fix": "tslint -c tslint.json -p . --fix",
    "prepare": "npm run build"
  },
  "dependencies": {
    "ts-nats": "1.2.4",
    "websocket-nats": "0.3.3"
  },
  "devDependencies": {
<<<<<<< HEAD
    "@counterfactual/types": "0.0.22",
=======
    "@counterfactual/types": "0.0.24",
>>>>>>> 9c0671dc
    "rollup": "1.17.0",
    "rollup-plugin-typescript2": "0.22.0",
    "typescript": "3.5.3"
  }
}<|MERGE_RESOLUTION|>--- conflicted
+++ resolved
@@ -17,11 +17,7 @@
     "websocket-nats": "0.3.3"
   },
   "devDependencies": {
-<<<<<<< HEAD
-    "@counterfactual/types": "0.0.22",
-=======
     "@counterfactual/types": "0.0.24",
->>>>>>> 9c0671dc
     "rollup": "1.17.0",
     "rollup-plugin-typescript2": "0.22.0",
     "typescript": "3.5.3"
