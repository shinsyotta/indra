--- conflicted
+++ resolved
@@ -1,11 +1,7 @@
 {
   "name": "@connext/messaging",
   "description": "Messaging module for Connext client",
-<<<<<<< HEAD
-  "version": "7.0.0-alpha.3-experimental",
-=======
   "version": "7.0.0-alpha.3",
->>>>>>> 2d531d4a
   "main": "dist/index.js",
   "iife": "dist/index.iife.js",
   "types": "dist/index.d.ts",
@@ -20,13 +16,8 @@
     "lint": "../../node_modules/.bin/eslint -c '../../.eslintrc.js' --fix 'src/**/*'"
   },
   "dependencies": {
-<<<<<<< HEAD
-    "@connext/types": "7.0.0-alpha.3-experimental",
-    "@connext/utils": "7.0.0-alpha.3-experimental",
-=======
     "@connext/types": "7.0.0-alpha.3",
     "@connext/utils": "7.0.0-alpha.3",
->>>>>>> 2d531d4a
     "ts-natsutil": "1.0.6"
   },
   "devDependencies": {
