--- conflicted
+++ resolved
@@ -1,10 +1,5 @@
-<<<<<<< HEAD
-const path = require('path');
-const nodeExternals = require('webpack-node-externals');
-=======
 const path = require("path");
 const nodeExternals = require("webpack-node-externals");
->>>>>>> f31088b3
 
 const mode = process.env.MODE === "release" ? "release" : "staging";
 const whitelist = mode === "release" ? "" : /@connext\/.*/;
@@ -12,14 +7,6 @@
 
 module.exports = {
   mode: "development",
-<<<<<<< HEAD
-  target: 'node',
-  externals: {
-    '@nestjs/microservices': 'commonjs @nestjs/microservices',
-    '@nestjs/common': 'commonjs @nestjs/common',
-    'pg': 'commonjs pg',
-  },
-=======
   target: "node",
   externals: [
     nodeExternals({
@@ -27,7 +14,6 @@
       whitelist,
     }),
   ],
->>>>>>> f31088b3
 
   resolve: {
     extensions: [".js", ".ts", ".json"],
@@ -64,9 +50,5 @@
         },
       },
     ],
-<<<<<<< HEAD
-  }
-=======
   },
->>>>>>> f31088b3
 };