import { StateChannelJSON } from "@connext/types";
import { NotFoundException } from "@nestjs/common";
import { AddressZero } from "ethers/constants";
import { EntityManager, EntityRepository, Repository } from "typeorm";

<<<<<<< HEAD
import {
  convertAppToInstanceJSON,
  convertAppToProposedInstanceJSON,
} from "../appInstance/appInstance.repository";
=======
import { AppInstance } from "../appInstance/appInstance.entity";
import { LoggerService } from "../logger/logger.service";
>>>>>>> 69a074c5
import { RebalanceProfile } from "../rebalanceProfile/rebalanceProfile.entity";

import { Channel } from "./channel.entity";

const logger = new LoggerService("ChannelRepository");

const convertChannelToJSON = (channel: Channel): StateChannelJSON => {
  return {
    addresses: channel.addresses,
    appInstances: channel.appInstances.map(app => [
      app.identityHash,
      convertAppToInstanceJSON(app, channel),
    ]),
    freeBalanceAppInstance: convertAppToInstanceJSON(channel.freeBalanceAppInstance, channel),
    monotonicNumProposedApps: channel.monotonicNumProposedApps,
    multisigAddress: channel.multisigAddress,
    proposedAppInstances: channel.proposedAppInstances.map(app => [
      app.identityHash,
      convertAppToProposedInstanceJSON(app),
    ]),
    schemaVersion: channel.schemaVersion,
    singleAssetTwoPartyIntermediaryAgreements: channel.singleAssetTwoPartyIntermediaryAgreements,
    userNeuteredExtendedKeys: [channel.nodePublicIdentifier, channel.userPublicIdentifier],
  };
};

@EntityRepository(Channel)
export class ChannelRepository extends Repository<Channel> {
  async getStateChannel(multisigAddress: string): Promise<StateChannelJSON | undefined> {
    const channel = await this.findByMultisigAddress(multisigAddress);
    if (!channel) {
      return undefined;
    }
    return convertChannelToJSON(channel);
  }

  async getStateChannelByOwners(owners: string[]): Promise<StateChannelJSON | undefined> {
    const [channel] = (
      await Promise.all(owners.map(owner => this.findByUserPublicIdentifier(owner)))
    ).filter(chan => !!chan);
    if (!channel) {
      return undefined;
    }
    return convertChannelToJSON(channel);
  }

  async getStateChannelByAppInstanceId(
    appInstanceId: string,
  ): Promise<StateChannelJSON | undefined> {
    const channel = await this.findByAppInstanceId(appInstanceId);
    if (!channel) {
      return undefined;
    }
    return convertChannelToJSON(channel);
  }

  async findAll(available: boolean = true): Promise<Channel[]> {
    return this.find({ where: { available } });
  }

  async findByMultisigAddress(multisigAddress: string): Promise<Channel | undefined> {
    return this.findOne({
      where: { multisigAddress },
    });
  }

  async findByUserPublicIdentifier(userPublicIdentifier: string): Promise<Channel | undefined> {
    return this.findOne({
      where: { userPublicIdentifier },
    });
  }

  async findByAppInstanceId(appInstanceId: string): Promise<Channel | undefined> {
    return this.createQueryBuilder("channel")
      .leftJoinAndSelect("channel.proposedAppInstances", "proposedAppInstance")
      .leftJoinAndSelect("channel.appInstances", "appInstance")
      .leftJoinAndSelect("channel.freeBalanceAppInstance", "freeBalanceAppInstance")
      .where("proposedAppInstance.identityHash = :appInstanceId", { appInstanceId })
      .orWhere("appInstance.identityHash = :appInstanceId", { appInstanceId })
      .orWhere("freeBalanceAppInstance.identityHash = :appInstanceId", { appInstanceId })
      .getOne();
  }

  async addRebalanceProfileToChannel(
    userPublicIdentifier: string,
    rebalanceProfile: RebalanceProfile,
  ): Promise<RebalanceProfile> {
    const channel = await this.createQueryBuilder("channel")
      .leftJoinAndSelect("channel.rebalanceProfiles", "rebalanceProfiles")
      .where("channel.userPublicIdentifier = :userPublicIdentifier", { userPublicIdentifier })
      .getOne();

    if (!channel) {
      throw new NotFoundException(
        `Channel does not exist for userPublicIdentifier ${userPublicIdentifier}`,
      );
    }

    const existing = channel.rebalanceProfiles.find(
      (prof: RebalanceProfile) => prof.assetId === rebalanceProfile.assetId,
    );

    await this.manager.transaction(async (transactionalEntityManager: EntityManager) => {
      await transactionalEntityManager.save(rebalanceProfile);

      if (existing) {
        logger.debug(`Found existing profile for token ${rebalanceProfile.assetId}, replacing`);
        await transactionalEntityManager
          .createQueryBuilder()
          .relation(Channel, "rebalanceProfiles")
          .of(channel)
          .remove(existing);
      }

      return await transactionalEntityManager
        .createQueryBuilder()
        .relation(Channel, "rebalanceProfiles")
        .of(channel)
        .add(rebalanceProfile);
    });
    return rebalanceProfile;
  }

  async getRebalanceProfileForChannelAndAsset(
    userPublicIdentifier: string,
    assetId: string = AddressZero,
  ): Promise<RebalanceProfile | undefined> {
    const channel = await this.createQueryBuilder("channel")
      .leftJoinAndSelect("channel.rebalanceProfiles", "rebalanceProfiles")
      .where("channel.userPublicIdentifier = :userPublicIdentifier", { userPublicIdentifier })
      .getOne();

    if (!channel) {
      throw new NotFoundException(
        `Channel does not exist for userPublicIdentifier ${userPublicIdentifier}`,
      );
    }

    const profile = channel.rebalanceProfiles.find(
      (prof: RebalanceProfile) => prof.assetId.toLowerCase() === assetId.toLowerCase(),
    );

    return profile;
  }

  async setInflightCollateralization(
    channel: Channel,
    collateralizationInFlight: boolean,
  ): Promise<Channel> {
    channel.collateralizationInFlight = collateralizationInFlight;
    return await this.save(channel);
  }
}<|MERGE_RESOLUTION|>--- conflicted
+++ resolved
@@ -3,15 +3,11 @@
 import { AddressZero } from "ethers/constants";
 import { EntityManager, EntityRepository, Repository } from "typeorm";
 
-<<<<<<< HEAD
 import {
   convertAppToInstanceJSON,
   convertAppToProposedInstanceJSON,
 } from "../appInstance/appInstance.repository";
-=======
-import { AppInstance } from "../appInstance/appInstance.entity";
 import { LoggerService } from "../logger/logger.service";
->>>>>>> 69a074c5
 import { RebalanceProfile } from "../rebalanceProfile/rebalanceProfile.entity";
 
 import { Channel } from "./channel.entity";
