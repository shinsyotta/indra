--- conflicted
+++ resolved
@@ -1,18 +1,9 @@
-<<<<<<< HEAD
-import { ChannelAppSequences } from "@connext/types";
+import { ChannelAppSequences, StateChannelJSON } from "@connext/types";
 import { forwardRef, Injectable, Inject } from "@nestjs/common";
-=======
-import { ChannelAppSequences, StateChannelJSON } from "@connext/types";
-import { Injectable } from "@nestjs/common";
->>>>>>> 6848a21a
 import { AddressZero, HashZero } from "ethers/constants";
 import { TransactionResponse } from "ethers/providers";
 import { BigNumber, getAddress } from "ethers/utils";
 
-<<<<<<< HEAD
-=======
-import { CFCoreRecordRepository } from "../cfCore/cfCore.repository";
->>>>>>> 6848a21a
 import { CFCoreService } from "../cfCore/cfCore.service";
 import { ConfigService } from "../config/config.service";
 import { OnchainTransaction } from "../onchainTransactions/onchainTransaction.entity";
