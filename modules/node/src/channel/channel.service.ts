import {
  ChannelAppSequences,
  maxBN,
  RebalanceProfileBigNumber,
  stringify,
  GetConfigResponse,
  CoinBalanceRefundApp,
  StateChannelJSON,
} from "@connext/types";
import { Injectable, HttpService, Inject } from "@nestjs/common";
import { ClientProxy } from "@nestjs/microservices";
import { AxiosResponse } from "axios";
import { Contract } from "ethers";
import { AddressZero, Zero } from "ethers/constants";
import { TransactionResponse } from "ethers/providers";
import { BigNumber, getAddress, toUtf8Bytes, sha256, bigNumberify} from "ethers/utils";
import tokenAbi from "human-standard-token-abi";

import { AppRegistryRepository } from "../appRegistry/appRegistry.repository";
import { CFCoreService } from "../cfCore/cfCore.service";
import { ConfigService } from "../config/config.service";
import { LoggerService } from "../logger/logger.service";
import { WithdrawService } from "../withdraw/withdraw.service";
import { MessagingClientProviderId } from "../constants";
import { OnchainTransactionRepository } from "../onchainTransactions/onchainTransaction.repository";
import { OnchainTransactionService } from "../onchainTransactions/onchainTransaction.service";
import { RebalanceProfile } from "../rebalanceProfile/rebalanceProfile.entity";
import { xpubToAddress } from "../util";
import { CFCoreTypes, CreateChannelMessage } from "../util/cfCore";

import { Channel } from "./channel.entity";
import { ChannelRepository } from "./channel.repository";

type RebalancingTargetsResponse<T = string> = {
  assetId: string;
  upperBoundCollateralize: T;
  lowerBoundCollateralize: T;
  upperBoundReclaim: T;
  lowerBoundReclaim: T;
};

export enum RebalanceType {
  COLLATERALIZE,
  RECLAIM,
}

@Injectable()
export class ChannelService {
  constructor(
    private readonly cfCoreService: CFCoreService,
    private readonly channelRepository: ChannelRepository,
    private readonly configService: ConfigService,
    private readonly onchainTransactionService: OnchainTransactionService,
    private readonly withdrawService: WithdrawService,
    private readonly log: LoggerService,
    private readonly httpService: HttpService,
    private readonly onchainTransactionRepository: OnchainTransactionRepository,
    private readonly appRegistryRepository: AppRegistryRepository,
    @Inject(MessagingClientProviderId) private readonly messagingClient: ClientProxy,
  ) {
    this.log.setContext("ChannelService");
  }

  async getConfig(): Promise<GetConfigResponse> {
    return {
      contractAddresses: await this.configService.getContractAddresses(),
      ethNetwork: await this.configService.getEthNetwork(),
      messaging: this.configService.getMessagingConfig(),
      nodePublicIdentifier: this.cfCoreService.cfCore.publicIdentifier,
      supportedTokenAddresses: this.configService.getSupportedTokenAddresses(),
    };
  }

  /**
   * Returns all channel records.
   * @param available available value of channel
   */
  async findAll(available: boolean = true): Promise<Channel[]> {
    return await this.channelRepository.findAll(available);
  }

  /**
   * Starts create channel process within CF core
   * @param counterpartyPublicIdentifier
   */
  async create(counterpartyPublicIdentifier: string): Promise<CFCoreTypes.CreateChannelResult> {
    const existing = await this.channelRepository.findByUserPublicIdentifier(
      counterpartyPublicIdentifier,
    );
    if (existing) {
      throw new Error(`Channel already exists for ${counterpartyPublicIdentifier}`);
    }

    const createResult = await this.cfCoreService.createChannel(counterpartyPublicIdentifier);
    return createResult;
  }

  private async deposit(
    multisigAddress: string,
    amount: BigNumber,
    assetId: string = AddressZero,
  ): Promise<CFCoreTypes.DepositResult> {
    const channel = await this.channelRepository.findByMultisigAddress(multisigAddress);
    if (!channel) {
      throw new Error(`No channel exists for multisigAddress ${multisigAddress}`);
    }

    // don't allow deposit if user's balance refund app is installed
    const balanceRefundApp = await this.cfCoreService.getCoinBalanceRefundApp(
      multisigAddress,
      assetId,
    );
    if (
      balanceRefundApp &&
      balanceRefundApp.latestState[`recipient`] === xpubToAddress(channel.userPublicIdentifier)
    ) {
      throw new Error(
        `Cannot deposit, user's CoinBalanceRefundApp is installed for ${channel.userPublicIdentifier}`,
      );
    }

    if (
      balanceRefundApp &&
      balanceRefundApp.latestState[`recipient`] === this.cfCoreService.cfCore.freeBalanceAddress
    ) {
      this.log.info(`Removing node's installed CoinBalanceRefundApp before depositing`);
      await this.cfCoreService.rescindDepositRights(channel.multisigAddress, assetId);
    }

    await this.proposeCoinBalanceRefund(assetId, channel);

    const res = await this.cfCoreService.deposit(multisigAddress, amount, getAddress(assetId));
    const depositTx = await this.configService.getEthProvider().getTransaction(res.transactionHash);
    await this.onchainTransactionRepository.addCollateralization(depositTx, channel);
    return res;
  }

  private async reclaim(
    channel: Channel,
    amount: BigNumber,
    assetId: string = AddressZero,
  ): Promise<TransactionResponse> {
    // don't allow withdraw if user's balance refund app is installed
    const balanceRefundApp = await this.cfCoreService.getCoinBalanceRefundApp(
      channel.multisigAddress,
      assetId,
    );
    if (
      balanceRefundApp &&
      balanceRefundApp.latestState[`recipient`] === xpubToAddress(channel.userPublicIdentifier)
    ) {
      throw new Error(
        `Cannot withdraw, user's CoinBalanceRefundApp is installed for ${channel.userPublicIdentifier}`,
      );
    }

    if (
      balanceRefundApp &&
      balanceRefundApp.latestState[`recipient`] === this.cfCoreService.cfCore.freeBalanceAddress
    ) {
      this.log.info(`Removing node's installed CoinBalanceRefundApp before reclaiming`);
      await this.cfCoreService.rescindDepositRights(channel.multisigAddress, assetId);
    }

    await this.withdrawService.withdraw(channel.multisigAddress, amount, assetId);

    return {} as TransactionResponse; //TODO ARJUN temporary!!
  }

  private async proposeCoinBalanceRefund(assetId: string, channel: Channel): Promise<void> {
    // any deposit has to first propose the balance refund app
    const ethProvider = this.configService.getEthProvider();
    const threshold =
      assetId === AddressZero
        ? await ethProvider.getBalance(channel.multisigAddress)
        : await new Contract(assetId!, tokenAbi, ethProvider).functions.balanceOf(
            channel.multisigAddress,
          );

    const initialState = {
      multisig: channel.multisigAddress,
      recipient: this.cfCoreService.cfCore.freeBalanceAddress,
      threshold,
      tokenAddress: assetId,
    };

    const ethNetwork = await this.configService.getEthNetwork();
    const {
      actionEncoding,
      appDefinitionAddress: appDefinition,
      stateEncoding,
      outcomeType,
    } = await this.appRegistryRepository.findByNameAndNetwork(
      CoinBalanceRefundApp,
      ethNetwork.chainId,
    );

    const params: CFCoreTypes.ProposeInstallParams = {
      abiEncodings: {
        actionEncoding,
        stateEncoding,
      },
      appDefinition,
      initialState,
      initiatorDeposit: Zero,
      initiatorDepositTokenAddress: assetId,
      outcomeType,
      proposedToIdentifier: channel.userPublicIdentifier,
      responderDeposit: Zero,
      responderDepositTokenAddress: assetId,
      timeout: Zero,
    };

    // propose install + wait for client confirmation
    await this.cfCoreService.proposeAndWaitForAccepted(params, channel.multisigAddress);
  }

  async rebalance(
    userPubId: string,
    assetId: string = AddressZero,
    rebalanceType: RebalanceType,
    minimumRequiredCollateral: BigNumber = Zero,
  ): Promise<TransactionResponse | undefined> {
    const normalizedAssetId = getAddress(assetId);
    const channel = await this.channelRepository.findByUserPublicIdentifierOrThrow(userPubId);

    // option 1: rebalancing service, option 2: rebalance profile, option 3: default
    let rebalancingTargets = await this.getDataFromRebalancingService(userPubId, assetId);
    if (!rebalancingTargets) {
      this.log.debug(`Unable to get rebalancing targets from service, falling back to profile`);
      rebalancingTargets = await this.channelRepository.getRebalanceProfileForChannelAndAsset(
        userPubId,
        normalizedAssetId,
      );
      if (!rebalancingTargets) {
        rebalancingTargets = await this.configService.getDefaultRebalanceProfile(assetId);
        if (rebalancingTargets) {
          this.log.debug(`Rebalancing with default profile: ${stringify(rebalancingTargets)}`);
        }
      }
    }

    if (!rebalancingTargets) {
      throw new Error(`Node is not configured to rebalance asset ${assetId} for user ${userPubId}`);
    }

    const {
      lowerBoundCollateralize,
      upperBoundCollateralize,
      lowerBoundReclaim,
      upperBoundReclaim,
    } = rebalancingTargets;

    if (
      upperBoundCollateralize.lt(lowerBoundCollateralize) ||
      upperBoundReclaim.lt(lowerBoundReclaim)
    ) {
      throw new Error(`Rebalancing targets not properly configured: ${rebalancingTargets}`);
    }
    if (rebalanceType === RebalanceType.COLLATERALIZE) {
      // if minimum amount is larger, override upper bound
      const collateralNeeded: BigNumber = maxBN([
        upperBoundCollateralize,
        minimumRequiredCollateral,
      ]);
      const res = await this.collateralizeIfNecessary(
        channel,
        assetId,
        collateralNeeded,
        lowerBoundCollateralize,
      );
      let txResponse: TransactionResponse;
      if (res) {
        txResponse = await this.configService.getEthProvider().getTransaction(res.transactionHash);
      }
      return txResponse;
    } else if (rebalanceType === RebalanceType.RECLAIM) {
      return await this.reclaimIfNecessary(channel, assetId, upperBoundReclaim, lowerBoundReclaim);
    } else {
      throw new Error(`Invalid rebalancing type: ${rebalanceType}`);
    }
  }

  private async collateralizeIfNecessary(
    channel: Channel,
    assetId: string,
    collateralNeeded: BigNumber,
    lowerBoundCollateral: BigNumber,
  ) {
    if (channel.collateralizationInFlight) {
      this.log.warn(
        `Collateral request is in flight, try request again for user ${channel.userPublicIdentifier} later`,
      );
      return undefined;
    }

    const {
      [this.cfCoreService.cfCore.freeBalanceAddress]: nodeFreeBalance,
    } = await this.cfCoreService.getFreeBalance(
      channel.userPublicIdentifier,
      channel.multisigAddress,
      assetId,
    );
    if (nodeFreeBalance.gte(lowerBoundCollateral)) {
      this.log.info(
        `User with multisig ${channel.multisigAddress} already has sufficient collateral, ignoring request for more.`,
      );
      this.log.debug(
        `User ${channel.userPublicIdentifier} already has collateral of ${nodeFreeBalance} for asset ${assetId}`,
      );
      return undefined;
    }

    const amountDeposit = collateralNeeded.sub(nodeFreeBalance);
    this.log.info(
      `User with multisig ${channel.multisigAddress} needs more collateral, preparing to deposit.`,
    );
    this.log.debug(
      `Collateralizing ${channel.userPublicIdentifier} with ${amountDeposit}, token: ${assetId}`,
    );

    // set in flight so that it cant be double sent
    await this.channelRepository.setInflightCollateralization(channel, true);
    const result = this.deposit(channel.multisigAddress, amountDeposit, assetId)
      .then(async (res: CFCoreTypes.DepositResult) => {
        this.log.info(`Channel ${channel.multisigAddress} successfully collateralized`);
        this.log.debug(`Collateralization result: ${stringify(res)}`);
        return res;
      })
      .catch(async (e: any) => {
        await this.clearCollateralizationInFlight(channel.multisigAddress);
        throw e;
      });
    return result;
  }

  // collateral is reclaimed if it is above the upper bound
  private async reclaimIfNecessary(
    channel: Channel,
    assetId: string,
    upperBoundReclaim: BigNumber,
    lowerBoundReclaim: BigNumber,
  ): Promise<TransactionResponse | undefined> {
    if (upperBoundReclaim.isZero() && lowerBoundReclaim.isZero()) {
      this.log.info(
        `Collateral for channel ${channel.multisigAddress} is within bounds, nothing to reclaim.`,
      );
      return undefined;
    }
    const {
      [this.cfCoreService.cfCore.freeBalanceAddress]: nodeFreeBalance,
    } = await this.cfCoreService.getFreeBalance(
      channel.userPublicIdentifier,
      channel.multisigAddress,
      assetId,
    );
    if (nodeFreeBalance.lte(upperBoundReclaim)) {
      this.log.info(
        `Collateral for channel ${channel.multisigAddress} is below upper bound, nothing to reclaim.`,
      );
      this.log.debug(
        `Node has balance of ${nodeFreeBalance} for asset ${assetId} in channel with user ${channel.userPublicIdentifier}`,
      );
      return undefined;
    }

    // example:
    // freeBalance = 10
    // upperBound = 8
    // lowerBound = 6
    // amountWithdrawal = freeBalance - lowerBound = 10 - 6 = 4
    const amountWithdrawal = nodeFreeBalance.sub(lowerBoundReclaim);
    this.log.info(`Reclaiming collateral from channel ${channel.multisigAddress}`);
    this.log.debug(
      `Reclaiming ${channel.multisigAddress}, ${amountWithdrawal.toString()}, token: ${assetId}`,
    );

    return await this.reclaim(channel, amountWithdrawal, assetId);
  }

  async clearCollateralizationInFlight(multisigAddress: string): Promise<Channel> {
    const channel = await this.channelRepository.findByMultisigAddress(multisigAddress);
    if (!channel) {
      throw new Error(`No channel exists for multisig ${multisigAddress}`);
    }

    return await this.channelRepository.setInflightCollateralization(channel, false);
  }

  async addRebalanceProfileToChannel(
    userPubId: string,
    profile: RebalanceProfileBigNumber,
  ): Promise<RebalanceProfile> {
    const {
      assetId,
      lowerBoundCollateralize,
      upperBoundCollateralize,
      lowerBoundReclaim,
      upperBoundReclaim,
    } = profile;
    if (
      upperBoundCollateralize.lt(lowerBoundCollateralize) ||
      upperBoundReclaim.lt(lowerBoundReclaim)
    ) {
      throw new Error(
        `Rebalancing targets not properly configured: ${JSON.stringify({
          lowerBoundCollateralize,
          upperBoundCollateralize,
          lowerBoundReclaim,
          upperBoundReclaim,
        })}`,
      );
    }

    // reclaim targets cannot be less than collateralize targets, otherwise we get into a loop of
    // collateralize/reclaim
    if (lowerBoundReclaim.lt(upperBoundCollateralize)) {
      throw new Error(
        `Reclaim targets cannot be less than collateralize targets: ${JSON.stringify({
          lowerBoundCollateralize,
          upperBoundCollateralize,
          lowerBoundReclaim,
          upperBoundReclaim,
        })}`,
      );
    }

    const rebalanceProfile = new RebalanceProfile();
    rebalanceProfile.assetId = getAddress(assetId);
    rebalanceProfile.lowerBoundCollateralize = lowerBoundCollateralize;
    rebalanceProfile.upperBoundCollateralize = upperBoundCollateralize;
    rebalanceProfile.lowerBoundReclaim = lowerBoundReclaim;
    rebalanceProfile.upperBoundReclaim = upperBoundReclaim;
    return await this.channelRepository.addRebalanceProfileToChannel(userPubId, rebalanceProfile);
  }

  /**
   * Creates a channel in the database with data from CF core event CREATE_CHANNEL
   * and marks it as available
   * @param creationData event data
   */
  async makeAvailable(creationData: CreateChannelMessage): Promise<void> {
    let existing = await this.channelRepository.findByMultisigAddress(
      creationData.data.multisigAddress,
    );
    if (existing) {
      if (
        !creationData.data.owners.includes(xpubToAddress(existing.nodePublicIdentifier)) ||
        !creationData.data.owners.includes(xpubToAddress(existing.userPublicIdentifier))
      ) {
        throw new Error(
          `Channel has already been created with different owners! ${stringify(
            existing,
          )}. Event data: ${stringify(creationData)}`,
        );
      }
      if (existing.available) {
        this.log.debug(`Channel is already available, doing nothing`);
        return;
      }
      this.log.debug(`Channel already exists in database, marking as available`);
    } else {
      this.log.info(`Creating new channel for multisig ${creationData.data.multisigAddress}`);
      this.log.debug(`Creating channel from data ${stringify(creationData)}`);
      existing = new Channel();
      existing.userPublicIdentifier = creationData.data.counterpartyXpub;
      existing.nodePublicIdentifier = this.cfCoreService.cfCore.publicIdentifier;
      existing.multisigAddress = creationData.data.multisigAddress;
    }
    existing.available = true;
    await this.channelRepository.save(existing);
  }

  /**
   * Returns the app sequence number of the node and the user
   *
   * @param userPublicIdentifier users xpub
   * @param userSequenceNumber sequence number provided by user
   */
  async verifyAppSequenceNumber(
    userPublicIdentifier: string,
    userSequenceNumber: number,
  ): Promise<ChannelAppSequences> {
    const channel = await this.channelRepository.findByUserPublicIdentifierOrThrow(
      userPublicIdentifier,
    );
    const sc = (await this.cfCoreService.getStateChannel(channel.multisigAddress)).data;
    const [, appJson] = sc.appInstances.reduce((prev, curr) => {
      const [, prevJson] = prev;
      const [, currJson] = curr;
      return currJson.appSeqNo > prevJson.appSeqNo ? curr : prev;
    });
    const nodeSequenceNumber = appJson.appSeqNo;
    if (nodeSequenceNumber !== userSequenceNumber) {
      this.log.warn(
        `Node app sequence number (${nodeSequenceNumber}) !== user app sequence number (${userSequenceNumber})`,
      );
    }
    return {
      nodeSequenceNumber,
      userSequenceNumber,
    };
  }

<<<<<<< HEAD
=======
  async withdrawForClient(
    userPublicIdentifier: string,
    tx: CFCoreTypes.MinimalTransaction,
  ): Promise<TransactionResponse> {
    const channel = await this.channelRepository.findByUserPublicIdentifierOrThrow(
      userPublicIdentifier,
    );

    const { transactionHash: deployTx } = await this.cfCoreService.deployMultisig(
      channel.multisigAddress,
    );
    this.log.debug(`Deploy multisig tx: ${deployTx}`);

    const wallet = this.configService.getEthWallet();
    if (deployTx !== HashZero) {
      this.log.debug(`Waiting for deployment transaction...`);
      wallet.provider.waitForTransaction(deployTx);
      this.log.debug(`Deployment transaction complete!`);
    } else {
      this.log.debug(`Multisig already deployed, proceeding with withdrawal`);
    }

    const txRes = await this.onchainTransactionService.sendUserWithdrawal(channel, tx);
    return txRes;
  }

  async getStateChannel(userPublicIdentifier: string): Promise<StateChannelJSON> {
    const channel = await this.channelRepository.findByUserPublicIdentifier(userPublicIdentifier);
    if (!channel) {
      throw new Error(`No channel exists for userPublicIdentifier ${userPublicIdentifier}`);
    }
    const { data: state } = await this.cfCoreService.getStateChannel(channel.multisigAddress);

    return state;
  }

>>>>>>> 6fb62696
  async getDataFromRebalancingService(
    userPublicIdentifier: string,
    assetId: string,
  ): Promise<RebalancingTargetsResponse<BigNumber> | undefined> {
    const rebalancingServiceUrl = this.configService.getRebalancingServiceUrl();
    if (!rebalancingServiceUrl) {
      this.log.debug(`Rebalancing service URL not configured`);
      return undefined;
    }

    const hashedPublicIdentifier = sha256(toUtf8Bytes(userPublicIdentifier));
    const {
      data: rebalancingTargets,
      status,
    }: AxiosResponse<RebalancingTargetsResponse<string>> = await this.httpService
      .get(
        `${rebalancingServiceUrl}/api/v1/recommendations/asset/${assetId}/channel/${hashedPublicIdentifier}`,
      )
      .toPromise();

    if (status !== 200) {
      this.log.warn(`Rebalancing service returned a non-200 response: ${status}`);
      return undefined;
    }
    return {
      assetId: rebalancingTargets.assetId,
      lowerBoundCollateralize: bigNumberify(rebalancingTargets.lowerBoundCollateralize),
      upperBoundCollateralize: bigNumberify(rebalancingTargets.upperBoundCollateralize),
      lowerBoundReclaim: bigNumberify(rebalancingTargets.lowerBoundReclaim),
      upperBoundReclaim: bigNumberify(rebalancingTargets.upperBoundReclaim),
    };
  }
<<<<<<< HEAD

  async getRebalanceProfileForChannelAndAsset(
    userPublicIdentifier: string,
    assetId: string = AddressZero,
  ): Promise<RebalanceProfile | undefined> {
    // try to get rebalance profile configured
    let profile = await this.channelRepository.getRebalanceProfileForChannelAndAsset(
      userPublicIdentifier,
      assetId,
    );
    return profile;
  }

  async getStateChannel(userPublicIdentifier: string): Promise<StateChannelJSON> {
    const channel = await this.channelRepository.findByUserPublicIdentifier(userPublicIdentifier);
    if (!channel) {
      throw new Error(`No channel exists for userPublicIdentifier ${userPublicIdentifier}`);
    }
    const { data: state } = await this.cfCoreService.getStateChannel(channel.multisigAddress);

    return state;
  }

  async getStateChannelByMultisig(multisigAddress: string): Promise<StateChannelJSON> {
    const channel = await this.channelRepository.findByMultisigAddress(multisigAddress);
    if (!channel) {
      throw new Error(`No channel exists for multisigAddress ${multisigAddress}`);
    }
    const { data: state } = await this.cfCoreService.getStateChannel(multisigAddress);

    return state;
  }

  async getAllChannels(): Promise<Channel[]> {
    const channels = await this.channelRepository.findAll();
    if (!channels) {
      throw new Error(`No channels found. This should never happen`);
    }
    return channels;
  }
=======
>>>>>>> 6fb62696
}<|MERGE_RESOLUTION|>--- conflicted
+++ resolved
@@ -502,45 +502,6 @@
     };
   }
 
-<<<<<<< HEAD
-=======
-  async withdrawForClient(
-    userPublicIdentifier: string,
-    tx: CFCoreTypes.MinimalTransaction,
-  ): Promise<TransactionResponse> {
-    const channel = await this.channelRepository.findByUserPublicIdentifierOrThrow(
-      userPublicIdentifier,
-    );
-
-    const { transactionHash: deployTx } = await this.cfCoreService.deployMultisig(
-      channel.multisigAddress,
-    );
-    this.log.debug(`Deploy multisig tx: ${deployTx}`);
-
-    const wallet = this.configService.getEthWallet();
-    if (deployTx !== HashZero) {
-      this.log.debug(`Waiting for deployment transaction...`);
-      wallet.provider.waitForTransaction(deployTx);
-      this.log.debug(`Deployment transaction complete!`);
-    } else {
-      this.log.debug(`Multisig already deployed, proceeding with withdrawal`);
-    }
-
-    const txRes = await this.onchainTransactionService.sendUserWithdrawal(channel, tx);
-    return txRes;
-  }
-
-  async getStateChannel(userPublicIdentifier: string): Promise<StateChannelJSON> {
-    const channel = await this.channelRepository.findByUserPublicIdentifier(userPublicIdentifier);
-    if (!channel) {
-      throw new Error(`No channel exists for userPublicIdentifier ${userPublicIdentifier}`);
-    }
-    const { data: state } = await this.cfCoreService.getStateChannel(channel.multisigAddress);
-
-    return state;
-  }
-
->>>>>>> 6fb62696
   async getDataFromRebalancingService(
     userPublicIdentifier: string,
     assetId: string,
@@ -573,7 +534,6 @@
       upperBoundReclaim: bigNumberify(rebalancingTargets.upperBoundReclaim),
     };
   }
-<<<<<<< HEAD
 
   async getRebalanceProfileForChannelAndAsset(
     userPublicIdentifier: string,
@@ -614,6 +574,4 @@
     }
     return channels;
   }
-=======
->>>>>>> 6fb62696
 }