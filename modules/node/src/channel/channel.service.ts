--- conflicted
+++ resolved
@@ -10,11 +10,7 @@
 import { Injectable, HttpService } from "@nestjs/common";
 import { AxiosResponse } from "axios";
 import { AddressZero, Zero } from "ethers/constants";
-<<<<<<< HEAD
-import { TransactionResponse, TransactionReceipt } from "ethers/providers";
-=======
 import { TransactionReceipt } from "ethers/providers";
->>>>>>> 0fdc1b58
 import { BigNumber, getAddress, toUtf8Bytes, sha256, bigNumberify } from "ethers/utils";
 
 import { CFCoreService } from "../cfCore/cfCore.service";
@@ -22,10 +18,6 @@
 import { LoggerService } from "../logger/logger.service";
 import { WithdrawService } from "../withdraw/withdraw.service";
 import { DepositService } from "../deposit/deposit.service";
-<<<<<<< HEAD
-import { OnchainTransactionRepository } from "../onchainTransactions/onchainTransaction.repository";
-=======
->>>>>>> 0fdc1b58
 import { RebalanceProfile } from "../rebalanceProfile/rebalanceProfile.entity";
 import { xkeyKthAddress } from "../util";
 import { CreateChannelMessage } from "../util/cfCore";
@@ -56,12 +48,6 @@
     private readonly depositService: DepositService,
     private readonly log: LoggerService,
     private readonly httpService: HttpService,
-<<<<<<< HEAD
-    private readonly depositService: DepositService,
-    private readonly onchainTransactionRepository: OnchainTransactionRepository,
-    private readonly appRegistryRepository: AppRegistryRepository,
-=======
->>>>>>> 0fdc1b58
   ) {
     this.log.setContext("ChannelService");
   }
@@ -203,11 +189,7 @@
     await this.channelRepository.setInflightCollateralization(channel, true);
     let receipt;
     try {
-<<<<<<< HEAD
-      receipt = await this.depositService.deposit(channel, amountDeposit, assetId)
-=======
       receipt = await this.depositService.deposit(channel, amountDeposit, assetId);
->>>>>>> 0fdc1b58
       this.log.info(`Channel ${channel.multisigAddress} successfully collateralized`);
       this.log.debug(`Collateralization result: ${stringify(receipt)}`);
     } catch (e) {
