import {
  CreateChannelMessage,
  DepositConfirmationMessage,
  jsonRpcDeserialize,
  JsonRpcResponse,
  Node,
} from "@counterfactual/node";
import { Node as NodeTypes } from "@counterfactual/types";
import { Inject, Injectable, NotFoundException, OnModuleInit } from "@nestjs/common";
import { RpcException } from "@nestjs/microservices";
import { BigNumber } from "ethers/utils";

import { NodeProviderId } from "../constants";
import { CLogger } from "../util";
import { freeBalanceAddressFromXpub } from "../util/cfNode";

import { Channel } from "./channel.entity";
import { ChannelRepository } from "./channel.repository";

const logger = new CLogger("ChannelService");

@Injectable()
export class ChannelService implements OnModuleInit {
  constructor(
    @Inject(NodeProviderId) private readonly node: Node,
    private readonly channelRepository: ChannelRepository,
  ) {}

  async create(counterpartyPublicIdentifier: string): Promise<Channel> {
    logger.log(`Creating channel for ${counterpartyPublicIdentifier}`);
    const existing = await this.channelRepository.findByUserPublicIdentifier(
      counterpartyPublicIdentifier,
    );
    if (existing) {
      throw new RpcException(`Channel already exists for ${counterpartyPublicIdentifier}`);
    }

    const createChannelResponse = (await this.node.router.dispatch(
      jsonRpcDeserialize({
        id: Date.now(),
        jsonrpc: "2.0",
        method: NodeTypes.RpcMethodName.CREATE_CHANNEL,
        params: { owners: [this.node.publicIdentifier, counterpartyPublicIdentifier] },
      }),
    )) as JsonRpcResponse;
    const createChannelResult = createChannelResponse.result as NodeTypes.CreateChannelResult;
    logger.log(`createChannelResult: ${JSON.stringify(createChannelResult, undefined, 2)}`);

    // TODO: remove this when the above line returns multisig
    const multisigResponse = await this.node.router.dispatch(
      jsonRpcDeserialize({
        id: Date.now(),
        jsonrpc: "2.0",
        method: NodeTypes.RpcMethodName.GET_STATE_DEPOSIT_HOLDER_ADDRESS,
        params: { owners: [this.node.publicIdentifier, counterpartyPublicIdentifier] },
      }),
    );

    const multisigResult: NodeTypes.GetStateDepositHolderAddressResult = multisigResponse!.result;
    logger.log(`multisigResponse: ${JSON.stringify(multisigResponse, undefined, 2)}`);

    const channel = new Channel();
    channel.userPublicIdentifier = counterpartyPublicIdentifier;
    channel.nodePublicIdentifier = this.node.publicIdentifier;
    channel.multisigAddress = multisigResult.address;
    return await this.channelRepository.save(channel);
  }

  async deposit(
    multisigAddress: string,
    amount: BigNumber,
    notifyCounterparty: boolean,
  ): Promise<NodeTypes.DepositResult> {
    const channel = await this.channelRepository.findByMultisigAddress(multisigAddress);
    if (!channel) {
      throw new RpcException(`No channel exists for multisigAddress ${multisigAddress}`);
    }

    const depositResponse = await this.node.router.dispatch(
      jsonRpcDeserialize({
        id: Date.now(),
        jsonrpc: "2.0",
        method: NodeTypes.RpcMethodName.DEPOSIT,
        params: {
          amount,
          multisigAddress,
          notifyCounterparty,
        } as NodeTypes.DepositParams,
      }),
    );
    logger.log(`depositResponse.result: ${JSON.stringify(depositResponse!.result)}`);
    return depositResponse!.result as NodeTypes.DepositResult;
  }

  async makeAvailable(multisigAddress: string): Promise<Channel> {
    const channel = await this.channelRepository.findByMultisigAddress(multisigAddress);
    if (!channel) {
      throw new NotFoundException(`Channel not found for multisigAddress: ${multisigAddress}`);
    }

    channel.available = true;
    return await this.channelRepository.save(channel);
  }

  async requestCollateral(userPubId: string): Promise<NodeTypes.DepositResult | undefined> {
    const channel = await this.channelRepository.findByUserPublicIdentifier(userPubId);
    const profile = await this.channelRepository.getPaymentProfileForChannel(userPubId);

    const freeBalanceResponse = await this.node.router.dispatch(
      jsonRpcDeserialize({
        id: Date.now(),
        jsonrpc: "2.0",
        method: NodeTypes.RpcMethodName.GET_FREE_BALANCE_STATE,
        params: { multisigAddress: channel.multisigAddress } as NodeTypes.GetFreeBalanceStateParams,
      }),
    );

    const freeBalance = freeBalanceResponse.result as NodeTypes.GetFreeBalanceStateResult;
    const freeBalanceAddress = freeBalanceAddressFromXpub(this.node.publicIdentifier);
    const nodeFreeBalance = freeBalance[freeBalanceAddress];

    if (nodeFreeBalance.lt(profile.minimumMaintainedCollateralWei)) {
      const amountDeposit = profile.amountToCollateralizeWei.sub(nodeFreeBalance);
      return await this.deposit(userPubId, amountDeposit, true);
    }
    return undefined;
  }

  // initialize CF Node with methods from this service to avoid circular dependency
  onModuleInit(): void {
    // FIXME: is this the right type?
    this.node.on(NodeTypes.EventName.CREATE_CHANNEL, async (res: CreateChannelMessage) => {
      logger.log(`CREATE_CHANNEL event fired: ${JSON.stringify(res)}`);
      await this.makeAvailable((res.data as NodeTypes.CreateChannelResult).multisigAddress);
    });

    // TODO: how many blocks until confirmed?
    this.node.on(NodeTypes.EventName.DEPOSIT_CONFIRMED, (res: DepositConfirmationMessage) => {
      logger.log(`DEPOSIT_CONFIRMED event fired: ${JSON.stringify(res)}`);

      // TODO: add some spam handling
      if (!res || !res.data) {
        return;
      }

<<<<<<< HEAD
      // FIXME: casting is poor form, but why does it cause type issues?
=======
>>>>>>> 598f9fe7
      if ((res as any).from === this.node.publicIdentifier) {
        logger.log(`Deposit received from node address, do not counter deposit`);
        return;
      }

      this.deposit(
        res.data.multisigAddress,
        res.data.amount as any, // FIXME
        !!res.data.notifyCounterparty,
      );
    });

    // Print a generic log whenever ANY event is fired
    for (const eventName of [
      "COUNTER_DEPOSIT_CONFIRMED",
      "DEPOSIT_FAILED",
      "DEPOSIT_STARTED",
      "INSTALL",
      "INSTALL_VIRTUAL",
      "PROPOSE_STATE",
      "REJECT_INSTALL",
      "REJECT_STATE",
      "UNINSTALL",
      "UNINSTALL_VIRTUAL",
      "UPDATE_STATE",
      "WITHDRAWAL_CONFIRMED",
      "WITHDRAWAL_FAILED",
      "WITHDRAWAL_STARTED",
      "PROPOSE_INSTALL",
      "PROPOSE_INSTALL_VIRTUAL",
      "PROTOCOL_MESSAGE_EVENT",
      "WITHDRAW_EVENT",
      "REJECT_INSTALL_VIRTUAL",
    ]) {
      this.node.on(NodeTypes.EventName[eventName], (res: any): void =>
        logger.log(`${eventName} event fired`),
      );
    }

    logger.log("Node methods attached");
  }
}<|MERGE_RESOLUTION|>--- conflicted
+++ resolved
@@ -143,10 +143,7 @@
         return;
       }
 
-<<<<<<< HEAD
       // FIXME: casting is poor form, but why does it cause type issues?
-=======
->>>>>>> 598f9fe7
       if ((res as any).from === this.node.publicIdentifier) {
         logger.log(`Deposit received from node address, do not counter deposit`);
         return;
