--- conflicted
+++ resolved
@@ -226,22 +226,6 @@
     logger.debug(`Deploy multisig tx: ${deployTx}`);
 
     const wallet = this.configService.getEthWallet();
-<<<<<<< HEAD
-    const txRes = await wallet.sendTransaction(tx);
-    await this.onchainRepository.addUserWithdrawal(txRes, channel);
-    return txRes;
-  }
-
-  async getLatestWithdrawal(userPublicIdentifier: string): Promise<OnchainTransaction | undefined> {
-    const channel = await this.channelRepository.findByUserPublicIdentifier(userPublicIdentifier);
-    if (!channel) {
-      throw new Error(`No channel exists for userPublicIdentifier ${userPublicIdentifier}`);
-    }
-
-    return await this.onchainRepository.findLatestWithdrawalByUserPublicIdentifier(
-      userPublicIdentifier,
-    );
-=======
     if (deployTx !== HashZero) {
       logger.debug(`Waiting for deployment transaction...`);
       wallet.provider.waitForTransaction(deployTx);
@@ -250,8 +234,20 @@
       logger.debug(`Multisig already deployed, proceeding with withdrawal`);
     }
 
-    return await wallet.sendTransaction(tx);
->>>>>>> d7ba7a76
+    const txRes = await wallet.sendTransaction(tx);
+    await this.onchainRepository.addUserWithdrawal(txRes, channel);
+    return txRes;
+  }
+
+  async getLatestWithdrawal(userPublicIdentifier: string): Promise<OnchainTransaction | undefined> {
+    const channel = await this.channelRepository.findByUserPublicIdentifier(userPublicIdentifier);
+    if (!channel) {
+      throw new Error(`No channel exists for userPublicIdentifier ${userPublicIdentifier}`);
+    }
+
+    return await this.onchainRepository.findLatestWithdrawalByUserPublicIdentifier(
+      userPublicIdentifier,
+    );
   }
 
   async getChannelStates(userPublicIdentifier: string): Promise<CFCoreRecord[]> {
