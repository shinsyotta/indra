import { ChannelAppSequences } from "@connext/types";
import { Injectable } from "@nestjs/common";
import { AddressZero, HashZero } from "ethers/constants";
import { TransactionResponse } from "ethers/providers";
import { BigNumber, getAddress } from "ethers/utils";

import { CFCoreRecordRepository } from "../cfCore/cfCore.repository";
import { CFCoreService } from "../cfCore/cfCore.service";
import { ConfigService } from "../config/config.service";
import { OnchainTransaction } from "../onchainTransactions/onchainTransaction.entity";
import { OnchainTransactionRepository } from "../onchainTransactions/onchainTransaction.repository";
import { PaymentProfile } from "../paymentProfile/paymentProfile.entity";
import { CLogger, freeBalanceAddressFromXpub } from "../util";
import { CFCoreTypes, CreateChannelMessage } from "../util/cfCore";

import { Channel } from "./channel.entity";
<<<<<<< HEAD
import { ChannelRepository } from "./channel.repository"; 
import { StateChannelJSON } from "@connext/cf-core";
=======
import { ChannelRepository } from "./channel.repository";
>>>>>>> c11c07ef

const logger = new CLogger("ChannelService");

@Injectable()
export class ChannelService {
  constructor(
    private readonly cfCoreService: CFCoreService,
    private readonly configService: ConfigService,
    private readonly channelRepository: ChannelRepository,
    private readonly cfCoreRepository: CFCoreRecordRepository,
    private readonly onchainRepository: OnchainTransactionRepository,
  ) {}

  /**
   * Returns all channel records.
   * @param available available value of channel
   */
  async findAll(available: boolean = true): Promise<Channel[]> {
    return await this.channelRepository.findAll(available);
  }

  /**
   * Starts create channel process within CF core
   * @param counterpartyPublicIdentifier
   */
  async create(counterpartyPublicIdentifier: string): Promise<CFCoreTypes.CreateChannelResult> {
    const existing = await this.channelRepository.findByUserPublicIdentifier(
      counterpartyPublicIdentifier,
    );
    if (existing) {
      throw new Error(`Channel already exists for ${counterpartyPublicIdentifier}`);
    }

    return await this.cfCoreService.createChannel(counterpartyPublicIdentifier);
  }

  async deposit(
    multisigAddress: string,
    amount: BigNumber,
    assetId: string = AddressZero,
  ): Promise<CFCoreTypes.DepositResult> {
    const channel = await this.channelRepository.findByMultisigAddress(multisigAddress);
    if (!channel) {
      throw new Error(`No channel exists for multisigAddress ${multisigAddress}`);
    }

    return await this.cfCoreService.deposit(multisigAddress, amount, getAddress(assetId));
  }

  async requestCollateral(
    userPubId: string,
    assetId: string = AddressZero,
    amountToCollateralize?: BigNumber,
  ): Promise<CFCoreTypes.DepositResult | undefined> {
    const normalizedAssetId = getAddress(assetId);
    const channel = await this.channelRepository.findByUserPublicIdentifier(userPubId);

    if (!channel) {
      throw new Error(`Channel does not exist for user ${userPubId}`);
    }

    // TODO: this wont work until we can set this to false when deposit confirms :(
    if (channel.collateralizationInFlight) {
      logger.log(`Collateral request is in flight, try request again for user ${userPubId} later`);
      return undefined;
    }

    const profile = await this.channelRepository.getPaymentProfileForChannelAndToken(
      userPubId,
      normalizedAssetId,
    );

    if (!profile) {
      throw new Error(`Profile does not exist for user ${userPubId} and assetId ${assetId}`);
    }

    let collateralNeeded = profile.minimumMaintainedCollateral;
    if (amountToCollateralize && profile.minimumMaintainedCollateral.lt(amountToCollateralize)) {
      collateralNeeded = amountToCollateralize;
    }

    const freeBalance = await this.cfCoreService.getFreeBalance(
      userPubId,
      channel.multisigAddress,
      normalizedAssetId,
    );
    const freeBalanceAddress = freeBalanceAddressFromXpub(
      this.cfCoreService.cfCore.publicIdentifier,
    );
    const nodeFreeBalance = freeBalance[freeBalanceAddress];

    if (nodeFreeBalance.lt(collateralNeeded)) {
      const amountDeposit = collateralNeeded.gt(profile.amountToCollateralize)
        ? collateralNeeded.sub(nodeFreeBalance)
        : profile.amountToCollateralize.sub(nodeFreeBalance);
      logger.log(
        `Collateralizing ${channel.multisigAddress} with ${amountDeposit.toString()}, ` +
          `token: ${normalizedAssetId}`,
      );

      // set in flight so that it cant be double sent
      await this.channelRepository.setInflightCollateralization(channel, true);
      const result = this.deposit(channel.multisigAddress, amountDeposit, normalizedAssetId)
        .then((res: CFCoreTypes.DepositResult) => {
          return res;
        })
        .catch(async (e: any) => {
          await this.clearCollateralizationInFlight(channel.multisigAddress);
          throw e;
        });
      return result;
    }
    logger.log(
      `${userPubId} already has collateral of ${nodeFreeBalance} for asset ${normalizedAssetId}`,
    );
    return undefined;
  }

  async clearCollateralizationInFlight(multisigAddress: string): Promise<Channel> {
    const channel = await this.channelRepository.findByMultisigAddress(multisigAddress);
    if (!channel) {
      throw new Error(`No channel exists for multisig ${multisigAddress}`);
    }

    return await this.channelRepository.setInflightCollateralization(channel, false);
  }

  async addPaymentProfileToChannel(
    userPubId: string,
    assetId: string,
    minimumMaintainedCollateral: BigNumber,
    amountToCollateralize: BigNumber,
  ): Promise<PaymentProfile> {
    const profile = new PaymentProfile();
    profile.assetId = getAddress(assetId);
    profile.minimumMaintainedCollateral = minimumMaintainedCollateral;
    profile.amountToCollateralize = amountToCollateralize;
    return await this.channelRepository.addPaymentProfileToChannel(userPubId, profile);
  }

  /**
   * Creates a channel in the database with data from CF core event CREATE_CHANNEL
   * and marks it as available
   * @param creationData event data
   */
  async makeAvailable(creationData: CreateChannelMessage): Promise<void> {
    const existing = await this.channelRepository.findByMultisigAddress(
      creationData.data.multisigAddress,
    );
    if (existing) {
      if (
        !creationData.data.owners.includes(existing.nodePublicIdentifier) ||
        !creationData.data.owners.includes(existing.userPublicIdentifier)
      ) {
        throw new Error(
          `Channel has already been created with different owners! ${JSON.stringify(
            existing,
          )}. Event data: ${creationData}`,
        );
      }
      logger.log(`Channel already exists in database`);
    }
    logger.log(`Creating new channel from data ${JSON.stringify(creationData)}`);
    const channel = new Channel();
    channel.userPublicIdentifier = creationData.data.counterpartyXpub;
    channel.nodePublicIdentifier = this.cfCoreService.cfCore.publicIdentifier;
    channel.multisigAddress = creationData.data.multisigAddress;
    channel.available = true;
    await this.channelRepository.save(channel);
  }

  /**
   * Returns the app sequence number of the node and the user
   *
   * @param userPublicIdentifier users xpub
   * @param userSequenceNumber sequence number provided by user
   */
  async verifyAppSequenceNumber(
    userPublicIdentifier: string,
    userSequenceNumber: number,
  ): Promise<ChannelAppSequences> {
    const channel = await this.channelRepository.findByUserPublicIdentifier(userPublicIdentifier);
    const sc = (await this.cfCoreService.getStateChannel(channel.multisigAddress)).data;
    let nodeSequenceNumber;
    try {
      nodeSequenceNumber = (await sc.mostRecentlyInstalledAppInstance()).appSeqNo;
    } catch (e) {
      if (e.message.indexOf("There are no installed AppInstances in this StateChannel") !== -1) {
        nodeSequenceNumber = 0;
      } else {
        throw e;
      }
    }
    if (nodeSequenceNumber !== userSequenceNumber) {
      logger.warn(
        `Node app sequence number (${nodeSequenceNumber}) ` +
          `!== user app sequence number (${userSequenceNumber})`,
      );
    }
    return {
      nodeSequenceNumber,
      userSequenceNumber,
    };
  }

  async withdrawForClient(
    userPublicIdentifier: string,
    tx: CFCoreTypes.MinimalTransaction,
  ): Promise<TransactionResponse> {
    const channel = await this.channelRepository.findByUserPublicIdentifier(userPublicIdentifier);
    if (!channel) {
      throw new Error(`No channel exists for userPublicIdentifier ${userPublicIdentifier}`);
    }

    const { transactionHash: deployTx } = await this.cfCoreService.deployMultisig(
      channel.multisigAddress,
    );
    logger.debug(`Deploy multisig tx: ${deployTx}`);

    const wallet = this.configService.getEthWallet();
    if (deployTx !== HashZero) {
      logger.debug(`Waiting for deployment transaction...`);
      wallet.provider.waitForTransaction(deployTx);
      logger.debug(`Deployment transaction complete!`);
    } else {
      logger.debug(`Multisig already deployed, proceeding with withdrawal`);
    }

    const txRes = await wallet.sendTransaction(tx);
    await this.onchainRepository.addUserWithdrawal(txRes, channel);
    return txRes;
  }

  async getLatestWithdrawal(userPublicIdentifier: string): Promise<OnchainTransaction | undefined> {
    const channel = await this.channelRepository.findByUserPublicIdentifier(userPublicIdentifier);
    if (!channel) {
      throw new Error(`No channel exists for userPublicIdentifier ${userPublicIdentifier}`);
    }

    return await this.onchainRepository.findLatestWithdrawalByUserPublicIdentifier(
      userPublicIdentifier,
    );
  }

  async getChannelState(userPublicIdentifier: string): Promise<StateChannelJSON> {
    const channel = await this.channelRepository.findByUserPublicIdentifier(userPublicIdentifier);
    if (!channel) {
      throw new Error(
        `No channel exists for userPublicIdentifier ${JSON.stringify(userPublicIdentifier)}`,
      );
    }
    const { data: state } = await this.cfCoreService.getStateChannel(channel.multisigAddress);

    return state.toJson();
  }

  async getAllChannelsState(): Promise<any> {
    const channels = await this.channelRepository.findAll();
    if (!channels) {
      throw new Error(`No channels found. This should never happen`);
    }
    return channels;
  }
}<|MERGE_RESOLUTION|>--- conflicted
+++ resolved
@@ -1,4 +1,4 @@
-import { ChannelAppSequences } from "@connext/types";
+import { ChannelAppSequences, StateChannelJSON } from "@connext/types";
 import { Injectable } from "@nestjs/common";
 import { AddressZero, HashZero } from "ethers/constants";
 import { TransactionResponse } from "ethers/providers";
@@ -14,12 +14,7 @@
 import { CFCoreTypes, CreateChannelMessage } from "../util/cfCore";
 
 import { Channel } from "./channel.entity";
-<<<<<<< HEAD
 import { ChannelRepository } from "./channel.repository"; 
-import { StateChannelJSON } from "@connext/cf-core";
-=======
-import { ChannelRepository } from "./channel.repository";
->>>>>>> c11c07ef
 
 const logger = new CLogger("ChannelService");
 
