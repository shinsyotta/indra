--- conflicted
+++ resolved
@@ -123,26 +123,10 @@
       );
     });
 
-<<<<<<< HEAD
-    this.node.on(NodeTypes.EventName.CREATE_CHANNEL, async (
-      res: any, // FIXME
-    ) => {
-      logger.log("CREATE_CHANNEL event fired");
-      const res2 = await this.node.router.dispatch(
-        jsonRpcDeserialize({
-          id: Date.now(),
-          jsonrpc: "2.0",
-          method: NodeTypes.MethodName.GET_FREE_BALANCE_STATE,
-          params: { multisigAddress: "0x1ab3cd07ac29472571a9ee1b9c09c37e3f07705d" },
-        }),
-      );
-      logger.log(`************** hub side free balance res (after event): ${JSON.stringify(res2, null, 2)}`);
-=======
     this.node.on(NodeTypes.EventName.CREATE_CHANNEL, (
       res: NodeTypes.CreateMultisigEventData, // FIXME: is this the right type?
     ) => {
       logger.log(`CREATE_CHANNEL event fired: ${JSON.stringify(res)}`);
->>>>>>> ef1fa008
     });
 
     logger.log("Node methods attached");
