import {
  CreateChannelMessage,
  MethodResults,
  NodeResponses,
  RebalanceProfile as RebalanceProfileType,
  StateChannelJSON,
} from "@connext/types";
import { ERC20 } from "@connext/contracts";
import { getSignerAddressFromPublicIdentifier, stringify } from "@connext/utils";
import { Injectable, HttpService } from "@nestjs/common";
import { AxiosResponse } from "axios";
<<<<<<< HEAD
import { providers, constants, utils, Contract } from "ethers";
=======
import { BigNumber, providers, constants, utils } from "ethers";
>>>>>>> f3282590

import { CFCoreService } from "../cfCore/cfCore.service";
import { ConfigService } from "../config/config.service";
import { LoggerService } from "../logger/logger.service";
import { WithdrawService } from "../withdraw/withdraw.service";
import { DepositService } from "../deposit/deposit.service";
import { RebalanceProfile } from "../rebalanceProfile/rebalanceProfile.entity";

import { Channel } from "./channel.entity";
import { ChannelRepository } from "./channel.repository";

const { AddressZero } = constants;
<<<<<<< HEAD
const { getAddress, toUtf8Bytes, sha256, bigNumberify, formatUnits } = utils;
=======
const { getAddress, toUtf8Bytes, sha256 } = utils;
>>>>>>> f3282590

export enum RebalanceType {
  COLLATERALIZE = "COLLATERALIZE",
  RECLAIM = "RECLAIM",
}

@Injectable()
export class ChannelService {
  constructor(
    private readonly cfCoreService: CFCoreService,
    private readonly channelRepository: ChannelRepository,
    private readonly configService: ConfigService,
    private readonly withdrawService: WithdrawService,
    private readonly depositService: DepositService,
    private readonly log: LoggerService,
    private readonly httpService: HttpService,
  ) {
    this.log.setContext("ChannelService");
  }

  /**
   * Returns all channel records.
   * @param available available value of channel
   */
  async findAll(available: boolean = true): Promise<Channel[]> {
    return this.channelRepository.findAll(available);
  }

  // NOTE: this is used by the `channel.provider`. if you use the
  // repository at that level, there is some ordering weirdness
  // where an empty array is returned from the query call, then
  // the provider method returns, and the query is *ACTUALLY* executed
  async getByUserPublicIdentifier(
    userIdentifier: string,
  ): Promise<NodeResponses.GetChannel | undefined> {
    const channel = await this.channelRepository.findByUserPublicIdentifier(userIdentifier);
    this.log.debug(`Got channel for ${userIdentifier}: ${stringify(channel, true)}`);
    return !channel || !channel.multisigAddress
      ? undefined
      : {
          available: channel.available,
          activeCollateralizations: channel.activeCollateralizations,
          multisigAddress: channel.multisigAddress,
          nodeIdentifier: channel.nodeIdentifier,
          userIdentifier: channel.userIdentifier,
        };
  }

  /**
   * Starts create channel process within CF core
   * @param counterpartyIdentifier
   */
  async create(counterpartyIdentifier: string): Promise<MethodResults.CreateChannel> {
    this.log.info(`create ${counterpartyIdentifier} started`);
    const existing = await this.channelRepository.findByUserPublicIdentifier(
      counterpartyIdentifier,
    );
    if (existing) {
      throw new Error(`Channel already exists for ${counterpartyIdentifier}`);
    }

    const createResult = await this.cfCoreService.createChannel(counterpartyIdentifier);
    this.log.info(`create ${counterpartyIdentifier} finished: ${JSON.stringify(createResult)}`);
    return createResult;
  }

  async rebalance(
    channel: Channel,
    assetId: string = AddressZero,
    rebalanceType: RebalanceType,
  ): Promise<providers.TransactionReceipt | undefined> {
    this.log.info(
      `Rebalance type ${rebalanceType} for ${channel.userIdentifier} asset ${assetId} started`,
    );
    const normalizedAssetId = getAddress(assetId);
    if (channel.activeCollateralizations[assetId]) {
      this.log.warn(
        `Channel has collateralization in flight for ${normalizedAssetId}, doing nothing`,
      );
      return undefined;
    }

    const rebalancingTargets = await this.getRebalancingTargets(
      channel.userIdentifier,
      normalizedAssetId,
    );

    const { collateralizeThreshold, target, reclaimThreshold } = rebalancingTargets;

    if (
      (collateralizeThreshold.gt(target) || reclaimThreshold.lt(target)) &&
      !reclaimThreshold.isZero()
    ) {
      throw new Error(`Rebalancing targets not properly configured: ${rebalancingTargets}`);
    }

    const {
      [this.cfCoreService.cfCore.signerAddress]: nodeFreeBalance,
    } = await this.cfCoreService.getFreeBalance(
      channel.userIdentifier,
      channel.multisigAddress,
      normalizedAssetId,
    );

    let receipt: providers.TransactionReceipt;
    if (rebalanceType === RebalanceType.COLLATERALIZE) {
      // If free balance is too low, collateralize up to upper bound
      if (nodeFreeBalance.lt(collateralizeThreshold)) {
        this.log.info(
          `nodeFreeBalance ${nodeFreeBalance.toString()} < collateralizeThreshold ${collateralizeThreshold.toString()}, depositing`,
        );
        const amount = target.sub(nodeFreeBalance);
        receipt = await this.depositService.deposit(channel, amount, normalizedAssetId);
      } else {
        this.log.debug(
          `Free balance ${nodeFreeBalance} is greater than or equal to lower collateralization bound: ${collateralizeThreshold.toString()}`,
        );
      }
    }

    if (rebalanceType === RebalanceType.RECLAIM) {
      // If free balance is too high, reclaim down to lower bound
      if (nodeFreeBalance.gt(reclaimThreshold) && reclaimThreshold.gt(0)) {
        this.log.info(
          `nodeFreeBalance ${nodeFreeBalance.toString()} > reclaimThreshold ${reclaimThreshold.toString()}, withdrawing`,
        );
        const amount = nodeFreeBalance.sub(target);
        await this.withdrawService.withdraw(channel, amount, normalizedAssetId);
      } else {
        this.log.debug(
          `Free balance ${nodeFreeBalance} is less than or equal to upper reclaim bound: ${reclaimThreshold.toString()}`,
        );
      }
    }
    this.log.info(`Rebalance finished for ${channel.userIdentifier}, assetId: ${assetId}`);
    return receipt as providers.TransactionReceipt | undefined;
  }

  async getCollateralAmountToCoverPaymentAndRebalance(
    userPublicIdentifier: string,
    assetId: string,
    paymentAmount: BigNumber,
    currentBalance: BigNumber,
  ): Promise<BigNumber> {
    const { collateralizeThreshold, target } = await this.getRebalancingTargets(
      userPublicIdentifier,
      assetId,
    );
    // if the payment reduces the nodes current balance to below the lower
    // collateral bound, then on the next uninstall the node will try to
    // deposit again
    const resultingBalance = currentBalance.sub(paymentAmount);
    if (resultingBalance.lte(target)) {
      // return proper amount for balance to be the collateral limit
      // after the payment is performed
      return collateralizeThreshold.add(paymentAmount).sub(currentBalance);
    }
    // always default to the greater collateral value
    return paymentAmount.gt(collateralizeThreshold)
      ? paymentAmount.sub(currentBalance)
      : collateralizeThreshold.sub(currentBalance);
  }

  async getRebalancingTargets(
    userPublicIdentifier: string,
    assetId: string = AddressZero,
  ): Promise<RebalanceProfileType> {
    this.log.debug(
      `Getting rebalancing targets for user: ${userPublicIdentifier}, assetId: ${assetId}`,
    );
    let targets: RebalanceProfileType;
    // option 1: rebalancing service, option 2: rebalance profile, option 3: default
    targets = await this.getDataFromRebalancingService(userPublicIdentifier, assetId);

    if (!targets) {
      this.log.debug(`Unable to get rebalancing targets from service, falling back to profile`);
      targets = await this.channelRepository.getRebalanceProfileForChannelAndAsset(
        userPublicIdentifier,
        assetId,
      );
    }

    if (!targets) {
      this.log.debug(`No profile for this channel and asset, falling back to default profile`);
      targets = await this.configService.getDefaultRebalanceProfile(assetId);
    }

    if (!targets) {
      throw new Error(
        `Node is not configured to rebalance asset ${assetId} for user ${userPublicIdentifier}`,
      );
    }

    // convert targets to proper units for token
    if (assetId !== AddressZero) {
      const token = new Contract(assetId, ERC20.abi, this.configService.getEthProvider());
      const decimals = await token.decimals();
      console.log("decimals: ", decimals);
      if (decimals !== 18) {
        this.log.warn(`Token has ${decimals} decimals, converting rebalance targets`);
        targets.collateralizeThreshold = bigNumberify(
          formatUnits(targets.collateralizeThreshold, decimals).split(".")[0],
        );
        targets.target = bigNumberify(formatUnits(targets.target, decimals).split(".")[0]);
        targets.reclaimThreshold = bigNumberify(
          formatUnits(targets.reclaimThreshold, decimals).split(".")[0],
        );
        this.log.warn(`Converted rebalance targets: ${targets}`);
        console.log("targets: ", targets);
      }
    }
    this.log.debug(`Rebalancing target: ${stringify(targets)}`);
    return targets;
  }

  async addRebalanceProfileToChannel(
    userPublicIdentifier: string,
    profile: RebalanceProfileType,
  ): Promise<RebalanceProfile> {
    this.log.info(
      `addRebalanceProfileToChannel for ${userPublicIdentifier} with ${stringify(profile)}`,
    );
    const { assetId, collateralizeThreshold, target, reclaimThreshold } = profile;
    if (reclaimThreshold.lt(target) || collateralizeThreshold.gt(target)) {
      throw new Error(`Rebalancing targets not properly configured: ${stringify(profile)}`);
    }

    // reclaim targets cannot be less than collateralize targets, otherwise we get into a loop of
    // collateralize/reclaim
    if (reclaimThreshold.lt(collateralizeThreshold)) {
      throw new Error(
        `Reclaim targets cannot be less than collateralize targets: ${stringify(profile)}`,
      );
    }

    const rebalanceProfile = new RebalanceProfile();
    rebalanceProfile.assetId = getAddress(assetId);
    rebalanceProfile.collateralizeThreshold = collateralizeThreshold;
    rebalanceProfile.target = target;
    rebalanceProfile.reclaimThreshold = reclaimThreshold;
    const result = await this.channelRepository.addRebalanceProfileToChannel(
      userPublicIdentifier,
      rebalanceProfile,
    );
    this.log.info(
      `addRebalanceProfileToChannel for ${userPublicIdentifier} complete: ${JSON.stringify(
        result,
      )}`,
    );
    return result;
  }

  /**
   * Creates a channel in the database with data from CF core event CREATE_CHANNEL
   * and marks it as available
   * @param creationData event data
   */
  async makeAvailable(creationData: CreateChannelMessage): Promise<void> {
    this.log.info(`makeAvailable ${JSON.stringify(creationData)} start`);
    const existing = await this.channelRepository.findByMultisigAddress(
      creationData.data.multisigAddress,
    );
    const existingOwners = [
      getSignerAddressFromPublicIdentifier(existing.nodeIdentifier),
      getSignerAddressFromPublicIdentifier(existing.userIdentifier),
    ];
    if (!existing) {
      throw new Error(
        `Did not find existing channel, meaning "PERSIST_STATE_CHANNEL" failed in setup protocol`,
      );
    }
    if (
      !creationData.data.owners.includes(existingOwners[0]) ||
      !creationData.data.owners.includes(existingOwners[1])
    ) {
      throw new Error(
        `Channel has already been created with owners ${stringify(
          existingOwners,
        )}. Event data: ${stringify(creationData)}`,
      );
    }
    if (existing.available) {
      this.log.debug(`Channel is already available, doing nothing`);
      return;
    }
    this.log.debug(`Channel already exists in database, marking as available`);
    existing.available = true;
    await this.channelRepository.save(existing);
    this.log.info(`makeAvailable ${JSON.stringify(creationData)} complete`);
  }

  async getDataFromRebalancingService(
    userPublicIdentifier: string,
    assetId: string,
  ): Promise<RebalanceProfileType | undefined> {
    this.log.info(
      `getDataFromRebalancingService for ${userPublicIdentifier} asset ${assetId} start`,
    );
    const rebalancingServiceUrl = this.configService.getRebalancingServiceUrl();
    if (!rebalancingServiceUrl) {
      this.log.info(`Rebalancing service URL not configured for ${userPublicIdentifier}`);
      return undefined;
    }

    const hashedPublicIdentifier = sha256(toUtf8Bytes(userPublicIdentifier));
    const {
      data: rebalancingTargets,
      status,
    }: AxiosResponse<RebalanceProfileType> = await this.httpService
      .get(
        `${rebalancingServiceUrl}/api/v1/recommendations/asset/${assetId}/channel/${hashedPublicIdentifier}`,
      )
      .toPromise();

    if (status !== 200) {
      this.log.warn(
        `Rebalancing service returned a non-200 response for ${userPublicIdentifier}: ${status}`,
      );
      return undefined;
    }
    const response: RebalanceProfileType = {
      assetId: rebalancingTargets.assetId,
      collateralizeThreshold: BigNumber.from(rebalancingTargets.collateralizeThreshold),
      target: BigNumber.from(rebalancingTargets.target),
      reclaimThreshold: BigNumber.from(rebalancingTargets.reclaimThreshold),
    };
    this.log.info(
      `getDataFromRebalancingService for ${userPublicIdentifier} asset ${assetId} complete: ${JSON.stringify(
        response,
      )}`,
    );
    return response;
  }

  async getRebalanceProfileForChannelAndAsset(
    userIdentifier: string,
    assetId: string = AddressZero,
  ): Promise<RebalanceProfile | undefined> {
    // try to get rebalance profile configured
    const profile = await this.channelRepository.getRebalanceProfileForChannelAndAsset(
      userIdentifier,
      assetId,
    );
    return profile;
  }

  async getStateChannel(userIdentifier: string): Promise<StateChannelJSON> {
    const channel = await this.channelRepository.findByUserPublicIdentifier(userIdentifier);
    if (!channel) {
      throw new Error(`No channel exists for userIdentifier ${userIdentifier}`);
    }
    const { data: state } = await this.cfCoreService.getStateChannel(channel.multisigAddress);

    return state;
  }

  async getStateChannelByMultisig(multisigAddress: string): Promise<StateChannelJSON> {
    const channel = await this.channelRepository.findByMultisigAddress(multisigAddress);
    if (!channel) {
      throw new Error(`No channel exists for multisigAddress ${multisigAddress}`);
    }
    const { data: state } = await this.cfCoreService.getStateChannel(multisigAddress);

    return state;
  }

  async getAllChannels(): Promise<Channel[]> {
    const channels = await this.channelRepository.findAll();
    if (!channels) {
      throw new Error(`No channels found. This should never happen`);
    }
    return channels;
  }
}<|MERGE_RESOLUTION|>--- conflicted
+++ resolved
@@ -9,11 +9,7 @@
 import { getSignerAddressFromPublicIdentifier, stringify } from "@connext/utils";
 import { Injectable, HttpService } from "@nestjs/common";
 import { AxiosResponse } from "axios";
-<<<<<<< HEAD
-import { providers, constants, utils, Contract } from "ethers";
-=======
-import { BigNumber, providers, constants, utils } from "ethers";
->>>>>>> f3282590
+import { BigNumber, providers, constants, utils, Contract } from "ethers";
 
 import { CFCoreService } from "../cfCore/cfCore.service";
 import { ConfigService } from "../config/config.service";
@@ -26,11 +22,7 @@
 import { ChannelRepository } from "./channel.repository";
 
 const { AddressZero } = constants;
-<<<<<<< HEAD
-const { getAddress, toUtf8Bytes, sha256, bigNumberify, formatUnits } = utils;
-=======
-const { getAddress, toUtf8Bytes, sha256 } = utils;
->>>>>>> f3282590
+const { getAddress, toUtf8Bytes, sha256, formatUnits } = utils;
 
 export enum RebalanceType {
   COLLATERALIZE = "COLLATERALIZE",
@@ -231,11 +223,11 @@
       console.log("decimals: ", decimals);
       if (decimals !== 18) {
         this.log.warn(`Token has ${decimals} decimals, converting rebalance targets`);
-        targets.collateralizeThreshold = bigNumberify(
+        targets.collateralizeThreshold = BigNumber.from(
           formatUnits(targets.collateralizeThreshold, decimals).split(".")[0],
         );
-        targets.target = bigNumberify(formatUnits(targets.target, decimals).split(".")[0]);
-        targets.reclaimThreshold = bigNumberify(
+        targets.target = BigNumber.from(formatUnits(targets.target, decimals).split(".")[0]);
+        targets.reclaimThreshold = BigNumber.from(
           formatUnits(targets.reclaimThreshold, decimals).split(".")[0],
         );
         this.log.warn(`Converted rebalance targets: ${targets}`);
