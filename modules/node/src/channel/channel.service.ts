import { CreateChannelMessage } from "@counterfactual/node";
import { Node as NodeTypes } from "@counterfactual/types";
import { Injectable } from "@nestjs/common";
import { RpcException } from "@nestjs/microservices";
import { AddressZero } from "ethers/constants";
<<<<<<< HEAD
import { BigNumber, bigNumberify, getAddress } from "ethers/utils";
=======
import { BigNumber, getAddress } from "ethers/utils";
>>>>>>> 39f21446

import { NodeService } from "../node/node.service";
import { PaymentProfile } from "../paymentProfile/paymentProfile.entity";
import { CLogger, freeBalanceAddressFromXpub } from "../util";

import { Channel } from "./channel.entity";
import { ChannelRepository } from "./channel.repository";

const logger = new CLogger("ChannelService");

@Injectable()
export class ChannelService {
  constructor(
    private readonly nodeService: NodeService,
    private readonly channelRepository: ChannelRepository,
  ) {}

  /**
   * Starts create channel process within CF node
   * @param counterpartyPublicIdentifier
   */
  async create(counterpartyPublicIdentifier: string): Promise<NodeTypes.CreateChannelResult> {
    logger.log(`Creating channel for ${counterpartyPublicIdentifier}`);
    const existing = await this.channelRepository.findByUserPublicIdentifier(
      counterpartyPublicIdentifier,
    );
    if (existing) {
      throw new RpcException(`Channel already exists for ${counterpartyPublicIdentifier}`);
    }

    return await this.nodeService.createChannel(counterpartyPublicIdentifier);
  }

  async deposit(
    multisigAddress: string,
    amount: BigNumber,
    assetId: string = AddressZero,
  ): Promise<NodeTypes.DepositResult> {
    const channel = await this.channelRepository.findByMultisigAddress(multisigAddress);
    if (!channel) {
      throw new RpcException(`No channel exists for multisigAddress ${multisigAddress}`);
    }

    return await this.nodeService.deposit(multisigAddress, amount, getAddress(assetId));
  }

  async requestCollateral(
    userPubId: string,
    assetId: string = AddressZero,
  ): Promise<NodeTypes.DepositResult | undefined> {
    const normalizedAssetId = getAddress(assetId);
    const channel = await this.channelRepository.findByUserPublicIdentifier(userPubId);
    const profile = await this.channelRepository.getPaymentProfileForChannelAndToken(
      userPubId,
      normalizedAssetId,
    );

    const freeBalance = await this.nodeService.getFreeBalance(
      userPubId,
      channel.multisigAddress,
      normalizedAssetId,
    );
    const freeBalanceAddress = freeBalanceAddressFromXpub(this.nodeService.cfNode.publicIdentifier);
    const nodeFreeBalance = freeBalance[freeBalanceAddress];

    if (nodeFreeBalance.lt(profile.minimumMaintainedCollateral)) {
      const amountDeposit = profile.amountToCollateralize.sub(nodeFreeBalance);
      logger.log(
        `Collateralizing ${channel.multisigAddress} with ${amountDeposit.toString()}, ` +
          `token: ${normalizedAssetId}`,
      );
      return this.deposit(channel.multisigAddress, amountDeposit, normalizedAssetId);
    }
    logger.log(
      `${userPubId} already has collateral of ${nodeFreeBalance} for asset ${normalizedAssetId}`,
    );
    return undefined;
  }

  async addPaymentProfileToChannel(
    userPubId: string,
    assetId: string,
    minimumMaintainedCollateral: BigNumber,
    amountToCollateralize: BigNumber,
  ): Promise<PaymentProfile> {
    const profile = new PaymentProfile();
    profile.assetId = assetId;
    profile.minimumMaintainedCollateral = minimumMaintainedCollateral;
    profile.amountToCollateralize = amountToCollateralize;
    return await this.channelRepository.addPaymentProfileToChannel(userPubId, profile);
  }

  /**
   * Creates a channel in the database with data from CF node event CREATE_CHANNEL
   * and marks it as available
   * @param creationData event data
   */
  async makeAvailable(creationData: CreateChannelMessage): Promise<void> {
    const existing = await this.channelRepository.findByMultisigAddress(
      creationData.data.multisigAddress,
    );
    if (existing) {
      if (
        !creationData.data.owners.includes(existing.nodePublicIdentifier) ||
        !creationData.data.owners.includes(existing.userPublicIdentifier)
      ) {
        throw new Error(
          `Channel has already been created with different owners! ${JSON.stringify(
            existing,
          )}. Event data: ${creationData}`,
        );
      }
      logger.log(`Channel already exists in database`);
    }
    logger.log(`Creating new channel from data ${JSON.stringify(creationData)}`);
    const channel = new Channel();
    channel.userPublicIdentifier = creationData.data.counterpartyXpub;
    channel.nodePublicIdentifier = this.nodeService.cfNode.publicIdentifier;
    channel.multisigAddress = creationData.data.multisigAddress;
    channel.available = true;
    await this.channelRepository.save(channel);
  }
}<|MERGE_RESOLUTION|>--- conflicted
+++ resolved
@@ -3,11 +3,7 @@
 import { Injectable } from "@nestjs/common";
 import { RpcException } from "@nestjs/microservices";
 import { AddressZero } from "ethers/constants";
-<<<<<<< HEAD
-import { BigNumber, bigNumberify, getAddress } from "ethers/utils";
-=======
 import { BigNumber, getAddress } from "ethers/utils";
->>>>>>> 39f21446
 
 import { NodeService } from "../node/node.service";
 import { PaymentProfile } from "../paymentProfile/paymentProfile.entity";
