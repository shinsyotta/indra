--- conflicted
+++ resolved
@@ -79,12 +79,6 @@
     },
   ): Promise<PaymentProfileRes> {
     const pubId = this.getPublicIdentifierFromSubject(subject);
-<<<<<<< HEAD
-    return await this.channelService.addPaymentProfileToChannel(
-      pubId,
-      getAddress(data.tokenAddress),
-=======
-
     const {
       amountToCollateralize,
       minimumMaintainedCollateral,
@@ -92,7 +86,6 @@
     } = await this.channelService.addPaymentProfileToChannel(
       pubId,
       data.assetId,
->>>>>>> dac0fb54
       bigNumberify(data.minimumMaintainedCollateral),
       bigNumberify(data.amountToCollateralize),
     );
