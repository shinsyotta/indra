import { MessagingService } from "@connext/messaging";
import {
  ChannelAppSequences,
  GetChannelResponse,
  GetConfigResponse,
  StateChannelJSON,
  RebalanceProfile,
  convert,
} from "@connext/types";
import { FactoryProvider } from "@nestjs/common/interfaces";
import { TransactionResponse } from "ethers/providers";
import { getAddress } from "ethers/utils";

import { AuthService } from "../auth/auth.service";
import { ConfigService } from "../config/config.service";
import { LoggerService } from "../logger/logger.service";
import { CFCoreProviderId, ChannelMessagingProviderId, MessagingProviderId } from "../constants";
import { OnchainTransaction } from "../onchainTransactions/onchainTransaction.entity";
import { AbstractMessagingProvider } from "../util";
import { CFCore, CFCoreTypes } from "../util/cfCore";

import { ChannelRepository } from "./channel.repository";
import { ChannelService, RebalanceType } from "./channel.service";

<<<<<<< HEAD
// This should be done in the config module but i didnt want to create a circular dependency
class ConfigMessaging extends AbstractMessagingProvider {
  constructor(
    private readonly cfCore: CFCore,
    private readonly configService: ConfigService,
    log: LoggerService,
    messaging: MessagingService,
  ) {
    super(log, messaging);
  }

  async getConfig(): Promise<GetConfigResponse> {
    return {
      contractAddresses: await this.configService.getContractAddresses(),
      ethNetwork: await this.configService.getEthNetwork(),
      messaging: this.configService.getMessagingConfig(),
      nodePublicIdentifier: this.cfCore.publicIdentifier,
    };
  }

  async setupSubscriptions(): Promise<void> {
    super.connectRequestReponse("config.get", this.getConfig.bind(this));
  }
}

=======
>>>>>>> d060baf5
class ChannelMessaging extends AbstractMessagingProvider {
  constructor(
    private readonly authService: AuthService,
    private readonly channelRepository: ChannelRepository,
    private readonly channelService: ChannelService,
    log: LoggerService,
    messaging: MessagingService,
  ) {
    super(log, messaging);
  }

  async getConfig(): Promise<GetConfigResponse> {
    return await this.channelService.getConfig();
  }

  async getChannel(pubId: string, data?: unknown): Promise<GetChannelResponse> {
    return (await this.channelRepository.findByUserPublicIdentifier(pubId)) as GetChannelResponse;
  }

  async createChannel(pubId: string): Promise<CFCoreTypes.CreateChannelResult> {
    return await this.channelService.create(pubId);
  }

  async verifyAppSequenceNumber(
    pubId: string,
    data: { userAppSequenceNumber: number },
  ): Promise<ChannelAppSequences> {
    return await this.channelService.verifyAppSequenceNumber(pubId, data.userAppSequenceNumber);
  }

  async requestCollateral(
    pubId: string,
    data: { assetId?: string },
  ): Promise<CFCoreTypes.DepositResult> {
    // do not allow clients to specify an amount to collateralize with
    return (await (this.channelService.rebalance(
      pubId,
      getAddress(data.assetId),
      RebalanceType.COLLATERALIZE,
    ) as unknown)) as CFCoreTypes.DepositResult;
  }

  async withdraw(
    pubId: string,
    data: { tx: CFCoreTypes.MinimalTransaction },
  ): Promise<TransactionResponse> {
    return await this.channelService.withdrawForClient(pubId, data.tx);
  }

  async addRebalanceProfile(pubId: string, data: { profile: RebalanceProfile }): Promise<void> {
    const profile = convert.RebalanceProfile("bignumber", data.profile);
    await this.channelService.addRebalanceProfileToChannel(pubId, profile);
  }

  async getRebalanceProfile(
    pubId: string,
    data: { assetId?: string },
  ): Promise<RebalanceProfile | undefined> {
    const prof = await this.channelRepository.getRebalanceProfileForChannelAndAsset(
      pubId,
      data.assetId,
    );

    if (!prof) {
      return undefined;
    }

    const {
      upperBoundReclaim,
      lowerBoundReclaim,
      upperBoundCollateralize,
      lowerBoundCollateralize,
      assetId,
    } = prof;
    return convert.RebalanceProfile("str", {
      assetId,
      lowerBoundCollateralize,
      lowerBoundReclaim,
      upperBoundCollateralize,
      upperBoundReclaim,
    });
  }

  async getLatestWithdrawal(pubId: string, data: {}): Promise<OnchainTransaction | undefined> {
    const onchainTx = await this.channelService.getLatestWithdrawal(pubId);
    // TODO: conversions needed?
    return onchainTx;
  }

  async getStatesForRestore(pubId: string): Promise<StateChannelJSON> {
    return await this.channelService.getStateChannel(pubId);
  }

  async setupSubscriptions(): Promise<void> {
    await super.connectRequestReponse(
      "*.channel.get",
      this.authService.parseXpub(this.getChannel.bind(this)),
    );
    await super.connectRequestReponse(
      "*.channel.create",
      this.authService.parseXpub(this.createChannel.bind(this)),
    );
    await super.connectRequestReponse(
      "*.channel.withdraw",
      this.authService.parseXpub(this.withdraw.bind(this)),
    );
    await super.connectRequestReponse(
      "*.channel.request-collateral",
      this.authService.parseXpub(this.requestCollateral.bind(this)),
    );
    // TODO what do we do about admin token?
    await super.connectRequestReponse(
      "*.channel.add-profile",
      this.authService.parseXpub(this.addRebalanceProfile.bind(this)),
    );
    await super.connectRequestReponse(
      "*.channel.get-profile",
      this.authService.parseXpub(this.getRebalanceProfile.bind(this)),
    );
    await super.connectRequestReponse(
      "*.channel.verify-app-sequence",
      this.authService.parseXpub(this.verifyAppSequenceNumber.bind(this)),
    );
    await super.connectRequestReponse(
      "*.channel.restore-states",
      this.authService.parseXpub(this.getStatesForRestore.bind(this)),
    );
    await super.connectRequestReponse(
      "*.channel.latestWithdrawal",
      this.authService.parseXpub(this.getLatestWithdrawal.bind(this)),
    );

    // should move this at some point, this will probably move to be an HTTP endpoint
    await super.connectRequestReponse("config.get", this.getConfig.bind(this));
  }
}

export const channelProviderFactory: FactoryProvider<Promise<void>> = {
  inject: [AuthService, ChannelRepository, ChannelService, LoggerService, MessagingProviderId],
  provide: ChannelMessagingProviderId,
  useFactory: async (
    authService: AuthService,
    channelRepo: ChannelRepository,
    channelService: ChannelService,
    log: LoggerService,
    messaging: MessagingService,
  ): Promise<void> => {
    const channel = new ChannelMessaging(authService, channelRepo, channelService, log, messaging);
    await channel.setupSubscriptions();
  },
};<|MERGE_RESOLUTION|>--- conflicted
+++ resolved
@@ -12,44 +12,15 @@
 import { getAddress } from "ethers/utils";
 
 import { AuthService } from "../auth/auth.service";
-import { ConfigService } from "../config/config.service";
 import { LoggerService } from "../logger/logger.service";
-import { CFCoreProviderId, ChannelMessagingProviderId, MessagingProviderId } from "../constants";
+import { ChannelMessagingProviderId, MessagingProviderId } from "../constants";
 import { OnchainTransaction } from "../onchainTransactions/onchainTransaction.entity";
 import { AbstractMessagingProvider } from "../util";
-import { CFCore, CFCoreTypes } from "../util/cfCore";
+import { CFCoreTypes } from "../util/cfCore";
 
 import { ChannelRepository } from "./channel.repository";
 import { ChannelService, RebalanceType } from "./channel.service";
 
-<<<<<<< HEAD
-// This should be done in the config module but i didnt want to create a circular dependency
-class ConfigMessaging extends AbstractMessagingProvider {
-  constructor(
-    private readonly cfCore: CFCore,
-    private readonly configService: ConfigService,
-    log: LoggerService,
-    messaging: MessagingService,
-  ) {
-    super(log, messaging);
-  }
-
-  async getConfig(): Promise<GetConfigResponse> {
-    return {
-      contractAddresses: await this.configService.getContractAddresses(),
-      ethNetwork: await this.configService.getEthNetwork(),
-      messaging: this.configService.getMessagingConfig(),
-      nodePublicIdentifier: this.cfCore.publicIdentifier,
-    };
-  }
-
-  async setupSubscriptions(): Promise<void> {
-    super.connectRequestReponse("config.get", this.getConfig.bind(this));
-  }
-}
-
-=======
->>>>>>> d060baf5
 class ChannelMessaging extends AbstractMessagingProvider {
   constructor(
     private readonly authService: AuthService,
