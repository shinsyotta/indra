import { IMessagingService } from "@connext/messaging";
import {
  ChannelAppSequences,
  GetChannelResponse,
  GetConfigResponse,
  StateChannelJSON,
  RebalanceProfile,
  convert,
} from "@connext/types";
import { FactoryProvider } from "@nestjs/common/interfaces";
import { TransactionResponse } from "ethers/providers";
import { getAddress } from "ethers/utils";

import { AuthService } from "../auth/auth.service";
import { LoggerService } from "../logger/logger.service";
<<<<<<< HEAD
import { WithdrawService } from "../withdraw/withdraw.service";
import { CFCoreProviderId, ChannelMessagingProviderId, MessagingProviderId } from "../constants";
=======
import { ChannelMessagingProviderId, MessagingProviderId } from "../constants";
>>>>>>> 6fb62696
import { OnchainTransaction } from "../onchainTransactions/onchainTransaction.entity";
import { AbstractMessagingProvider } from "../util";
import { CFCoreTypes } from "../util/cfCore";
import { OnchainTransactionRepository } from "../onchainTransactions/onchainTransaction.repository";
import { CFCoreService } from "../cfCore/cfCore.service";

import { ChannelRepository } from "./channel.repository";
import { ChannelService, RebalanceType } from "./channel.service";

class ChannelMessaging extends AbstractMessagingProvider {
  constructor(
    private readonly authService: AuthService,
<<<<<<< HEAD
    private readonly channelRepository: ChannelRepository,
    private readonly channelService: ChannelService,
    private readonly withdrawService: WithdrawService,
=======
>>>>>>> 6fb62696
    log: LoggerService,
    messaging: IMessagingService,
    private readonly channelService: ChannelService,
    private readonly cfCoreService: CFCoreService,
    private readonly channelRepository: ChannelRepository,
    private readonly onchainTransactionRepository: OnchainTransactionRepository,
  ) {
    super(log, messaging);
  }

  async getConfig(): Promise<GetConfigResponse> {
    return await this.channelService.getConfig();
  }

  async getChannel(pubId: string, data?: unknown): Promise<GetChannelResponse> {
    return (await this.channelRepository.findByUserPublicIdentifier(pubId)) as GetChannelResponse;
  }

  async createChannel(pubId: string): Promise<CFCoreTypes.CreateChannelResult> {
    return await this.channelService.create(pubId);
  }

  async verifyAppSequenceNumber(
    pubId: string,
    data: { userAppSequenceNumber: number },
  ): Promise<ChannelAppSequences> {
    return await this.channelService.verifyAppSequenceNumber(pubId, data.userAppSequenceNumber);
  }

  async requestCollateral(
    pubId: string,
    data: { assetId?: string },
  ): Promise<CFCoreTypes.DepositResult> {
    // do not allow clients to specify an amount to collateralize with
    return (await (this.channelService.rebalance(
      pubId,
      getAddress(data.assetId),
      RebalanceType.COLLATERALIZE,
    ) as unknown)) as CFCoreTypes.DepositResult;
  }

  async addRebalanceProfile(pubId: string, data: { profile: RebalanceProfile }): Promise<void> {
    const profile = convert.RebalanceProfile("bignumber", data.profile);
    await this.channelService.addRebalanceProfileToChannel(pubId, profile);
  }

  async getRebalanceProfile(
    pubId: string,
    data: { assetId?: string },
  ): Promise<RebalanceProfile | undefined> {
    const prof = await this.channelRepository.getRebalanceProfileForChannelAndAsset(
      pubId,
      data.assetId,
    );

    if (!prof) {
      return undefined;
    }

    const {
      upperBoundReclaim,
      lowerBoundReclaim,
      upperBoundCollateralize,
      lowerBoundCollateralize,
      assetId,
    } = prof;
    return convert.RebalanceProfile("str", {
      assetId,
      lowerBoundCollateralize,
      lowerBoundReclaim,
      upperBoundCollateralize,
      upperBoundReclaim,
    });
  }

  async getLatestWithdrawal(pubId: string, data: {}): Promise<OnchainTransaction | undefined> {
<<<<<<< HEAD
    const onchainTx = await this.withdrawService.getLatestWithdrawal(pubId);
=======
    const onchainTx = await this.onchainTransactionRepository.findLatestWithdrawalByUserPublicIdentifier(
      pubId,
    );
>>>>>>> 6fb62696
    // TODO: conversions needed?
    return onchainTx;
  }

  async getStatesForRestore(pubId: string): Promise<StateChannelJSON> {
    return await this.channelService.getStateChannel(pubId);
  }

  async setupSubscriptions(): Promise<void> {
    await super.connectRequestReponse(
      "channel.get.>",
      this.authService.useUnverifiedPublicIdentifier(this.getChannel.bind(this)),
    );
    await super.connectRequestReponse(
      "channel.create.>",
      this.authService.useUnverifiedPublicIdentifier(this.createChannel.bind(this)),
    );
    await super.connectRequestReponse(
      "channel.request-collateral.>",
      this.authService.useUnverifiedPublicIdentifier(this.requestCollateral.bind(this)),
    );
    await super.connectRequestReponse(
      "channel.add-profile.>",
      this.authService.useAdminTokenWithPublicIdentifier(this.addRebalanceProfile.bind(this)),
    );
    await super.connectRequestReponse(
      "channel.get-profile.>",
      this.authService.useUnverifiedPublicIdentifier(this.getRebalanceProfile.bind(this)),
    );
    await super.connectRequestReponse(
      "channel.verify-app-sequence.>",
      this.authService.useUnverifiedPublicIdentifier(this.verifyAppSequenceNumber.bind(this)),
    );
    await super.connectRequestReponse(
      "channel.restore-states.>",
      this.authService.useUnverifiedPublicIdentifier(this.getStatesForRestore.bind(this)),
    );
    await super.connectRequestReponse(
      "channel.latestWithdrawal.>",
      this.authService.useUnverifiedPublicIdentifier(this.getLatestWithdrawal.bind(this)),
    );

    // should move this at some point, this will probably move to be an HTTP endpoint
    await super.connectRequestReponse("config.get", this.getConfig.bind(this));
  }
}

export const channelProviderFactory: FactoryProvider<Promise<void>> = {
<<<<<<< HEAD
  inject: [AuthService, ChannelRepository, ChannelService, WithdrawService, LoggerService, MessagingProviderId],
  provide: ChannelMessagingProviderId,
  useFactory: async (
    authService: AuthService,
    channelRepo: ChannelRepository,
    channelService: ChannelService,
    withdrawService: WithdrawService,
=======
  inject: [
    AuthService,
    LoggerService,
    MessagingProviderId,
    ChannelService,
    CFCoreService,
    ChannelRepository,
    OnchainTransactionRepository,
  ],
  provide: ChannelMessagingProviderId,
  useFactory: async (
    authService: AuthService,
>>>>>>> 6fb62696
    log: LoggerService,
    messaging: IMessagingService,
    channelService: ChannelService,
    cfCore: CFCoreService,
    channelRepo: ChannelRepository,
    onchain: OnchainTransactionRepository,
  ): Promise<void> => {
<<<<<<< HEAD
    const channel = new ChannelMessaging(authService, channelRepo, channelService, withdrawService, log, messaging);
=======
    const channel = new ChannelMessaging(
      authService,
      log,
      messaging,
      channelService,
      cfCore,
      channelRepo,
      onchain,
    );
>>>>>>> 6fb62696
    await channel.setupSubscriptions();
  },
};<|MERGE_RESOLUTION|>--- conflicted
+++ resolved
@@ -8,17 +8,12 @@
   convert,
 } from "@connext/types";
 import { FactoryProvider } from "@nestjs/common/interfaces";
-import { TransactionResponse } from "ethers/providers";
 import { getAddress } from "ethers/utils";
 
 import { AuthService } from "../auth/auth.service";
 import { LoggerService } from "../logger/logger.service";
-<<<<<<< HEAD
 import { WithdrawService } from "../withdraw/withdraw.service";
-import { CFCoreProviderId, ChannelMessagingProviderId, MessagingProviderId } from "../constants";
-=======
 import { ChannelMessagingProviderId, MessagingProviderId } from "../constants";
->>>>>>> 6fb62696
 import { OnchainTransaction } from "../onchainTransactions/onchainTransaction.entity";
 import { AbstractMessagingProvider } from "../util";
 import { CFCoreTypes } from "../util/cfCore";
@@ -31,18 +26,13 @@
 class ChannelMessaging extends AbstractMessagingProvider {
   constructor(
     private readonly authService: AuthService,
-<<<<<<< HEAD
     private readonly channelRepository: ChannelRepository,
     private readonly channelService: ChannelService,
     private readonly withdrawService: WithdrawService,
-=======
->>>>>>> 6fb62696
+    private readonly cfCoreService: CFCoreService,
+    private readonly onchainTransactionRepository: OnchainTransactionRepository,
     log: LoggerService,
     messaging: IMessagingService,
-    private readonly channelService: ChannelService,
-    private readonly cfCoreService: CFCoreService,
-    private readonly channelRepository: ChannelRepository,
-    private readonly onchainTransactionRepository: OnchainTransactionRepository,
   ) {
     super(log, messaging);
   }
@@ -113,13 +103,9 @@
   }
 
   async getLatestWithdrawal(pubId: string, data: {}): Promise<OnchainTransaction | undefined> {
-<<<<<<< HEAD
-    const onchainTx = await this.withdrawService.getLatestWithdrawal(pubId);
-=======
     const onchainTx = await this.onchainTransactionRepository.findLatestWithdrawalByUserPublicIdentifier(
       pubId,
     );
->>>>>>> 6fb62696
     // TODO: conversions needed?
     return onchainTx;
   }
@@ -168,15 +154,6 @@
 }
 
 export const channelProviderFactory: FactoryProvider<Promise<void>> = {
-<<<<<<< HEAD
-  inject: [AuthService, ChannelRepository, ChannelService, WithdrawService, LoggerService, MessagingProviderId],
-  provide: ChannelMessagingProviderId,
-  useFactory: async (
-    authService: AuthService,
-    channelRepo: ChannelRepository,
-    channelService: ChannelService,
-    withdrawService: WithdrawService,
-=======
   inject: [
     AuthService,
     LoggerService,
@@ -185,31 +162,29 @@
     CFCoreService,
     ChannelRepository,
     OnchainTransactionRepository,
+    WithdrawService,
   ],
   provide: ChannelMessagingProviderId,
   useFactory: async (
     authService: AuthService,
->>>>>>> 6fb62696
     log: LoggerService,
     messaging: IMessagingService,
     channelService: ChannelService,
     cfCore: CFCoreService,
     channelRepo: ChannelRepository,
     onchain: OnchainTransactionRepository,
+    withdrawService: WithdrawService,
   ): Promise<void> => {
-<<<<<<< HEAD
-    const channel = new ChannelMessaging(authService, channelRepo, channelService, withdrawService, log, messaging);
-=======
     const channel = new ChannelMessaging(
       authService,
+      channelRepo,
+      channelService,
+      withdrawService,
+      cfCore,
+      onchain,
       log,
       messaging,
-      channelService,
-      cfCore,
-      channelRepo,
-      onchain,
     );
->>>>>>> 6fb62696
     await channel.setupSubscriptions();
   },
 };