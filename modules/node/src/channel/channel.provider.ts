import {
  ChannelAppSequences,
  GetChannelResponse,
  StateChannelJSON,
  RebalanceProfile,
  convert,
} from "@connext/types";
import { MessagingService } from "@connext/messaging";
import { FactoryProvider } from "@nestjs/common/interfaces";
import { getAddress } from "ethers/utils";

import { AuthService } from "../auth/auth.service";
import { LoggerService } from "../logger/logger.service";
import { WithdrawService } from "../withdraw/withdraw.service";
import { ChannelMessagingProviderId, MessagingProviderId } from "../constants";
import { OnchainTransaction } from "../onchainTransactions/onchainTransaction.entity";
import { AbstractMessagingProvider } from "../util";
import { CFCoreTypes } from "../util/cfCore";
import { OnchainTransactionRepository } from "../onchainTransactions/onchainTransaction.repository";

import { ChannelRepository } from "./channel.repository";
import { ChannelService, RebalanceType } from "./channel.service";

class ChannelMessaging extends AbstractMessagingProvider {
  constructor(
    private readonly authService: AuthService,
    log: LoggerService,
    messaging: MessagingService,
    private readonly channelService: ChannelService,
    private readonly channelRepository: ChannelRepository,
    private readonly onchainTransactionRepository: OnchainTransactionRepository,
  ) {
    super(log, messaging);
  }

<<<<<<< HEAD
  async getChannel(pubId: string): Promise<GetChannelResponse> {
    const channel = await this.channelRepository.findByUserPublicIdentifier(pubId);
    return channel as GetChannelResponse;
=======
  async getConfig(): Promise<GetConfigResponse> {
    return await this.channelService.getConfig();
  }

  async getChannel(pubId: string, data?: unknown): Promise<GetChannelResponse | undefined> {
    const channel = await this.channelRepository.findByUserPublicIdentifier(pubId);
    return (
      channel && {
        available: channel.available,
        collateralizationInFlight: channel.collateralizationInFlight,
        multisigAddress: channel.multisigAddress,
        nodePublicIdentifier: channel.nodePublicIdentifier,
        userPublicIdentifier: channel.userPublicIdentifier,
      }
    );
>>>>>>> a608a674
  }

  async createChannel(pubId: string): Promise<CFCoreTypes.CreateChannelResult> {
    return await this.channelService.create(pubId);
  }

  async verifyAppSequenceNumber(
    pubId: string,
    data: { userAppSequenceNumber: number },
  ): Promise<ChannelAppSequences> {
    return await this.channelService.verifyAppSequenceNumber(pubId, data.userAppSequenceNumber);
  }

  async requestCollateral(
    pubId: string,
    data: { assetId?: string },
  ): Promise<CFCoreTypes.DepositResult> {
    // do not allow clients to specify an amount to collateralize with
    return (await (this.channelService.rebalance(
      pubId,
      getAddress(data.assetId),
      RebalanceType.COLLATERALIZE,
    ) as unknown)) as CFCoreTypes.DepositResult;
  }

  async addRebalanceProfile(pubId: string, data: { profile: RebalanceProfile }): Promise<void> {
    const profile = convert.RebalanceProfile("bignumber", data.profile);
    await this.channelService.addRebalanceProfileToChannel(pubId, profile);
  }

  async getRebalanceProfile(
    pubId: string,
    data: { assetId?: string },
  ): Promise<RebalanceProfile | undefined> {
    const prof = await this.channelRepository.getRebalanceProfileForChannelAndAsset(
      pubId,
      data.assetId,
    );

    if (!prof) {
      return undefined;
    }

    const {
      upperBoundReclaim,
      lowerBoundReclaim,
      upperBoundCollateralize,
      lowerBoundCollateralize,
      assetId,
    } = prof;
    return convert.RebalanceProfile("str", {
      assetId,
      lowerBoundCollateralize,
      lowerBoundReclaim,
      upperBoundCollateralize,
      upperBoundReclaim,
    });
  }

  async getLatestWithdrawal(pubId: string, data: {}): Promise<OnchainTransaction | undefined> {
    const onchainTx = await this.onchainTransactionRepository.findLatestWithdrawalByUserPublicIdentifier(
      pubId,
    );
    // TODO: conversions needed?
    return onchainTx;
  }

  async getStatesForRestore(pubId: string): Promise<StateChannelJSON> {
    return await this.channelService.getStateChannel(pubId);
  }

  async setupSubscriptions(): Promise<void> {
    await super.connectRequestReponse(
      "*.channel.get",
      this.authService.parseXpub(this.getChannel.bind(this)),
    );
    await super.connectRequestReponse(
      "*.channel.create",
      this.authService.parseXpub(this.createChannel.bind(this)),
    );
    await super.connectRequestReponse(
      "*.channel.request-collateral",
      this.authService.parseXpub(this.requestCollateral.bind(this)),
    );
    // TODO what do we do about admin token?
    await super.connectRequestReponse(
      "*.channel.add-profile",
      this.authService.parseXpub(this.addRebalanceProfile.bind(this)),
    );
    await super.connectRequestReponse(
      "*.channel.get-profile",
      this.authService.parseXpub(this.getRebalanceProfile.bind(this)),
    );
    await super.connectRequestReponse(
      "*.channel.verify-app-sequence",
      this.authService.parseXpub(this.verifyAppSequenceNumber.bind(this)),
    );
    await super.connectRequestReponse(
      "*.channel.restore-states",
      this.authService.parseXpub(this.getStatesForRestore.bind(this)),
    );
    await super.connectRequestReponse(
      "*.channel.latestWithdrawal",
      this.authService.parseXpub(this.getLatestWithdrawal.bind(this)),
    );
  }
}

export const channelProviderFactory: FactoryProvider<Promise<void>> = {
  inject: [
    AuthService,
    LoggerService,
    MessagingProviderId,
    ChannelService,
    ChannelRepository,
    OnchainTransactionRepository,
  ],
  provide: ChannelMessagingProviderId,
  useFactory: async (
    authService: AuthService,
    log: LoggerService,
    messaging: MessagingService,
    channelService: ChannelService,
    channelRepo: ChannelRepository,
    onchain: OnchainTransactionRepository,
  ): Promise<void> => {
    const channel = new ChannelMessaging(
      authService,
      log,
      messaging,
      channelService,
      channelRepo,
      onchain,
    );
    await channel.setupSubscriptions();
  },
};<|MERGE_RESOLUTION|>--- conflicted
+++ resolved
@@ -33,15 +33,6 @@
     super(log, messaging);
   }
 
-<<<<<<< HEAD
-  async getChannel(pubId: string): Promise<GetChannelResponse> {
-    const channel = await this.channelRepository.findByUserPublicIdentifier(pubId);
-    return channel as GetChannelResponse;
-=======
-  async getConfig(): Promise<GetConfigResponse> {
-    return await this.channelService.getConfig();
-  }
-
   async getChannel(pubId: string, data?: unknown): Promise<GetChannelResponse | undefined> {
     const channel = await this.channelRepository.findByUserPublicIdentifier(pubId);
     return (
@@ -53,7 +44,6 @@
         userPublicIdentifier: channel.userPublicIdentifier,
       }
     );
->>>>>>> a608a674
   }
 
   async createChannel(pubId: string): Promise<CFCoreTypes.CreateChannelResult> {
