import { Module, HttpModule } from "@nestjs/common";
import { TypeOrmModule } from "@nestjs/typeorm";

import { AppRegistryRepository } from "../appRegistry/appRegistry.repository";
import { AuthModule } from "../auth/auth.module";
import { CFCoreModule } from "../cfCore/cfCore.module";
import { CFCoreRecordRepository } from "../cfCore/cfCore.repository";
import { ConfigModule } from "../config/config.module";
import { LoggerModule } from "../logger/logger.module";
import { MessagingModule } from "../messaging/messaging.module";
import { WithdrawModule } from "../withdraw/withdraw.module";
<<<<<<< HEAD
import { OnchainTransactionModule } from "../onchainTransactions/onchainTransaction.module";
=======
>>>>>>> 0fdc1b58
import { DepositModule } from "../deposit/deposit.module";
import { OnchainTransactionRepository } from "../onchainTransactions/onchainTransaction.repository";
import { RebalanceProfileRepository } from "../rebalanceProfile/rebalanceProfile.repository";

import { channelProviderFactory } from "./channel.provider";
import { ChannelRepository } from "./channel.repository";
import { ChannelService } from "./channel.service";
import { SetupCommitmentRepository } from "../setupCommitment/setupCommitment.repository";
import { SetStateCommitmentRepository } from "../setStateCommitment/setStateCommitment.repository";
import { ConditionalTransactionCommitmentRepository } from "../conditionalCommitment/conditionalCommitment.repository";

@Module({
  controllers: [],
  exports: [ChannelService],
  imports: [
    AuthModule,
    CFCoreModule,
    ConfigModule,
    HttpModule,
    WithdrawModule,
    LoggerModule,
    MessagingModule,
<<<<<<< HEAD
    OnchainTransactionModule,
=======
>>>>>>> 0fdc1b58
    DepositModule,
    TypeOrmModule.forFeature([
      AppRegistryRepository,
      ChannelRepository,
      RebalanceProfileRepository,
      CFCoreRecordRepository,
      OnchainTransactionRepository,
      SetupCommitmentRepository,
      SetStateCommitmentRepository,
      ConditionalTransactionCommitmentRepository,
    ]),
  ],
  providers: [ChannelService, channelProviderFactory],
})
export class ChannelModule {}<|MERGE_RESOLUTION|>--- conflicted
+++ resolved
@@ -9,10 +9,6 @@
 import { LoggerModule } from "../logger/logger.module";
 import { MessagingModule } from "../messaging/messaging.module";
 import { WithdrawModule } from "../withdraw/withdraw.module";
-<<<<<<< HEAD
-import { OnchainTransactionModule } from "../onchainTransactions/onchainTransaction.module";
-=======
->>>>>>> 0fdc1b58
 import { DepositModule } from "../deposit/deposit.module";
 import { OnchainTransactionRepository } from "../onchainTransactions/onchainTransaction.repository";
 import { RebalanceProfileRepository } from "../rebalanceProfile/rebalanceProfile.repository";
@@ -35,10 +31,6 @@
     WithdrawModule,
     LoggerModule,
     MessagingModule,
-<<<<<<< HEAD
-    OnchainTransactionModule,
-=======
->>>>>>> 0fdc1b58
     DepositModule,
     TypeOrmModule.forFeature([
       AppRegistryRepository,
