--- conflicted
+++ resolved
@@ -175,13 +175,8 @@
       appInstance.multisigAddress,
     );
     // TODO: remove any casting by using Signature type
-<<<<<<< HEAD
     commitment.signatures = state.signatures as any;
-    const tx = commitment.getSignedTransaction();
-=======
-    commitment.signatures = stateBigNumber.signatures as any;
     const tx = await commitment.getSignedTransaction();
->>>>>>> 17f520a4
 
     this.log.debug(`Added new action to withdraw entity for this appInstance: ${appInstanceId}`);
     await this.withdrawService.submitWithdrawToChain(appInstance.multisigAddress, tx);
