import { AllowedSwap, KnownNodeAppNames } from "@connext/types";
import { ProposeMessage, ProposeVirtualMessage } from "@counterfactual/node";
import { Node as NodeTypes } from "@counterfactual/types";
import { Injectable } from "@nestjs/common";
import { Zero } from "ethers/constants";
import { bigNumberify, formatEther } from "ethers/utils";

import { ChannelRepository } from "../channel/channel.repository";
import { ChannelService } from "../channel/channel.service";
import { NodeService } from "../node/node.service";
import { SwapRateService } from "../swapRate/swapRate.service";
import { CLogger, freeBalanceAddressFromXpub } from "../util";

import { AppRegistry } from "./appRegistry.entity";
import { AppRegistryRepository } from "./appRegistry.repository";

const logger = new CLogger("AppRegistryService");

const ALLOWED_DISCREPANCY_PCT = 5;

@Injectable()
export class AppRegistryService {
  constructor(
    private readonly nodeService: NodeService,
    private readonly swapRateService: SwapRateService,
    private readonly appRegistryRepository: AppRegistryRepository,
    private readonly channelRepository: ChannelRepository,
    private readonly channelService: ChannelService,
  ) {}

  async installOrReject(
    data: ProposeMessage,
  ): Promise<NodeTypes.InstallResult | NodeTypes.RejectInstallResult> {
    try {
      await this.verifyAppProposal(data.data);
      return await this.nodeService.installApp(data.data.appInstanceId);
    } catch (e) {
      logger.error(`Caught error during proposed app validation, rejecting install`);
      // TODO: why doesn't logger.error log this?
      console.error(e);
      return await this.nodeService.rejectInstallApp(data.data.appInstanceId);
    }
  }

  private appProposalMatchesRegistry(
    proposal: NodeTypes.ProposeInstallParams,
    registry: AppRegistry,
  ): boolean {
    return (
      proposal.appDefinition === registry.appDefinitionAddress &&
      proposal.abiEncodings.actionEncoding === registry.actionEncoding &&
      proposal.abiEncodings.stateEncoding === registry.stateEncoding
    );
  }

  private async validateTransfer(params: NodeTypes.ProposeInstallParams): Promise<void> {
    logger.log(`params: ${JSON.stringify(params)}`);
    // check if there is sufficient collateral in the channel
    const recipientXpub = params.proposedToIdentifier;
    const recipientChan = await this.channelRepository.findByUserPublicIdentifier(recipientXpub);
    if (!recipientChan) {
      throw new Error(`No open channel found with recipient ${recipientXpub}`);
    }

    const recipientFreeBal = await this.nodeService.getFreeBalance(
      recipientXpub,
      recipientChan.multisigAddress,
      params.initiatorDepositTokenAddress,
    );

    const collateralAvailable =
      recipientFreeBal[freeBalanceAddressFromXpub(recipientChan.nodePublicIdentifier)];

    if (collateralAvailable.lt(params.initiatorDeposit)) {
      // TODO: best way to handle case where user is sending payment
      // *above* amounts specified in the payment profile
      await this.channelService.requestCollateral(
        params.proposedToIdentifier,
        params.initiatorDepositTokenAddress,
      );
      throw new Error(
        `Insufficient collateral detected in responders channel, ` +
          `retry after channel has been collateralized.`,
      );
    }
  }

  private async validateSwap(params: NodeTypes.ProposeInstallParams): Promise<void> {
    const validSwaps = await this.swapRateService.getValidSwaps();
    if (
      !validSwaps.find(
        (swap: AllowedSwap) =>
          swap.from === params.initiatorDepositTokenAddress &&
          swap.to === params.responderDepositTokenAddress,
      )
    ) {
      throw new Error(
        `Swap from ${params.initiatorDepositTokenAddress} to ` +
          `${params.responderDepositTokenAddress} is not valid. Valid swaps: ${JSON.stringify(
            validSwaps,
          )}`,
      );
    }

    // |our rate - derived rate| / our rate = discrepancy
    const derivedRate =
      parseFloat(formatEther(params.responderDeposit)) /
      parseFloat(formatEther(params.initiatorDeposit));

    const ourRate = parseFloat(
      await this.swapRateService.getOrFetchRate(
        params.initiatorDepositTokenAddress,
        params.responderDepositTokenAddress,
      ),
    );
    const discrepancy = Math.abs(ourRate - derivedRate);
    const discrepancyPct = (discrepancy * 100) / ourRate;

    if (discrepancyPct > ALLOWED_DISCREPANCY_PCT) {
      throw new Error(
        `Derived rate is ${derivedRate.toString()}, more than ${ALLOWED_DISCREPANCY_PCT}% ` +
          `larger discrepancy than our rate of ${ourRate.toString()}`,
      );
    }

    logger.log(
      `Derived rate is ${derivedRate.toString()}, within ${ALLOWED_DISCREPANCY_PCT}% ` +
        `of our rate ${ourRate.toString()}`,
    );
  }

  private async validateLinkedTransfer(params: NodeTypes.ProposeInstallParams): Promise<void> {
    if (bigNumberify(params.responderDeposit).gt(Zero)) {
      throw new Error(
        `Will not accept linked transfer install where node deposit is >0 ${JSON.stringify(
          params,
        )}`,
      );
    }
  }

  private async verifyAppProposal(
    proposedAppParams: {
      params: NodeTypes.ProposeInstallParams;
      appInstanceId: string;
    },
    isVirtual: boolean = false,
  ): Promise<void> {
    const registryAppInfo = await this.appRegistryRepository.findByAppDefinitionAddress(
      proposedAppParams.params.appDefinition,
    );

    if (!registryAppInfo) {
      throw new Error(
        `App does not exist in registry for definition
        address ${proposedAppParams.params.appDefinition}`,
      );
    }

    if (!isVirtual && !registryAppInfo.allowNodeInstall) {
      throw new Error(`App ${registryAppInfo.name} is not allowed to be installed on the node`);
    }

    if (!this.appProposalMatchesRegistry(proposedAppParams.params, registryAppInfo)) {
      throw new Error(
        `Proposed app details ${JSON.stringify(
          proposedAppParams.params,
        )} does not match registry ${JSON.stringify(registryAppInfo)}`,
      );
    }

    switch (registryAppInfo.name) {
      case KnownNodeAppNames.SIMPLE_TWO_PARTY_SWAP:
        await this.validateSwap(proposedAppParams.params);
        break;
      case KnownNodeAppNames.UNIDIRECTIONAL_LINKED_TRANSFER:
        await this.validateLinkedTransfer(proposedAppParams.params);
        break;
      case KnownNodeAppNames.UNIDIRECTIONAL_TRANSFER:
        await this.validateTransfer(proposedAppParams.params);
        break;
      default:
        break;
    }
    logger.log(`Validation completed for app ${registryAppInfo.name}`);
  }
<<<<<<< HEAD
=======

  private rejectVirtual = async (
    data: ProposeVirtualMessage,
  ): Promise<void | NodeTypes.RejectInstallResult> => {
    try {
      await this.verifyAppProposal(data.data, true);
    } catch (e) {
      logger.error(`Caught error during proposed app validation, rejecting virtual install`);
      // TODO: why doesn't logger.error log this?
      console.error(e);
      return await this.nodeService.rejectInstallApp(data.data.appInstanceId);
    }
  };

  private installOrReject = async (
    data: ProposeMessage,
  ): Promise<NodeTypes.InstallResult | NodeTypes.RejectInstallResult | undefined> => {
    try {
      if (data.from === this.nodeService.cfNode.publicIdentifier) {
        logger.log(`Got our own event, not doing anything.`);
        return undefined;
      }
      await this.verifyAppProposal(data.data);
      return await this.nodeService.installApp(data.data.appInstanceId);
    } catch (e) {
      logger.error(`Caught error during proposed app validation, rejecting install`);
      // TODO: why doesn't logger.error log this?
      console.error(e);
      return await this.nodeService.rejectInstallApp(data.data.appInstanceId);
    }
  };

  private registerNodeListeners(): void {
    this.nodeService.registerCfNodeListener(
      NodeTypes.EventName.PROPOSE_INSTALL,
      this.installOrReject,
      logger.cxt,
    );
    this.nodeService.registerCfNodeListener(
      NodeTypes.EventName.PROPOSE_INSTALL_VIRTUAL,
      this.rejectVirtual,
      logger.cxt,
    );
  }

  onModuleInit(): void {
    this.registerNodeListeners();
  }
>>>>>>> b9454cb0
}<|MERGE_RESOLUTION|>--- conflicted
+++ resolved
@@ -28,6 +28,11 @@
     private readonly channelService: ChannelService,
   ) {}
 
+  /**
+   * Validate apps that are proposed to be installed on the node by clients and
+   * accept or reject the install.
+   * @param data Data from CF event PROPOSE_INSTALL
+   */
   async installOrReject(
     data: ProposeMessage,
   ): Promise<NodeTypes.InstallResult | NodeTypes.RejectInstallResult> {
@@ -36,25 +41,55 @@
       return await this.nodeService.installApp(data.data.appInstanceId);
     } catch (e) {
       logger.error(`Caught error during proposed app validation, rejecting install`);
-      // TODO: why doesn't logger.error log this?
       console.error(e);
       return await this.nodeService.rejectInstallApp(data.data.appInstanceId);
     }
   }
 
-  private appProposalMatchesRegistry(
+  /**
+   * Reject app installs for virtual apps that node is intermediary of
+   * based on invalid conditions.
+   * @param data Data from CF event PROPOSE_INSTALL_VIRTUAL
+   */
+  async rejectVirtual(data: ProposeVirtualMessage): Promise<void | NodeTypes.RejectInstallResult> {
+    try {
+      await this.verifyVirtualAppProposal(data.data);
+    } catch (e) {
+      logger.error(`Caught error during proposed app validation, rejecting virtual install`);
+      console.error(e);
+      return await this.nodeService.rejectInstallApp(data.data.appInstanceId);
+    }
+  }
+
+  private async appProposalMatchesRegistry(
     proposal: NodeTypes.ProposeInstallParams,
-    registry: AppRegistry,
-  ): boolean {
-    return (
-      proposal.appDefinition === registry.appDefinitionAddress &&
-      proposal.abiEncodings.actionEncoding === registry.actionEncoding &&
-      proposal.abiEncodings.stateEncoding === registry.stateEncoding
-    );
-  }
-
-  private async validateTransfer(params: NodeTypes.ProposeInstallParams): Promise<void> {
-    logger.log(`params: ${JSON.stringify(params)}`);
+  ): Promise<AppRegistry> {
+    const registryAppInfo = await this.appRegistryRepository.findByAppDefinitionAddress(
+      proposal.appDefinition,
+    );
+
+    if (!registryAppInfo) {
+      throw new Error(`App does not exist in registry for definition ${proposal.appDefinition}`);
+    }
+
+    if (
+      !(
+        proposal.appDefinition === registryAppInfo.appDefinitionAddress &&
+        proposal.abiEncodings.actionEncoding === registryAppInfo.actionEncoding &&
+        proposal.abiEncodings.stateEncoding === registryAppInfo.stateEncoding
+      )
+    ) {
+      throw new Error(
+        `Proposed app details ${JSON.stringify(proposal)} do not match registry ${JSON.stringify(
+          registryAppInfo,
+        )}`,
+      );
+    }
+
+    return registryAppInfo;
+  }
+
+  private async validateTransfer(params: NodeTypes.ProposeInstallVirtualParams): Promise<void> {
     // check if there is sufficient collateral in the channel
     const recipientXpub = params.proposedToIdentifier;
     const recipientChan = await this.channelRepository.findByUserPublicIdentifier(recipientXpub);
@@ -139,34 +174,14 @@
     }
   }
 
-  private async verifyAppProposal(
-    proposedAppParams: {
-      params: NodeTypes.ProposeInstallParams;
-      appInstanceId: string;
-    },
-    isVirtual: boolean = false,
-  ): Promise<void> {
-    const registryAppInfo = await this.appRegistryRepository.findByAppDefinitionAddress(
-      proposedAppParams.params.appDefinition,
-    );
-
-    if (!registryAppInfo) {
-      throw new Error(
-        `App does not exist in registry for definition
-        address ${proposedAppParams.params.appDefinition}`,
-      );
-    }
-
-    if (!isVirtual && !registryAppInfo.allowNodeInstall) {
+  private async verifyAppProposal(proposedAppParams: {
+    params: NodeTypes.ProposeInstallParams;
+    appInstanceId: string;
+  }): Promise<void> {
+    const registryAppInfo = await this.appProposalMatchesRegistry(proposedAppParams.params);
+
+    if (!registryAppInfo.allowNodeInstall) {
       throw new Error(`App ${registryAppInfo.name} is not allowed to be installed on the node`);
-    }
-
-    if (!this.appProposalMatchesRegistry(proposedAppParams.params, registryAppInfo)) {
-      throw new Error(
-        `Proposed app details ${JSON.stringify(
-          proposedAppParams.params,
-        )} does not match registry ${JSON.stringify(registryAppInfo)}`,
-      );
     }
 
     switch (registryAppInfo.name) {
@@ -176,6 +191,19 @@
       case KnownNodeAppNames.UNIDIRECTIONAL_LINKED_TRANSFER:
         await this.validateLinkedTransfer(proposedAppParams.params);
         break;
+      default:
+        break;
+    }
+    logger.log(`Validation completed for app ${registryAppInfo.name}`);
+  }
+
+  private async verifyVirtualAppProposal(proposedAppParams: {
+    params: NodeTypes.ProposeInstallVirtualParams;
+    appInstanceId: string;
+  }): Promise<void> {
+    const registryAppInfo = await this.appProposalMatchesRegistry(proposedAppParams.params);
+
+    switch (registryAppInfo.name) {
       case KnownNodeAppNames.UNIDIRECTIONAL_TRANSFER:
         await this.validateTransfer(proposedAppParams.params);
         break;
@@ -184,55 +212,4 @@
     }
     logger.log(`Validation completed for app ${registryAppInfo.name}`);
   }
-<<<<<<< HEAD
-=======
-
-  private rejectVirtual = async (
-    data: ProposeVirtualMessage,
-  ): Promise<void | NodeTypes.RejectInstallResult> => {
-    try {
-      await this.verifyAppProposal(data.data, true);
-    } catch (e) {
-      logger.error(`Caught error during proposed app validation, rejecting virtual install`);
-      // TODO: why doesn't logger.error log this?
-      console.error(e);
-      return await this.nodeService.rejectInstallApp(data.data.appInstanceId);
-    }
-  };
-
-  private installOrReject = async (
-    data: ProposeMessage,
-  ): Promise<NodeTypes.InstallResult | NodeTypes.RejectInstallResult | undefined> => {
-    try {
-      if (data.from === this.nodeService.cfNode.publicIdentifier) {
-        logger.log(`Got our own event, not doing anything.`);
-        return undefined;
-      }
-      await this.verifyAppProposal(data.data);
-      return await this.nodeService.installApp(data.data.appInstanceId);
-    } catch (e) {
-      logger.error(`Caught error during proposed app validation, rejecting install`);
-      // TODO: why doesn't logger.error log this?
-      console.error(e);
-      return await this.nodeService.rejectInstallApp(data.data.appInstanceId);
-    }
-  };
-
-  private registerNodeListeners(): void {
-    this.nodeService.registerCfNodeListener(
-      NodeTypes.EventName.PROPOSE_INSTALL,
-      this.installOrReject,
-      logger.cxt,
-    );
-    this.nodeService.registerCfNodeListener(
-      NodeTypes.EventName.PROPOSE_INSTALL_VIRTUAL,
-      this.rejectVirtual,
-      logger.cxt,
-    );
-  }
-
-  onModuleInit(): void {
-    this.registerNodeListeners();
-  }
->>>>>>> b9454cb0
 }