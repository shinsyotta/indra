import { validateSimpleSwapApp, generateValidationMiddleware } from "@connext/apps";
import {
  AppInstanceJson,
  MethodParams,
  SimpleTwoPartySwapAppName,
  WithdrawAppName,
  WithdrawAppState,
  Opcode,
  UninstallMiddlewareContext,
  ProtocolName,
  MiddlewareContext,
  ProtocolNames,
  DepositAppState,
  ProtocolRoles,
  ProposeMiddlewareContext,
  ConditionalTransferAppNames,
  DepositAppName,
  GenericConditionalTransferAppState,
  DefaultApp,
  ConditionalTransferTypes,
  ProtocolParams,
  AppAction,
} from "@connext/types";
import { getAddressFromAssetId, toBN, stringify } from "@connext/utils";
import { Injectable, OnModuleInit } from "@nestjs/common";
import { BigNumber } from "ethers";

import { AppType } from "../appInstance/appInstance.entity";
import { CFCoreService } from "../cfCore/cfCore.service";
import { Channel } from "../channel/channel.entity";
import { ChannelRepository } from "../channel/channel.repository";
import { ChannelService } from "../channel/channel.service";
import { ConfigService } from "../config/config.service";
import { DepositService } from "../deposit/deposit.service";
import { LoggerService } from "../logger/logger.service";
import { SwapRateService } from "../swapRate/swapRate.service";
import { WithdrawService } from "../withdraw/withdraw.service";
import { TransferService } from "../transfer/transfer.service";
import { TransferRepository } from "../transfer/transfer.repository";

@Injectable()
export class AppRegistryService implements OnModuleInit {
  constructor(
    private readonly cfCoreService: CFCoreService,
    private readonly channelService: ChannelService,
    private readonly configService: ConfigService,
    private readonly log: LoggerService,
    private readonly transferService: TransferService,
    private readonly swapRateService: SwapRateService,
    private readonly withdrawService: WithdrawService,
    private readonly depositService: DepositService,
    private readonly channelRepository: ChannelRepository,
    private readonly transferRepository: TransferRepository,
  ) {
    this.log.setContext("AppRegistryService");
  }

  async installOrReject(
    appIdentityHash: string,
    proposeInstallParams: MethodParams.ProposeInstall,
    from: string,
  ): Promise<void> {
    this.log.info(
      `installOrReject for app ${appIdentityHash} with params ${JSON.stringify(
        proposeInstallParams,
      )} from ${from} started`,
    );

    let registryAppInfo: DefaultApp;

    // if error, reject install
    let installerChannel: Channel | undefined;
    try {
      installerChannel = await this.channelRepository.findByAppIdentityHashOrThrow(appIdentityHash);
      registryAppInfo = this.cfCoreService.getAppInfoByAppDefinitionAddress(
        proposeInstallParams.appDefinition,
      )!;

      if (!registryAppInfo.allowNodeInstall) {
        throw new Error(`App ${registryAppInfo.name} is not allowed to be installed on the node`);
      }

      // begin transfer flow in middleware. if the transfer type requires that a
      // recipient is online, it will error here. Otherwise, it will return
      // without erroring and wait for the recipient to come online and reclaim
      // TODO: break into flows for deposit, withdraw, swap, and transfers
      if (
        Object.values(ConditionalTransferAppNames).includes(
          registryAppInfo.name as ConditionalTransferTypes,
        )
      ) {
        await this.transferService.transferAppInstallFlow(
          appIdentityHash,
          proposeInstallParams,
          from,
          installerChannel,
          registryAppInfo.name as ConditionalTransferTypes,
        );
        return;
      }

      // TODO: break into flows for deposit, withdraw, swap, and transfers
      // check if we need to collateralize, only for swap app
      if (registryAppInfo.name === SimpleTwoPartySwapAppName) {
        const freeBal = await this.cfCoreService.getFreeBalance(
          from,
          installerChannel.multisigAddress,
          proposeInstallParams.responderDepositAssetId,
        );
        const responderDepositBigNumber = BigNumber.from(proposeInstallParams.responderDeposit);
        if (freeBal[this.cfCoreService.cfCore.signerAddress].lt(responderDepositBigNumber)) {
          const amount = await this.channelService.getCollateralAmountToCoverPaymentAndRebalance(
            from,
            installerChannel.chainId,
            proposeInstallParams.responderDepositAssetId,
            responderDepositBigNumber,
            freeBal[this.cfCoreService.cfCore.signerAddress],
          );
          this.log.info(
            `Calculated collateral amount to cover payment and rebalance: ${amount.toString()}`,
          );
          // request collateral and wait for deposit to come through\
          let depositError: Error | undefined = undefined;
          try {
            const depositResponse = await this.depositService.deposit(
              installerChannel,
              amount,
              proposeInstallParams.responderDepositAssetId,
            );
            if (!depositResponse) {
              throw new Error(`Node failed to install deposit app`);
            }
            this.log.info(
              `Installed deposit app in channel ${installerChannel.multisigAddress}, waiting for completion`,
            );
            await depositResponse.completed();
          } catch (e) {
            depositError = e;
          }
          if (depositError) {
            throw new Error(
              `Could not deposit sufficient collateral to install app for channel ${installerChannel.multisigAddress}. ${depositError.message}`,
            );
          }
        }
      }
      await this.cfCoreService.installApp(appIdentityHash, installerChannel);
      // any tasks that need to happen after install, i.e. DB writes
    } catch (e) {
      // reject if error
      this.log.warn(`App install failed: ${e.message || e}`);
      await this.cfCoreService.rejectInstallApp(
        appIdentityHash,
        installerChannel!,
        e.message,
      );
      return;
    }
    try {
      await this.runPostInstallTasks(registryAppInfo, appIdentityHash, proposeInstallParams);
    } catch (e) {
      this.log.warn(
        `Run post install tasks failed: ${e.message || e}, uninstalling app ${appIdentityHash}`,
      );
      await this.cfCoreService.uninstallApp(appIdentityHash, installerChannel);
    }
  }

  private async runPostInstallTasks(
    registryAppInfo: DefaultApp,
    appIdentityHash: string,
    proposeInstallParams: MethodParams.ProposeInstall,
  ): Promise<void> {
    this.log.info(
      `runPostInstallTasks for app name ${registryAppInfo.name} ${appIdentityHash} started`,
    );

    switch (registryAppInfo.name) {
      case WithdrawAppName: {
        this.log.debug(`Doing withdrawal post-install tasks`);
        const appInstance = await this.cfCoreService.getAppInstance(appIdentityHash);
        const initialState = proposeInstallParams.initialState as WithdrawAppState;
        this.log.debug(`AppRegistry sending withdrawal to db at ${appInstance.multisigAddress}`);
        await this.withdrawService.saveWithdrawal(
          appIdentityHash,
          BigNumber.from(proposeInstallParams.initiatorDeposit),
          proposeInstallParams.initiatorDepositAssetId,
          initialState.transfers[0].to,
          initialState.data,
          initialState.signatures[0],
          initialState.signatures[1],
          appInstance.multisigAddress,
        );
        await this.withdrawService.handleUserWithdraw(appInstance);
        break;
      }
      default:
        this.log.debug(`No post-install actions configured for app name ${registryAppInfo.name}.`);
    }
    this.log.info(
      `runPostInstallTasks for app ${registryAppInfo.name} ${appIdentityHash} completed`,
    );
  }

  // APP SPECIFIC MIDDLEWARE
  public generateMiddleware = async (): Promise<
    (protocol: ProtocolName, cxt: MiddlewareContext) => Promise<void>
  > => {
    const networkContexts = this.configService.getNetworkContexts();
    const defaultValidation = await generateValidationMiddleware(
      networkContexts,
      this.configService.getSupportedTokens(),
      () => Promise.resolve("1"), // incoming proposals to the node should always have a swap rate of 1, will need to address for multihop
    );

    return async (protocol: ProtocolName, cxt: MiddlewareContext): Promise<void> => {
      await defaultValidation(protocol, cxt);
      switch (protocol) {
        case ProtocolNames.setup:
        case ProtocolNames.takeAction:
        case ProtocolNames.sync: {
          return;
        }
        case ProtocolNames.propose: {
          return this.proposeMiddleware(cxt as ProposeMiddlewareContext);
        }
        case ProtocolNames.install: {
          return;
        }
        case ProtocolNames.uninstall: {
          return this.uninstallMiddleware(cxt as UninstallMiddlewareContext);
        }
        default: {
          const unexpected: never = protocol;
          throw new Error(`Unexpected case: ${unexpected}`);
        }
      }
    };
  };

  private proposeMiddleware = async (cxt: ProposeMiddlewareContext) => {
    const { proposal, params, stateChannel } = cxt;
    const contractAddresses = this.configService.getContractAddresses(stateChannel.chainId);

    switch (proposal.appDefinition) {
      case contractAddresses.SimpleTwoPartySwapApp: {
        const responderDecimals = await this.configService.getTokenDecimals(
          stateChannel.chainId,
          params.responderDepositAssetId,
        );
        return validateSimpleSwapApp(
          params as any,
          this.configService.getAllowedSwaps(stateChannel.chainId),
          await this.swapRateService.getOrFetchRate(
            getAddressFromAssetId(params.initiatorDepositAssetId),
            getAddressFromAssetId(params.responderDepositAssetId),
            stateChannel.chainId,
            stateChannel.chainId, // swap within a channel is only on a single chain
          ),
          responderDecimals,
        );
      }
    }
  };

  /**
   * https://github.com/connext/indra/issues/863
   * The node must not allow a sender's transfer app to be uninstalled before the receiver.
   * If the sender app is installed, the node will try to uninstall the receiver app. If the
   * receiver app is uninstalled, it must be checked for the following case:
   * if !senderApp.latestState.finalized && receiverApp.latestState.finalized, then ERROR
   */
  private uninstallTransferMiddleware = async (
    appInstance: AppInstanceJson,
    role: ProtocolRoles,
    params: ProtocolParams.Uninstall,
  ) => {
    // if we initiated the protocol, we dont need to have this check
    if (role === ProtocolRoles.initiator) {
      return;
    }

    const nodeSignerAddress = await this.configService.getSignerAddress();
    const senderAppLatestState = appInstance.latestState as GenericConditionalTransferAppState;

    const paymentId = appInstance.meta.paymentId;

    // only run validation against sender app uninstall
    if (senderAppLatestState.coinTransfers[1].to !== nodeSignerAddress) {
      // add secret for receiver app uninstalls
      this.log.info(
        `Found action for receiver: ${stringify(
          params.action,
          true,
          0,
        )}, adding to transfer tracker`,
      );
      await this.transferRepository.addTransferAction(
        paymentId,
        params.action as AppAction,
        appInstance.identityHash,
      );
      return;
    }

    let receiverApp = await this.transferService.findReceiverAppByPaymentId(paymentId);

    // TODO: VERIFY THIS
    // okay to allow uninstall if receiver app was not installed ever
    if (!receiverApp) {
      return;
    }

    this.log.info(`Starting uninstallTransferMiddleware for ${appInstance.identityHash}`);

    if (receiverApp.type !== AppType.UNINSTALLED) {
      this.log.info(
        `Found receiver app ${receiverApp.identityHash} with type ${receiverApp.type}, attempting uninstall`,
      );
      try {
<<<<<<< HEAD
        await this.cfCoreService.uninstallApp(receiverApp.identityHash, receiverApp.channel);
=======
        await this.cfCoreService.uninstallApp(
          receiverApp.identityHash,
          receiverApp.channel.multisigAddress,
          params.action as any,
        );
>>>>>>> 94ff61f1
        this.log.info(`Receiver app ${receiverApp.identityHash} uninstalled`);
      } catch (e) {
        this.log.error(
          `Caught error uninstalling receiver app ${receiverApp.identityHash}: ${e.message}`,
        );
      }
      // TODO: can we optimize?
      // get new instance from store
      receiverApp = await this.transferService.findReceiverAppByPaymentId(
        appInstance.meta.paymentId,
      );
    }

    // double check that receiver app state has not been finalized
    // only allow sender uninstall prior to receiver uninstall IFF the hub
    // has not paid receiver. Receiver app will be uninstalled again on event
    if (
      toBN(senderAppLatestState.coinTransfers[1].amount).isZero() && // not reclaimed
      toBN(receiverApp!.latestState.coinTransfers[0].amount).isZero() // finalized
    ) {
      throw new Error(
        `Cannot uninstall unfinalized sender app, receiver app has payment has been completed`,
      );
    }

    this.log.info(`Finished uninstallTransferMiddleware for ${appInstance.identityHash}`);
  };

  private uninstallDepositMiddleware = async (
    appInstance: AppInstanceJson,
    role: ProtocolRoles,
  ): Promise<void> => {
    const nodeSignerAddress = await this.configService.getSignerAddress();
    // do not respond to user requests to uninstall deposit
    // apps if node is depositor and there is an active collateralization
    const latestState = appInstance.latestState as DepositAppState;
    if (latestState.transfers[0].to !== nodeSignerAddress || role === ProtocolRoles.initiator) {
      return;
    }

    const channel = await this.channelRepository.findByMultisigAddressOrThrow(
      appInstance.multisigAddress,
    );
    const depositApps = await this.cfCoreService.getAppInstancesByAppDefinition(
      channel.multisigAddress,
      this.cfCoreService.getAppInfoByNameAndChain(DepositAppName, channel.chainId)!
        .appDefinitionAddress,
    );
    const signerAddr = await this.configService.getSignerAddress();
    const ours = depositApps.find((app) => {
      const installedState = app.latestState as DepositAppState;
      return (
        installedState.assetId === latestState.assetId &&
        installedState.transfers[0].to === signerAddr
      );
    });
    if (ours) {
      throw new Error(
        `Cannot uninstall deposit app with active collateralization. App: ${ours.identityHash}`,
      );
    }
    return;
  };

  private uninstallMiddleware = async (cxt: UninstallMiddlewareContext): Promise<void> => {
    const { appInstance, role, params } = cxt;
    const appDef = appInstance.appDefinition;

    const appRegistryInfo = this.cfCoreService.getAppInfoByAppDefinitionAddress(appDef);

    if (Object.keys(ConditionalTransferAppNames).includes(appRegistryInfo!.name)) {
      return this.uninstallTransferMiddleware(appInstance, role, params);
    }

    if (appRegistryInfo!.name === DepositAppName) {
      return this.uninstallDepositMiddleware(appInstance, role);
    }
  };

  async onModuleInit() {
    this.log.info(`Injecting CF Core middleware`);
    this.cfCoreService.cfCore.injectMiddleware(Opcode.OP_VALIDATE, await this.generateMiddleware());
    this.log.info(`Injected CF Core middleware`);
  }
}<|MERGE_RESOLUTION|>--- conflicted
+++ resolved
@@ -318,15 +318,11 @@
         `Found receiver app ${receiverApp.identityHash} with type ${receiverApp.type}, attempting uninstall`,
       );
       try {
-<<<<<<< HEAD
-        await this.cfCoreService.uninstallApp(receiverApp.identityHash, receiverApp.channel);
-=======
         await this.cfCoreService.uninstallApp(
           receiverApp.identityHash,
-          receiverApp.channel.multisigAddress,
+          receiverApp.channel,
           params.action as any,
         );
->>>>>>> 94ff61f1
         this.log.info(`Receiver app ${receiverApp.identityHash} uninstalled`);
       } catch (e) {
         this.log.error(
