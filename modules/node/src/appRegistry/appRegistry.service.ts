import { validateSimpleSwapApp, generateValidationMiddleware } from "@connext/apps";
import {
  AppInstanceJson,
  MethodParams,
  SimpleTwoPartySwapAppName,
  WithdrawAppName,
  WithdrawAppState,
  Opcode,
  UninstallMiddlewareContext,
  ProtocolName,
  MiddlewareContext,
  ProtocolNames,
  DepositAppState,
  ProtocolRoles,
  ProposeMiddlewareContext,
  ConditionalTransferAppNames,
  DepositAppName,
  GenericConditionalTransferAppState,
  DefaultApp,
  ConditionalTransferTypes,
} from "@connext/types";
import { getAddressFromAssetId, toBN } from "@connext/utils";
import { Injectable, OnModuleInit } from "@nestjs/common";
import { BigNumber } from "ethers";

import { AppType } from "../appInstance/appInstance.entity";
import { CFCoreService } from "../cfCore/cfCore.service";
import { Channel } from "../channel/channel.entity";
import { ChannelRepository } from "../channel/channel.repository";
import { ChannelService } from "../channel/channel.service";
import { ConfigService } from "../config/config.service";
import { DepositService } from "../deposit/deposit.service";
import { LoggerService } from "../logger/logger.service";
import { SwapRateService } from "../swapRate/swapRate.service";
import { WithdrawService } from "../withdraw/withdraw.service";
import { TransferService } from "../transfer/transfer.service";

@Injectable()
export class AppRegistryService implements OnModuleInit {
  constructor(
    private readonly cfCoreService: CFCoreService,
    private readonly channelService: ChannelService,
    private readonly configService: ConfigService,
    private readonly log: LoggerService,
    private readonly transferService: TransferService,
    private readonly swapRateService: SwapRateService,
    private readonly withdrawService: WithdrawService,
    private readonly depositService: DepositService,
    private readonly channelRepository: ChannelRepository,
  ) {
    this.log.setContext("AppRegistryService");
  }

  async installOrReject(
    appIdentityHash: string,
    proposeInstallParams: MethodParams.ProposeInstall,
    from: string,
  ): Promise<void> {
    this.log.info(
      `installOrReject for app ${appIdentityHash} with params ${JSON.stringify(
        proposeInstallParams,
      )} from ${from} started`,
    );

    let registryAppInfo: DefaultApp;

    // if error, reject install
    let installerChannel: Channel | undefined;
    try {
      installerChannel = await this.channelRepository.findByAppIdentityHashOrThrow(appIdentityHash);
      registryAppInfo = this.cfCoreService.getAppInfoByAppDefinitionAddress(
        proposeInstallParams.appDefinition,
      )!;

      if (!registryAppInfo.allowNodeInstall) {
        throw new Error(`App ${registryAppInfo.name} is not allowed to be installed on the node`);
      }

      // begin transfer flow in middleware. if the transfer type requires that a
      // recipient is online, it will error here. Otherwise, it will return
      // without erroring and wait for the recipient to come online and reclaim
      // TODO: break into flows for deposit, withdraw, swap, and transfers
      if (
        Object.values(ConditionalTransferAppNames).includes(
          registryAppInfo.name as ConditionalTransferTypes,
        )
      ) {
        await this.transferService.transferAppInstallFlow(
          appIdentityHash,
          proposeInstallParams,
          from,
          installerChannel,
          registryAppInfo.name as ConditionalTransferTypes,
        );
        return;
      }

      // TODO: break into flows for deposit, withdraw, swap, and transfers
      // check if we need to collateralize, only for swap app
      if (registryAppInfo.name === SimpleTwoPartySwapAppName) {
        const freeBal = await this.cfCoreService.getFreeBalance(
          from,
          installerChannel.multisigAddress,
          proposeInstallParams.responderDepositAssetId,
        );
        const responderDepositBigNumber = BigNumber.from(proposeInstallParams.responderDeposit);
        if (freeBal[this.cfCoreService.cfCore.signerAddress].lt(responderDepositBigNumber)) {
          const amount = await this.channelService.getCollateralAmountToCoverPaymentAndRebalance(
            from,
            installerChannel.chainId,
            proposeInstallParams.responderDepositAssetId,
            responderDepositBigNumber,
            freeBal[this.cfCoreService.cfCore.signerAddress],
          );
          this.log.info(
            `Calculated collateral amount to cover payment and rebalance: ${amount.toString()}`,
          );
          // request collateral and wait for deposit to come through\
          let depositError: Error | undefined = undefined;
          try {
            const depositResponse = await this.depositService.deposit(
              installerChannel,
              amount,
              proposeInstallParams.responderDepositAssetId,
            );
            if (!depositResponse) {
              throw new Error(`Node failed to install deposit app`);
            }
            this.log.info(
              `Installed deposit app in channel ${installerChannel.multisigAddress}, waiting for completion`,
            );
            await depositResponse.completed();
          } catch (e) {
            depositError = e;
          }
          if (depositError) {
            throw new Error(
              `Could not deposit sufficient collateral to install app for channel ${installerChannel.multisigAddress}. ${depositError.message}`,
            );
          }
        }
      }
      await this.cfCoreService.installApp(appIdentityHash, installerChannel);
      // any tasks that need to happen after install, i.e. DB writes
    } catch (e) {
      // reject if error
      this.log.warn(`App install failed: ${e.message || e}`);
      await this.cfCoreService.rejectInstallApp(
        appIdentityHash,
<<<<<<< HEAD
        installerChannel,
=======
        installerChannel!.multisigAddress,
>>>>>>> 460afabb
        e.message,
      );
      return;
    }
    try {
      await this.runPostInstallTasks(registryAppInfo, appIdentityHash, proposeInstallParams);
    } catch (e) {
      this.log.warn(
        `Run post install tasks failed: ${e.message || e}, uninstalling app ${appIdentityHash}`,
      );
      await this.cfCoreService.uninstallApp(appIdentityHash, installerChannel);
    }
  }

  private async runPostInstallTasks(
    registryAppInfo: DefaultApp,
    appIdentityHash: string,
    proposeInstallParams: MethodParams.ProposeInstall,
  ): Promise<void> {
    this.log.info(
      `runPostInstallTasks for app name ${registryAppInfo.name} ${appIdentityHash} started`,
    );

    switch (registryAppInfo.name) {
      case WithdrawAppName: {
        this.log.debug(`Doing withdrawal post-install tasks`);
        const appInstance = await this.cfCoreService.getAppInstance(appIdentityHash);
        const initialState = proposeInstallParams.initialState as WithdrawAppState;
        this.log.debug(`AppRegistry sending withdrawal to db at ${appInstance.multisigAddress}`);
        await this.withdrawService.saveWithdrawal(
          appIdentityHash,
          BigNumber.from(proposeInstallParams.initiatorDeposit),
          proposeInstallParams.initiatorDepositAssetId,
          initialState.transfers[0].to,
          initialState.data,
          initialState.signatures[0],
          initialState.signatures[1],
          appInstance.multisigAddress,
        );
        await this.withdrawService.handleUserWithdraw(appInstance);
        break;
      }
      default:
        this.log.debug(`No post-install actions configured for app name ${registryAppInfo.name}.`);
    }
    this.log.info(
      `runPostInstallTasks for app ${registryAppInfo.name} ${appIdentityHash} completed`,
    );
  }

  // APP SPECIFIC MIDDLEWARE
  public generateMiddleware = async (): Promise<
    (protocol: ProtocolName, cxt: MiddlewareContext) => Promise<void>
  > => {
    const networkContexts = this.configService.getNetworkContexts();
    const defaultValidation = await generateValidationMiddleware(
      networkContexts,
      this.configService.getSupportedTokens(),
      () => Promise.resolve("1"), // incoming proposals to the node should always have a swap rate of 1, will need to address for multihop
    );

    return async (protocol: ProtocolName, cxt: MiddlewareContext): Promise<void> => {
      await defaultValidation(protocol, cxt);
      switch (protocol) {
        case ProtocolNames.setup:
        case ProtocolNames.takeAction:
        case ProtocolNames.sync: {
          return;
        }
        case ProtocolNames.propose: {
          return this.proposeMiddleware(cxt as ProposeMiddlewareContext);
        }
        case ProtocolNames.install: {
          return;
        }
        case ProtocolNames.uninstall: {
          return this.uninstallMiddleware(cxt as UninstallMiddlewareContext);
        }
        default: {
          const unexpected: never = protocol;
          throw new Error(`Unexpected case: ${unexpected}`);
        }
      }
    };
  };

  private proposeMiddleware = async (cxt: ProposeMiddlewareContext) => {
    const { proposal, params, stateChannel } = cxt;
    const contractAddresses = this.configService.getContractAddresses(stateChannel.chainId);

    switch (proposal.appDefinition) {
      case contractAddresses.SimpleTwoPartySwapApp: {
        const responderDecimals = await this.configService.getTokenDecimals(
          stateChannel.chainId,
          params.responderDepositAssetId,
        );
        return validateSimpleSwapApp(
          params as any,
          this.configService.getAllowedSwaps(stateChannel.chainId),
          await this.swapRateService.getOrFetchRate(
            getAddressFromAssetId(params.initiatorDepositAssetId),
            getAddressFromAssetId(params.responderDepositAssetId),
            stateChannel.chainId,
            stateChannel.chainId, // swap within a channel is only on a single chain
          ),
          responderDecimals,
        );
      }
    }
  };

  /**
   * https://github.com/connext/indra/issues/863
   * The node must not allow a sender's transfer app to be uninstalled before the receiver.
   * If the sender app is installed, the node will try to uninstall the receiver app. If the
   * receiver app is uninstalled, it must be checked for the following case:
   * if !senderApp.latestState.finalized && receiverApp.latestState.finalized, then ERROR
   */
  private uninstallTransferMiddleware = async (
    appInstance: AppInstanceJson,
    role: ProtocolRoles,
  ) => {
    // if we initiated the protocol, we dont need to have this check
    if (role === ProtocolRoles.initiator) {
      return;
    }

    const nodeSignerAddress = await this.configService.getSignerAddress();
    const senderAppLatestState = appInstance.latestState as GenericConditionalTransferAppState;

    // only run validation against sender app uninstall
    if (senderAppLatestState.coinTransfers[1].to !== nodeSignerAddress) {
      return;
    }

    let receiverApp = await this.transferService.findReceiverAppByPaymentId(
      appInstance.meta.paymentId,
    );

    // TODO: VERIFY THIS
    // okay to allow uninstall if receiver app was not installed ever
    if (!receiverApp) {
      return;
    }

    this.log.info(`Starting uninstallTransferMiddleware for ${appInstance.identityHash}`);

    if (receiverApp.type !== AppType.UNINSTALLED) {
      this.log.info(
        `Found receiver app ${receiverApp.identityHash} with type ${receiverApp.type}, attempting uninstall`,
      );
      try {
        await this.cfCoreService.uninstallApp(receiverApp.identityHash, receiverApp.channel);
        this.log.info(`Receiver app ${receiverApp.identityHash} uninstalled`);
      } catch (e) {
        this.log.error(
          `Caught error uninstalling receiver app ${receiverApp.identityHash}: ${e.message}`,
        );
      }
      // TODO: can we optimize?
      // get new instance from store
      receiverApp = await this.transferService.findReceiverAppByPaymentId(
        appInstance.meta.paymentId,
      );
    }

    // double check that receiver app state has not been finalized
    // only allow sender uninstall prior to receiver uninstall IFF the hub
    // has not paid receiver. Receiver app will be uninstalled again on event
    if (
      toBN(senderAppLatestState.coinTransfers[1].amount).isZero() && // not reclaimed
      toBN(receiverApp!.latestState.coinTransfers[0].amount).isZero() // finalized
    ) {
      throw new Error(
        `Cannot uninstall unfinalized sender app, receiver app has payment has been completed`,
      );
    }

    this.log.info(`Finished uninstallTransferMiddleware for ${appInstance.identityHash}`);
  };

  private uninstallDepositMiddleware = async (
    appInstance: AppInstanceJson,
    role: ProtocolRoles,
  ): Promise<void> => {
    const nodeSignerAddress = await this.configService.getSignerAddress();
    // do not respond to user requests to uninstall deposit
    // apps if node is depositor and there is an active collateralization
    const latestState = appInstance.latestState as DepositAppState;
    if (latestState.transfers[0].to !== nodeSignerAddress || role === ProtocolRoles.initiator) {
      return;
    }

    const channel = await this.channelRepository.findByMultisigAddressOrThrow(
      appInstance.multisigAddress,
    );
    const depositApps = await this.cfCoreService.getAppInstancesByAppDefinition(
      channel.multisigAddress,
      this.cfCoreService.getAppInfoByNameAndChain(DepositAppName, channel.chainId)!
        .appDefinitionAddress,
    );
    const signerAddr = await this.configService.getSignerAddress();
    const ours = depositApps.find((app) => {
      const installedState = app.latestState as DepositAppState;
      return (
        installedState.assetId === latestState.assetId &&
        installedState.transfers[0].to === signerAddr
      );
    });
    if (ours) {
      throw new Error(
        `Cannot uninstall deposit app with active collateralization. App: ${ours.identityHash}`,
      );
    }
    return;
  };

  private uninstallMiddleware = async (cxt: UninstallMiddlewareContext): Promise<void> => {
    const { appInstance, role } = cxt;
    const appDef = appInstance.appDefinition;

    const appRegistryInfo = this.cfCoreService.getAppInfoByAppDefinitionAddress(appDef);

    if (Object.keys(ConditionalTransferAppNames).includes(appRegistryInfo!.name)) {
      return this.uninstallTransferMiddleware(appInstance, role);
    }

    if (appRegistryInfo!.name === DepositAppName) {
      return this.uninstallDepositMiddleware(appInstance, role);
    }
  };

  async onModuleInit() {
    this.log.info(`Injecting CF Core middleware`);
    this.cfCoreService.cfCore.injectMiddleware(Opcode.OP_VALIDATE, await this.generateMiddleware());
    this.log.info(`Injected CF Core middleware`);
  }
}<|MERGE_RESOLUTION|>--- conflicted
+++ resolved
@@ -147,11 +147,7 @@
       this.log.warn(`App install failed: ${e.message || e}`);
       await this.cfCoreService.rejectInstallApp(
         appIdentityHash,
-<<<<<<< HEAD
-        installerChannel,
-=======
-        installerChannel!.multisigAddress,
->>>>>>> 460afabb
+        installerChannel!,
         e.message,
       );
       return;
