import {
  CoinBalanceRefundApp,
  SimpleLinkedTransferApp,
  SimpleTwoPartySwapApp,
  FastSignedTransferApp,
  AppRegistry as RegistryOfApps,
  validateApp,
} from "@connext/apps";
import { xkeyKthAddress } from "@connext/cf-core";
import {
  AllowedSwap,
  AppInstanceJson,
  calculateExchange,
  CoinTransfer,
  CoinTransferBigNumber,
  DefaultApp,
  SimpleLinkedTransferAppStateBigNumber,
  stringify,
  bigNumberifyObj,
} from "@connext/types";
import { Injectable, Inject, OnModuleInit } from "@nestjs/common";
import { ClientProxy } from "@nestjs/microservices";
import { Zero } from "ethers/constants";
import { BigNumber, bigNumberify } from "ethers/utils";

import { CFCoreService } from "../cfCore/cfCore.service";
import { ChannelRepository } from "../channel/channel.repository";
import { ChannelService, RebalanceType } from "../channel/channel.service";
import { ConfigService } from "../config/config.service";
import { MessagingClientProviderId } from "../constants";
import { SwapRateService } from "../swapRate/swapRate.service";
import { LinkedTransferStatus } from "../transfer/transfer.entity";
import { LinkedTransferRepository } from "../transfer/transfer.repository";
import { TransferService } from "../transfer/transfer.service";
<<<<<<< HEAD
import { CLogger, isEthAddress, normalizeEthAddresses, xpubToAddress } from "../util";
=======
import {
  bigNumberifyObj,
  isEthAddress,
  normalizeEthAddresses,
  stringify,
  xpubToAddress,
} from "../util";
>>>>>>> 508fd8b3
import { CFCoreTypes } from "../util/cfCore";

import { AppRegistry } from "./appRegistry.entity";
import { AppRegistryRepository } from "./appRegistry.repository";
import { LoggerService } from "../logger/logger.service";

@Injectable()
export class AppRegistryService implements OnModuleInit {
  constructor(
    private readonly appRegistryRepository: AppRegistryRepository,
    private readonly cfCoreService: CFCoreService,
    private readonly channelRepository: ChannelRepository,
    private readonly channelService: ChannelService,
    private readonly configService: ConfigService,
    private readonly linkedTransferRepository: LinkedTransferRepository,
    private readonly log: LoggerService,
    @Inject(MessagingClientProviderId) private readonly messagingClient: ClientProxy,
    private readonly swapRateService: SwapRateService,
    private readonly transferService: TransferService,
  ) {
    this.log.setContext("AppRegistryService");
  }

  async validateAndInstallOrReject(
    appInstanceId: string,
    proposeInstallParams: CFCoreTypes.ProposeInstallParams,
    from: string,
  ): Promise<void> {
<<<<<<< HEAD
    let registryAppInfo = await this.appRegistryRepository.findByAppDefinitionAddress(
      proposeInstallParams.appDefinition,
    );

    if (!registryAppInfo) {
      throw new Error(
        `App does not exist in registry for definition ${proposeInstallParams.appDefinition}`,
      );
    }

    if (!registryAppInfo.allowNodeInstall) {
      throw new Error(`App ${registryAppInfo.name} is not allowed to be installed on the node`);
    }

    const channel = await this.channelRepository.findByUserPublicIdentifierOrThrow(from);
    const userFreeBalanceAddress = xkeyKthAddress(from);

    const initiatorFreeBalanceRes = await this.cfCoreService.getFreeBalance(
      from,
      channel.multisigAddress,
      proposeInstallParams.initiatorDepositTokenAddress,
    );
    const userFreeBalance = initiatorFreeBalanceRes[userFreeBalanceAddress];
    let nodeFreeBalance = initiatorFreeBalanceRes[this.cfCoreService.cfCore.freeBalanceAddress];
    if (
      proposeInstallParams.initiatorDepositTokenAddress !==
      proposeInstallParams.responderDepositTokenAddress
    ) {
      const responderFreeBalanceRes = await this.cfCoreService.getFreeBalance(
        from,
        channel.multisigAddress,
        proposeInstallParams.initiatorDepositTokenAddress,
      );
      nodeFreeBalance = responderFreeBalanceRes[this.cfCoreService.cfCore.freeBalanceAddress];
    }
    const supportedTokenAddresses = this.configService.getSupportedTokenAddresses();
    try {
      if (registryAppInfo.name === FastSignedTransferApp) {
        // NEW APP VALIDATION, MAKE EVERYTHING USE THIS
        validateApp(
          proposeInstallParams,
          registryAppInfo,
          channel.userPublicIdentifier,
          userFreeBalanceAddress,
          userFreeBalance,
          this.cfCoreService.cfCore.freeBalanceAddress,
          nodeFreeBalance,
          supportedTokenAddresses,
        );
      } else {
        registryAppInfo = await this.verifyAppProposal(proposeInstallParams, from);
      }
      if (registryAppInfo.name !== CoinBalanceRefundApp) {
        await this.cfCoreService.installApp(appInstanceId);
      } else {
        logger.log(`Not installing coin balance refund app, returning registry information`);
      }
    } catch (e) {
      if (!e.message.includes(`Node has insufficient balance`)) {
        logger.warn(`App install failed, . Error: ${e.stack || e.message}`);
        await this.cfCoreService.rejectInstallApp(appInstanceId);
=======
    let registryAppInfo: AppRegistry;
    let appInstance: AppInstanceJson;
    const installerChannel = await this.channelRepository.findByUserPublicIdentifier(from);
    if (!installerChannel) {
      throw new Error(`Channel for ${from} not found`);
    }

    // try install
    try {
      registryAppInfo = await this.verifyAppProposal(proposeInstallParams, from);

      // dont install coin balance refund
      if (registryAppInfo.name === CoinBalanceRefundApp) {
        this.log.debug(`Not installing coin balance refund app, emitting proposalAccepted event`);
        await this.messagingClient
          .emit(
            `indra.node.${this.cfCoreService.cfCore.publicIdentifier}.proposalAccepted.${installerChannel.multisigAddress}`,
            proposeInstallParams,
          )
          .toPromise();
>>>>>>> 508fd8b3
        return;
      }

      // check if we need to collateralize
      const preInstallFreeBalance = await this.cfCoreService.getFreeBalance(
        from,
        installerChannel.multisigAddress,
        proposeInstallParams.responderDepositTokenAddress,
      );
      if (
        preInstallFreeBalance[this.cfCoreService.cfCore.freeBalanceAddress].lt(
          bigNumberify(proposeInstallParams.responderDeposit),
        )
      ) {
        this.log.info(`Collateralizing channel before rebalancing...`);
        // collateralize and wait for tx
        const tx = await this.channelService.rebalance(
          from,
          proposeInstallParams.responderDepositTokenAddress,
          RebalanceType.COLLATERALIZE,
          bigNumberify(proposeInstallParams.responderDeposit),
        );
        if (tx) {
          await tx.wait();
        }
      }
      ({ appInstance } = await this.cfCoreService.installApp(appInstanceId));
    } catch (e) {
      // reject if error
      this.log.warn(`App install failed, . Error: ${e.stack || e.message}`);
      await this.cfCoreService.rejectInstallApp(appInstanceId);
      return;
    }

    // any tasks that need to happen after install, i.e. DB writes
    await this.runPostInstallTasks(registryAppInfo, appInstanceId, proposeInstallParams, from);

    await this.messagingClient
      .emit(
        `indra.node.${this.cfCoreService.cfCore.publicIdentifier}.install.${appInstance.identityHash}`,
        appInstance,
      )
      .toPromise();
  }

  private async runPostInstallTasks(
    registryAppInfo: AppRegistry,
    appInstanceId: string,
    proposeInstallParams: CFCoreTypes.ProposeInstallParams,
    from: string,
  ) {
    switch (registryAppInfo.name) {
      case SimpleLinkedTransferApp:
<<<<<<< HEAD
        logger.debug(`Saving linked transfer`);
=======
        this.log.debug(`Saving linked transfer`);
>>>>>>> 508fd8b3
        // eslint-disable-next-line max-len
        const initialState = proposeInstallParams.initialState as SimpleLinkedTransferAppStateBigNumber;

        const isResolving = proposeInstallParams.responderDeposit.gt(Zero);
        if (isResolving) {
          const transfer = await this.transferService.getLinkedTransferByPaymentId(
            initialState.paymentId,
          );
          transfer.receiverAppInstanceId = appInstanceId;
          await this.linkedTransferRepository.save(transfer);
          this.log.debug(`Updated transfer with receiver appId!`);
          return;
        }
        await this.transferService.saveLinkedTransfer(
          from,
          proposeInstallParams.initiatorDepositTokenAddress,
          bigNumberify(proposeInstallParams.initiatorDeposit),
          appInstanceId,
          initialState.linkedHash,
          initialState.paymentId,
          proposeInstallParams.meta["encryptedPreImage"],
          proposeInstallParams.meta["recipient"],
          proposeInstallParams.meta,
        );
        this.log.debug(`Linked transfer saved!`);
        break;
      // TODO: add something for swap app? maybe for history preserving reasons.
      default:
        this.log.debug(`No post-install actions configured.`);
    }
    // rebalance at the end without blocking
    this.channelService.rebalance(
      from,
      proposeInstallParams.responderDepositTokenAddress,
      RebalanceType.RECLAIM,
    );
  }

  async appProposalMatchesRegistry(
    proposal: CFCoreTypes.ProposeInstallParams,
  ): Promise<AppRegistry> {
    const registryAppInfo = await this.appRegistryRepository.findByAppDefinitionAddress(
      proposal.appDefinition,
    );

    if (!registryAppInfo) {
      throw new Error(`App does not exist in registry for definition ${proposal.appDefinition}`);
    }

    if (
      !(
        proposal.appDefinition === registryAppInfo.appDefinitionAddress &&
        proposal.abiEncodings.actionEncoding === registryAppInfo.actionEncoding &&
        proposal.abiEncodings.stateEncoding === registryAppInfo.stateEncoding
      )
    ) {
      throw new Error(
        `Proposed app details ${stringify(proposal)} do not match registry ${stringify(
          registryAppInfo,
        )}`,
      );
    }

    return registryAppInfo;
  }

  private async validateSwap(params: CFCoreTypes.ProposeInstallParams): Promise<void> {
    const {
      initiatorDeposit,
      initiatorDepositTokenAddress,
      responderDeposit,
      responderDepositTokenAddress,
    }: {
      initiatorDeposit: BigNumber;
      initiatorDepositTokenAddress: string;
      responderDeposit: BigNumber;
      responderDepositTokenAddress: string;
    } = normalizeEthAddresses(bigNumberifyObj(params));

    const supportedAddresses = this.configService.getSupportedTokenAddresses();
    if (!supportedAddresses.includes(initiatorDepositTokenAddress)) {
      throw new Error(`Unsupported "initiatorDepositTokenAddress" provided`);
    }

    if (!supportedAddresses.includes(responderDepositTokenAddress)) {
      throw new Error(`Unsupported "responderDepositTokenAddress" provided`);
    }

    const validSwaps = this.configService.getAllowedSwaps();
    if (
      !validSwaps.find(
        (swap: AllowedSwap) =>
          swap.from === initiatorDepositTokenAddress && swap.to === responderDepositTokenAddress,
      )
    ) {
      throw new Error(
        `Swap from ${initiatorDepositTokenAddress} to ${responderDepositTokenAddress} is not valid. Valid swaps: ${stringify(
          validSwaps,
        )}`,
      );
    }

    // calculate our expected exchange using our rate and deposit
    const ourRate = await this.swapRateService.getOrFetchRate(
      initiatorDepositTokenAddress,
      responderDepositTokenAddress,
    );
    this.log.debug(
      `Our ${initiatorDepositTokenAddress} -> ${responderDepositTokenAddress} Swap Rate: ${ourRate}`,
    );
    const calculated = calculateExchange(initiatorDeposit, ourRate);
    this.log.debug(
      `initiatorDeposit=${initiatorDeposit} -> ${calculated} vs responderDeposit=${responderDeposit}`,
    );

    // make sure calculated within allowed amount
    const calculatedToActualDiscrepancy = calculated.sub(responderDeposit).abs();
    // i.e. (x * (100 - 5)) / 100 = 0.95 * x
    const allowedDiscrepancy = calculated
      .mul(bigNumberify(100).sub(ALLOWED_DISCREPANCY_PCT))
      .div(100);

    if (calculatedToActualDiscrepancy.gt(allowedDiscrepancy)) {
      throw new Error(
        `Responder deposit (${responderDeposit.toString()}) is greater than our expected deposit (${calculated.toString()}) based on our swap rate ${ourRate} by more than ${ALLOWED_DISCREPANCY_PCT}% (discrepancy: ${calculatedToActualDiscrepancy.toString()})`,
      );
    }

    this.log.debug(
      `Exchange amounts are within ${ALLOWED_DISCREPANCY_PCT}% of our rate ${ourRate}`,
    );
  }

  private async validateSimpleLinkedTransfer(
    params: CFCoreTypes.ProposeInstallParams,
  ): Promise<void> {
    const {
      responderDeposit,
      initiatorDeposit,
      initiatorDepositTokenAddress,
      responderDepositTokenAddress,
      initialState: initialStateBadType,
    } = bigNumberifyObj(params);

    const supportedAddresses = await this.configService.getSupportedTokenAddresses();
    if (!supportedAddresses.includes(initiatorDepositTokenAddress)) {
      throw new Error(`Unsupported "initiatorDepositTokenAddress" provided`);
    }

    if (!supportedAddresses.includes(responderDepositTokenAddress)) {
      throw new Error(`Unsupported "responderDepositTokenAddress" provided`);
    }

    const initialState = bigNumberifyObj(
      initialStateBadType,
    ) as SimpleLinkedTransferAppStateBigNumber;

    initialState.coinTransfers = initialState.coinTransfers.map(
      (transfer: CoinTransfer<BigNumber>) => bigNumberifyObj(transfer),
    ) as any;

    const nodeTransfer = initialState.coinTransfers.filter((transfer: CoinTransferBigNumber) => {
      return transfer.to === this.cfCoreService.cfCore.freeBalanceAddress;
    })[0];
    const counterpartyTransfer = initialState.coinTransfers.filter(
      (transfer: CoinTransferBigNumber) => {
        return transfer.to !== this.cfCoreService.cfCore.freeBalanceAddress;
      },
    )[0];

    if (
      !counterpartyTransfer.amount.eq(initiatorDeposit) ||
      !nodeTransfer.amount.eq(responderDeposit)
    ) {
      throw new Error(`Mismatch between deposits and initial state, refusing to install.`);
    }

    const initiatorReclaiming = responderDeposit.gt(Zero) && initiatorDeposit.eq(Zero);
    if (initiatorReclaiming) {
      if (!initialState.amount.eq(responderDeposit)) {
        throw new Error(
          `Payment amount must be the same as responder deposit ${stringify(params)}`,
        );
      }

      if (nodeTransfer.amount.lte(Zero)) {
        throw new Error(
          `Cannot install a linked transfer app with a sender transfer of <= 0. Transfer amount: ${bigNumberify(
            initialState.coinTransfers[0].amount,
          ).toString()}`,
        );
      }

      if (!counterpartyTransfer.amount.eq(Zero)) {
        throw new Error(
          `Cannot install a linked transfer app with a redeemer transfer of != 0. Transfer amount: ${bigNumberify(
            initialState.coinTransfers[1].amount,
          ).toString()}`,
        );
      }

      // check that we have recorded this transfer in our db
      const transfer = await this.linkedTransferRepository.findByPaymentId(initialState.paymentId);
      if (!transfer) {
        throw new Error(`No transfer exists for paymentId ${initialState.paymentId}`);
      }

      if (initialState.linkedHash !== transfer.linkedHash) {
        throw new Error(`No transfer exists for linkedHash ${initialState.linkedHash}`);
      }

      if (transfer.status === LinkedTransferStatus.REDEEMED) {
        throw new Error(
          `Transfer with linkedHash ${initialState.linkedHash} has already been redeemed`,
        );
      }

      // check that linked transfer app has been installed from sender
      const defaultApp = (await this.configService.getDefaultApps()).find(
        (app: DefaultApp) => app.name === SimpleLinkedTransferApp,
      );
      const installedApps = await this.cfCoreService.getAppInstances();
      const senderApp = installedApps.find(
        (app: AppInstanceJson) =>
          app.appInterface.addr === defaultApp!.appDefinitionAddress &&
          (app.latestState as SimpleLinkedTransferAppStateBigNumber).linkedHash ===
            initialState.linkedHash,
      );

      if (!senderApp) {
        throw new Error(
          `App with provided hash has not been installed: ${initialState.linkedHash}`,
        );
      }

      return;
    }

    if (!responderDeposit.eq(Zero)) {
      throw new Error(
        `Will not accept linked transfer install where node deposit is != 0 ${stringify(params)}`,
      );
    }

    if (initiatorDeposit.lte(Zero)) {
      throw new Error(
        `Will not accept linked transfer install where initiator deposit is <=0 ${stringify(
          params,
        )}`,
      );
    }

    if (!initialState.amount.eq(initiatorDeposit)) {
      throw new Error(`Payment amount bust be the same as initiator deposit ${stringify(params)}`);
    }

    if (counterpartyTransfer.amount.lte(Zero)) {
      throw new Error(
        `Cannot install a linked transfer app with a sender transfer of <= 0. Transfer amount: ${bigNumberify(
          initialState.coinTransfers[0].amount,
        ).toString()}`,
      );
    }

    if (!nodeTransfer.amount.eq(Zero)) {
      throw new Error(
        `Cannot install a linked transfer app with a redeemer transfer of != 0. Transfer amount: ${bigNumberify(
          initialState.coinTransfers[1].amount,
        ).toString()}`,
      );
    }
  }

  private async commonAppProposalValidation(
    params: CFCoreTypes.ProposeInstallParams,
    initiatorIdentifier: string,
  ): Promise<void> {
    const {
      initiatorDeposit,
      initiatorDepositTokenAddress,
      responderDeposit,
      responderDepositTokenAddress,
      timeout,
      proposedToIdentifier,
    } = normalizeEthAddresses(bigNumberifyObj(params));

    const appInfo = await this.appRegistryRepository.findByAppDefinitionAddress(
      params.appDefinition,
    );

    if (timeout.lt(Zero)) {
      throw new Error(`"timeout" in params cannot be negative`);
    }

    if (initiatorDeposit.lt(Zero) || bigNumberify(responderDeposit).lt(Zero)) {
      throw new Error(`Cannot have negative initiator or responder deposits into applications.`);
    }

    if (responderDepositTokenAddress && !isEthAddress(responderDepositTokenAddress)) {
      throw new Error(`Invalid "responderDepositTokenAddress" provided`);
    }

    if (initiatorDepositTokenAddress && !isEthAddress(initiatorDepositTokenAddress)) {
      throw new Error(`Invalid "initiatorDepositTokenAddress" provided`);
    }

    // NOTE: may need to remove this condition if we start working
    // with games
    if (
      responderDeposit.isZero() &&
      initiatorDeposit.isZero() &&
      appInfo.name !== CoinBalanceRefundApp
    ) {
      throw new Error(
        `Cannot install an app with zero valued deposits for both initiator and responder.`,
      );
    }

    // make sure initiator has sufficient funds
    const initiatorChannel = await this.channelRepository.findByUserPublicIdentifier(
      initiatorIdentifier,
    );
    if (!initiatorChannel) {
      throw new Error(`Could not find channel for user: ${initiatorIdentifier}`);
    }
    const freeBalanceInitiatorAsset = await this.cfCoreService.getFreeBalance(
      initiatorIdentifier,
      initiatorChannel.multisigAddress,
      initiatorDepositTokenAddress,
    );
    const initiatorFreeBalance = freeBalanceInitiatorAsset[xpubToAddress(initiatorIdentifier)];
    if (initiatorFreeBalance.lt(initiatorDeposit)) {
      throw new Error(
        `Initiator has insufficient funds to install proposed app. Initiator free balance: ${initiatorFreeBalance.toString()}, deposit requested: ${initiatorDeposit.toString()}`,
      );
    }

    // don't need to check node's balance here because it will be collateralized if needed
  }

  // should perform validation on everything all generic app conditions that
  // must be satisfied when installing a virtual or ledger app, including:
  // - matches registry information
  // - non-negative timeout
  // - non-negative deposits
  // - valid token addresses
  // - apps have value --> maybe not for games?
  // - sufficient collateral in recipients channel (if virtual)
  // - sufficient free balance from initiator
  // - sufficient free balance from node (if ledger)

  // TODO: there is a lot of duplicate logic here + client. ideally, much
  // of this would be moved to a shared library.
  private async verifyAppProposal(
    proposeInstallParams: CFCoreTypes.ProposeInstallParams,
    initiatorIdentifier: string, // will always be `from` field
  ): Promise<AppRegistry> {
    const registryAppInfo = await this.appProposalMatchesRegistry(proposeInstallParams);

    if (!registryAppInfo.allowNodeInstall) {
      throw new Error(`App ${registryAppInfo.name} is not allowed to be installed on the node`);
    }

    this.log.debug(`App with params ${stringify(proposeInstallParams, 2)} allowed to be installed`);

    await this.commonAppProposalValidation(proposeInstallParams, initiatorIdentifier);

    switch (registryAppInfo.name) {
      case SimpleTwoPartySwapApp:
        await this.validateSwap(proposeInstallParams);
        break;
      // TODO: add validation of simple transfer validateSimpleTransfer
      case SimpleLinkedTransferApp:
        await this.validateSimpleLinkedTransfer(proposeInstallParams);
        break;
      default:
        break;
    }
    this.log.info(`Validation succeeded for app ${registryAppInfo.name}`);
    return registryAppInfo;
  }

<<<<<<< HEAD
=======
  // TODO: will need to remove this
  private async verifyVirtualAppProposal(
    proposedAppParams: {
      params: CFCoreTypes.ProposeInstallParams;
      appInstanceId: string;
    },
    initiatorIdentifier: string,
  ): Promise<void> {
    const {
      initiatorDeposit,
      initiatorDepositTokenAddress,
      proposedToIdentifier,
    } = bigNumberifyObj(proposedAppParams.params);

    const registryAppInfo = await this.appProposalMatchesRegistry(proposedAppParams.params);

    if (registryAppInfo.name !== `SimpleTransferApp`) {
      this.log.debug(
        `Caught propose install virtual for what should always be a regular app. CF should also emit a virtual app install event, so let this callback handle and verify. Will need to refactor soon!`,
      );
      return;
    }

    await this.commonAppProposalValidation(proposedAppParams.params, initiatorIdentifier);

    // check if there is sufficient collateral in the channel
    const recipientChan = await this.channelRepository.findByUserPublicIdentifier(
      proposedAppParams.params.proposedToIdentifier,
    );

    const collateralFreeBal = await this.cfCoreService.getFreeBalance(
      proposedToIdentifier,
      recipientChan.multisigAddress,
      initiatorDepositTokenAddress,
    );

    const collateralAvailable = collateralFreeBal[this.cfCoreService.cfCore.freeBalanceAddress];

    if (collateralAvailable.lt(initiatorDeposit)) {
      // TODO: best way to handle case where user is sending payment
      // *above* amounts specified in the rebalance profile
      // also, do we want to request collateral in a different location?
      await this.channelService.rebalance(
        proposedToIdentifier,
        initiatorDepositTokenAddress,
        RebalanceType.COLLATERALIZE,
        initiatorDeposit,
      );
      throw new Error(
        `Insufficient collateral detected in responders channel, retry after channel has been collateralized.`,
      );
    }

    switch (registryAppInfo.name) {
      case SimpleTransferApp:
        // TODO: move this to install
        // TODO: this doesn't work with the new paradigm, we won't know this info
        await this.transferService.savePeerToPeerTransfer(
          initiatorIdentifier,
          proposedAppParams.params.proposedToIdentifier,
          proposedAppParams.params.initiatorDepositTokenAddress,
          bigNumberify(proposedAppParams.params.initiatorDeposit),
          proposedAppParams.appInstanceId,
          proposedAppParams.params.meta,
        );
        break;
      default:
        break;
    }
    this.log.info(`Validation succeeded for app ${registryAppInfo.name}`);
  }

>>>>>>> 508fd8b3
  async onModuleInit() {
    for (const app of await this.configService.getDefaultApps()) {
      let appRegistry = await this.appRegistryRepository.findByNameAndNetwork(
        app.name,
        app.chainId,
      );
      if (!appRegistry) {
        appRegistry = new AppRegistry();
      }
      this.log.info(
        `Creating ${app.name} app on chain ${app.chainId}: ${app.appDefinitionAddress}`,
      );
      appRegistry.actionEncoding = app.actionEncoding;
      appRegistry.appDefinitionAddress = app.appDefinitionAddress;
      appRegistry.name = app.name;
      appRegistry.chainId = app.chainId;
      appRegistry.outcomeType = app.outcomeType;
      appRegistry.stateEncoding = app.stateEncoding;
      appRegistry.allowNodeInstall = app.allowNodeInstall;
      await this.appRegistryRepository.save(appRegistry);
    }

    const ethNetwork = await this.configService.getEthNetwork();
    const addressBook = await this.configService.getContractAddresses();
    for (const app of RegistryOfApps) {
      let appRegistry = await this.appRegistryRepository.findByNameAndNetwork(
        app.name,
        ethNetwork.chainId,
      );
      if (!appRegistry) {
        appRegistry = new AppRegistry();
      }
      const appDefinitionAddress = addressBook[app.name];
      logger.log(
        `Creating ${app.name} app on chain ${ethNetwork.chainId}: ${app.appDefinitionAddress}`,
      );
      appRegistry.actionEncoding = app.actionEncoding;
      appRegistry.appDefinitionAddress = appDefinitionAddress;
      appRegistry.name = app.name;
      appRegistry.chainId = ethNetwork.chainId;
      appRegistry.outcomeType = app.outcomeType;
      appRegistry.stateEncoding = app.stateEncoding;
      appRegistry.allowNodeInstall = app.allowNodeInstall;
      await this.appRegistryRepository.save(appRegistry);
    }
  }
}<|MERGE_RESOLUTION|>--- conflicted
+++ resolved
@@ -32,17 +32,7 @@
 import { LinkedTransferStatus } from "../transfer/transfer.entity";
 import { LinkedTransferRepository } from "../transfer/transfer.repository";
 import { TransferService } from "../transfer/transfer.service";
-<<<<<<< HEAD
-import { CLogger, isEthAddress, normalizeEthAddresses, xpubToAddress } from "../util";
-=======
-import {
-  bigNumberifyObj,
-  isEthAddress,
-  normalizeEthAddresses,
-  stringify,
-  xpubToAddress,
-} from "../util";
->>>>>>> 508fd8b3
+import { isEthAddress, normalizeEthAddresses } from "../util";
 import { CFCoreTypes } from "../util/cfCore";
 
 import { AppRegistry } from "./appRegistry.entity";
@@ -71,69 +61,6 @@
     proposeInstallParams: CFCoreTypes.ProposeInstallParams,
     from: string,
   ): Promise<void> {
-<<<<<<< HEAD
-    let registryAppInfo = await this.appRegistryRepository.findByAppDefinitionAddress(
-      proposeInstallParams.appDefinition,
-    );
-
-    if (!registryAppInfo) {
-      throw new Error(
-        `App does not exist in registry for definition ${proposeInstallParams.appDefinition}`,
-      );
-    }
-
-    if (!registryAppInfo.allowNodeInstall) {
-      throw new Error(`App ${registryAppInfo.name} is not allowed to be installed on the node`);
-    }
-
-    const channel = await this.channelRepository.findByUserPublicIdentifierOrThrow(from);
-    const userFreeBalanceAddress = xkeyKthAddress(from);
-
-    const initiatorFreeBalanceRes = await this.cfCoreService.getFreeBalance(
-      from,
-      channel.multisigAddress,
-      proposeInstallParams.initiatorDepositTokenAddress,
-    );
-    const userFreeBalance = initiatorFreeBalanceRes[userFreeBalanceAddress];
-    let nodeFreeBalance = initiatorFreeBalanceRes[this.cfCoreService.cfCore.freeBalanceAddress];
-    if (
-      proposeInstallParams.initiatorDepositTokenAddress !==
-      proposeInstallParams.responderDepositTokenAddress
-    ) {
-      const responderFreeBalanceRes = await this.cfCoreService.getFreeBalance(
-        from,
-        channel.multisigAddress,
-        proposeInstallParams.initiatorDepositTokenAddress,
-      );
-      nodeFreeBalance = responderFreeBalanceRes[this.cfCoreService.cfCore.freeBalanceAddress];
-    }
-    const supportedTokenAddresses = this.configService.getSupportedTokenAddresses();
-    try {
-      if (registryAppInfo.name === FastSignedTransferApp) {
-        // NEW APP VALIDATION, MAKE EVERYTHING USE THIS
-        validateApp(
-          proposeInstallParams,
-          registryAppInfo,
-          channel.userPublicIdentifier,
-          userFreeBalanceAddress,
-          userFreeBalance,
-          this.cfCoreService.cfCore.freeBalanceAddress,
-          nodeFreeBalance,
-          supportedTokenAddresses,
-        );
-      } else {
-        registryAppInfo = await this.verifyAppProposal(proposeInstallParams, from);
-      }
-      if (registryAppInfo.name !== CoinBalanceRefundApp) {
-        await this.cfCoreService.installApp(appInstanceId);
-      } else {
-        logger.log(`Not installing coin balance refund app, returning registry information`);
-      }
-    } catch (e) {
-      if (!e.message.includes(`Node has insufficient balance`)) {
-        logger.warn(`App install failed, . Error: ${e.stack || e.message}`);
-        await this.cfCoreService.rejectInstallApp(appInstanceId);
-=======
     let registryAppInfo: AppRegistry;
     let appInstance: AppInstanceJson;
     const installerChannel = await this.channelRepository.findByUserPublicIdentifier(from);
@@ -154,7 +81,6 @@
             proposeInstallParams,
           )
           .toPromise();
->>>>>>> 508fd8b3
         return;
       }
 
@@ -208,11 +134,7 @@
   ) {
     switch (registryAppInfo.name) {
       case SimpleLinkedTransferApp:
-<<<<<<< HEAD
-        logger.debug(`Saving linked transfer`);
-=======
         this.log.debug(`Saving linked transfer`);
->>>>>>> 508fd8b3
         // eslint-disable-next-line max-len
         const initialState = proposeInstallParams.initialState as SimpleLinkedTransferAppStateBigNumber;
 
@@ -595,81 +517,6 @@
     return registryAppInfo;
   }
 
-<<<<<<< HEAD
-=======
-  // TODO: will need to remove this
-  private async verifyVirtualAppProposal(
-    proposedAppParams: {
-      params: CFCoreTypes.ProposeInstallParams;
-      appInstanceId: string;
-    },
-    initiatorIdentifier: string,
-  ): Promise<void> {
-    const {
-      initiatorDeposit,
-      initiatorDepositTokenAddress,
-      proposedToIdentifier,
-    } = bigNumberifyObj(proposedAppParams.params);
-
-    const registryAppInfo = await this.appProposalMatchesRegistry(proposedAppParams.params);
-
-    if (registryAppInfo.name !== `SimpleTransferApp`) {
-      this.log.debug(
-        `Caught propose install virtual for what should always be a regular app. CF should also emit a virtual app install event, so let this callback handle and verify. Will need to refactor soon!`,
-      );
-      return;
-    }
-
-    await this.commonAppProposalValidation(proposedAppParams.params, initiatorIdentifier);
-
-    // check if there is sufficient collateral in the channel
-    const recipientChan = await this.channelRepository.findByUserPublicIdentifier(
-      proposedAppParams.params.proposedToIdentifier,
-    );
-
-    const collateralFreeBal = await this.cfCoreService.getFreeBalance(
-      proposedToIdentifier,
-      recipientChan.multisigAddress,
-      initiatorDepositTokenAddress,
-    );
-
-    const collateralAvailable = collateralFreeBal[this.cfCoreService.cfCore.freeBalanceAddress];
-
-    if (collateralAvailable.lt(initiatorDeposit)) {
-      // TODO: best way to handle case where user is sending payment
-      // *above* amounts specified in the rebalance profile
-      // also, do we want to request collateral in a different location?
-      await this.channelService.rebalance(
-        proposedToIdentifier,
-        initiatorDepositTokenAddress,
-        RebalanceType.COLLATERALIZE,
-        initiatorDeposit,
-      );
-      throw new Error(
-        `Insufficient collateral detected in responders channel, retry after channel has been collateralized.`,
-      );
-    }
-
-    switch (registryAppInfo.name) {
-      case SimpleTransferApp:
-        // TODO: move this to install
-        // TODO: this doesn't work with the new paradigm, we won't know this info
-        await this.transferService.savePeerToPeerTransfer(
-          initiatorIdentifier,
-          proposedAppParams.params.proposedToIdentifier,
-          proposedAppParams.params.initiatorDepositTokenAddress,
-          bigNumberify(proposedAppParams.params.initiatorDeposit),
-          proposedAppParams.appInstanceId,
-          proposedAppParams.params.meta,
-        );
-        break;
-      default:
-        break;
-    }
-    this.log.info(`Validation succeeded for app ${registryAppInfo.name}`);
-  }
-
->>>>>>> 508fd8b3
   async onModuleInit() {
     for (const app of await this.configService.getDefaultApps()) {
       let appRegistry = await this.appRegistryRepository.findByNameAndNetwork(
