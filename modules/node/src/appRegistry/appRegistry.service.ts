--- conflicted
+++ resolved
@@ -13,11 +13,7 @@
 import { formatEther } from "ethers/utils";
 
 import { ChannelRepository } from "../channel/channel.repository";
-<<<<<<< HEAD
-=======
 import { ChannelService } from "../channel/channel.service";
-import { EthAddressRegex } from "../constants";
->>>>>>> 88cc6a5f
 import { NodeService } from "../node/node.service";
 import { SwapRateService } from "../swapRate/swapRate.service";
 import { CLogger, freeBalanceAddressFromXpub } from "../util";
@@ -35,6 +31,7 @@
   constructor(
     private readonly nodeService: NodeService,
     private readonly swapRateService: SwapRateService,
+    private readonly channelService: ChannelService,
     private readonly appRegistryRepository: AppRegistryRepository,
     private readonly channelRepository: ChannelRepository,
   ) {}
@@ -103,10 +100,6 @@
   // should validate any of the transfer-specific conditions,
   // specifically surrounding the initial state of the applications
   private async validateTransfer(params: NodeTypes.ProposeInstallParams): Promise<void> {
-<<<<<<< HEAD
-=======
-    logger.log(`params: ${JSON.stringify(params)}`);
->>>>>>> 88cc6a5f
     // perform any validation that is relevant to both virtual
     // and ledger applications sent from a client
     const { initialState: initialStateBadType, initiatorDeposit, responderDeposit } = params;
@@ -241,7 +234,6 @@
         `Cannot install a linked transfer app with a nonzero redeemer transfer value`,
       );
     }
-<<<<<<< HEAD
   }
 
   private async commonAppProposalValidation(
@@ -320,8 +312,6 @@
     if (balAvailable.lt(responderDeposit)) {
       throw new Error(`Node has insufficient balance to install the app with proposed deposit.`);
     }
-=======
->>>>>>> 88cc6a5f
   }
 
   // should perform validation on everything all generic app conditions that
@@ -343,29 +333,11 @@
       appInstanceId: string;
     },
     initiatorIdentifier: string,
-<<<<<<< HEAD
   ): Promise<void> {
     const myIdentifier = await this.nodeService.cfNode.publicIdentifier;
     if (initiatorIdentifier === myIdentifier) {
       logger.log(`Received proposal from our own node.`);
       return;
-=======
-    isVirtual: boolean = false,
-  ): Promise<void> {
-    const myIdentifier = await this.nodeService.cfNode.publicIdentifier;
-    if (initiatorIdentifier === myIdentifier) {
-      return;
-    }
-    const registryAppInfo = await this.appRegistryRepository.findByAppDefinitionAddress(
-      proposedAppParams.params.appDefinition,
-    );
-
-    if (!registryAppInfo) {
-      throw new Error(
-        `App does not exist in registry for definition
-        address ${proposedAppParams.params.appDefinition}`,
-      );
->>>>>>> 88cc6a5f
     }
 
     const registryAppInfo = await this.appProposalMatchesRegistry(proposedAppParams.params);
@@ -375,110 +347,6 @@
     }
 
     await this.commonAppProposalValidation(proposedAppParams.params, initiatorIdentifier);
-
-    const {
-      initiatorDeposit,
-      initiatorDepositTokenAddress,
-      responderDeposit,
-      responderDepositTokenAddress,
-      timeout,
-      proposedToIdentifier,
-    } = proposedAppParams.params;
-
-    if (timeout.lt(Zero)) {
-      throw new Error(`"timeout" in params cannot be negative`);
-    }
-
-    if (initiatorDeposit.lt(Zero) || responderDeposit.lt(Zero)) {
-      throw new Error(`Cannot have negative initiator or responder deposits into applications.`);
-    }
-
-    if (responderDepositTokenAddress && !EthAddressRegex.test(responderDepositTokenAddress)) {
-      throw new Error(`Invalid "responderDepositTokenAddress" provided`);
-    }
-
-    if (initiatorDepositTokenAddress && !EthAddressRegex.test(initiatorDepositTokenAddress)) {
-      throw new Error(`Invalid "initiatorDepositTokenAddress" provided`);
-    }
-
-    // NOTE: may need to remove this condition if we start working
-    // with games
-    if (responderDeposit.isZero() && initiatorDeposit.isZero()) {
-      throw new Error(
-        `Cannot install an app with zero valued deposits for both initiator and responder.`,
-      );
-    }
-
-    // make sure initiator has sufficient funds
-    const initiatorChannel = await this.channelRepository.findByUserPublicIdentifier(
-      initiatorIdentifier,
-    );
-    const freeBalanceInitiatorAsset = await this.nodeService.getFreeBalance(
-      initiatorIdentifier,
-      initiatorChannel.multisigAddress,
-      initiatorDepositTokenAddress,
-    );
-    const initiatorFreeBalance =
-      freeBalanceInitiatorAsset[freeBalanceAddressFromXpub(initiatorIdentifier)];
-    if (initiatorFreeBalance.lt(initiatorDeposit)) {
-      throw new Error(`Initiator has insufficient funds to install proposed app`);
-    }
-
-    // make sure that the node has sufficient balance for requested deposit
-    const nodeIsResponder = proposedToIdentifier === this.nodeService.cfNode.publicIdentifier;
-    let freeBalanceResponderAsset: NodeTypes.GetFreeBalanceStateResult;
-    if (nodeIsResponder) {
-      freeBalanceResponderAsset = await this.nodeService.getFreeBalance(
-        initiatorIdentifier,
-        initiatorChannel.multisigAddress,
-        responderDepositTokenAddress,
-      );
-    } else {
-      const responderChannel = await this.channelRepository.findByUserPublicIdentifier(
-        proposedToIdentifier,
-      );
-      freeBalanceResponderAsset = await this.nodeService.getFreeBalance(
-        initiatorIdentifier,
-        responderChannel.multisigAddress,
-        responderDepositTokenAddress,
-      );
-    }
-    const balAvailable =
-      freeBalanceResponderAsset[freeBalanceAddressFromXpub(proposedToIdentifier)];
-    if (balAvailable.lt(responderDeposit)) {
-      throw new Error(`Node has insufficient balance to install the app with proposed deposit.`);
-    }
-
-    // check that node has sufficient funds if it is not virtual, or
-    // that node has sufficient collateral if it is a virtual app
-    if (isVirtual) {
-      // check if there is sufficient collateral in the channel
-      const recipientChan = await this.channelRepository.findByUserPublicIdentifier(
-        proposedToIdentifier,
-      );
-
-      const collateralFreeBal = await this.nodeService.getFreeBalance(
-        proposedToIdentifier,
-        recipientChan.multisigAddress,
-        initiatorDepositTokenAddress,
-      );
-
-      const collateralAvailable = collateralFreeBal[this.nodeService.cfNode.freeBalanceAddress];
-
-      if (collateralAvailable.lt(initiatorDeposit)) {
-        // TODO: best way to handle case where user is sending payment
-        // *above* amounts specified in the payment profile
-        // also, do we want to request collateral in a different location?
-        await this.channelService.requestCollateral(
-          proposedToIdentifier,
-          initiatorDepositTokenAddress,
-        );
-        throw new Error(
-          `Insufficient collateral detected in responders channel, ` +
-            `retry after channel has been collateralized.`,
-        );
-      }
-    }
 
     switch (registryAppInfo.name) {
       case KnownNodeAppNames.SIMPLE_TWO_PARTY_SWAP:
@@ -493,7 +361,6 @@
     logger.log(`Validation completed for app ${registryAppInfo.name}`);
   }
 
-<<<<<<< HEAD
   private async verifyVirtualAppProposal(
     proposedAppParams: {
       params: NodeTypes.ProposeInstallVirtualParams;
@@ -501,41 +368,42 @@
     },
     initiatorIdentifier: string,
   ): Promise<void> {
+    const {
+      initiatorDeposit,
+      initiatorDepositTokenAddress,
+      proposedToIdentifier,
+    } = proposedAppParams.params;
+
     const registryAppInfo = await this.appProposalMatchesRegistry(proposedAppParams.params);
-=======
-  private rejectVirtual = async (
-    data: ProposeVirtualMessage,
-  ): Promise<void | NodeTypes.RejectInstallResult> => {
-    try {
-      await this.verifyAppProposal(data.data, data.from, true);
-    } catch (e) {
-      logger.error(`Caught error during proposed app validation, rejecting virtual install`);
-      // TODO: why doesn't logger.error log this?
-      console.error(e);
-      return await this.nodeService.rejectInstallApp(data.data.appInstanceId);
-    }
-  };
-
-  private installOrReject = async (
-    data: ProposeMessage,
-  ): Promise<NodeTypes.InstallResult | NodeTypes.RejectInstallResult | undefined> => {
-    try {
-      if (data.from === this.nodeService.cfNode.publicIdentifier) {
-        logger.log(`Got our own event, not doing anything.`);
-        return undefined;
-      }
-      await this.verifyAppProposal(data.data, data.from);
-      return await this.nodeService.installApp(data.data.appInstanceId);
-    } catch (e) {
-      logger.error(`Caught error during proposed app validation, rejecting install`);
-      // TODO: why doesn't logger.error log this?
-      console.error(e);
-      return await this.nodeService.rejectInstallApp(data.data.appInstanceId);
-    }
-  };
->>>>>>> 88cc6a5f
 
     await this.commonAppProposalValidation(proposedAppParams.params, initiatorIdentifier);
+
+    // check if there is sufficient collateral in the channel
+    const recipientChan = await this.channelRepository.findByUserPublicIdentifier(
+      proposedAppParams.params.proposedToIdentifier,
+    );
+
+    const collateralFreeBal = await this.nodeService.getFreeBalance(
+      proposedToIdentifier,
+      recipientChan.multisigAddress,
+      initiatorDepositTokenAddress,
+    );
+
+    const collateralAvailable = collateralFreeBal[this.nodeService.cfNode.freeBalanceAddress];
+
+    if (collateralAvailable.lt(initiatorDeposit)) {
+      // TODO: best way to handle case where user is sending payment
+      // *above* amounts specified in the payment profile
+      // also, do we want to request collateral in a different location?
+      await this.channelService.requestCollateral(
+        proposedToIdentifier,
+        initiatorDepositTokenAddress,
+      );
+      throw new Error(
+        `Insufficient collateral detected in responders channel, ` +
+          `retry after channel has been collateralized.`,
+      );
+    }
 
     switch (registryAppInfo.name) {
       case KnownNodeAppNames.UNIDIRECTIONAL_TRANSFER:
