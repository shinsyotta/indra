--- conflicted
+++ resolved
@@ -1,86 +1,6 @@
 import { EntityRepository, Repository } from "typeorm";
 
-<<<<<<< HEAD
-import { Channel } from "../channel/channel.entity";
-
-import {
-  LinkedTransfer,
-  LinkedTransferStatus,
-  PeerToPeerTransfer,
-  Transfer,
-  AnonymizedTransfer,
-} from "./transfer.entity";
-
-@EntityRepository(PeerToPeerTransfer)
-export class PeerToPeerTransferRepository extends Repository<PeerToPeerTransfer> {}
-
-@EntityRepository(LinkedTransfer)
-export class LinkedTransferRepository extends Repository<LinkedTransfer> {
-  async findByPaymentId(paymentId: string): Promise<LinkedTransfer | undefined> {
-    return await this.findOne({
-      relations: ["senderChannel", "receiverChannel"],
-      where: { paymentId },
-    });
-  }
-
-  async findByLinkedHash(linkedHash: string): Promise<LinkedTransfer | undefined> {
-    return await this.findOne({ relations: ["senderChannel"], where: { linkedHash } });
-  }
-
-  async findByReceiverAppInstanceId(appInstanceId: string): Promise<LinkedTransfer | undefined> {
-    return await this.findOne({ where: { receiverAppInstanceId: appInstanceId } });
-  }
-
-  async findPendingByRecipient(recipientPublicIdentifier: string): Promise<LinkedTransfer[]> {
-    return await this.find({
-      where: { recipientPublicIdentifier, status: LinkedTransferStatus.PENDING },
-    });
-  }
-
-  async findReclaimable(senderChannel: Channel): Promise<LinkedTransfer[]> {
-    return await this.find({
-      where: { senderChannel, status: LinkedTransferStatus.REDEEMED },
-    });
-  }
-
-  async findAll(): Promise<LinkedTransfer[]> {
-    return await this.find();
-  }
-
-  async markAsRedeemed(
-    transfer: LinkedTransfer,
-    receiverChannel: Channel,
-  ): Promise<LinkedTransfer> {
-    transfer.status = LinkedTransferStatus.REDEEMED;
-    transfer.receiverChannel = receiverChannel;
-    return await this.save(transfer);
-  }
-
-  async markAsReclaimed(transfer: LinkedTransfer): Promise<LinkedTransfer> {
-    transfer.status = LinkedTransferStatus.RECLAIMED;
-    return await this.save(transfer);
-  }
-
-  async addPreImage(transfer: LinkedTransfer, preImage: string): Promise<LinkedTransfer> {
-    transfer.status = LinkedTransferStatus.REDEEMED;
-    transfer.preImage = preImage;
-    return await this.save(transfer);
-  }
-
-  async addRecipientPublicIdentifierAndEncryptedPreImage(
-    transfer: LinkedTransfer,
-    receiverChannel: Channel,
-    encryptedPreImage: string,
-  ): Promise<LinkedTransfer> {
-    transfer.receiverChannel = receiverChannel;
-    transfer.recipientPublicIdentifier = receiverChannel.userPublicIdentifier;
-    transfer.encryptedPreImage = encryptedPreImage;
-    return await this.save(transfer);
-  }
-}
-=======
 import { Transfer } from "./transfer.entity";
->>>>>>> 6fb62696
 
 @EntityRepository(Transfer)
 export class TransferRepository extends Repository<Transfer> {
