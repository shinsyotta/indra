import { EntityRepository, Repository } from "typeorm";

import { Channel } from "../channel/channel.entity";

import {
  LinkedTransfer,
  LinkedTransferStatus,
  PeerToPeerTransfer,
  Transfer,
} from "./transfer.entity";

@EntityRepository(PeerToPeerTransfer)
export class PeerToPeerTransferRepository extends Repository<PeerToPeerTransfer> {}

@EntityRepository(LinkedTransfer)
export class LinkedTransferRepository extends Repository<LinkedTransfer> {
  async findByPaymentId(paymentId: string): Promise<LinkedTransfer | undefined> {
    return await this.findOne({ where: { paymentId } });
  }

  async findByLinkedHash(linkedHash: string): Promise<LinkedTransfer | undefined> {
    return await this.findOne({ where: { linkedHash }, relations: ["senderChannel"] });
  }

  async findByReceiverAppInstanceId(appInstanceId: string): Promise<LinkedTransfer | undefined> {
    return await this.findOne({ where: { receiverAppInstanceId: appInstanceId } });
  }

  async findPendingByRecipient(recipientPublicIdentifier: string): Promise<LinkedTransfer[]> {
    return await this.find({
      where: { recipientPublicIdentifier, status: LinkedTransferStatus.PENDING },
    });
  }

<<<<<<< HEAD
  async findAllByRecipient(recipientPublicIdentifier: string): Promise<LinkedTransfer[]> {
    return await this.find({
      where: { recipientPublicIdentifier },
=======
  async findReclaimable(senderChannel: Channel): Promise<LinkedTransfer[]> {
    return await this.find({
      where: { senderChannel, status: LinkedTransferStatus.REDEEMED },
>>>>>>> 4a762d5e
    });
  }

  async findAll(): Promise<LinkedTransfer[]> {
    return await this.find();
  }

  async markAsRedeemed(
    transfer: LinkedTransfer,
    receiverChannel: Channel,
  ): Promise<LinkedTransfer> {
    transfer.status = LinkedTransferStatus.REDEEMED;
    transfer.receiverChannel = receiverChannel;
    return await this.save(transfer);
  }

  async markAsReclaimed(transfer: LinkedTransfer): Promise<LinkedTransfer> {
    transfer.status = LinkedTransferStatus.RECLAIMED;
    return await this.save(transfer);
  }

  async addPreImage(transfer: LinkedTransfer, preImage: string): Promise<LinkedTransfer> {
    transfer.status = LinkedTransferStatus.REDEEMED;
    transfer.preImage = preImage;
    return await this.save(transfer);
  }

  async addRecipientPublicIdentifierAndEncryptedPreImage(
    transfer: LinkedTransfer,
    recipientPublicIdentifier: string,
    encryptedPreImage: string,
  ): Promise<LinkedTransfer> {
    transfer.recipientPublicIdentifier = recipientPublicIdentifier;
    transfer.encryptedPreImage = encryptedPreImage;
    return await this.save(transfer);
  }
}

@EntityRepository(Transfer)
export class TransferRepository extends Repository<Transfer> {
  async findByPublicIdentifier(publicIdentifier: string): Promise<Transfer[]> {
    return await this.find({
      where: [
        {
          senderPublicIdentifier: publicIdentifier,
        },
        {
          receiverPublicIdentifier: publicIdentifier,
        },
      ],
    });
  }

  async findByPaymentId(paymentId: string): Promise<Transfer> {
    return await this.findOne({
      where: { paymentId },
    });
  }
}<|MERGE_RESOLUTION|>--- conflicted
+++ resolved
@@ -28,19 +28,19 @@
 
   async findPendingByRecipient(recipientPublicIdentifier: string): Promise<LinkedTransfer[]> {
     return await this.find({
+      where: { recipientPublicIdentifier },
+    });
+  }
+
+  async findAllByRecipient(recipientPublicIdentifier: string): Promise<LinkedTransfer[]> {
+    return await this.find({
       where: { recipientPublicIdentifier, status: LinkedTransferStatus.PENDING },
     });
   }
 
-<<<<<<< HEAD
-  async findAllByRecipient(recipientPublicIdentifier: string): Promise<LinkedTransfer[]> {
-    return await this.find({
-      where: { recipientPublicIdentifier },
-=======
   async findReclaimable(senderChannel: Channel): Promise<LinkedTransfer[]> {
     return await this.find({
       where: { senderChannel, status: LinkedTransferStatus.REDEEMED },
->>>>>>> 4a762d5e
     });
   }
 
