--- conflicted
+++ resolved
@@ -15,12 +15,8 @@
 import { CFCoreService } from "../cfCore/cfCore.service";
 import { ChannelRepository } from "../channel/channel.repository";
 import { ChannelService } from "../channel/channel.service";
-<<<<<<< HEAD
 import { ConfigService, DefaultApp } from "../config/config.service";
-=======
-import { ConfigService } from "../config/config.service";
 import { MessagingProviderId } from "../constants";
->>>>>>> 37e5b26f
 import { mkHash } from "../test";
 import { CLogger, createLinkedHash, freeBalanceAddressFromXpub } from "../util";
 import { AppInstanceJson } from "../util/cfCore";
@@ -246,18 +242,7 @@
       this.channelService.requestCollateral(userPubId, assetId, amountBN);
     }
 
-<<<<<<< HEAD
     const preTransferBal = freeBal[this.cfCoreService.cfCore.freeBalanceAddress];
-=======
-    const preTransferBal =
-      freeBal[freeBalanceAddressFromXpub(this.cfCoreService.cfCore.publicIdentifier)];
-
-    const network = await this.configService.getEthNetwork();
-    const appInfo = await this.appRegistryRepository.findByNameAndNetwork(
-      SupportedApplications.SimpleLinkedTransferApp,
-      network.name as SupportedNetwork,
-    );
->>>>>>> 37e5b26f
 
     const initialState: SimpleLinkedTransferAppStateBigNumber = {
       amount: amountBN,
