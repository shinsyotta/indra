import { DepositConfirmationMessage, NODE_EVENTS } from "@connext/cf-core";
import {
  DefaultApp,
  ResolveLinkedTransferResponse,
  SimpleLinkedTransferAppStateBigNumber,
  SimpleTransferAppStateBigNumber,
  SupportedApplication,
  SupportedApplications,
} from "@connext/types";
import { forwardRef, Inject, Injectable } from "@nestjs/common";
import { HashZero, Zero } from "ethers/constants";
import { BigNumber, bigNumberify } from "ethers/utils";

import { CFCoreService } from "../cfCore/cfCore.service";
import { ChannelRepository } from "../channel/channel.repository";
import { ChannelService } from "../channel/channel.service";
import { ConfigService } from "../config/config.service";
import { CLogger, xpubToAddress } from "../util";
import { AppInstanceJson } from "../util/cfCore";

import {
  LinkedTransfer,
  LinkedTransferStatus,
  PeerToPeerTransfer,
  PeerToPeerTransferStatus,
  Transfer,
} from "./transfer.entity";
import {
  LinkedTransferRepository,
  PeerToPeerTransferRepository,
  TransferRepository,
} from "./transfer.repository";

const logger = new CLogger("TransferService");

@Injectable()
export class TransferService {
  constructor(
    private readonly cfCoreService: CFCoreService,
    @Inject(forwardRef(() => ChannelService))
    private readonly channelService: ChannelService,
    private readonly configService: ConfigService,
    private readonly channelRepository: ChannelRepository,
    private readonly p2pTransferRepository: PeerToPeerTransferRepository,
    private readonly linkedTransferRepository: LinkedTransferRepository,
    private readonly transferRepositiory: TransferRepository,
  ) {}

  async savePeerToPeerTransfer(
    senderPubId: string,
    receiverPubId: string,
    assetId: string,
    amount: BigNumber,
    appInstanceId: string,
    meta?: object,
  ): Promise<PeerToPeerTransfer> {
    const transfer = new PeerToPeerTransfer();
    transfer.amount = amount;
    transfer.appInstanceId = appInstanceId;
    transfer.assetId = assetId;
    transfer.meta = meta;

    const senderChannel = await this.channelRepository.findByUserPublicIdentifier(senderPubId);
    if (!senderChannel) {
      throw new Error(`Sender channel does not exist for ${senderPubId}`);
    }
    transfer.senderChannel = senderChannel;

    const receiverChannel = await this.channelRepository.findByUserPublicIdentifier(receiverPubId);
    if (!receiverChannel) {
      throw new Error(`Receiver channel does not exist for ${receiverPubId}`);
    }
    transfer.receiverChannel = receiverChannel;
    transfer.status = PeerToPeerTransferStatus.PENDING;

    return await this.p2pTransferRepository.save(transfer);
  }

  async saveLinkedTransfer(
    senderPubId: string,
    assetId: string,
    amount: BigNumber,
    appInstanceId: string,
    linkedHash: string,
    paymentId: string,
    meta?: object,
  ): Promise<LinkedTransfer> {
    const senderChannel = await this.channelRepository.findByUserPublicIdentifier(senderPubId);
    if (!senderChannel) {
      throw new Error(`Sender channel does not exist for ${senderPubId}`);
    }

    const transfer = new LinkedTransfer();
    transfer.senderAppInstanceId = appInstanceId;
    transfer.amount = amount;
    transfer.assetId = assetId;
    transfer.linkedHash = linkedHash;
    transfer.paymentId = paymentId;
    transfer.senderChannel = senderChannel;
    transfer.status = LinkedTransferStatus.PENDING;
    transfer.meta = meta;

    return await this.linkedTransferRepository.save(transfer);
  }

<<<<<<< HEAD
  // @hunter -- this should be pulling from the transfer view right?
  // HH - I'm not sure? I have a good handle on db structure but not how the system typically interacts with it
=======
  async getTransferByPaymentId(paymentId: string): Promise<Transfer | undefined> {
    return await this.transferRepositiory.findByPaymentId(paymentId);
  }

>>>>>>> 4a762d5e
  async getLinkedTransferByPaymentId(paymentId: string): Promise<LinkedTransfer | undefined> {
    return await this.linkedTransferRepository.findByPaymentId(paymentId);
  }

  async getLinkedTransfersByUserPublicIdentifier(publicIdentifier: string): Promise<LinkedTransfer[]> {
    return await this.linkedTransferRepository.findAllByRecipient(publicIdentifier);
  }

  // @hunter -- this should be pulling from the transfer view right?
  async getAllLinkedTransfers(): Promise<LinkedTransfer[]> {
    return await this.linkedTransferRepository.findAll();
  }

  async setRecipientAndEncryptedPreImageOnLinkedTransfer(
    senderPublicIdentifier: string,
    recipientPublicIdentifier: string,
    encryptedPreImage: string,
    linkedHash: string,
  ): Promise<LinkedTransfer> {
    logger.debug(
      `setRecipientAndEncryptedPreImageOnLinkedTransfer(${senderPublicIdentifier}, ${recipientPublicIdentifier}, ${encryptedPreImage}, ${linkedHash}`,
    );

    const senderChannel = await this.channelRepository.findByUserPublicIdentifier(
      senderPublicIdentifier,
    );
    if (!senderChannel) {
      throw new Error(`No channel exists for senderPublicIdentifier ${senderPublicIdentifier}`);
    }

    const recipientChannel = await this.channelRepository.findByUserPublicIdentifier(
      recipientPublicIdentifier,
    );
    if (!recipientChannel) {
      throw new Error(
        `No channel exists for recipientPublicIdentifier ${recipientPublicIdentifier}`,
      );
    }

    // check that we have recorded this transfer in our db
    const transfer = await this.linkedTransferRepository.findByLinkedHash(linkedHash);
    if (!transfer) {
      throw new Error(`No transfer exists for linkedHash ${linkedHash}`);
    }

    if (senderPublicIdentifier !== transfer.senderChannel.userPublicIdentifier) {
      throw new Error(`Can only modify transfer that you sent`);
    }

    return await this.linkedTransferRepository.addRecipientPublicIdentifierAndEncryptedPreImage(
      transfer,
      recipientPublicIdentifier,
      encryptedPreImage,
    );
  }

  async resolveLinkedTransfer(
    userPubId: string,
    paymentId: string,
    linkedHash: string,
    meta: object,
  ): Promise<ResolveLinkedTransferResponse> {
    logger.debug(`resolveLinkedTransfer(${userPubId}, ${paymentId}, ${linkedHash})`);
    const channel = await this.channelRepository.findByUserPublicIdentifier(userPubId);
    if (!channel) {
      throw new Error(`No channel exists for userPubId ${userPubId}`);
    }

    // check that we have recorded this transfer in our db
    const transfer = await this.linkedTransferRepository.findByPaymentId(paymentId);
    if (!transfer) {
      throw new Error(`No transfer exists for paymentId ${paymentId}`);
    }

    const { assetId, amount } = transfer;
    const amountBN = bigNumberify(amount);

    if (linkedHash !== transfer.linkedHash) {
      throw new Error(`No transfer exists for linkedHash ${linkedHash}`);
    }

    if (transfer.status !== LinkedTransferStatus.PENDING) {
      throw new Error(
        `Transfer with paymentId ${paymentId} cannot be redeemed with status: ${transfer.status}`,
      );
    }

    logger.debug(`Found linked transfer in our database, attempting to install...`);

    // check that linked transfer app has been installed from sender
    const defaultApp = (await this.configService.getDefaultApps()).find(
      (app: DefaultApp) => app.name === SupportedApplications.SimpleLinkedTransferApp,
    );
    const installedApps = await this.cfCoreService.getAppInstances();
    const senderApp = installedApps.find(
      (app: AppInstanceJson) =>
        app.appInterface.addr === defaultApp!.appDefinitionAddress &&
        (app.latestState as SimpleLinkedTransferAppStateBigNumber).linkedHash === linkedHash,
    );

    if (!senderApp) {
      throw new Error(`App with provided hash has not been installed: ${linkedHash}`);
    }

    const freeBalanceAddr = this.cfCoreService.cfCore.freeBalanceAddress;

    const freeBal = await this.cfCoreService.getFreeBalance(
      userPubId,
      channel.multisigAddress,
      assetId,
    );
    if (freeBal[freeBalanceAddr].lt(amountBN)) {
      // request collateral and wait for deposit to come through
      // TODO: expose remove listener
      await new Promise(async (resolve, reject) => {
        this.cfCoreService.cfCore.on(
          "DEPOSIT_CONFIRMED_EVENT",
          async (msg: DepositConfirmationMessage) => {
            if (msg.from !== this.cfCoreService.cfCore.publicIdentifier) {
              // do not reject promise here, since theres a chance the event is
              // emitted for another user depositing into their channel
              logger.debug(
                `Deposit event from field: ${msg.from}, did not match public identifier: ${this.cfCoreService.cfCore.publicIdentifier}`,
              );
              return;
            }
            if (msg.data.multisigAddress !== channel.multisigAddress) {
              // do not reject promise here, since theres a chance the event is
              // emitted for node collateralizing another users' channel
              logger.debug(
                `Deposit event multisigAddress: ${msg.data.multisigAddress}, did not match channel multisig address: ${channel.multisigAddress}`,
              );
              return;
            }
            // make sure free balance is appropriate
            const fb = await this.cfCoreService.getFreeBalance(
              userPubId,
              channel.multisigAddress,
              assetId,
            );
            if (fb[freeBalanceAddr].lt(amountBN)) {
              reject(
                `Free balance associated with ${freeBalanceAddr} is less than transfer amount: ${amountBN}`,
              );
            }
            resolve();
          },
        );
        try {
          await this.channelService.requestCollateral(userPubId, assetId, amountBN);
        } catch (e) {
          reject(e);
        }
      });
    } else {
      // request collateral normally without awaiting
      this.channelService.requestCollateral(userPubId, assetId, amountBN);
    }

    const initialState: SimpleLinkedTransferAppStateBigNumber = {
      amount: amountBN,
      assetId,
      coinTransfers: [
        {
          amount: amountBN,
          to: freeBalanceAddr,
        },
        {
          amount: Zero,
          to: xpubToAddress(userPubId),
        },
      ],
      linkedHash,
      paymentId,
      preImage: HashZero,
    };

    const receiverAppInstallRes = await this.cfCoreService.proposeAndWaitForInstallApp(
      userPubId,
      initialState,
      transfer.amount,
      transfer.assetId,
      Zero,
      transfer.assetId,
      SupportedApplications.SimpleLinkedTransferApp as SupportedApplication,
      meta,
    );

    if (!receiverAppInstallRes || !receiverAppInstallRes.appInstanceId) {
      throw new Error(`Could not install app on receiver side.`);
    }

    // add preimage to database to allow unlock from a listener
    transfer.receiverAppInstanceId = receiverAppInstallRes.appInstanceId;
    transfer.paymentId = paymentId;
    transfer.recipientPublicIdentifier = userPubId;
    transfer.receiverChannel = channel;
    await this.linkedTransferRepository.save(transfer);

    return {
      appId: receiverAppInstallRes.appInstanceId,
      freeBalance: await this.cfCoreService.getFreeBalance(
        userPubId,
        channel.multisigAddress,
        assetId,
      ),
      paymentId,
    };
  }

  async sendTransferToClient(
    userPubId: string,
    amount: BigNumber,
    assetId: string,
  ): Promise<string> {
    logger.debug(`sendTransferToClient(${userPubId}, ${amount}, ${assetId}`);
    const channel = await this.channelRepository.findByUserPublicIdentifier(userPubId);
    if (!channel) {
      throw new Error(`No channel exists for userPubId ${userPubId}`);
    }

    const initialState: SimpleTransferAppStateBigNumber = {
      coinTransfers: [
        {
          amount,
          to: this.cfCoreService.cfCore.freeBalanceAddress,
        },
        {
          amount: Zero,
          to: xpubToAddress(userPubId),
        },
      ],
    };

    const res = await this.cfCoreService.proposeAndWaitForInstallApp(
      userPubId,
      initialState,
      amount,
      assetId,
      Zero,
      assetId,
      SupportedApplications.SimpleTransferApp as SupportedApplication,
    );

    if (!res || !res.appInstanceId) {
      throw new Error(`App was not successfully installed.`);
    }

    return res.appInstanceId;
  }

  async reclaimLinkedTransferCollateral(paymentId: string): Promise<void> {
    const transfer = await this.linkedTransferRepository.findByPaymentId(paymentId);
    if (transfer.status !== LinkedTransferStatus.REDEEMED) {
      throw new Error(
        `Transfer with id ${paymentId} has not been redeemed, status: ${transfer.status}`,
      );
    }

    logger.log(
      `Taking action with preImage ${transfer.preImage} and uninstalling app ${transfer.senderAppInstanceId} to reclaim collateral`,
    );
    await this.cfCoreService.takeAction(transfer.senderAppInstanceId, {
      preImage: transfer.preImage,
    });
    logger.debug(`Action taken, uninstalling app.`);
    await this.cfCoreService.uninstallApp(transfer.senderAppInstanceId);
    await this.linkedTransferRepository.markAsReclaimed(transfer);
  }

  async getLinkedTransfersForReclaim(userPublicIdentifier: string): Promise<LinkedTransfer[]> {
    const channel = await this.channelRepository.findByUserPublicIdentifier(userPublicIdentifier);
    if (!channel) {
      throw new Error(`No channel exists for userPubId ${userPublicIdentifier}`);
    }
    return await this.linkedTransferRepository.findReclaimable(channel);
  }

  async getPendingTransfers(userPublicIdentifier: string): Promise<LinkedTransfer[]> {
    const channel = await this.channelRepository.findByUserPublicIdentifier(userPublicIdentifier);
    if (!channel) {
      throw new Error(`No channel exists for userPubId ${userPublicIdentifier}`);
    }
    return await this.linkedTransferRepository.findPendingByRecipient(userPublicIdentifier);
  }

  async getTransfersByPublicIdentifier(userPublicIdentifier: string): Promise<Transfer[]> {
    const channel = await this.channelRepository.findByUserPublicIdentifier(userPublicIdentifier);
    if (!channel) {
      throw new Error(`No channel exists for userPubId ${userPublicIdentifier}`);
    }
    return await this.transferRepositiory.findByPublicIdentifier(userPublicIdentifier);
  }
}<|MERGE_RESOLUTION|>--- conflicted
+++ resolved
@@ -103,20 +103,15 @@
     return await this.linkedTransferRepository.save(transfer);
   }
 
-<<<<<<< HEAD
-  // @hunter -- this should be pulling from the transfer view right?
-  // HH - I'm not sure? I have a good handle on db structure but not how the system typically interacts with it
-=======
   async getTransferByPaymentId(paymentId: string): Promise<Transfer | undefined> {
     return await this.transferRepositiory.findByPaymentId(paymentId);
   }
 
->>>>>>> 4a762d5e
   async getLinkedTransferByPaymentId(paymentId: string): Promise<LinkedTransfer | undefined> {
     return await this.linkedTransferRepository.findByPaymentId(paymentId);
   }
 
-  async getLinkedTransfersByUserPublicIdentifier(publicIdentifier: string): Promise<LinkedTransfer[]> {
+  async getLinkedTransfersByRecipientPublicIdentifier(publicIdentifier: string): Promise<LinkedTransfer[]> {
     return await this.linkedTransferRepository.findAllByRecipient(publicIdentifier);
   }
 
