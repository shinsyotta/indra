import { Injectable } from "@nestjs/common";
import {
  Address,
  Bytes32,
  ConditionalTransferAppNames,
  AppStates,
  PublicResults,
  HashLockTransferAppState,
  CoinTransfer,
  GenericConditionalTransferAppName,
  MethodParams,
  getTransferTypeFromAppName,
  SupportedApplicationNames,
  MethodResults,
  HashLockTransferAppAction,
  SimpleSignedTransferAppAction,
  GraphSignedTransferAppAction,
  SimpleLinkedTransferAppAction,
  ConditionalTransferTypes,
} from "@connext/types";
import {
  stringify,
  getSignerAddressFromPublicIdentifier,
  calculateExchangeWad,
  toBN,
} from "@connext/utils";
import { MINIMUM_APP_TIMEOUT } from "@connext/apps";
import { Interval } from "@nestjs/schedule";
import { constants } from "ethers";
import { isEqual } from "lodash";

import { LoggerService } from "../logger/logger.service";
import { ChannelRepository } from "../channel/channel.repository";
import { AppInstance, AppType } from "../appInstance/appInstance.entity";
import { CFCoreService } from "../cfCore/cfCore.service";
import { ChannelService } from "../channel/channel.service";
import { DepositService } from "../deposit/deposit.service";
import { TIMEOUT_BUFFER } from "../constants";
import { Channel } from "../channel/channel.entity";
import { SwapRateService } from "../swapRate/swapRate.service";

import { TransferRepository } from "./transfer.repository";
import { ConfigService } from "../config/config.service";

const { Zero, HashZero } = constants;

export const getCancelAction = (
  transferType: ConditionalTransferTypes,
):
  | HashLockTransferAppAction
  | SimpleSignedTransferAppAction
  | GraphSignedTransferAppAction
  | SimpleLinkedTransferAppAction => {
  let action:
    | HashLockTransferAppAction
    | SimpleSignedTransferAppAction
    | GraphSignedTransferAppAction
    | SimpleLinkedTransferAppAction;
  switch (transferType) {
    case ConditionalTransferTypes.LinkedTransfer:
    case ConditionalTransferTypes.HashLockTransfer: {
      action = { preImage: HashZero } as HashLockTransferAppAction;
      break;
    }
    case ConditionalTransferTypes.GraphTransfer: {
      action = { responseCID: HashZero, signature: "0x" } as GraphSignedTransferAppAction;
      break;
    }
    case ConditionalTransferTypes.SignedTransfer: {
      action = { data: HashZero, signature: "0x" } as SimpleSignedTransferAppAction;
      break;
    }
    default: {
      const c: never = transferType;
      this.log.error(`Unsupported conditionType ${c}`);
    }
  }
  return action;
};

@Injectable()
export class TransferService {
  constructor(
    private readonly log: LoggerService,
    private readonly cfCoreService: CFCoreService,
    private readonly channelService: ChannelService,
    private readonly depositService: DepositService,
    private readonly swapRateService: SwapRateService,
    private readonly configService: ConfigService,
    private readonly transferRepository: TransferRepository,
    private readonly channelRepository: ChannelRepository,
  ) {
    this.log.setContext("TransferService");
  }

  // TODO: make this interval configurable
  @Interval(3600_000)
  async pruneExpiredApps(channel: Channel): Promise<void> {
    for (const chainId of this.configService.getSupportedChains()) {
      this.log.info(
        `Start pruneExpiredApps for channel ${channel.multisigAddress} on chainId ${chainId}`,
      );
      const current = await this.configService.getEthProvider(chainId).getBlockNumber();
      const expiredApps = channel.appInstances.filter((app) => {
        return (
          app.latestState && app.latestState.expiry && toBN(app.latestState.expiry).lte(current)
        );
      });
      this.log.info(`Removing ${expiredApps.length} expired apps on chainId ${chainId}`);
      for (const app of expiredApps) {
        try {
          // Uninstall all expired apps without taking action
          await this.cfCoreService.uninstallApp(app.identityHash, channel.multisigAddress);
        } catch (e) {
          this.log.warn(`Failed to uninstall expired app ${app.identityHash}: ${e.message}`);
        }
      }
      this.log.info(
        `Finish pruneExpiredApps for channel ${channel.multisigAddress} on chainId ${chainId}`,
      );
    }
  }

  // NOTE: designed to be called from the proposal event handler to enforce
  // receivers are online if needed
  async transferAppInstallFlow(
    senderAppIdentityHash: string,
    proposeInstallParams: MethodParams.ProposeInstall,
    from: string,
    senderChannel: Channel,
    transferType: ConditionalTransferTypes,
  ): Promise<void> {
    this.log.info(`Start transferAppInstallFlow for appIdentityHash ${senderAppIdentityHash}`);

    const paymentId = proposeInstallParams.meta["paymentId"];
    const allowed = getTransferTypeFromAppName(transferType as SupportedApplicationNames);

    // ALLOW OFFLINE SENDER INSTALL
    if (allowed === "AllowOffline") {
      this.log.info(
        `Installing sender app ${senderAppIdentityHash} in channel ${senderChannel.multisigAddress}`,
      );
      // if errors, it will reject the sender's proposal in the calling function
      await this.cfCoreService.installApp(senderAppIdentityHash, senderChannel.multisigAddress);
      this.log.info(
        `Sender app ${senderAppIdentityHash} in channel ${senderChannel.multisigAddress} installed`,
      );
    }

<<<<<<< HEAD
    // install for receiver or error
    // https://github.com/ConnextProject/indra/issues/942
    if (proposeInstallParams.meta.recipient) {
      // get receiverChainId from meta if it is included
      const receiverChainId = proposeInstallParams.meta.receiverChainId
        ? proposeInstallParams.meta.receiverChainId
        : installerChannel.chainId;

      this.log.info(`Installing receiver app to chainId ${receiverChainId}`);
      const receiverInstallPromise = this.installReceiverAppByPaymentId(
=======
    if (!proposeInstallParams.meta.recipient) {
      return;
    }

    // RECEIVER PROPOSAL
    let receiverProposeRes: MethodResults.ProposeInstall & { appType: AppType };
    const receiverChannel = await this.channelRepository.findByUserPublicIdentifierOrThrow(
      proposeInstallParams.meta.recipient,
    );
    try {
      receiverProposeRes = await this.proposeReceiverAppByPaymentId(
>>>>>>> c9d6ed9f
        from,
        installerChannel.chainId,
        proposeInstallParams.meta.recipient,
        receiverChainId,
        paymentId,
        proposeInstallParams.initiatorDepositAssetId,
        proposeInstallParams.initialState as AppStates[typeof transferType],
        proposeInstallParams.meta,
        transferType,
        receiverChannel,
      );
    } catch (e) {
      this.log.error(`Error proposing receiver app: ${e.message || e}`);
      if (allowed === "RequireOnline") {
        if (receiverProposeRes?.appIdentityHash) {
          await this.cfCoreService.rejectInstallApp(
            receiverProposeRes.appIdentityHash,
            receiverChannel.multisigAddress,
            `Receiver offline for transfer`,
          );
        }
      }
      this.log.warn(
        `TransferAppInstallFlow for appIdentityHash ${senderAppIdentityHash} complete, receiver was offline`,
      );
      return;
    }

    // REQUIRE ONLINE SENDER INSTALL
    if (allowed === "RequireOnline") {
      this.log.info(
        `Installing sender app ${senderAppIdentityHash} in channel ${senderChannel.multisigAddress}`,
      );
      // this should throw so it doesn't install receiver app in case of error
      // will reject in caller function
      await this.cfCoreService.installApp(senderAppIdentityHash, senderChannel.multisigAddress);
      this.log.info(
        `Sender app ${senderAppIdentityHash} in channel ${senderChannel.multisigAddress} installed`,
      );
    }

    // RECEIVER INSTALL
    try {
      if (receiverProposeRes?.appIdentityHash && receiverProposeRes?.appType === AppType.PROPOSAL) {
        this.log.info(
          `Installing receiver app ${receiverProposeRes.appIdentityHash} in channel ${receiverChannel.multisigAddress}`,
        );
        await this.cfCoreService.installApp(
          receiverProposeRes.appIdentityHash,
          receiverChannel.multisigAddress,
        );
        this.log.info(
          `Receiver app ${receiverProposeRes.appIdentityHash} in channel ${receiverChannel.multisigAddress} installed`,
        );
      }
    } catch (e) {
      this.log.error(`Error installing receiver app: ${e.message || e}`);
      if (allowed === "RequireOnline") {
        // cancel sender
        // https://github.com/ConnextProject/indra/issues/942
        this.log.warn(`Canceling sender payment`);
        await this.cfCoreService.uninstallApp(
          senderAppIdentityHash,
          senderChannel.multisigAddress,
          getCancelAction(transferType),
        );
        this.log.warn(`Sender payment canceled`);
        if (receiverProposeRes?.appIdentityHash) {
          await this.cfCoreService.rejectInstallApp(
            receiverProposeRes.appIdentityHash,
            receiverChannel.multisigAddress,
            `Receiver offline for transfer`,
          );
        }
      }
    }
    this.log.info(`TransferAppInstallFlow for appIdentityHash ${senderAppIdentityHash} complete`);
  }

  async proposeReceiverAppByPaymentId(
    senderIdentifier: string,
    senderChainId: number,
    receiverIdentifier: string,
    receiverChainId: number,
    paymentId: Bytes32,
    senderAssetId: Address,
    senderAppState: AppStates[ConditionalTransferAppNames],
    meta: any = {},
    transferType: ConditionalTransferAppNames,
    receiverChannel?: Channel,
  ): Promise<MethodResults.ProposeInstall & { appType: AppType }> {
    this.log.info(
      `installReceiverAppByPaymentId for ${receiverIdentifier} paymentId ${paymentId} started`,
    );

<<<<<<< HEAD
    const receiverChannel = await this.channelRepository.findByUserPublicIdentifierAndChainOrThrow(
      receiverIdentifier,
      receiverChainId,
    );
=======
    if (!receiverChannel) {
      receiverChannel = await this.channelRepository.findByUserPublicIdentifierOrThrow(
        receiverIdentifier,
      );
    }
>>>>>>> c9d6ed9f

    const senderAmount = senderAppState.coinTransfers[0].amount;

    // inflight swap
    const receiverAssetId = meta.receiverAssetId ? meta.receiverAssetId : senderAssetId;
    let receiverAmount = senderAmount;
    if (receiverAssetId !== senderAssetId || senderChainId !== receiverChainId) {
      this.log.warn(
        `Detected an inflight swap from ${senderAssetId} on ${senderChainId} to ${receiverAssetId} on ${receiverChainId}!`,
      );
      const currentRate = await this.swapRateService.getOrFetchRate(
        senderAssetId,
        receiverAssetId,
        senderChainId,
        receiverChainId,
      );
      this.log.warn(`Using swap rate ${currentRate} for inflight swap`);
      const senderDecimals = 18;
      const receiverDecimals = 18;
      receiverAmount = calculateExchangeWad(
        senderAmount,
        senderDecimals,
        currentRate,
        receiverDecimals,
      );
    }

    const existing = await this.findReceiverAppByPaymentId(paymentId);
    if (existing && (existing.type === AppType.INSTANCE || existing.type === AppType.PROPOSAL)) {
      const result: PublicResults.ResolveCondition = {
        appIdentityHash: existing.identityHash,
        sender: senderIdentifier,
        paymentId,
        meta,
        amount: receiverAmount,
        assetId: receiverAssetId,
      };
      this.log.warn(
        `Found existing transfer app, returning: ${stringify({
          ...result,
          appType: existing.type,
        })}`,
      );
      return { ...result, appType: existing.type };
    }

    const freeBalanceAddr = this.cfCoreService.cfCore.signerAddress;

    const freeBal = await this.cfCoreService.getFreeBalance(
      receiverIdentifier,
      receiverChannel.multisigAddress,
      receiverAssetId,
    );

    if (freeBal[freeBalanceAddr].lt(receiverAmount)) {
      // request collateral and wait for deposit to come through
      this.log.warn(
        `Collateralizing ${receiverIdentifier} before proceeding with transfer payment`,
      );
      const deposit = await this.channelService.getCollateralAmountToCoverPaymentAndRebalance(
        receiverIdentifier,
        receiverChainId,
        receiverAssetId,
        receiverAmount,
        freeBal[freeBalanceAddr],
      );
      // request collateral and wait for deposit to come through
      const depositReceipt = await this.depositService.deposit(
        receiverChannel,
        deposit,
        receiverAssetId,
      );
      if (!depositReceipt) {
        throw new Error(
          `Could not deposit sufficient collateral to resolve transfer for receiver: ${receiverIdentifier}`,
        );
      }
    }

    const receiverCoinTransfers: CoinTransfer[] = [
      {
        amount: receiverAmount,
        to: freeBalanceAddr,
      },
      {
        amount: Zero,
        to: getSignerAddressFromPublicIdentifier(receiverIdentifier),
      },
    ];

    const initialState: AppStates[typeof transferType] = {
      ...senderAppState,
      coinTransfers: receiverCoinTransfers,
    };

    // special case for expiry in initial state, receiver app must always expire first
    if ((initialState as HashLockTransferAppState).expiry) {
      (initialState as HashLockTransferAppState).expiry = (initialState as HashLockTransferAppState).expiry.sub(
        TIMEOUT_BUFFER,
      );
    }

    const {
      actionEncoding,
      appDefinitionAddress: appDefinition,
      outcomeType,
      stateEncoding,
    } = this.cfCoreService.getAppInfoByName(transferType as SupportedApplicationNames);

    const res = await this.cfCoreService.proposeInstallApp({
      abiEncodings: {
        actionEncoding,
        stateEncoding,
      },
      appDefinition,
      initialState,
<<<<<<< HEAD
      receiverAmount,
      receiverAssetId,
      Zero,
      receiverAssetId, // receiverAssetId is same because swap happens between sender and receiver apps, not within the app
      this.cfCoreService.getAppInfoByNameAndChain(
        transferType as SupportedApplicationNames,
        receiverChainId,
      ),
=======
      initiatorDeposit: receiverAmount,
      initiatorDepositAssetId: receiverAssetId,
>>>>>>> c9d6ed9f
      meta,
      multisigAddress: receiverChannel.multisigAddress,
      outcomeType,
      responderIdentifier: receiverIdentifier,
      responderDeposit: Zero,
      responderDepositAssetId: receiverAssetId, // receiverAssetId is same because swap happens between sender and receiver apps, not within the app
      defaultTimeout: MINIMUM_APP_TIMEOUT,
      stateTimeout: Zero,
    });
    return { ...res, appType: AppType.PROPOSAL };
  }

  async resolveByPaymentId(
    receiverIdentifier: string,
    receiverChainId: number,
    paymentId: string,
    transferType: ConditionalTransferAppNames,
  ): Promise<PublicResults.ResolveCondition> {
    const senderApp = await this.findSenderAppByPaymentId(paymentId);
    if (!senderApp || senderApp.type !== AppType.INSTANCE) {
      throw new Error(`Sender app is not installed for paymentId ${paymentId}`);
    }

    // this should never happen, maybe remove
    if (senderApp.latestState.preImage && senderApp.latestState.preImage !== HashZero) {
      throw new Error(`Sender app has action, refusing to redeem`);
    }

    const receiverChannel = await this.channelRepository.findByUserPublicIdentifierOrThrow(
      receiverIdentifier,
    );

    const proposeRes = await this.proposeReceiverAppByPaymentId(
      senderApp.initiatorIdentifier,
      senderApp.channel.chainId,
      receiverIdentifier,
      receiverChainId,
      paymentId,
      senderApp.initiatorDepositAssetId,
      senderApp.latestState,
      senderApp.meta,
      transferType,
      receiverChannel,
    );

    if (proposeRes?.appIdentityHash && proposeRes?.appType === AppType.PROPOSAL) {
      this.log.info(
        `Installing receiver app ${proposeRes.appIdentityHash} in channel ${receiverChannel.multisigAddress}`,
      );
      await this.cfCoreService.installApp(
        proposeRes.appIdentityHash,
        receiverChannel.multisigAddress,
      );
      this.log.info(
        `Receiver app ${proposeRes.appIdentityHash} in channel ${receiverChannel.multisigAddress} installed`,
      );
    }

    return {
      amount: senderApp.latestState.coinTransfers[0].amount,
      appIdentityHash: proposeRes.appIdentityHash,
      assetId: senderApp.meta.receiverAssetId
        ? senderApp.meta.receiverAssetId
        : senderApp.initiatorDepositAssetId,
      paymentId,
      sender: senderApp.channel.userIdentifier,
      meta: senderApp.meta,
    };
  }

  async findSenderAppByPaymentId<
    T extends ConditionalTransferAppNames = typeof GenericConditionalTransferAppName
  >(paymentId: string): Promise<AppInstance<T>> {
    this.log.debug(`findSenderAppByPaymentId ${paymentId} started`);
    // node receives from sender
    const app = await this.transferRepository.findTransferAppByPaymentIdAndReceiver<T>(
      paymentId,
      this.cfCoreService.cfCore.signerAddress,
    );
    this.log.debug(`findSenderAppByPaymentId ${paymentId} completed: ${JSON.stringify(app)}`);
    return app;
  }

  async findReceiverAppByPaymentId<
    T extends ConditionalTransferAppNames = typeof GenericConditionalTransferAppName
  >(paymentId: string): Promise<AppInstance<T>> {
    this.log.debug(`findReceiverAppByPaymentId ${paymentId} started`);
    // node sends to receiver
    const app = await this.transferRepository.findTransferAppByPaymentIdAndSender<T>(
      paymentId,
      this.cfCoreService.cfCore.signerAddress,
    );
    this.log.debug(`findReceiverAppByPaymentId ${paymentId} completed: ${JSON.stringify(app)}`);
    return app;
  }

  // unlockable transfer:
  // sender app is installed with node as recipient
  // receiver app with same paymentId is uninstalled
  // latest state on receiver app is different than sender app
  //
  // eg:
  // sender installs app, goes offline
  // receiver redeems, app is installed and uninstalled
  // sender comes back online, node can unlock transfer
  async unlockSenderApps(senderIdentifier: string): Promise<void> {
    this.log.info(`unlockSenderApps: ${senderIdentifier}`);
    const senderTransferApps = await this.transferRepository.findTransferAppsByChannelUserIdentifierAndReceiver(
      senderIdentifier,
      this.cfCoreService.cfCore.signerAddress,
    );

    for (const senderApp of senderTransferApps) {
      const correspondingReceiverApp = await this.transferRepository.findTransferAppByPaymentIdAndSender(
        senderApp.meta.paymentId,
        this.cfCoreService.cfCore.signerAddress,
      );

      if (!correspondingReceiverApp || correspondingReceiverApp.type !== AppType.UNINSTALLED) {
        continue;
      }

      this.log.info(
        `Found uninstalled corresponding receiver app for transfer app with paymentId: ${senderApp.meta.paymentId}`,
      );
      if (!isEqual(senderApp.latestState, correspondingReceiverApp.latestState)) {
        this.log.info(
          `Sender app latest state is not equal to receiver app, taking action and uninstalling. senderApp: ${stringify(
            senderApp.latestState,
            true,
            0,
          )} correspondingReceiverApp: ${stringify(correspondingReceiverApp.latestState, true, 0)}`,
        );
        // need to take action before uninstalling
        await this.cfCoreService.uninstallApp(
          senderApp.identityHash,
          senderApp.channel.multisigAddress,
          correspondingReceiverApp.latestAction,
        );
      } else {
        this.log.info(`Uninstalling sender app for paymentId ${senderApp.meta.paymentId}`);
        await this.cfCoreService.uninstallApp(
          senderApp.identityHash,
          senderApp.channel.multisigAddress,
        );
      }
      this.log.info(`Finished uninstalling sender app with paymentId ${senderApp.meta.paymentId}`);
    }

    this.log.info(`unlockSenderApps: ${senderIdentifier} complete`);
  }
}<|MERGE_RESOLUTION|>--- conflicted
+++ resolved
@@ -147,18 +147,6 @@
       );
     }
 
-<<<<<<< HEAD
-    // install for receiver or error
-    // https://github.com/ConnextProject/indra/issues/942
-    if (proposeInstallParams.meta.recipient) {
-      // get receiverChainId from meta if it is included
-      const receiverChainId = proposeInstallParams.meta.receiverChainId
-        ? proposeInstallParams.meta.receiverChainId
-        : installerChannel.chainId;
-
-      this.log.info(`Installing receiver app to chainId ${receiverChainId}`);
-      const receiverInstallPromise = this.installReceiverAppByPaymentId(
-=======
     if (!proposeInstallParams.meta.recipient) {
       return;
     }
@@ -168,11 +156,16 @@
     const receiverChannel = await this.channelRepository.findByUserPublicIdentifierOrThrow(
       proposeInstallParams.meta.recipient,
     );
+    const receiverChainId = proposeInstallParams.meta.receiverChainId
+        ? proposeInstallParams.meta.receiverChainId
+        : senderChannel.chainId;
+
+      this.log.info(`Installing receiver app to chainId ${receiverChainId}`);
+
     try {
       receiverProposeRes = await this.proposeReceiverAppByPaymentId(
->>>>>>> c9d6ed9f
         from,
-        installerChannel.chainId,
+        senderChannel.chainId,
         proposeInstallParams.meta.recipient,
         receiverChainId,
         paymentId,
@@ -266,18 +259,11 @@
       `installReceiverAppByPaymentId for ${receiverIdentifier} paymentId ${paymentId} started`,
     );
 
-<<<<<<< HEAD
-    const receiverChannel = await this.channelRepository.findByUserPublicIdentifierAndChainOrThrow(
-      receiverIdentifier,
-      receiverChainId,
-    );
-=======
     if (!receiverChannel) {
       receiverChannel = await this.channelRepository.findByUserPublicIdentifierOrThrow(
         receiverIdentifier,
       );
     }
->>>>>>> c9d6ed9f
 
     const senderAmount = senderAppState.coinTransfers[0].amount;
 
@@ -394,7 +380,6 @@
       },
       appDefinition,
       initialState,
-<<<<<<< HEAD
       receiverAmount,
       receiverAssetId,
       Zero,
@@ -403,10 +388,6 @@
         transferType as SupportedApplicationNames,
         receiverChainId,
       ),
-=======
-      initiatorDeposit: receiverAmount,
-      initiatorDepositAssetId: receiverAssetId,
->>>>>>> c9d6ed9f
       meta,
       multisigAddress: receiverChannel.multisigAddress,
       outcomeType,
