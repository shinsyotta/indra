import {
  DefaultApp,
  DepositConfirmationMessage,
  ResolveLinkedTransferResponse,
  SimpleLinkedTransferAppStateBigNumber,
  SimpleTransferAppStateBigNumber,
  SimpleLinkedTransferApp,
  SimpleTransferApp,
  SimpleLinkedTransferAppState,
  DEPOSIT_CONFIRMED_EVENT,
  DEPOSIT_FAILED_EVENT,
  DepositFailedMessage,
} from "@connext/types";
import { forwardRef, Inject, Injectable } from "@nestjs/common";
import { HashZero, Zero } from "ethers/constants";
import { BigNumber, bigNumberify } from "ethers/utils";

import { CFCoreService } from "../cfCore/cfCore.service";
import { ChannelRepository } from "../channel/channel.repository";
import { ChannelService } from "../channel/channel.service";
import { ConfigService } from "../config/config.service";
import { CLogger, xpubToAddress } from "../util";
import { AppInstanceJson } from "../util/cfCore";

import {
  LinkedTransfer,
  LinkedTransferStatus,
  PeerToPeerTransfer,
  PeerToPeerTransferStatus,
  Transfer,
} from "./transfer.entity";
import { LinkedTransferRepository, PeerToPeerTransferRepository, TransferRepository } from "./transfer.repository";

const logger = new CLogger(`TransferService`);

@Injectable()
export class TransferService {
  constructor(
    private readonly cfCoreService: CFCoreService,
    private readonly channelService: ChannelService,
    private readonly configService: ConfigService,
    private readonly channelRepository: ChannelRepository,
    private readonly p2pTransferRepository: PeerToPeerTransferRepository,
    private readonly linkedTransferRepository: LinkedTransferRepository,
    private readonly transferRepositiory: TransferRepository,
  ) {}

  async savePeerToPeerTransfer(
    senderPubId: string,
    receiverPubId: string,
    assetId: string,
    amount: BigNumber,
    appInstanceId: string,
    meta?: object,
  ): Promise<PeerToPeerTransfer> {
    const transfer = new PeerToPeerTransfer();
    transfer.amount = amount;
    transfer.appInstanceId = appInstanceId;
    transfer.assetId = assetId;
    transfer.meta = meta;

    const senderChannel = await this.channelRepository.findByUserPublicIdentifier(senderPubId);
    if (!senderChannel) {
      throw new Error(`Sender channel does not exist for ${senderPubId}`);
    }
    transfer.senderChannel = senderChannel;

    const receiverChannel = await this.channelRepository.findByUserPublicIdentifier(receiverPubId);
    if (!receiverChannel) {
      throw new Error(`Receiver channel does not exist for ${receiverPubId}`);
    }
    transfer.receiverChannel = receiverChannel;
    transfer.status = PeerToPeerTransferStatus.PENDING;

    return await this.p2pTransferRepository.save(transfer);
  }

  async saveLinkedTransfer(
    senderPubId: string,
    assetId: string,
    amount: BigNumber,
    appInstanceId: string,
    linkedHash: string,
    paymentId: string,
    meta?: object,
  ): Promise<LinkedTransfer> {
    const senderChannel = await this.channelRepository.findByUserPublicIdentifier(senderPubId);
    if (!senderChannel) {
      throw new Error(`Sender channel does not exist for ${senderPubId}`);
    }

    const transfer = new LinkedTransfer();
    transfer.senderAppInstanceId = appInstanceId;
    transfer.amount = amount;
    transfer.assetId = assetId;
    transfer.linkedHash = linkedHash;
    transfer.paymentId = paymentId;
    transfer.senderChannel = senderChannel;
    transfer.status = LinkedTransferStatus.PENDING;
    transfer.meta = meta;

    return await this.linkedTransferRepository.save(transfer);
  }

  async getTransferByPaymentId(paymentId: string): Promise<Transfer | undefined> {
    return await this.transferRepositiory.findByPaymentId(paymentId);
  }

  async getLinkedTransferByPaymentId(paymentId: string): Promise<LinkedTransfer | undefined> {
    return await this.linkedTransferRepository.findByPaymentId(paymentId);
  }

  // @hunter -- this should be pulling from the transfer view right?
  async getAllLinkedTransfers(): Promise<LinkedTransfer[]> {
    return await this.linkedTransferRepository.findAll();
  }

  async setRecipientAndEncryptedPreImageOnLinkedTransfer(
    senderPublicIdentifier: string,
    recipientPublicIdentifier: string,
    encryptedPreImage: string,
    linkedHash: string,
  ): Promise<LinkedTransfer> {
    logger.debug(
      `setRecipientAndEncryptedPreImageOnLinkedTransfer(${senderPublicIdentifier}, ${recipientPublicIdentifier}, ${encryptedPreImage}, ${linkedHash}`,
    );

    const senderChannel = await this.channelRepository.findByUserPublicIdentifier(senderPublicIdentifier);
    if (!senderChannel) {
      throw new Error(`No channel exists for senderPublicIdentifier ${senderPublicIdentifier}`);
    }

    const recipientChannel = await this.channelRepository.findByUserPublicIdentifier(recipientPublicIdentifier);
    if (!recipientChannel) {
      throw new Error(`No channel exists for recipientPublicIdentifier ${recipientPublicIdentifier}`);
    }

    // check that we have recorded this transfer in our db
    const transfer = await this.linkedTransferRepository.findByLinkedHash(linkedHash);
    if (!transfer) {
      throw new Error(`No transfer exists for linkedHash ${linkedHash}`);
    }

    if (senderPublicIdentifier !== transfer.senderChannel.userPublicIdentifier) {
      throw new Error(`Can only modify transfer that you sent`);
    }

    return await this.linkedTransferRepository.addRecipientPublicIdentifierAndEncryptedPreImage(
      transfer,
      recipientChannel,
      encryptedPreImage,
    );
  }

  async resolveLinkedTransfer(
    userPubId: string,
    paymentId: string,
    linkedHash: string,
  ): Promise<ResolveLinkedTransferResponse> {
    logger.debug(`resolveLinkedTransfer(${userPubId}, ${paymentId}, ${linkedHash})`);
    const channel = await this.channelRepository.findByUserPublicIdentifier(userPubId);
    if (!channel) {
      throw new Error(`No channel exists for userPubId ${userPubId}`);
    }

    // check that we have recorded this transfer in our db
    const transfer = await this.linkedTransferRepository.findByPaymentId(paymentId);
    if (!transfer) {
      throw new Error(`No transfer exists for paymentId ${paymentId}`);
    }

    const { assetId, amount } = transfer;
    const amountBN = bigNumberify(amount);

    if (linkedHash !== transfer.linkedHash) {
      throw new Error(`No transfer exists for linkedHash ${linkedHash}`);
    }

    if (transfer.status !== LinkedTransferStatus.PENDING) {
      throw new Error(`Transfer with paymentId ${paymentId} cannot be redeemed with status: ${transfer.status}`);
    }

    logger.debug(`Found linked transfer in our database, attempting to install...`);

    // check that linked transfer app has been installed from sender
    const defaultApp = (await this.configService.getDefaultApps()).find(
      (app: DefaultApp) => app.name === SimpleLinkedTransferApp,
    );
    const installedApps = await this.cfCoreService.getAppInstances();
    const senderApp = installedApps.find(
      (app: AppInstanceJson) =>
        app.appInterface.addr === defaultApp!.appDefinitionAddress &&
        (app.latestState as SimpleLinkedTransferAppStateBigNumber).linkedHash === linkedHash,
    );

    if (!senderApp) {
      throw new Error(`App with provided hash has not been installed: ${linkedHash}`);
    }

    const freeBalanceAddr = this.cfCoreService.cfCore.freeBalanceAddress;

    const freeBal = await this.cfCoreService.getFreeBalance(userPubId, channel.multisigAddress, assetId);
    if (freeBal[freeBalanceAddr].lt(amountBN)) {
      // request collateral and wait for deposit to come through
      // TODO: expose remove listener
      await new Promise(async (resolve, reject) => {
        this.cfCoreService.cfCore.on(DEPOSIT_CONFIRMED_EVENT, async (msg: DepositConfirmationMessage) => {
          if (msg.from !== this.cfCoreService.cfCore.publicIdentifier) {
            // do not reject promise here, since theres a chance the event is
            // emitted for another user depositing into their channel
            logger.debug(
              `Deposit event from field: ${msg.from}, did not match public identifier: ${this.cfCoreService.cfCore.publicIdentifier}`,
            );
            return;
          }
          if (msg.data.multisigAddress !== channel.multisigAddress) {
            // do not reject promise here, since theres a chance the event is
            // emitted for node collateralizing another users' channel
            logger.debug(
              `Deposit event multisigAddress: ${msg.data.multisigAddress}, did not match channel multisig address: ${channel.multisigAddress}`,
            );
            return;
          }
          // make sure free balance is appropriate
          const fb = await this.cfCoreService.getFreeBalance(userPubId, channel.multisigAddress, assetId);
          if (fb[freeBalanceAddr].lt(amountBN)) {
            return reject(`Free balance associated with ${freeBalanceAddr} is less than transfer amount: ${amountBN}`);
          }
          resolve();
        });
        this.cfCoreService.cfCore.on(DEPOSIT_FAILED_EVENT, (msg: DepositFailedMessage) => {
          return reject(JSON.stringify(msg, null, 2));
        });
        try {
          await this.channelService.requestCollateral(userPubId, assetId, amountBN);
        } catch (e) {
          return reject(e);
        }
      });
    } else {
      // request collateral normally without awaiting
      this.channelService.requestCollateral(userPubId, assetId, amountBN);
    }

    const initialState: SimpleLinkedTransferAppStateBigNumber = {
      amount: amountBN,
      assetId,
      coinTransfers: [
        {
          amount: amountBN,
          to: freeBalanceAddr,
        },
        {
          amount: Zero,
          to: xpubToAddress(userPubId),
        },
      ],
      linkedHash,
      paymentId,
      preImage: HashZero,
    };

    const receiverAppInstallRes = await this.cfCoreService.proposeAndWaitForInstallApp(
      userPubId,
      initialState,
      transfer.amount,
      transfer.assetId,
      Zero,
      transfer.assetId,
      SimpleLinkedTransferApp,
    );

    if (!receiverAppInstallRes || !receiverAppInstallRes.appInstanceId) {
      throw new Error(`Could not install app on receiver side.`);
    }

    // add preimage to database to allow unlock from a listener
    transfer.receiverAppInstanceId = receiverAppInstallRes.appInstanceId;
    transfer.paymentId = paymentId;
    transfer.recipientPublicIdentifier = userPubId;
    transfer.receiverChannel = channel;
    await this.linkedTransferRepository.save(transfer);

    return {
      appId: receiverAppInstallRes.appInstanceId,
<<<<<<< HEAD
      freeBalance: await this.cfCoreService.getFreeBalance(
        userPubId,
        channel.multisigAddress,
        assetId,
      ),
      meta: transfer.meta,
=======
      freeBalance: await this.cfCoreService.getFreeBalance(userPubId, channel.multisigAddress, assetId),
>>>>>>> fd114dde
      paymentId,
    };
  }

  async sendTransferToClient(userPubId: string, amount: BigNumber, assetId: string): Promise<string> {
    logger.debug(`sendTransferToClient(${userPubId}, ${amount}, ${assetId}`);
    const channel = await this.channelRepository.findByUserPublicIdentifier(userPubId);
    if (!channel) {
      throw new Error(`No channel exists for userPubId ${userPubId}`);
    }

    const initialState: SimpleTransferAppStateBigNumber = {
      coinTransfers: [
        {
          amount,
          to: this.cfCoreService.cfCore.freeBalanceAddress,
        },
        {
          amount: Zero,
          to: xpubToAddress(userPubId),
        },
      ],
    };

    const res = await this.cfCoreService.proposeAndWaitForInstallApp(
      userPubId,
      initialState,
      amount,
      assetId,
      Zero,
      assetId,
      SimpleTransferApp,
    );

    if (!res || !res.appInstanceId) {
      throw new Error(`App was not successfully installed.`);
    }

    return res.appInstanceId;
  }

  async reclaimLinkedTransferCollateral(paymentId: string): Promise<void> {
    const transfer = await this.linkedTransferRepository.findByPaymentId(paymentId);
    if (transfer.status !== LinkedTransferStatus.REDEEMED) {
      throw new Error(`Transfer with id ${paymentId} has not been redeemed, status: ${transfer.status}`);
    }

    const uninstall = async (): Promise<void> => {
      logger.debug(`Action taken, uninstalling app. ${Date.now()}`);
      await this.cfCoreService.uninstallApp(transfer.senderAppInstanceId);
      await this.linkedTransferRepository.markAsReclaimed(transfer);
    };

    // if action has been taken on the app, then there will be a preimage
    // in the latest state, an you just have to uninstall
    const app = await this.cfCoreService.getAppInstanceDetails(transfer.senderAppInstanceId);
    if ((app.latestState as SimpleLinkedTransferAppState).preImage === transfer.preImage) {
      // just uninstall
      logger.debug(`Action has already been taken on app ${transfer.senderAppInstanceId}, uninstalling`);
      await uninstall();
      return;
    }

    logger.log(
      `Taking action with preImage ${transfer.preImage} and uninstalling app ${transfer.senderAppInstanceId} to reclaim collateral`,
    );
    await this.cfCoreService.takeAction(transfer.senderAppInstanceId, {
      preImage: transfer.preImage,
    });
    await uninstall();
  }

  async getLinkedTransfersForReclaim(userPublicIdentifier: string): Promise<LinkedTransfer[]> {
    const channel = await this.channelRepository.findByUserPublicIdentifier(userPublicIdentifier);
    if (!channel) {
      throw new Error(`No channel exists for userPubId ${userPublicIdentifier}`);
    }
    return await this.linkedTransferRepository.findReclaimable(channel);
  }

  async getPendingTransfers(userPublicIdentifier: string): Promise<LinkedTransfer[]> {
    const channel = await this.channelRepository.findByUserPublicIdentifier(userPublicIdentifier);
    if (!channel) {
      throw new Error(`No channel exists for userPubId ${userPublicIdentifier}`);
    }
    return await this.linkedTransferRepository.findPendingByRecipient(userPublicIdentifier);
  }

  async getTransfersByPublicIdentifier(userPublicIdentifier: string): Promise<Transfer[]> {
    const channel = await this.channelRepository.findByUserPublicIdentifier(userPublicIdentifier);
    if (!channel) {
      throw new Error(`No channel exists for userPubId ${userPublicIdentifier}`);
    }
    return await this.transferRepositiory.findByPublicIdentifier(userPublicIdentifier);
  }
}<|MERGE_RESOLUTION|>--- conflicted
+++ resolved
@@ -283,16 +283,8 @@
 
     return {
       appId: receiverAppInstallRes.appInstanceId,
-<<<<<<< HEAD
-      freeBalance: await this.cfCoreService.getFreeBalance(
-        userPubId,
-        channel.multisigAddress,
-        assetId,
-      ),
+      freeBalance: await this.cfCoreService.getFreeBalance(userPubId, channel.multisigAddress, assetId),
       meta: transfer.meta,
-=======
-      freeBalance: await this.cfCoreService.getFreeBalance(userPubId, channel.multisigAddress, assetId),
->>>>>>> fd114dde
       paymentId,
     };
   }
