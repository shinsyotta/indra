--- conflicted
+++ resolved
@@ -589,23 +589,6 @@
         }
 
         this.log.info(
-<<<<<<< HEAD
-          `Sender app latest state is not equal to receiver app, taking action and uninstalling. senderApp: ${stringify(
-            senderApp.latestState,
-            true,
-            0,
-          )} correspondingReceiverApp: ${stringify(correspondingReceiverApp.latestState, true, 0)}`,
-        );
-        // need to take action before uninstalling
-        await this.cfCoreService.uninstallApp(
-          senderApp.identityHash,
-          senderApp.channel,
-          correspondingReceiverApp.latestAction,
-        );
-      } else {
-        this.log.info(`Uninstalling sender app for paymentId ${senderApp.meta.paymentId}`);
-        await this.cfCoreService.uninstallApp(senderApp.identityHash, senderApp.channel);
-=======
           `Found uninstalled corresponding receiver app for transfer app with paymentId: ${senderApp.meta.paymentId}`,
         );
         if (!isEqual(senderApp.latestState, correspondingReceiverApp.latestState)) {
@@ -628,14 +611,14 @@
           }
           await this.cfCoreService.uninstallApp(
             senderApp.identityHash,
-            senderApp.channel.multisigAddress,
+            senderApp.channel,
             correspondingReceiverApp.transfer.action,
           );
         } else {
           this.log.info(`Uninstalling sender app for paymentId ${senderApp.meta.paymentId}`);
           await this.cfCoreService.uninstallApp(
             senderApp.identityHash,
-            senderApp.channel.multisigAddress,
+            senderApp.channel,
           );
         }
         this.log.info(
@@ -643,7 +626,6 @@
         );
       } catch (e) {
         this.log.error(`Error unlocking sender app: ${e.message}`);
->>>>>>> 94ff61f1
       }
     }
 
