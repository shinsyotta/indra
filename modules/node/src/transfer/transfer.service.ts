import { Injectable } from "@nestjs/common";
import {
  Address,
  AppStates,
  Bytes32,
  CoinTransfer,
  ConditionalTransferAppNames,
  ConditionalTransferTypes,
  GenericConditionalTransferAppName,
  RequireOnlineApps,
  GraphBatchedTransferAppAction,
  GraphBatchedTransferAppState,
  GraphSignedTransferAppAction,
  HashLockTransferAppAction,
  HashLockTransferAppState,
  MethodParams,
  MethodResults,
  PublicResults,
  SimpleLinkedTransferAppAction,
  SimpleSignedTransferAppAction,
  SupportedApplicationNames,
  CF_METHOD_TIMEOUT,
} from "@connext/types";
import {
  stringify,
  getSignerAddressFromPublicIdentifier,
  calculateExchangeWad,
  toBN,
  delayAndThrow,
} from "@connext/utils";
import { MINIMUM_APP_TIMEOUT } from "@connext/apps";
import { Interval } from "@nestjs/schedule";
import { constants, utils } from "ethers";
import { isEqual } from "lodash";

import { LoggerService } from "../logger/logger.service";
import { ChannelRepository } from "../channel/channel.repository";
import { AppInstance, AppType } from "../appInstance/appInstance.entity";
import { CFCoreService } from "../cfCore/cfCore.service";
import { ChannelService } from "../channel/channel.service";
import { DepositService } from "../deposit/deposit.service";
import { TIMEOUT_BUFFER } from "../constants";
import { Channel } from "../channel/channel.entity";
import { SwapRateService } from "../swapRate/swapRate.service";

import { TransferRepository } from "./transfer.repository";
import { ConfigService } from "../config/config.service";
import { CFCoreStore } from "../cfCore/cfCore.store";

const { Zero, HashZero } = constants;
const { parseUnits } = utils;

export const getCancelAction = (
  transferType: ConditionalTransferTypes,
):
  | HashLockTransferAppAction
  | SimpleSignedTransferAppAction
  | GraphSignedTransferAppAction
  | GraphBatchedTransferAppAction
  | SimpleLinkedTransferAppAction => {
  let action:
    | HashLockTransferAppAction
    | SimpleSignedTransferAppAction
    | GraphSignedTransferAppAction
    | GraphBatchedTransferAppAction
    | SimpleLinkedTransferAppAction;
  switch (transferType) {
    case ConditionalTransferTypes.OnlineTransfer:
    case ConditionalTransferTypes.LinkedTransfer:
    case ConditionalTransferTypes.HashLockTransfer: {
      action = { preImage: HashZero } as HashLockTransferAppAction;
      break;
    }
    case ConditionalTransferTypes.GraphTransfer: {
      action = { responseCID: HashZero, signature: "0x" } as GraphSignedTransferAppAction;
      break;
    }
    case ConditionalTransferTypes.GraphBatchedTransfer: {
      action = {
        responseCID: HashZero,
        requestCID: HashZero,
        consumerSignature: "0x",
        attestationSignature: "0x",
      } as GraphBatchedTransferAppAction;
      break;
    }
    case ConditionalTransferTypes.SignedTransfer: {
      action = { data: HashZero, signature: "0x" } as SimpleSignedTransferAppAction;
      break;
    }
    default: {
      const c: never = transferType;
      this.log.error(`Unsupported conditionType ${c}`);
    }
  }
  return action;
};

@Injectable()
export class TransferService {
  constructor(
    private readonly log: LoggerService,
    private readonly cfCoreService: CFCoreService,
    private readonly cfCoreStore: CFCoreStore,
    private readonly channelService: ChannelService,
    private readonly depositService: DepositService,
    private readonly swapRateService: SwapRateService,
    private readonly configService: ConfigService,
    private readonly transferRepository: TransferRepository,
    private readonly channelRepository: ChannelRepository,
  ) {
    this.log.setContext("TransferService");
  }

  // TODO: make this interval configurable
  @Interval(3600_000)
  async pruneChannels() {
    const channels = await this.channelRepository.findAll();
    for (const channel of channels) {
      await this.pruneExpiredApps(channel);
    }
  }

  async pruneExpiredApps(_channel: Channel): Promise<void> {
    const channel = await this.channelRepository.findByMultisigAddressOrThrow(
      _channel.multisigAddress,
    );
    this.log.info(
      `Start pruneExpiredApps for channel ${channel.multisigAddress} on chainId ${channel.chainId}`,
    );
    const current = await this.configService.getEthProvider(channel.chainId).getBlockNumber();
<<<<<<< HEAD
    const expiredApps = channel.appInstances.filter((app) => {
      return app.latestState && app.latestState.expiry && toBN(app.latestState.expiry).lte(current);
    });
=======
    const expiredApps = channel.appInstances.filter(([, app]) =>
      app.latestState && app.latestState.expiry && toBN(app.latestState.expiry).lte(current),
    );
>>>>>>> b1cfb5bc
    this.log.info(`Removing ${expiredApps.length} expired apps on chainId ${channel.chainId}`);
    for (const app of expiredApps) {
      try {
        // Uninstall all expired apps without taking action
        await this.cfCoreService.uninstallApp(app.identityHash, channel);
      } catch (e) {
        this.log.warn(`Failed to uninstall expired app ${app.identityHash}: ${e.message}`);
      }
    }
    this.log.info(
      `Finish pruneExpiredApps for channel ${channel.multisigAddress} on chainId ${channel.chainId}`,
    );
  }

  // NOTE: designed to be called from the proposal event handler to enforce
  // receivers are online if needed or that payment ids are unique, etc
  async transferAppInstallFlow(
    senderAppIdentityHash: string,
    proposeInstallParams: MethodParams.ProposeInstall,
    from: string,
    senderChannel: Channel,
    transferType: ConditionalTransferTypes,
  ): Promise<void> {
    this.log.info(`Start transferAppInstallFlow for appIdentityHash ${senderAppIdentityHash}`);

    const paymentId = proposeInstallParams.meta["paymentId"];
    const existing = await this.transferRepository.findTransferAppByPaymentIdAndSender(
      paymentId,
      getSignerAddressFromPublicIdentifier(senderChannel.userIdentifier),
    );
    if (existing.type !== AppType.PROPOSAL) {
      throw new Error(`Duplicate payment id ${paymentId} has already been used to send a transfer`);
    }

    const requireOnline =
      RequireOnlineApps.includes(transferType) || proposeInstallParams.meta["requireOnline"];

    // ALLOW OFFLINE SENDER INSTALL
    if (!requireOnline) {
      this.log.info(
        `Installing sender app ${senderAppIdentityHash} in channel ${senderChannel.multisigAddress}`,
      );
      // if errors, it will reject the sender's proposal in the calling function
      await this.cfCoreService.installApp(senderAppIdentityHash, senderChannel);
      this.log.info(
        `Sender app ${senderAppIdentityHash} in channel ${senderChannel.multisigAddress} installed`,
      );
    }

    if (!proposeInstallParams.meta.recipient) {
      return;
    }

    // RECEIVER PROPOSAL
    let receiverProposeRes: MethodResults.ProposeInstall & { appType: AppType };
    const receiverChainId = proposeInstallParams.meta.receiverChainId
      ? proposeInstallParams.meta.receiverChainId
      : senderChannel.chainId;
    const receiverChannel = await this.channelRepository.findByUserPublicIdentifierAndChainOrThrow(
      proposeInstallParams.meta.recipient,
      receiverChainId,
    );

    this.log.info(`Installing receiver app to chainId ${receiverChainId}`);

    try {
      receiverProposeRes = await Promise.race([
        this.proposeReceiverAppByPaymentId(
          from,
          senderChannel.chainId,
          proposeInstallParams.meta.recipient,
          receiverChainId,
          paymentId,
          proposeInstallParams.initiatorDepositAssetId,
          proposeInstallParams.initialState as AppStates[typeof transferType],
          proposeInstallParams.meta,
          transferType,
          receiverChannel,
        ),
        // the sender client will time out after waiting for CF_METHOD_TIMEOUT * 3. do not continue installing sender app.
        // collateralization may still complete even after this error occurs.
        delayAndThrow(
          CF_METHOD_TIMEOUT * 3,
          `Could not collateralize & propose receiver app within ${CF_METHOD_TIMEOUT * 3}ms`,
        ),
      ]);
    } catch (e) {
      this.log.error(`Error proposing receiver app: ${e.message || e}`);
      if (requireOnline) {
        if (receiverProposeRes?.appIdentityHash) {
          await this.cfCoreService.rejectInstallApp(
            receiverProposeRes.appIdentityHash,
            receiverChannel,
            `Receiver offline for transfer`,
          );
        }
      }
      this.log.warn(
        `TransferAppInstallFlow for appIdentityHash ${senderAppIdentityHash} complete, receiver app not installed`,
      );
      return;
    }

    // REQUIRE ONLINE SENDER INSTALL
    if (requireOnline) {
      this.log.info(
        `Installing sender app ${senderAppIdentityHash} in channel ${senderChannel.multisigAddress}`,
      );
      // this should throw so it doesn't install receiver app in case of error
      // will reject in caller function
      await this.cfCoreService.installApp(senderAppIdentityHash, senderChannel);
      this.log.info(
        `Sender app ${senderAppIdentityHash} in channel ${senderChannel.multisigAddress} installed`,
      );
    }

    // RECEIVER INSTALL
    try {
      if (receiverProposeRes?.appIdentityHash && receiverProposeRes?.appType === AppType.PROPOSAL) {
        this.log.info(
          `Installing receiver app ${receiverProposeRes.appIdentityHash} in channel ${receiverChannel.multisigAddress}`,
        );
        await this.cfCoreService.installApp(receiverProposeRes.appIdentityHash, receiverChannel);
        this.log.info(
          `Receiver app ${receiverProposeRes.appIdentityHash} in channel ${receiverChannel.multisigAddress} installed`,
        );
      }
    } catch (e) {
      this.log.error(`Error installing receiver app: ${e.message || e}`);
      if (requireOnline) {
        // cancel sender: https://github.com/ConnextProject/indra/issues/942
        this.log.warn(`Canceling sender payment`);
        await this.cfCoreService.uninstallApp(
          senderAppIdentityHash,
          senderChannel,
          getCancelAction(transferType),
        );
        this.log.warn(`Sender payment canceled`);
        if (receiverProposeRes?.appIdentityHash) {
          await this.cfCoreService.rejectInstallApp(
            receiverProposeRes.appIdentityHash,
            receiverChannel,
            `Receiver offline for transfer`,
          );
        }
      }
    }
    this.log.info(`TransferAppInstallFlow for appIdentityHash ${senderAppIdentityHash} complete`);
  }

  async proposeReceiverAppByPaymentId(
    senderIdentifier: string,
    senderChainId: number,
    receiverIdentifier: string,
    receiverChainId: number,
    paymentId: Bytes32,
    senderAssetId: Address,
    senderAppState: AppStates[ConditionalTransferAppNames],
    meta: any = {},
    transferType: ConditionalTransferAppNames,
    receiverChannel?: Channel,
  ): Promise<MethodResults.ProposeInstall & { appType: AppType }> {
    this.log.info(
      `installReceiverAppByPaymentId for ${receiverIdentifier} paymentId ${paymentId} started`,
    );

    if (!receiverChannel) {
      receiverChannel = await this.channelRepository.findByUserPublicIdentifierAndChainOrThrow(
        receiverIdentifier,
        receiverChainId,
      );
    }

    const senderAmount = senderAppState.coinTransfers[0].amount;

    // inflight swap
    const receiverAssetId = meta.receiverAssetId ? meta.receiverAssetId : senderAssetId;
    let receiverAmount = senderAmount;
    let swapRate = "1";
    if (receiverAssetId !== senderAssetId || senderChainId !== receiverChainId) {
      this.log.warn(
        `Detected an inflight swap from ${senderAssetId} on ${senderChainId} to ${receiverAssetId} on ${receiverChainId}!`,
      );
      swapRate = await this.swapRateService.getOrFetchRate(
        senderAssetId,
        receiverAssetId,
        senderChainId,
        receiverChainId,
      );
      this.log.warn(`Using swap rate ${swapRate} for inflight swap`);
      const senderDecimals = 18;
      const receiverDecimals = 18;
      receiverAmount = calculateExchangeWad(
        senderAmount,
        senderDecimals,
        swapRate,
        receiverDecimals,
      );
    }

    const existing = await this.findReceiverAppByPaymentId(paymentId);
    if (existing && (existing.type === AppType.INSTANCE || existing.type === AppType.PROPOSAL)) {
      const result: PublicResults.ResolveCondition = {
        appIdentityHash: existing.identityHash,
        sender: senderIdentifier,
        paymentId,
        meta,
        amount: receiverAmount,
        assetId: receiverAssetId,
      };
      this.log.warn(
        `Found existing transfer app, returning: ${stringify({
          ...result,
          appType: existing.type,
        })}`,
      );
      return { ...result, appType: existing.type };
    }

    const freeBalanceAddr = this.cfCoreService.cfCore.signerAddress;

    const freeBal = await this.cfCoreService.getFreeBalance(
      receiverIdentifier,
      receiverChannel.multisigAddress,
      receiverAssetId,
    );

    if (freeBal[freeBalanceAddr].lt(receiverAmount)) {
      // request collateral and wait for deposit to come through
      this.log.warn(
        `Collateralizing ${receiverIdentifier} before proceeding with transfer payment`,
      );
      const deposit = await this.channelService.getCollateralAmountToCoverPaymentAndRebalance(
        receiverIdentifier,
        receiverChainId,
        receiverAssetId,
        receiverAmount,
        freeBal[freeBalanceAddr],
      );
      // request collateral and wait for deposit to come through\
      let depositError: Error | undefined = undefined;
      try {
        const depositResponse = await this.depositService.deposit(
          receiverChannel,
          deposit,
          receiverAssetId,
        );
        if (!depositResponse) {
          throw new Error(`Node failed to install deposit app`);
        }
        this.log.info(`Installed deposit app in receiver channel, waiting for completion`);
        await depositResponse.completed();
      } catch (e) {
        depositError = e;
      }
      if (depositError) {
        throw new Error(
          `Could not deposit sufficient collateral to resolve transfer for receiver: ${receiverIdentifier}. ${depositError.message}`,
        );
      }
    }

    const receiverCoinTransfers: CoinTransfer[] = [
      {
        amount: receiverAmount,
        to: freeBalanceAddr,
      },
      {
        amount: Zero,
        to: getSignerAddressFromPublicIdentifier(receiverIdentifier),
      },
    ];

    const initialState: AppStates[typeof transferType] = {
      ...senderAppState,
      coinTransfers: receiverCoinTransfers,
    };

    // special case for expiry in initial state, receiver app must always expire first
    if ((initialState as HashLockTransferAppState).expiry) {
<<<<<<< HEAD
=======
      // eslint-disable-next-line max-len
>>>>>>> b1cfb5bc
      (initialState as HashLockTransferAppState).expiry = (initialState as HashLockTransferAppState).expiry.sub(
        TIMEOUT_BUFFER,
      );
    }

    if ((initialState as GraphBatchedTransferAppState).swapRate) {
      (initialState as GraphBatchedTransferAppState).swapRate = parseUnits(swapRate, 18);
    }

    const {
      actionEncoding,
      appDefinitionAddress: appDefinition,
      outcomeType,
      stateEncoding,
    } = this.cfCoreService.getAppInfoByNameAndChain(
      transferType as SupportedApplicationNames,
      receiverChainId,
    );

    const res = await this.cfCoreService.proposeInstallApp(
      {
        abiEncodings: {
          actionEncoding,
          stateEncoding,
        },
        appDefinition,
        initialState,
        initiatorDeposit: receiverAmount,
        initiatorDepositAssetId: receiverAssetId,
        meta,
        multisigAddress: receiverChannel.multisigAddress,
        outcomeType,
        responderIdentifier: receiverIdentifier,
        responderDeposit: Zero,
        responderDepositAssetId: receiverAssetId, // receiverAssetId is same because swap happens between sender and receiver apps, not within the app
        defaultTimeout: MINIMUM_APP_TIMEOUT,
        stateTimeout: Zero,
      },
      receiverChannel,
    );
    return { ...res, appType: AppType.PROPOSAL };
  }

  async resolveByPaymentId(
    receiverIdentifier: string,
    receiverChainId: number,
    paymentId: string,
    transferType: ConditionalTransferAppNames,
  ): Promise<PublicResults.ResolveCondition> {
    const senderApp = await this.findSenderAppByPaymentId(paymentId);
    if (!senderApp || senderApp.type !== AppType.INSTANCE) {
      throw new Error(`Sender app is not installed for paymentId ${paymentId}`);
    }

    // this should never happen, maybe remove
    if (senderApp.latestState.preImage && senderApp.latestState.preImage !== HashZero) {
      throw new Error(`Sender app has action, refusing to redeem`);
    }

    const receiverChannel = await this.channelRepository.findByUserPublicIdentifierAndChainOrThrow(
      receiverIdentifier,
      receiverChainId,
    );

    const proposeRes = await this.proposeReceiverAppByPaymentId(
      senderApp.initiatorIdentifier,
      senderApp.channel.chainId,
      receiverIdentifier,
      receiverChainId,
      paymentId,
      senderApp.initiatorDepositAssetId,
      senderApp.latestState,
      senderApp.meta,
      transferType,
      receiverChannel,
    );

    if (proposeRes?.appIdentityHash && proposeRes?.appType === AppType.PROPOSAL) {
      this.log.info(
        `Installing receiver app ${proposeRes.appIdentityHash} in channel ${receiverChannel.multisigAddress}`,
      );
      await this.cfCoreService.installApp(proposeRes.appIdentityHash, receiverChannel);
      this.log.info(
        `Receiver app ${proposeRes.appIdentityHash} in channel ${receiverChannel.multisigAddress} installed`,
      );
    }

    return {
      amount: senderApp.latestState.coinTransfers[0].amount,
      appIdentityHash: proposeRes.appIdentityHash,
      assetId: senderApp.meta.receiverAssetId
        ? senderApp.meta.receiverAssetId
        : senderApp.initiatorDepositAssetId,
      paymentId,
      sender: senderApp.channel.userIdentifier,
      meta: senderApp.meta,
    };
  }

  async findSenderAppByPaymentId<
    T extends ConditionalTransferAppNames = typeof GenericConditionalTransferAppName
  >(paymentId: string): Promise<AppInstance<T>> {
    this.log.debug(`findSenderAppByPaymentId ${paymentId} started`);
    // node receives from sender
    const app = await this.transferRepository.findTransferAppByPaymentIdAndReceiver<T>(
      paymentId,
      this.cfCoreService.cfCore.signerAddress,
    );
    this.log.debug(`findSenderAppByPaymentId ${paymentId} completed: ${JSON.stringify(app)}`);
    return app;
  }

  async findReceiverAppByPaymentId<
    T extends ConditionalTransferAppNames = typeof GenericConditionalTransferAppName
  >(paymentId: string): Promise<AppInstance<T>> {
    this.log.debug(`findReceiverAppByPaymentId ${paymentId} started`);
    // node sends to receiver
    const app = await this.transferRepository.findTransferAppByPaymentIdAndSender<T>(
      paymentId,
      this.cfCoreService.cfCore.signerAddress,
    );
    this.log.debug(`findReceiverAppByPaymentId ${paymentId} completed: ${JSON.stringify(app)}`);
    return app;
  }

  // unlockable transfer:
  // sender app is installed with node as recipient
  // receiver app with same paymentId is uninstalled
  // latest state on receiver app is different than sender app
  //
  // eg:
  // sender installs app, goes offline
  // receiver redeems, app is installed and uninstalled
  // sender comes back online, node can unlock transfer
  async unlockSenderApps(senderIdentifier: string): Promise<void> {
    this.log.info(`unlockSenderApps: ${senderIdentifier}`);
<<<<<<< HEAD
=======
    // eslint-disable-next-line max-len
>>>>>>> b1cfb5bc
    const senderTransferApps = await this.transferRepository.findTransferAppsByChannelUserIdentifierAndReceiver(
      senderIdentifier,
      this.cfCoreService.cfCore.signerAddress,
    );

    for (const senderApp of senderTransferApps) {
<<<<<<< HEAD
=======
      // eslint-disable-next-line max-len
>>>>>>> b1cfb5bc
      const correspondingReceiverApp = await this.transferRepository.findTransferAppByPaymentIdAndSender(
        senderApp.meta.paymentId,
        this.cfCoreService.cfCore.signerAddress,
      );

      if (!correspondingReceiverApp || correspondingReceiverApp.type !== AppType.UNINSTALLED) {
        continue;
      }

      this.log.info(
        `Found uninstalled corresponding receiver app for transfer app with paymentId: ${senderApp.meta.paymentId}`,
      );
      if (!isEqual(senderApp.latestState, correspondingReceiverApp.latestState)) {
        this.log.info(
          `Sender app latest state is not equal to receiver app, taking action and uninstalling. senderApp: ${stringify(
            senderApp.latestState,
            true,
            0,
          )} correspondingReceiverApp: ${stringify(correspondingReceiverApp.latestState, true, 0)}`,
        );
        // need to take action before uninstalling
        await this.cfCoreService.uninstallApp(
          senderApp.identityHash,
          senderApp.channel,
          correspondingReceiverApp.latestAction,
        );
      } else {
        this.log.info(`Uninstalling sender app for paymentId ${senderApp.meta.paymentId}`);
        await this.cfCoreService.uninstallApp(senderApp.identityHash, senderApp.channel);
      }
      this.log.info(`Finished uninstalling sender app with paymentId ${senderApp.meta.paymentId}`);
    }

    this.log.info(`unlockSenderApps: ${senderIdentifier} complete`);
  }
}<|MERGE_RESOLUTION|>--- conflicted
+++ resolved
@@ -129,15 +129,9 @@
       `Start pruneExpiredApps for channel ${channel.multisigAddress} on chainId ${channel.chainId}`,
     );
     const current = await this.configService.getEthProvider(channel.chainId).getBlockNumber();
-<<<<<<< HEAD
-    const expiredApps = channel.appInstances.filter((app) => {
-      return app.latestState && app.latestState.expiry && toBN(app.latestState.expiry).lte(current);
-    });
-=======
-    const expiredApps = channel.appInstances.filter(([, app]) =>
+    const expiredApps = channel.appInstances.filter((app) =>
       app.latestState && app.latestState.expiry && toBN(app.latestState.expiry).lte(current),
     );
->>>>>>> b1cfb5bc
     this.log.info(`Removing ${expiredApps.length} expired apps on chainId ${channel.chainId}`);
     for (const app of expiredApps) {
       try {
@@ -418,10 +412,7 @@
 
     // special case for expiry in initial state, receiver app must always expire first
     if ((initialState as HashLockTransferAppState).expiry) {
-<<<<<<< HEAD
-=======
       // eslint-disable-next-line max-len
->>>>>>> b1cfb5bc
       (initialState as HashLockTransferAppState).expiry = (initialState as HashLockTransferAppState).expiry.sub(
         TIMEOUT_BUFFER,
       );
@@ -558,20 +549,14 @@
   // sender comes back online, node can unlock transfer
   async unlockSenderApps(senderIdentifier: string): Promise<void> {
     this.log.info(`unlockSenderApps: ${senderIdentifier}`);
-<<<<<<< HEAD
-=======
     // eslint-disable-next-line max-len
->>>>>>> b1cfb5bc
     const senderTransferApps = await this.transferRepository.findTransferAppsByChannelUserIdentifierAndReceiver(
       senderIdentifier,
       this.cfCoreService.cfCore.signerAddress,
     );
 
     for (const senderApp of senderTransferApps) {
-<<<<<<< HEAD
-=======
       // eslint-disable-next-line max-len
->>>>>>> b1cfb5bc
       const correspondingReceiverApp = await this.transferRepository.findTransferAppByPaymentIdAndSender(
         senderApp.meta.paymentId,
         this.cfCoreService.cfCore.signerAddress,
