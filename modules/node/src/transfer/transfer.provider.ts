--- conflicted
+++ resolved
@@ -1,10 +1,5 @@
-<<<<<<< HEAD
-import { MessagingService } from "@connext/messaging";
-import { ResolveLinkedTransferResponse, Transfer } from "@connext/types";
-=======
 import { IMessagingService } from "@connext/messaging";
 import { Transfer } from "@connext/types";
->>>>>>> d060baf5
 import { FactoryProvider } from "@nestjs/common/interfaces";
 
 import { AuthService } from "../auth/auth.service";
@@ -17,13 +12,8 @@
   constructor(
     private readonly authService: AuthService,
     log: LoggerService,
-<<<<<<< HEAD
     messaging: MessagingService,
-    private readonly transferService: TransferService,
-=======
-    messaging: IMessagingService,
     private readonly transferRepository: TransferRepository,
->>>>>>> d060baf5
   ) {
     super(log, messaging);
     this.log.setContext("TransferMessaging");
@@ -35,31 +25,9 @@
 
   async setupSubscriptions(): Promise<void> {
     await super.connectRequestReponse(
-<<<<<<< HEAD
-      "*.transfer.fetch-linked",
-      this.authService.parseXpub(this.getLinkedTransferByPaymentId.bind(this)),
-    );
-    await super.connectRequestReponse(
-      "*.transfer.resolve-linked",
-      this.authService.parseXpub(this.resolveLinkedTransfer.bind(this)),
-    );
-    await super.connectRequestReponse(
-      "*.transfer.get-pending",
-      this.authService.parseXpub(this.getPendingTransfers.bind(this)),
-    );
-    await super.connectRequestReponse(
-      "*.transfer.get-history",
+      "transfer.get-history.>",
       this.authService.parseXpub(this.getTransferHistory.bind(this)),
     );
-    await super.connectRequestReponse(
-      "*.client.check-in",
-      this.authService.parseXpub(this.clientCheckIn.bind(this)),
-    );
-=======
-      "transfer.get-history.>",
-      this.authService.useUnverifiedPublicIdentifier(this.getTransferHistory.bind(this)),
-    );
->>>>>>> d060baf5
   }
 }
 
@@ -69,13 +37,8 @@
   useFactory: async (
     authService: AuthService,
     logging: LoggerService,
-<<<<<<< HEAD
-    messaging: MessagingService,
-    transferService: TransferService,
-=======
     messaging: IMessagingService,
     transferRepository: TransferRepository,
->>>>>>> d060baf5
   ): Promise<void> => {
     const transfer = new TransferMessaging(authService, logging, messaging, transferRepository);
     await transfer.setupSubscriptions();
