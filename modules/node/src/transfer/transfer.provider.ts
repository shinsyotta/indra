--- conflicted
+++ resolved
@@ -35,37 +35,18 @@
     data: {
       paymentId: string;
       preImage: string;
-<<<<<<< HEAD
-=======
-      amount: string;
-      assetId: string;
       recipientPublicIdentifier?: string;
->>>>>>> 760693c0
     },
   ): Promise<ResolveLinkedTransferResponse> {
     const userPubId = this.getPublicIdentifierFromSubject(subject);
-<<<<<<< HEAD
-    const { paymentId, preImage } = data;
+    const { paymentId, preImage, recipientPublicIdentifier } = data;
     if (!paymentId || !preImage) {
-      throw new RpcException(`Incorrect data received. Data: ${data}`);
-    }
-    return await this.transferService.resolveLinkedTransfer(userPubId, paymentId, preImage);
-  }
-
-  setupSubscriptions(): void {
-    super.connectRequestReponse("transfer.fetch-linked.>", this.fetchLinkedTransfer.bind(this));
-    super.connectRequestReponse("transfer.resolve-linked.>", this.resolveLinkedTransfer.bind(this));
-=======
-    const { paymentId, preImage, amount, assetId, recipientPublicIdentifier } = data;
-    if (!paymentId || !preImage || !amount || !assetId) {
       throw new RpcException(`Incorrect data received. Data: ${data}`);
     }
     return await this.transferService.resolveLinkedTransfer(
       userPubId,
       paymentId,
       preImage,
-      bigNumberify(amount),
-      assetId,
       recipientPublicIdentifier,
     );
   }
@@ -106,6 +87,10 @@
 
   async setupSubscriptions(): Promise<void> {
     await super.connectRequestReponse(
+      "transfer.fetch-linked.>",
+      this.fetchLinkedTransfer.bind(this),
+    );
+    await super.connectRequestReponse(
       "transfer.resolve-linked.>",
       this.resolveLinkedTransfer.bind(this),
     );
@@ -117,7 +102,6 @@
       "transfer.get-pending.>",
       this.getPendingTransfers.bind(this),
     );
->>>>>>> 760693c0
   }
 }
 
