import { Injectable } from "@nestjs/common";
import { TypeOrmModuleOptions, TypeOrmOptionsFactory } from "@nestjs/typeorm";

import { InitNodeRecords1567158660577 } from "../../migrations/1567158660577-init-node-records";
import { InitHubTables1567158805166 } from "../../migrations/1567158805166-init-hub-tables";
import { AddCollateralizationInFlight1567601573372 } from "../../migrations/1567601573372-add-collateralization-in-flight";
import { AddReclaimedLinks1568746114079 } from "../../migrations/1568746114079-add-reclaimed-links";
import { AddOnchainTransactions1569489199954 } from "../../migrations/1569489199954-add-onchain-transaction";
import { AddRecipientToLinks1569862328684 } from "../../migrations/1569862328684-add-recipient-to-links";
import { AddTransferView1571072372000 } from "../../migrations/1571072372000-add-transfer-view";
import { AppRegistry } from "../appRegistry/appRegistry.entity";
import { CFCoreRecord } from "../cfCore/cfCore.entity";
import { Channel } from "../channel/channel.entity";
import { ConfigService } from "../config/config.service";
import { OnchainTransaction } from "../onchainTransactions/onchainTransaction.entity";
import { PaymentProfile } from "../paymentProfile/paymentProfile.entity";
import { LinkedTransfer, PeerToPeerTransfer, Transfer } from "../transfer/transfer.entity";

const entities = [
  AppRegistry,
  Channel,
  CFCoreRecord,
  PaymentProfile,
  LinkedTransfer,
  PeerToPeerTransfer,
<<<<<<< HEAD
  OnchainTransaction,
=======
  Transfer,
>>>>>>> a7e9ed86
];

const migrations = [
  InitNodeRecords1567158660577,
  InitHubTables1567158805166,
  AddCollateralizationInFlight1567601573372,
  AddReclaimedLinks1568746114079,
  AddOnchainTransactions1569489199954,
  AddRecipientToLinks1569862328684,
  AddTransferView1571072372000,
];

@Injectable()
export class TypeOrmConfigService implements TypeOrmOptionsFactory {
  constructor(private readonly config: ConfigService) {}
  createTypeOrmOptions(): TypeOrmModuleOptions {
    return {
      ...this.config.getPostgresConfig(),
      entities,
      logging: ["error"],
      migrations,
      migrationsRun: true,
      synchronize: false,
      type: "postgres",
    };
  }
}<|MERGE_RESOLUTION|>--- conflicted
+++ resolved
@@ -23,11 +23,8 @@
   PaymentProfile,
   LinkedTransfer,
   PeerToPeerTransfer,
-<<<<<<< HEAD
   OnchainTransaction,
-=======
   Transfer,
->>>>>>> a7e9ed86
 ];
 
 const migrations = [
