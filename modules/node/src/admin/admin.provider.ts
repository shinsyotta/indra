import { MessagingService } from "@connext/messaging";
import { StateChannelJSON, RebalanceProfile } from "@connext/types";
import { bigNumberifyJson, stringify } from "@connext/utils";
import { FactoryProvider } from "@nestjs/common/interfaces";
import { RpcException } from "@nestjs/microservices";

import { AuthService } from "../auth/auth.service";
import { Channel } from "../channel/channel.entity";
import { LoggerService } from "../logger/logger.service";
import { AdminMessagingProviderId, MessagingProviderId } from "../constants";
import { ChannelService } from "../channel/channel.service";
import { AbstractMessagingProvider } from "../messaging/abstract.provider";

import { AdminService, RepairCriticalAddressesResponse } from "./admin.service";

class AdminMessaging extends AbstractMessagingProvider {
  constructor(
    private readonly authService: AuthService,
    public readonly log: LoggerService,
    messaging: MessagingService,
    private readonly adminService: AdminService,
    private readonly channelService: ChannelService,
  ) {
    super(log, messaging);
  }

  /**
   * October 30, 2019
   *
   * Some channels do not have a `freeBalanceAppInstance` key stored in their
   * state channel object at the path:
   * `{prefix}/{nodeAddress}/channel/{multisigAddress}`, meaning any attempts that
   * rely on checking the free balance (read: all app protocols) will fail.
   *
   * Additionally, any `restoreState` or state migration methods will fail
   * since they will be migrating corrupted states.
   *
   * This method will return the userAddress and the multisig address for all
   * channels that fit this description.
   */
  async getNoFreeBalance(): Promise<{ multisigAddress: string; userAddress: string; error: any }[]> {
    return this.adminService.getNoFreeBalance();
  }

  async getStateChannelByUserPublicIdentifier(data: {
    userIdentifier: string;
  }): Promise<StateChannelJSON> {
    const { userIdentifier } = data;
    if (!userIdentifier) {
      throw new RpcException(`No public identifier supplied: ${stringify(data)}`);
    }
    return this.adminService.getStateChannelByUserPublicIdentifier(userIdentifier);
  }

  async getStateChannelByMultisig(
    subject: string,
    data: { multisigAddress: string },
  ): Promise<StateChannelJSON> {
    const { multisigAddress } = data;
    if (!multisigAddress) {
      throw new RpcException(`No multisig address supplied: ${stringify(data)}`);
    }
    return this.adminService.getStateChannelByMultisig(multisigAddress);
  }

  async getAllChannels(): Promise<Channel[]> {
    return this.adminService.getAllChannels();
  }

  async getAllLinkedTransfers(): Promise<any> {
    return this.adminService.getAllLinkedTransfers();
  }

  async getLinkedTransferByPaymentId(data: { paymentId: string }): Promise<any> {
    const { paymentId } = data;
    if (!paymentId) {
      throw new RpcException(`No paymentId supplied: ${stringify(data)}`);
    }
    return this.adminService.getLinkedTransferByPaymentId(paymentId);
  }

  async getChannelsForMerging(): Promise<any[]> {
    return this.adminService.getChannelsForMerging();
  }

  async repairCriticalStateChannelAddresses(): Promise<RepairCriticalAddressesResponse> {
    return this.adminService.repairCriticalStateChannelAddresses();
  }

<<<<<<< HEAD
  async migrateChannelStore(): Promise<any> {
    return this.adminService.migrateChannelStore();
  }

=======
>>>>>>> e1394438
  async addRebalanceProfile(subject: string, data: { profile: RebalanceProfile }): Promise<void> {
    const address = subject.split(".")[1];
    const profile = bigNumberifyJson(data.profile) as RebalanceProfile;
    await this.channelService.addRebalanceProfileToChannel(address, profile);
  }

  async setupSubscriptions(): Promise<void> {
    await super.connectRequestReponse(
      "admin.get-no-free-balance",
      this.getNoFreeBalance.bind(this),
    );

    await super.connectRequestReponse(
      "admin.get-state-channel-by-address",
      this.getStateChannelByUserPublicIdentifier.bind(this),
    );

    await super.connectRequestReponse(
      "admin.get-state-channel-by-multisig",
      this.getStateChannelByMultisig.bind(this),
    );

    await super.connectRequestReponse("admin.get-all-channels", this.getAllChannels.bind(this));

    await super.connectRequestReponse(
      "admin.get-all-linked-transfers",
      this.getAllLinkedTransfers.bind(this),
    );

    await super.connectRequestReponse(
      "admin.get-linked-transfer-by-payment-id",
      this.getLinkedTransferByPaymentId.bind(this),
    );

    await super.connectRequestReponse(
      "admin.get-channels-for-merging",
      this.getChannelsForMerging.bind(this),
    );

    await super.connectRequestReponse(
      "admin.repair-critical-addresses",
      this.repairCriticalStateChannelAddresses.bind(this),
    );

    await super.connectRequestReponse(
      "admin.*.channel.add-profile",
      this.addRebalanceProfile.bind(this),
    );
  }
}

export const adminProviderFactory: FactoryProvider<Promise<void>> = {
  inject: [AuthService, LoggerService, MessagingProviderId, AdminService, ChannelService],
  provide: AdminMessagingProviderId,
  useFactory: async (
    authService: AuthService,
    log: LoggerService,
    messaging: MessagingService,
    adminService: AdminService,
    channelService: ChannelService,
  ): Promise<void> => {
    const admin = new AdminMessaging(authService, log, messaging, adminService, channelService);
    await admin.setupSubscriptions();
  },
};<|MERGE_RESOLUTION|>--- conflicted
+++ resolved
@@ -87,13 +87,6 @@
     return this.adminService.repairCriticalStateChannelAddresses();
   }
 
-<<<<<<< HEAD
-  async migrateChannelStore(): Promise<any> {
-    return this.adminService.migrateChannelStore();
-  }
-
-=======
->>>>>>> e1394438
   async addRebalanceProfile(subject: string, data: { profile: RebalanceProfile }): Promise<void> {
     const address = subject.split(".")[1];
     const profile = bigNumberifyJson(data.profile) as RebalanceProfile;
