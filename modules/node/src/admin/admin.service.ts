--- conflicted
+++ resolved
@@ -348,35 +348,7 @@
             };
             await this.cfCoreStore.createAppProposal(
               channelJSON.multisigAddress,
-<<<<<<< HEAD
               proposal,
-=======
-              {
-                abiEncodings: {
-                  actionEncoding: appInstance.appInterface.actionEncoding,
-                  stateEncoding: appInstance.appInterface.stateEncoding,
-                },
-                appDefinition: appInstance.appInterface.addr,
-                appSeqNo: appInstance.appSeqNo,
-                identityHash: appInstance.identityHash,
-                initialState: appInstance.latestState,
-                initiatorDeposit: "0",
-                initiatorDepositTokenAddress: AddressZero,
-                outcomeType: appInstance.outcomeType as OutcomeType,
-                proposedByIdentifier: channelJSON.userNeuteredExtendedKeys[0],
-                proposedToIdentifier: channelJSON.userNeuteredExtendedKeys[1],
-                responderDeposit: "0",
-                responderDepositTokenAddress: AddressZero,
-                timeout: appInstance.latestTimeout.toString(),
-                meta: appInstance.meta,
-                multiAssetMultiPartyCoinTransferInterpreterParams:
-                  appInstance.multiAssetMultiPartyCoinTransferInterpreterParams as any,
-                singleAssetTwoPartyCoinTransferInterpreterParams:
-                  appInstance.singleAssetTwoPartyCoinTransferInterpreterParams as any,
-                twoPartyOutcomeInterpreterParams:
-                  appInstance.twoPartyOutcomeInterpreterParams as any,
-              },
->>>>>>> dcd718eb
               channelJSON.monotonicNumProposedApps,
             );
             const app = {
