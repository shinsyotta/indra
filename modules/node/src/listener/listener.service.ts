--- conflicted
+++ resolved
@@ -1,19 +1,15 @@
 import {
   AppAction,
+  EventName,
   EventNames,
+  GenericConditionalTransferAppState,
+  ProtocolEventMessage,
+  SupportedApplicationNames,
+  SyncMessage,
+  UninstallFailedMessage,
   UninstallMessage,
-  SyncMessage,
-  ProtocolEventMessage,
-  EventName,
-  SupportedApplicationNames,
-<<<<<<< HEAD
   WatcherEventData,
   WatcherEvents,
-  EventPayload,
-=======
-  UninstallFailedMessage,
-  GenericConditionalTransferAppState,
->>>>>>> 94ff61f1
 } from "@connext/types";
 import { Injectable, OnModuleInit } from "@nestjs/common";
 
