import { AppAction } from "@connext/apps";
import {
  CREATE_CHANNEL_EVENT,
  DEPOSIT_CONFIRMED_EVENT,
  DEPOSIT_FAILED_EVENT,
  DEPOSIT_STARTED_EVENT,
  INSTALL_EVENT,
  PROPOSE_INSTALL_EVENT,
  PROTOCOL_MESSAGE_EVENT,
  REJECT_INSTALL_EVENT,
  UNINSTALL_EVENT,
  UPDATE_STATE_EVENT,
  ProtocolTypes,
} from "@connext/types";
import { Inject, Injectable, OnModuleInit } from "@nestjs/common";
import { MessagingService } from "@connext/messaging";
import { AddressZero } from "ethers/constants";

import { AppRegistryService } from "../appRegistry/appRegistry.service";
import { CFCoreService } from "../cfCore/cfCore.service";
import { ChannelService } from "../channel/channel.service";
import { LoggerService } from "../logger/logger.service";
import { MessagingProviderId } from "../constants";
import { LinkedTransferService } from "../linkedTransfer/linkedTransfer.service";
import {
  CFCoreTypes,
  CreateChannelMessage,
  DepositConfirmationMessage,
  DepositFailedMessage,
  DepositStartedMessage,
  InstallMessage,
  NodeMessageWrappedProtocolMessage,
  ProposeMessage,
  RejectProposalMessage,
  UninstallMessage,
  UpdateStateMessage,
} from "../util/cfCore";
import { AppRegistryRepository } from "../appRegistry/appRegistry.repository";
import { LinkedTransferRepository } from "../linkedTransfer/linkedTransfer.repository";
import { LinkedTransferStatus } from "../linkedTransfer/linkedTransfer.entity";
import { AppActionsService } from "../appRegistry/appActions.service";
import { AppType } from "../appInstance/appInstance.entity";
import { AppInstanceRepository } from "../appInstance/appInstance.repository";

type CallbackStruct = {
  [index in CFCoreTypes.EventName]: (data: any) => Promise<any> | void;
};

@Injectable()
export default class ListenerService implements OnModuleInit {
  constructor(
    private readonly appRegistryService: AppRegistryService,
    private readonly appActionsService: AppActionsService,
    private readonly cfCoreService: CFCoreService,
    private readonly channelService: ChannelService,
    private readonly linkedTransferService: LinkedTransferService,
    @Inject(MessagingProviderId) private readonly messagingService: MessagingService,
    private readonly linkedTransferRepository: LinkedTransferRepository,
    private readonly appRegistryRepository: AppRegistryRepository,
    private readonly log: LoggerService,
<<<<<<< HEAD
=======
    private readonly appInstanceRepository: AppInstanceRepository,
    @Inject(MessagingClientProviderId) private readonly messagingClient: ClientProxy,
>>>>>>> a608a674
  ) {
    this.log.setContext("ListenerService");
  }

  logEvent(event: CFCoreTypes.EventName, res: CFCoreTypes.NodeMessage & { data: any }): void {
    this.log.debug(
      `${event} event fired from ${res && res.from ? res.from : null}, data: ${
        res ? JSON.stringify(res.data) : `event did not have a result`
      }`,
    );
  }

  getEventListeners(): CallbackStruct {
    return {
      CREATE_CHANNEL_EVENT: async (data: CreateChannelMessage): Promise<void> => {
        this.logEvent(CREATE_CHANNEL_EVENT, data);
        this.channelService.makeAvailable(data);
      },
      DEPOSIT_CONFIRMED_EVENT: (data: DepositConfirmationMessage): void => {
        this.logEvent(DEPOSIT_CONFIRMED_EVENT, data);

        // if it's from us, clear the in flight collateralization
        if (data.from === this.cfCoreService.cfCore.publicIdentifier) {
          this.channelService.clearCollateralizationInFlight(data.data.multisigAddress);
        }
      },
      DEPOSIT_FAILED_EVENT: (data: DepositFailedMessage): void => {
        this.logEvent(DEPOSIT_FAILED_EVENT, data);
      },
      DEPOSIT_STARTED_EVENT: (data: DepositStartedMessage): void => {
        this.logEvent(DEPOSIT_STARTED_EVENT, data);
      },
      INSTALL_EVENT: async (data: InstallMessage): Promise<void> => {
        this.logEvent(INSTALL_EVENT, data);
      },
      PROPOSE_INSTALL_EVENT: (data: ProposeMessage): void => {
        if (data.from === this.cfCoreService.cfCore.publicIdentifier) {
          this.log.debug(`Received proposal from our own node. Doing nothing.`);
          return;
        }
        this.logEvent(PROPOSE_INSTALL_EVENT, data);
        this.appRegistryService.validateAndInstallOrReject(
          data.data.appInstanceId,
          data.data.params,
          data.from,
        );
      },
      PROTOCOL_MESSAGE_EVENT: (data: NodeMessageWrappedProtocolMessage): void => {
        this.logEvent(PROTOCOL_MESSAGE_EVENT, data);
      },
      REJECT_INSTALL_EVENT: async (data: RejectProposalMessage): Promise<void> => {
        this.logEvent(REJECT_INSTALL_EVENT, data);

        // update app status
        const rejectedApp = await this.appInstanceRepository.findByIdentityHash(
          data.data.appInstanceId,
        );
        if (!rejectedApp) {
          this.log.debug(`No app found`);
          return;
        }
        rejectedApp.type = AppType.REJECTED;
        await this.appInstanceRepository.save(rejectedApp);

        const transfer = await this.linkedTransferRepository.findByReceiverAppInstanceId(
          data.data.appInstanceId,
        );
        if (!transfer) {
          this.log.debug(`Transfer not found`);
          return;
        }
        transfer.status = LinkedTransferStatus.FAILED;
        await this.linkedTransferRepository.save(transfer);
      },
      UNINSTALL_EVENT: async (data: UninstallMessage): Promise<void> => {
        this.logEvent(UNINSTALL_EVENT, data);
        // check if app being uninstalled is a receiver app for a transfer
        // if so, try to uninstall the sender app
        try {
          await this.linkedTransferService.reclaimLinkedTransferCollateralByAppInstanceIdIfExists(
            data.data.appInstanceId,
          );
        } catch (e) {
          if (e.message.includes(`Could not find transfer`)) {
            return;
          }
          throw e;
        }
      },
      UPDATE_STATE_EVENT: async (data: UpdateStateMessage): Promise<void> => {
        if (data.from === this.cfCoreService.cfCore.publicIdentifier) {
          this.log.debug(`Received update state from our own node. Doing nothing.`);
          return;
        }
        // if this is for a recipient of a transfer
        this.logEvent(UPDATE_STATE_EVENT, data);
        const { newState, appInstanceId, action } = data.data;
        const app = await this.cfCoreService.getAppInstanceDetails(appInstanceId);
        const appRegistryInfo = await this.appRegistryRepository.findByAppDefinitionAddress(
          app.appInterface.addr,
        );
        if (!appRegistryInfo) {
          throw new Error(
            `Could not find registry info for updated app ${data.data.appInstanceId}`,
          );
        }
        await this.appActionsService.handleAppAction(
          appRegistryInfo.name,
          appInstanceId,
          newState as any, // AppState (excluding simple swap app)
          action as AppAction<any>,
          data.from,
        );
      },
    };
  }

  onModuleInit(): void {
    Object.entries(this.getEventListeners()).forEach(
      ([event, callback]: [CFCoreTypes.EventName, () => any]): void => {
        this.cfCoreService.registerCfCoreListener(event, callback);
      },
    );

    this.cfCoreService.registerCfCoreListener(
      ProtocolTypes.chan_uninstall as any,
      async (data: any) => {
        // TODO: GET CHANNEL MULTISIG
        const uninstallSubject = `${this.cfCoreService.cfCore.publicIdentifier}.channel.${AddressZero}.app-instance.${data.result.result.appInstanceId}.uninstall`;
        await this.messagingService.publish(uninstallSubject, data.result.result);
      },
    );
  }
}<|MERGE_RESOLUTION|>--- conflicted
+++ resolved
@@ -55,14 +55,10 @@
     private readonly channelService: ChannelService,
     private readonly linkedTransferService: LinkedTransferService,
     @Inject(MessagingProviderId) private readonly messagingService: MessagingService,
+    private readonly log: LoggerService,
     private readonly linkedTransferRepository: LinkedTransferRepository,
     private readonly appRegistryRepository: AppRegistryRepository,
-    private readonly log: LoggerService,
-<<<<<<< HEAD
-=======
     private readonly appInstanceRepository: AppInstanceRepository,
-    @Inject(MessagingClientProviderId) private readonly messagingClient: ClientProxy,
->>>>>>> a608a674
   ) {
     this.log.setContext("ListenerService");
   }
