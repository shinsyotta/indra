--- conflicted
+++ resolved
@@ -14,6 +14,7 @@
   ProtocolTypes,
 } from "@connext/types";
 import { Inject, Injectable, OnModuleInit } from "@nestjs/common";
+import { MessagingService } from "@connext/messaging";
 
 import { AppRegistryService } from "../appRegistry/appRegistry.service";
 import { CFCoreService } from "../cfCore/cfCore.service";
@@ -40,11 +41,7 @@
 import { LinkedTransferRepository } from "../linkedTransfer/linkedTransfer.repository";
 import { LinkedTransferStatus } from "../linkedTransfer/linkedTransfer.entity";
 import { AppActionsService } from "../appRegistry/appActions.service";
-<<<<<<< HEAD
-import { MessagingService } from "@connext/messaging";
-=======
 import { AppAction } from "@connext/apps";
->>>>>>> 3e1d6fdd
 
 type CallbackStruct = {
   [index in CFCoreTypes.EventName]: (data: any) => Promise<any> | void;
@@ -172,6 +169,9 @@
           data.from,
         );
       },
+      WITHDRAWAL_STARTED_EVENT: () => {},
+      WITHDRAWAL_CONFIRMED_EVENT: () => {},
+      WITHDRAWAL_FAILED_EVENT: () => {},
     };
   }
 
