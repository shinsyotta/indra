import { bigNumberify, getAddress, HDNode } from "ethers/utils";

import { isEthAddress } from "./validate";

<<<<<<< HEAD
export const stringify = (obj: object, space: number = 0): string =>
=======
export const xpubToAddress = (xpub: string, path: string = "0"): string =>
  HDNode.fromExtendedKey(xpub).derivePath(path).address;

export const stringify = (obj: any, space: number = 0): string =>
>>>>>>> a2d317c4
  JSON.stringify(obj, replaceBN, space);

export const replaceBN = (key: string, value: any): any =>
  value && value._hex ? bigNumberify(value).toString() : value;

export const delay = (ms: number): Promise<void> =>
  new Promise((res: any): any => setTimeout(res, ms));

export const bigNumberifyObj = (obj: any): any => {
  const res = {};
  Object.entries(obj).forEach(([key, value]: any): any => {
    if (value["_hex"]) {
      res[key] = bigNumberify(value as any);
      return;
    }
    res[key] = value;
    return;
  });
  return res;
};

export const normalizeEthAddresses = (obj: any): any => {
  const res = {};
  Object.entries(obj).forEach(([key, value]: any): any => {
    if (isEthAddress(value as string)) {
      res[key] = getAddress(value as any);
      return;
    }
    res[key] = value;
    return;
  });
  return res;
};<|MERGE_RESOLUTION|>--- conflicted
+++ resolved
@@ -2,14 +2,10 @@
 
 import { isEthAddress } from "./validate";
 
-<<<<<<< HEAD
-export const stringify = (obj: object, space: number = 0): string =>
-=======
 export const xpubToAddress = (xpub: string, path: string = "0"): string =>
   HDNode.fromExtendedKey(xpub).derivePath(path).address;
 
 export const stringify = (obj: any, space: number = 0): string =>
->>>>>>> a2d317c4
   JSON.stringify(obj, replaceBN, space);
 
 export const replaceBN = (key: string, value: any): any =>
