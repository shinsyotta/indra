--- conflicted
+++ resolved
@@ -1,29 +1,28 @@
-<<<<<<< HEAD
-=======
+import { utils } from "ethers";
 import {
   AppActions,
+  AppName,
   AppStates,
-  AppName,
   HexString,
+  JSONSerializer,
   OutcomeType,
-  MultiAssetMultiPartyCoinTransferInterpreterParams,
-  TwoPartyFixedOutcomeInterpreterParams,
-  SingleAssetTwoPartyCoinTransferInterpreterParams,
   TwoPartyFixedOutcomeInterpreterParamsJson,
   MultiAssetMultiPartyCoinTransferInterpreterParamsJson,
   SingleAssetTwoPartyCoinTransferInterpreterParamsJson,
 } from "@connext/types";
->>>>>>> 6658e1ad
-import { utils } from "ethers";
-import {AppActions, AppName, AppStates, HexString, JSONSerializer, OutcomeType} from '@connext/types';
-import {BigNumber} from 'ethers/utils';
-import {Column, CreateDateColumn, Entity, ManyToOne, PrimaryColumn, UpdateDateColumn,} from 'typeorm';
-
-import {Channel} from '../channel/channel.entity';
-import {IsEthAddress, IsKeccak256Hash, IsValidPublicIdentifier} from '../validate';
-import {bigNumberifyJson, deBigNumberifyJson} from '@connext/utils';
-
-
+import { BigNumber } from "ethers/utils";
+import {
+  Column,
+  CreateDateColumn,
+  Entity,
+  ManyToOne,
+  PrimaryColumn,
+  UpdateDateColumn,
+} from "typeorm";
+
+import { Channel } from "../channel/channel.entity";
+import { IsEthAddress, IsKeccak256Hash, IsValidPublicIdentifier } from "../validate";
+import { bigNumberifyJson, deBigNumberifyJson } from "@connext/utils";
 
 export enum AppType {
   PROPOSAL = "PROPOSAL",
@@ -134,70 +133,73 @@
 }
 
 export interface AppInstanceJSON<T extends AppName = any> {
-  identityHash: string
-  type: AppType
-  appDefinition: string
-  stateEncoding: string
-  actionEncoding: string
-  appSeqNo: number
-  initialState: AppStates[T]
-  latestState: AppStates[T]
-  latestVersionNumber: number
-  initiatorDeposit: BigNumber
-  initiatorDepositAssetId: string
-  outcomeType: OutcomeType
-  initiatorIdentifier: string
-  responderIdentifier: string
-  responderDeposit: BigNumber
-  responderDepositAssetId: string
-  defaultTimeout: HexString
-  stateTimeout: HexString
-  userIdentifier?: string
-  nodeIdentifier?: string
-  meta?: object
-  latestAction: AppActions[T]
-  outcomeInterpreterParameters?: any
-  channel: Channel
+  identityHash: string;
+  type: AppType;
+  appDefinition: string;
+  stateEncoding: string;
+  actionEncoding: string;
+  appSeqNo: number;
+  initialState: AppStates[T];
+  latestState: AppStates[T];
+  latestVersionNumber: number;
+  initiatorDeposit: BigNumber;
+  initiatorDepositAssetId: string;
+  outcomeType: OutcomeType;
+  initiatorIdentifier: string;
+  responderIdentifier: string;
+  responderDeposit: BigNumber;
+  responderDepositAssetId: string;
+  defaultTimeout: HexString;
+  stateTimeout: HexString;
+  userIdentifier?: string;
+  nodeIdentifier?: string;
+  meta?: object;
+  latestAction: AppActions[T];
+  outcomeInterpreterParameters?: any;
+  channel: Channel;
   createdAt: number;
   updatedAt: number;
 }
 
 export const AppInstanceSerializer: JSONSerializer<AppInstance, AppInstanceJSON> = class {
-  static fromJSON (input: AppInstanceJSON): AppInstance {
+  static fromJSON(input: AppInstanceJSON): AppInstance {
     const inst = new AppInstance();
-    Object.assign(inst, bigNumberifyJson({
-      identityHash: input.identityHash,
-      type: input.type,
-      appDefinition: input.appDefinition,
-      stateEncoding: input.stateEncoding,
-      actionEncoding: input.actionEncoding,
-      appSeqNo: input.appSeqNo,
-      initialState: input.initialState,
-      latestState: input.latestState,
-      latestVersionNumber: input.latestVersionNumber,
-      initiatorDeposit: input.initiatorDeposit,
-      initiatorDepositAssetId: input.initiatorDepositAssetId,
-      outcomeType: input.outcomeType,
-      initiatorIdentifier: input.initiatorIdentifier,
-      responderIdentifier: input.responderIdentifier,
-      responderDeposit: input.responderDeposit,
-      responderDepositAssetId: input.responderDepositAssetId,
-      defaultTimeout: input.defaultTimeout,
-      stateTimeout: input.stateTimeout,
-      userIdentifier: input.userIdentifier,
-      nodeIdentifier: input.nodeIdentifier,
-      meta: input.meta,
-      latestAction: input.latestAction,
-      outcomeInterpreterParameters: input.outcomeInterpreterParameters,
-      channel: input.channel,
-    }));
+    Object.assign(
+      inst,
+      bigNumberifyJson({
+        identityHash: input.identityHash,
+        type: input.type,
+        appDefinition: input.appDefinition,
+        stateEncoding: input.stateEncoding,
+        actionEncoding: input.actionEncoding,
+        appSeqNo: input.appSeqNo,
+        initialState: input.initialState,
+        latestState: input.latestState,
+        latestVersionNumber: input.latestVersionNumber,
+        initiatorDeposit: input.initiatorDeposit,
+        initiatorDepositAssetId: input.initiatorDepositAssetId,
+        outcomeType: input.outcomeType,
+        initiatorIdentifier: input.initiatorIdentifier,
+        responderIdentifier: input.responderIdentifier,
+        responderDeposit: input.responderDeposit,
+        responderDepositAssetId: input.responderDepositAssetId,
+        defaultTimeout: input.defaultTimeout,
+        stateTimeout: input.stateTimeout,
+        userIdentifier: input.userIdentifier,
+        nodeIdentifier: input.nodeIdentifier,
+        meta: input.meta,
+        latestAction: input.latestAction,
+        outcomeInterpreterParameters: input.outcomeInterpreterParameters,
+        channel: input.channel,
+      }),
+    );
     // cannot bignumberify these - they get mangled
     inst.createdAt = new Date(input.createdAt);
     inst.updatedAt = new Date(input.updatedAt);
     return inst;
   }
 
-  static toJSON (input: AppInstance): AppInstanceJSON {
+  static toJSON(input: AppInstance): AppInstanceJSON {
     return deBigNumberifyJson({
       identityHash: input.identityHash,
       type: input.type,
