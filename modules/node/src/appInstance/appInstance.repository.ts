<<<<<<< HEAD
import {
  AppInstanceJson,
  AppInstanceProposal,
  OutcomeType,
  SimpleLinkedTransferApp,
} from "@connext/types";
=======
import { AppInstanceJson, AppInstanceProposal, OutcomeType } from "@connext/types";
>>>>>>> 65e43751
import { EntityRepository, Repository } from "typeorm";

import { Channel } from "../channel/channel.entity";
import { AppRegistry } from "../appRegistry/appRegistry.entity";

import { AppInstance, AppType } from "./appInstance.entity";
import { bigNumberify } from "ethers/utils";
import { Zero, AddressZero } from "ethers/constants";
import { safeJsonParse, sortAddresses, xkeyKthAddress } from "../util";

export const convertAppToInstanceJSON = (app: AppInstance, channel: Channel): AppInstanceJson => {
  if (!app) {
    return undefined;
  }
  // interpreter params
  let multiAssetMultiPartyCoinTransferInterpreterParams = null;
  let singleAssetTwoPartyCoinTransferInterpreterParams = null;
  let twoPartyOutcomeInterpreterParams = null;

  switch (OutcomeType[app.outcomeType]) {
    case OutcomeType.TWO_PARTY_FIXED_OUTCOME:
      twoPartyOutcomeInterpreterParams = safeJsonParse(app.outcomeInterpreterParameters);
      break;

    case OutcomeType.MULTI_ASSET_MULTI_PARTY_COIN_TRANSFER:
      multiAssetMultiPartyCoinTransferInterpreterParams = safeJsonParse(
        app.outcomeInterpreterParameters,
      );
      break;

    case OutcomeType.SINGLE_ASSET_TWO_PARTY_COIN_TRANSFER:
      singleAssetTwoPartyCoinTransferInterpreterParams = safeJsonParse(
        app.outcomeInterpreterParameters,
      );
      break;

    default:
      throw new Error(`Unrecognized outcome type: ${OutcomeType[app.outcomeType]}`);
  }
  const json: AppInstanceJson = {
    appInterface: {
      stateEncoding: app.stateEncoding,
      actionEncoding: app.actionEncoding || null,
      addr: app.appDefinition,
    },
    appSeqNo: app.appSeqNo,
    defaultTimeout: bigNumberify(app.timeout).toNumber(),
    identityHash: app.identityHash,
    latestState: app.latestState,
    latestTimeout: app.latestTimeout,
    latestVersionNumber: app.latestVersionNumber,
    multisigAddress: channel.multisigAddress,
    outcomeType: app.outcomeType,
    participants: sortAddresses([app.userParticipantAddress, app.nodeParticipantAddress]),
    multiAssetMultiPartyCoinTransferInterpreterParams,
    singleAssetTwoPartyCoinTransferInterpreterParams,
    twoPartyOutcomeInterpreterParams,
  };
  return json;
};

export const convertAppToProposedInstanceJSON = (app: AppInstance): AppInstanceProposal => {
  if (!app) {
    return undefined;
  }
  // interpreter params
  let multiAssetMultiPartyCoinTransferInterpreterParams = undefined;
  let singleAssetTwoPartyCoinTransferInterpreterParams = undefined;
  let twoPartyOutcomeInterpreterParams = undefined;

  switch (OutcomeType[app.outcomeType]) {
    case OutcomeType.TWO_PARTY_FIXED_OUTCOME:
      twoPartyOutcomeInterpreterParams = safeJsonParse(app.outcomeInterpreterParameters);
      break;

    case OutcomeType.MULTI_ASSET_MULTI_PARTY_COIN_TRANSFER:
      multiAssetMultiPartyCoinTransferInterpreterParams = safeJsonParse(
        app.outcomeInterpreterParameters,
      );
      break;

    case OutcomeType.SINGLE_ASSET_TWO_PARTY_COIN_TRANSFER:
      singleAssetTwoPartyCoinTransferInterpreterParams = safeJsonParse(
        app.outcomeInterpreterParameters,
      );
      break;

    default:
      throw new Error(`Unrecognized outcome type: ${OutcomeType[app.outcomeType]}`);
  }
  return {
    abiEncodings: {
      stateEncoding: app.stateEncoding,
      actionEncoding: app.actionEncoding,
    },
    appDefinition: app.appDefinition,
    appSeqNo: app.appSeqNo,
    identityHash: app.identityHash,
    initialState: app.initialState,
    initiatorDeposit: app.initiatorDeposit.toHexString(),
    initiatorDepositTokenAddress: app.initiatorDepositTokenAddress,
    outcomeType: app.outcomeType,
    proposedByIdentifier: app.proposedByIdentifier,
    proposedToIdentifier: app.proposedToIdentifier,
    responderDeposit: app.responderDeposit.toHexString(),
    responderDepositTokenAddress: app.responderDepositTokenAddress,
    timeout: bigNumberify(app.timeout).toHexString(),
    multiAssetMultiPartyCoinTransferInterpreterParams,
    singleAssetTwoPartyCoinTransferInterpreterParams,
    twoPartyOutcomeInterpreterParams,
  };
};

@EntityRepository(AppInstance)
export class AppInstanceRepository extends Repository<AppInstance> {
  findByIdentityHash(identityHash: string): Promise<AppInstance | undefined> {
    return this.findOne({
      where: {
        identityHash,
      },
      relations: ["channel"],
    });
  }

  findByMultisigAddressAndType(multisigAddress: string, type: AppType): Promise<AppInstance[]> {
    return this.createQueryBuilder("app_instances")
      .leftJoinAndSelect(
        "app_instances.channel",
        "channel",
        "channel.multisigAddress = :multisigAddress",
        { multisigAddress },
      )
      .where("app_instance.type = :type", { type })
      .getMany();
    // return this.findOne({
    //   where: {
    //     type,
    //   },
    //   relations: ["channel"],
    // });
  }

  async getAppProposal(appInstanceId: string): Promise<AppInstanceProposal | undefined> {
    const app = await this.findByIdentityHash(appInstanceId);
    if (!app || app.type !== AppType.PROPOSAL) {
      return undefined;
    }
    return convertAppToProposedInstanceJSON(app);
  }

  async saveAppProposal(channel: Channel, appProposal: AppInstanceProposal): Promise<void> {
    let app = await this.findByIdentityHash(appProposal.identityHash);
    if (!app) {
      app = new AppInstance();
    }
    app.type = AppType.PROPOSAL;
    app.identityHash = appProposal.identityHash;
    app.actionEncoding = appProposal.abiEncodings.actionEncoding;
    app.stateEncoding = appProposal.abiEncodings.stateEncoding;
    app.appDefinition = appProposal.appDefinition;
    app.appSeqNo = appProposal.appSeqNo;
    app.initialState = appProposal.initialState;
    app.initiatorDeposit = bigNumberify(appProposal.initiatorDeposit);
    app.initiatorDepositTokenAddress = appProposal.initiatorDepositTokenAddress;
    app.latestState = appProposal.initialState;
    app.latestTimeout = bigNumberify(appProposal.timeout).toNumber();
    app.latestVersionNumber = 0;
    app.responderDeposit = bigNumberify(appProposal.responderDeposit);
    app.responderDepositTokenAddress = appProposal.responderDepositTokenAddress;
    app.timeout = bigNumberify(appProposal.timeout).toNumber();
    app.proposedToIdentifier = appProposal.proposedToIdentifier;
    app.proposedByIdentifier = appProposal.proposedByIdentifier;
    app.outcomeType = appProposal.outcomeType;
    app.meta = appProposal.meta;

    app.channel = channel;

    await this.save(app);
  }

  async removeAppProposal(appInstanceId: string): Promise<AppInstance> {
    const app = await this.findByIdentityHash(appInstanceId);
    if (!app || app.type !== AppType.PROPOSAL) {
      throw new Error(`No app proposal existed for ${appInstanceId}`);
    }
    app.type = AppType.REJECTED;
    return this.save(app);
  }

  async getFreeBalance(multisigAddress: string): Promise<AppInstanceJson | undefined> {
    const [app] = await this.findByMultisigAddressAndType(multisigAddress, AppType.FREE_BALANCE);
    return convertAppToInstanceJSON(app, app.channel);
  }

  async saveFreeBalance(channel: Channel, freeBalance: AppInstanceJson): Promise<AppInstance> {
    let freeBalanceSaved = await this.findByIdentityHash(freeBalance.identityHash);
    if (!freeBalanceSaved) {
      freeBalanceSaved = new AppInstance();
      freeBalanceSaved.identityHash = freeBalance.identityHash;
      freeBalanceSaved.type = AppType.FREE_BALANCE;
      freeBalanceSaved.stateEncoding = freeBalance.appInterface.stateEncoding;
      freeBalanceSaved.actionEncoding = freeBalance.appInterface.actionEncoding;
      freeBalanceSaved.appDefinition = freeBalance.appInterface.addr;
      freeBalanceSaved.appSeqNo = freeBalance.appSeqNo;
      freeBalanceSaved.channel = channel;
      freeBalanceSaved.outcomeType = OutcomeType[freeBalance.outcomeType];
      // new instance, save initial state as latest
      freeBalanceSaved.initialState = freeBalance.latestState;
      // save participants
      const userFreeBalance = xkeyKthAddress(channel.userPublicIdentifier);
      freeBalanceSaved.userParticipantAddress = freeBalance.participants.filter(
        p => p === userFreeBalance,
      )[0];
      freeBalanceSaved.nodeParticipantAddress = freeBalance.participants.filter(
        p => p !== userFreeBalance,
      )[0];
      // TODO: proper way to add these since free balance does not go thorugh
      // propose flow
      freeBalanceSaved.initiatorDeposit = Zero;
      freeBalanceSaved.initiatorDepositTokenAddress = AddressZero;
      freeBalanceSaved.responderDeposit = Zero;
      freeBalanceSaved.responderDepositTokenAddress = AddressZero;
      freeBalanceSaved.proposedToIdentifier = channel.userPublicIdentifier;
      freeBalanceSaved.proposedByIdentifier = channel.nodePublicIdentifier;
    }
    freeBalanceSaved.latestState = freeBalance.latestState;
    freeBalanceSaved.latestTimeout = freeBalance.latestTimeout;
    freeBalanceSaved.latestVersionNumber = freeBalance.latestVersionNumber;
    freeBalanceSaved.timeout = freeBalance.latestTimeout;

    // interpreter params
    if (freeBalanceSaved.outcomeType) {
      return this.save(freeBalanceSaved);
    }
    switch (OutcomeType[freeBalance.outcomeType]) {
      case OutcomeType.TWO_PARTY_FIXED_OUTCOME:
        freeBalanceSaved.outcomeInterpreterParameters =
          freeBalance.twoPartyOutcomeInterpreterParams;
        break;

      case OutcomeType.MULTI_ASSET_MULTI_PARTY_COIN_TRANSFER:
        freeBalanceSaved.outcomeInterpreterParameters =
          freeBalance.multiAssetMultiPartyCoinTransferInterpreterParams;
        break;

      case OutcomeType.SINGLE_ASSET_TWO_PARTY_COIN_TRANSFER:
        freeBalanceSaved.outcomeInterpreterParameters =
          freeBalance.singleAssetTwoPartyCoinTransferInterpreterParams;
        break;

      default:
        throw new Error(`Unrecognized outcome type: ${OutcomeType[freeBalance.outcomeType]}`);
    }
    return this.save(freeBalanceSaved);
  }

  async getAppInstance(appInstanceId: string): Promise<AppInstanceJson | undefined> {
    const app = await this.findByIdentityHash(appInstanceId);
    if (!app) {
      return undefined;
    }
    return convertAppToInstanceJSON(app, app.channel);
  }

  async saveAppInstance(
    channel: Channel,
    appJson: AppInstanceJson,
    isMigration: boolean = false, // will create new apps
  ): Promise<AppInstance> {
    const {
      identityHash,
      latestState,
      latestTimeout,
      latestVersionNumber,
      multiAssetMultiPartyCoinTransferInterpreterParams,
      participants,
      singleAssetTwoPartyCoinTransferInterpreterParams,
      twoPartyOutcomeInterpreterParams,
      meta,
    } = appJson;
    let app = await this.findByIdentityHash(identityHash);
    if (!app) {
      if (!isMigration) {
        throw new Error(`Did not find app with identity hash: ${identityHash}`);
      }
      // create app from appJSON
      app = new AppInstance();
      app.identityHash = identityHash;
      app.type = AppType.PROPOSAL; // other fields will be updated
      app.stateEncoding = appJson.appInterface.stateEncoding;
      app.actionEncoding = appJson.appInterface.actionEncoding;
      app.appDefinition = appJson.appInterface.addr;
      app.appSeqNo = appJson.appSeqNo;
      app.channel = channel;
      app.outcomeType = OutcomeType[appJson.outcomeType];
      // new instance, save initial state as latest
      app.initialState = appJson.latestState;
      app.timeout = appJson.defaultTimeout;

      // fill in dummy values, no way to calculate these
      // and app is already installed, so proposal specific
      // fields are no longer needed
      app.initiatorDeposit = Zero;
      app.initiatorDepositTokenAddress = AddressZero;
      app.responderDeposit = Zero;
      app.responderDepositTokenAddress = AddressZero;
      app.proposedToIdentifier = channel.userPublicIdentifier;
      app.proposedByIdentifier = channel.nodePublicIdentifier;
    }
    if (app.type === AppType.INSTANCE && app.latestVersionNumber === latestVersionNumber) {
      // app was not updated, return
      return app;
    }
    // first time app is being upgraded from proposal to instance
    if (app.type !== AppType.INSTANCE) {
      app.type = AppType.INSTANCE;
      // save participants
      let userAddr = xkeyKthAddress(channel.userPublicIdentifier, app.appSeqNo);
      // for migrations, this could be the free balance addr (3/19/2020)
      if (!participants.filter(p => p === userAddr)[0] && !isMigration) {
        userAddr = xkeyKthAddress(channel.userPublicIdentifier);
      }
      app.userParticipantAddress = participants.filter(p => p === userAddr)[0];
      app.nodeParticipantAddress = participants.filter(p => p !== userAddr)[0];
    }
    app.latestState = latestState;
    app.latestTimeout = latestTimeout;
    app.latestVersionNumber = latestVersionNumber;
    app.meta = meta;

    // interpreter params
    switch (OutcomeType[app.outcomeType]) {
      case OutcomeType.TWO_PARTY_FIXED_OUTCOME:
        app.outcomeInterpreterParameters = twoPartyOutcomeInterpreterParams;
        break;

      case OutcomeType.MULTI_ASSET_MULTI_PARTY_COIN_TRANSFER:
        app.outcomeInterpreterParameters = multiAssetMultiPartyCoinTransferInterpreterParams;
        break;

      case OutcomeType.SINGLE_ASSET_TWO_PARTY_COIN_TRANSFER:
        app.outcomeInterpreterParameters = singleAssetTwoPartyCoinTransferInterpreterParams;
        break;

      default:
        throw new Error(`Unrecognized outcome type: ${OutcomeType[app.outcomeType]}`);
    }

    // TODO: everything else should already be in from the proposal, verify this
    return this.save(app);
  }

  removeAppInstance(app: AppInstance): Promise<AppInstance> {
    if (app.type !== AppType.INSTANCE) {
      throw new Error(`App is not of correct type`);
    }
    app.type = AppType.UNINSTALLED;
    return this.save(app);
  }

  async findLinkedTransferAppsByPaymentIdAndType(
    paymentId: string,
    type: AppType = AppType.INSTANCE,
  ): Promise<AppInstance[]> {
    const res = await this.createQueryBuilder("app_instance")
      .leftJoinAndSelect(
        AppRegistry,
        "app_registry",
        "app_registry.appDefinitionAddress = app_instance.appDefinition",
      )
      .leftJoinAndSelect("app_instance.channel", "channel")
      .where("app_registry.name = :name", { name: SimpleLinkedTransferApp })
      .andWhere(`app_instance."latestState"::JSONB @> '{ "paymentId": "${paymentId}" }'`)
      .andWhere("app_instance.type = :type", { type })
      .getMany();
    return res;
  }

  // TODO: FIGURE OUT HOW TO MAKE THESE QUERIES WORK
  async findActiveLinkedTransferAppsByPaymentIdAndSender(
    paymentId: string,
    sender: string,
  ): Promise<AppInstance[]> {
    const res = await this.createQueryBuilder("app_instance")
      .leftJoinAndSelect(
        AppRegistry,
        "app_registry",
        "app_registry.appDefinitionAddress = app_instance.appDefinition",
      )
      .leftJoinAndSelect("app_instance.channel", "channel")
      .where("app_registry.name = :name", { name: SimpleLinkedTransferApp })
      .andWhere(`app_instance."latestState"::JSONB @> '{ "paymentId": "${paymentId}" }'`)
      .andWhere("app_instance.type = :type", { type: AppType.INSTANCE })
      .getMany();
    return res;
  }

  async findLinkedTransferAppsByPaymentId(paymentId: string): Promise<AppInstance[]> {
    const res = await this.createQueryBuilder("app_instance")
      .leftJoinAndSelect(
        AppRegistry,
        "app_registry",
        "app_registry.appDefinitionAddress = app_instance.appDefinition",
      )
      .leftJoinAndSelect("app_instance.channel", "channel")
      .where("app_registry.name = :name", { name: SimpleLinkedTransferApp })
      .andWhere(`app_instance."latestState"::JSONB @> '{ "paymentId": "${paymentId}" }'`)
      .printSql()
      .getMany();
    return res;
  }
}<|MERGE_RESOLUTION|>--- conflicted
+++ resolved
@@ -1,13 +1,9 @@
-<<<<<<< HEAD
 import {
   AppInstanceJson,
   AppInstanceProposal,
   OutcomeType,
   SimpleLinkedTransferApp,
 } from "@connext/types";
-=======
-import { AppInstanceJson, AppInstanceProposal, OutcomeType } from "@connext/types";
->>>>>>> 65e43751
 import { EntityRepository, Repository } from "typeorm";
 
 import { Channel } from "../channel/channel.entity";
