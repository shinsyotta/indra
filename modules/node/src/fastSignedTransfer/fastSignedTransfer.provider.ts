import {
  Transfer,
  replaceBN,
  ResolveFastSignedTransferResponse,
  PendingFastSignedTransfer,
} from "@connext/types";
import { FactoryProvider } from "@nestjs/common/interfaces";
import { RpcException } from "@nestjs/microservices";
import { MessagingService } from "@connext/messaging";

import { AuthService } from "../auth/auth.service";
import { LoggerService } from "../logger/logger.service";
import { MessagingProviderId, FastSignedTransferProviderId } from "../constants";
import { AbstractMessagingProvider } from "../util";
import { TransferRepository } from "../transfer/transfer.repository";

import { FastSignedTransferService } from "./fastSignedTransfer.service";

export class FastSignedTransferMessaging extends AbstractMessagingProvider {
  constructor(
    private readonly authService: AuthService,
    log: LoggerService,
    messaging: MessagingService,
    private readonly fastSignedTransferService: FastSignedTransferService,
    private readonly transferRepository: TransferRepository,
  ) {
    super(log, messaging);
    log.setContext("FastSignedTransferMessaging");
  }

  async resolveFastSignedTransfer(
    pubId: string,
    { paymentId }: { paymentId: string },
  ): Promise<ResolveFastSignedTransferResponse> {
    this.log.debug(
      `Got resolve fast signed request with data: ${JSON.stringify(paymentId, replaceBN, 2)}`,
    );
    if (!paymentId) {
      throw new RpcException(`Incorrect data received. Data: ${JSON.stringify(paymentId)}`);
    }
    const response = await this.fastSignedTransferService.resolveFastSignedTransfer(
      pubId,
      paymentId,
    );
    return {
      ...response,
      amount: response.amount.toString(),
    };
  }

  async setupSubscriptions(): Promise<void> {
    await super.connectRequestReponse(
<<<<<<< HEAD
      "*.transfer.fetch-fast-signed",
      this.authService.parseXpub(this.getFastSignedTransferByPaymentId.bind(this)),
    );
    await super.connectRequestReponse(
      "*.transfer.resolve-fast-signed",
      this.authService.parseXpub(this.resolveFastSignedTransfer.bind(this)),
    );
    await super.connectRequestReponse(
      "*.transfer.get-pending-fast-signed",
      this.authService.parseXpub(this.getPendingTransfers.bind(this)),
    );
=======
      "transfer.resolve-fast-signed.>",
      this.authService.useUnverifiedPublicIdentifier(this.resolveFastSignedTransfer.bind(this)),
    );
>>>>>>> 662925a0
  }
}

export const fastSignedTransferProviderFactory: FactoryProvider<Promise<void>> = {
  inject: [
    AuthService,
    LoggerService,
    MessagingProviderId,
    FastSignedTransferService,
    TransferRepository,
  ],
  provide: FastSignedTransferProviderId,
  useFactory: async (
    authService: AuthService,
    logging: LoggerService,
    messaging: MessagingService,
    fastSignedTransferService: FastSignedTransferService,
    transferRepository: TransferRepository,
  ): Promise<void> => {
    const transfer = new FastSignedTransferMessaging(
      authService,
      logging,
      messaging,
      fastSignedTransferService,
      transferRepository,
    );
    await transfer.setupSubscriptions();
  },
};<|MERGE_RESOLUTION|>--- conflicted
+++ resolved
@@ -50,23 +50,9 @@
 
   async setupSubscriptions(): Promise<void> {
     await super.connectRequestReponse(
-<<<<<<< HEAD
-      "*.transfer.fetch-fast-signed",
-      this.authService.parseXpub(this.getFastSignedTransferByPaymentId.bind(this)),
-    );
-    await super.connectRequestReponse(
       "*.transfer.resolve-fast-signed",
       this.authService.parseXpub(this.resolveFastSignedTransfer.bind(this)),
     );
-    await super.connectRequestReponse(
-      "*.transfer.get-pending-fast-signed",
-      this.authService.parseXpub(this.getPendingTransfers.bind(this)),
-    );
-=======
-      "transfer.resolve-fast-signed.>",
-      this.authService.useUnverifiedPublicIdentifier(this.resolveFastSignedTransfer.bind(this)),
-    );
->>>>>>> 662925a0
   }
 }
 
