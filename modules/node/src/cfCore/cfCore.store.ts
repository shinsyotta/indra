--- conflicted
+++ resolved
@@ -25,6 +25,7 @@
 import { xkeyKthAddress } from "src/util";
 import { AppInstance, AppType } from "src/appInstance/appInstance.entity";
 import { Zero, AddressZero } from "ethers/constants";
+import { Channel } from "src/channel/channel.entity";
 
 @Injectable()
 export class CFCoreStore implements IStoreService {
@@ -63,7 +64,6 @@
     return this.channelRepository.getStateChannelByAppInstanceId(appInstanceId);
   }
 
-<<<<<<< HEAD
   async createStateChannel(stateChannel: StateChannelJSON): Promise<void> {
     const setup = await this.setupCommitmentRepository.findByMultisigAddressOrThrow(
       stateChannel.multisigAddress,
@@ -185,37 +185,6 @@
 
   async saveStateChannel(stateChannel: StateChannelJSON): Promise<void> {
     
-=======
-  async createStateChannel(stateChannel: StateChannelJSON) {
-    throw new Error("Method not correctly implemented");
-    // let channel = await this.channelRepository.findByMultisigAddress(stateChannel.multisigAddress);
-    // const setup = await this.setupCommitmentRepository.findByMultisigAddress(
-    //   stateChannel.multisigAddress,
-    // );
-    // if (!channel) {
-    //   if (!setup) {
-    //     throw new Error(`No setup commitment found for multisig ${stateChannel.multisigAddress}`);
-    //   }
-    //   // update fields that should only be touched on creation
-    //   channel = new Channel();
-    //   channel.schemaVersion = this.schemaVersion;
-    //   channel.nodePublicIdentifier = this.configService.getPublicIdentifier();
-    //   channel.userPublicIdentifier = stateChannel.userNeuteredExtendedKeys.filter(
-    //     xpub => xpub !== this.configService.getPublicIdentifier(),
-    //   )[0];
-    //   channel.multisigAddress = stateChannel.multisigAddress;
-    //   channel.addresses = stateChannel.addresses;
-    // }
-    // // update nonce
-    // channel.monotonicNumProposedApps = stateChannel.monotonicNumProposedApps;
-    // const chan = await this.channelRepository.save(channel);
-    // // if there was a setup commitment without a channel, resave
-    // if (setup.channel) {
-    //   return;
-    // }
-    // setup.channel = chan;
-    // await this.setupCommitmentRepository.save(setup);
->>>>>>> 09c60e58
   }
 
   getAppInstance(appInstanceId: string): Promise<AppInstanceJson> {
