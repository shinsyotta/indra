--- conflicted
+++ resolved
@@ -252,9 +252,9 @@
     app.stateEncoding = appProposal.abiEncodings.stateEncoding;
     app.appDefinition = appProposal.appDefinition;
     app.appSeqNo = appProposal.appSeqNo;
-    app.initiatorDeposit = bigNumberify(appProposal.initiatorDeposit);
+    app.initiatorDeposit = BigNumber.from(appProposal.initiatorDeposit);
     app.initiatorDepositAssetId = appProposal.initiatorDepositAssetId;
-    app.responderDeposit = bigNumberify(appProposal.responderDeposit);
+    app.responderDeposit = BigNumber.from(appProposal.responderDeposit);
     app.responderDepositAssetId = appProposal.responderDepositAssetId;
     app.defaultTimeout = appProposal.defaultTimeout;
     app.stateTimeout = appProposal.stateTimeout;
@@ -534,105 +534,6 @@
     });
   }
 
-<<<<<<< HEAD
-  getAppProposal(appIdentityHash: string): Promise<AppInstanceProposal> {
-    return this.appInstanceRepository.getAppProposal(appIdentityHash);
-  }
-
-  async createAppProposal(
-    multisigAddress: string,
-    appProposal: AppInstanceProposal,
-    numProposedApps: number,
-    signedSetStateCommitment: SetStateCommitmentJSON,
-  ): Promise<void> {
-    const channel = await this.channelRepository.findByMultisigAddressOrThrow(multisigAddress);
-
-    const app = new AppInstance();
-    app.type = AppType.PROPOSAL;
-    app.identityHash = appProposal.identityHash;
-    app.actionEncoding = appProposal.abiEncodings.actionEncoding;
-    app.stateEncoding = appProposal.abiEncodings.stateEncoding;
-    app.appDefinition = appProposal.appDefinition;
-    app.appSeqNo = appProposal.appSeqNo;
-    app.initiatorDeposit = BigNumber.from(appProposal.initiatorDeposit);
-    app.initiatorDepositAssetId = appProposal.initiatorDepositAssetId;
-    app.responderDeposit = BigNumber.from(appProposal.responderDeposit);
-    app.responderDepositAssetId = appProposal.responderDepositAssetId;
-    app.defaultTimeout = appProposal.defaultTimeout;
-    app.stateTimeout = appProposal.stateTimeout;
-    app.responderIdentifier = appProposal.responderIdentifier;
-    app.initiatorIdentifier = appProposal.initiatorIdentifier;
-    app.outcomeType = appProposal.outcomeType;
-    app.meta = appProposal.meta;
-    app.initialState = appProposal.initialState;
-    app.latestState = appProposal.initialState;
-    app.latestVersionNumber = 0;
-    app.channel = channel;
-
-    let setStateCommitment = await this.setStateCommitmentRepository.findByAppIdentityHashAndVersionNumber(
-      appProposal.identityHash,
-      toBN(signedSetStateCommitment.versionNumber),
-    );
-
-    if (!setStateCommitment) {
-      setStateCommitment = new SetStateCommitment();
-    }
-    setStateCommitment.app = app;
-    setStateCommitment.appIdentity = signedSetStateCommitment.appIdentity;
-    setStateCommitment.appStateHash = signedSetStateCommitment.appStateHash;
-    setStateCommitment.challengeRegistryAddress = signedSetStateCommitment.challengeRegistryAddress;
-    setStateCommitment.signatures = signedSetStateCommitment.signatures;
-    setStateCommitment.stateTimeout = toBN(signedSetStateCommitment.stateTimeout).toString();
-    setStateCommitment.versionNumber = toBN(signedSetStateCommitment.versionNumber).toNumber();
-
-    // because the app instance has `cascade` set to true, saving
-    // the channel will involve multiple queries and should be put
-    // within a transaction
-    await getManager().transaction(async (transactionalEntityManager) => {
-      await transactionalEntityManager.save(app);
-      await transactionalEntityManager.save(setStateCommitment);
-
-      await transactionalEntityManager
-        .createQueryBuilder()
-        .update(Channel)
-        .set({
-          monotonicNumProposedApps: numProposedApps,
-        })
-        .where("multisigAddress = :multisigAddress", { multisigAddress })
-        .execute();
-
-      await transactionalEntityManager
-        .createQueryBuilder()
-        .relation(Channel, "appInstances")
-        .of(multisigAddress)
-        .add(app.identityHash);
-    });
-  }
-
-  async removeAppProposal(multisigAddress: string, appIdentityHash: string): Promise<void> {
-    // called in protocol during install and reject protocols
-    // but we dont "remove" app proposals, they get upgraded. so
-    // simply return without editing, and set the status to `REJECTED`
-    // in the listener
-    const app = await this.appInstanceRepository.findByIdentityHash(appIdentityHash);
-    if (!app || app.type !== AppType.PROPOSAL) {
-      return;
-    }
-    app.type = AppType.REJECTED;
-
-    app.channel = undefined;
-    await getManager().transaction(async (transactionalEntityManager) => {
-      await transactionalEntityManager.save(app);
-      await transactionalEntityManager
-        .createQueryBuilder()
-        .relation(Channel, "appInstances")
-        .of(multisigAddress)
-        .remove(app.identityHash);
-    });
-  }
-
-=======
->>>>>>> 2cd0c560
   getFreeBalance(multisigAddress: string): Promise<AppInstanceJson> {
     return this.appInstanceRepository.getFreeBalance(multisigAddress);
   }
