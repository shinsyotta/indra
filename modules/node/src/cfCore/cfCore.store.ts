import { Injectable } from "@nestjs/common";
import {
  AppInstanceJson,
  AppState,
  ChallengeEvents,
  ChallengeStatus,
  ChallengeUpdatedEventPayload,
  ConditionalTransactionCommitmentJSON,
  Contract,
  IStoreService,
  JsonRpcProvider,
  MinimalTransaction,
  OutcomeType,
  SetStateCommitmentJSON,
  StateChannelJSON,
  StateProgressedEventPayload,
  STORE_SCHEMA_VERSION,
  StoredAppChallenge,
  StoredAppChallengeStatus,
  WithdrawalMonitorObject,
} from "@connext/types";
import { toBN, getSignerAddressFromPublicIdentifier, stringify } from "@connext/utils";
import { getManager } from "typeorm";
import { constants, utils } from "ethers";

import {
  AppInstanceRepository,
  convertAppToInstanceJSON,
} from "../appInstance/appInstance.repository";
import {
  SetStateCommitmentRepository,
  setStateToJson,
} from "../setStateCommitment/setStateCommitment.repository";
import { ConfigService } from "../config/config.service";
// eslint-disable-next-line max-len
import {
  ConditionalTransactionCommitmentRepository,
  convertConditionalCommitmentToJson,
} from "../conditionalCommitment/conditionalCommitment.repository";
import { ChannelRepository, convertChannelToJSON } from "../channel/channel.repository";
import { SetupCommitmentRepository } from "../setupCommitment/setupCommitment.repository";
import { AppInstance, AppInstanceSerializer, AppType } from "../appInstance/appInstance.entity";
import { SetStateCommitment } from "../setStateCommitment/setStateCommitment.entity";
import { Channel, ChannelSerializer } from "../channel/channel.entity";
import { ConditionalTransactionCommitment } from "../conditionalCommitment/conditionalCommitment.entity";
import {
  ChallengeRepository,
  entityToStoredChallenge,
  ProcessedBlockRepository,
} from "../challenge/challenge.repository";
import { Challenge, ProcessedBlock } from "../challenge/challenge.entity";
import {
  entityToStateProgressedEventPayload,
  StateProgressedEvent,
} from "../stateProgressedEvent/stateProgressedEvent.entity";
import {
  ChallengeUpdatedEvent,
  entityToChallengeUpdatedPayload,
} from "../challengeUpdatedEvent/challengeUpdatedEvent.entity";
import { SetupCommitment } from "../setupCommitment/setupCommitment.entity";
import { ChallengeRegistry } from "@connext/contracts";
import { LoggerService } from "../logger/logger.service";
import { CacheService } from "../caching/cache.service";

const { Zero, AddressZero } = constants;
const { bigNumberify, defaultAbiCoder } = utils;

@Injectable()
export class CFCoreStore implements IStoreService {
  private schemaVersion: number = STORE_SCHEMA_VERSION;
  constructor(
    private readonly log: LoggerService,
    private readonly channelRepository: ChannelRepository,
    private readonly appInstanceRepository: AppInstanceRepository,
    // eslint-disable-next-line max-len
    private readonly conditionalTransactionCommitmentRepository: ConditionalTransactionCommitmentRepository,
    private readonly setStateCommitmentRepository: SetStateCommitmentRepository,
    private readonly configService: ConfigService,
    private readonly setupCommitmentRepository: SetupCommitmentRepository,
    private readonly challengeRepository: ChallengeRepository,
    private readonly processedBlockRepository: ProcessedBlockRepository,
    private readonly cache: CacheService,
  ) {
    log.setContext("CFCoreStore");
  }

  init(): Promise<void> {
    return Promise.resolve();
  }

  close(): Promise<void> {
    return Promise.resolve();
  }

  getSchemaVersion(): Promise<number> {
    return Promise.resolve(this.schemaVersion);
  }

  updateSchemaVersion(): Promise<void> {
    // called when setup commitment is created in protocol
    // managed node-side via migrations
    return Promise.resolve();
  }

  async getAllChannels(): Promise<StateChannelJSON[]> {
    const allChannels = await this.channelRepository.find();
    return allChannels.map((channel) => convertChannelToJSON(channel));
  }

  getChannel(multisig: string): Promise<Channel> {
    return this.findChannelByMultisigAddressOrThrow(multisig);
  }

  async getStateChannel(multisigAddress: string): Promise<StateChannelJSON> {
    const chan = await this.findChannelByMultisigAddressOrThrow(multisigAddress);
    return convertChannelToJSON(chan);
  }

  async getStateChannelByOwners(owners: string[]): Promise<StateChannelJSON> {
    if (owners.length !== 2) {
      return this.channelRepository.getStateChannelByOwners(owners);
    }
    const chan = await this.findChannelByOwners([owners[0], owners[1]]);
    return chan && convertChannelToJSON(chan);
  }

  async getStateChannelByAppIdentityHash(appIdentityHash: string): Promise<StateChannelJSON> {
    const chan = await this.findChannelByAppIdentityHash(appIdentityHash);
    return chan && convertChannelToJSON(chan);
  }

  async createStateChannel(
    stateChannel: StateChannelJSON,
    signedSetupCommitment: MinimalTransaction,
    signedFreeBalanceUpdate: SetStateCommitmentJSON,
  ): Promise<void> {
    const nodeIdentifier = this.configService.getPublicIdentifier();
    const userIdentifier = stateChannel.userIdentifiers.find((id) => id !== nodeIdentifier);

    const {
      multisigAddress,
      addresses,
      freeBalanceAppInstance,
      monotonicNumProposedApps,
    } = stateChannel;

    let channel = new Channel();
    channel.multisigAddress = multisigAddress;
    channel.schemaVersion = this.schemaVersion;
    channel.userIdentifier = userIdentifier;
    channel.nodeIdentifier = nodeIdentifier;
    channel.addresses = addresses;
    channel.monotonicNumProposedApps = monotonicNumProposedApps;
    const swaps = this.configService.getAllowedSwaps();
    const activeCollateralizations = {};
    swaps.forEach((swap) => {
      activeCollateralizations[swap.to] = false;
    });
    channel.activeCollateralizations = activeCollateralizations;

    const participants = [
      freeBalanceAppInstance.initiatorIdentifier,
      freeBalanceAppInstance.responderIdentifier,
    ];
    const userId = participants.find((p) => p === userIdentifier);
    const nodeId = participants.find((p) => p === nodeIdentifier);
    const {
      identityHash,
      abiEncodings: { stateEncoding, actionEncoding },
      outcomeType,
      latestState,
      stateTimeout,
      defaultTimeout,
      latestVersionNumber,
      appSeqNo,
      appDefinition,
      outcomeInterpreterParameters,
    } = freeBalanceAppInstance;

    const freeBalanceApp = new AppInstance();
    freeBalanceApp.identityHash = identityHash;
    freeBalanceApp.appDefinition = appDefinition;
    freeBalanceApp.stateEncoding = stateEncoding;
    freeBalanceApp.actionEncoding = actionEncoding;
    freeBalanceApp.outcomeType = OutcomeType[outcomeType];
    freeBalanceApp.appSeqNo = appSeqNo;
    freeBalanceApp.latestState = latestState as any;
    freeBalanceApp.latestVersionNumber = latestVersionNumber;
    freeBalanceApp.defaultTimeout = defaultTimeout;
    freeBalanceApp.stateTimeout = stateTimeout;

    // app proposal defaults
    freeBalanceApp.initiatorDeposit = Zero;
    freeBalanceApp.initiatorDepositAssetId = AddressZero;
    freeBalanceApp.responderDeposit = Zero;
    freeBalanceApp.responderDepositAssetId = AddressZero;
    freeBalanceApp.responderIdentifier = userIdentifier;
    freeBalanceApp.initiatorIdentifier = nodeIdentifier;
    freeBalanceApp.userIdentifier = userId;
    freeBalanceApp.nodeIdentifier = nodeId;
    freeBalanceApp.type = AppType.FREE_BALANCE;
    freeBalanceApp.outcomeInterpreterParameters = outcomeInterpreterParameters;

    channel.appInstances = [freeBalanceApp];

    let setupCommitment = await this.setupCommitmentRepository.findByMultisigAddress(
      stateChannel.multisigAddress,
    );
    if (!setupCommitment) {
      setupCommitment = new SetupCommitment();
    }
    setupCommitment.data = signedSetupCommitment.data;
    setupCommitment.to = signedSetupCommitment.to;
    setupCommitment.value = toBN(signedSetupCommitment.value);
    setupCommitment.multisigAddress = stateChannel.multisigAddress;

    channel.setupCommitment = setupCommitment;

    let freeBalanceUpdateCommitment = await this.setStateCommitmentRepository.findByAppIdentityHashAndVersionNumber(
      freeBalanceApp.identityHash,
      toBN(signedFreeBalanceUpdate.versionNumber),
    );

    if (!freeBalanceUpdateCommitment) {
      freeBalanceUpdateCommitment = new SetStateCommitment();
    }
    freeBalanceUpdateCommitment.app = freeBalanceApp;
    freeBalanceUpdateCommitment.appIdentity = signedFreeBalanceUpdate.appIdentity;
    freeBalanceUpdateCommitment.appStateHash = signedFreeBalanceUpdate.appStateHash;
    freeBalanceUpdateCommitment.challengeRegistryAddress =
      signedFreeBalanceUpdate.challengeRegistryAddress;
    freeBalanceUpdateCommitment.signatures = signedFreeBalanceUpdate.signatures;
    freeBalanceUpdateCommitment.stateTimeout = toBN(
      signedFreeBalanceUpdate.stateTimeout,
    ).toString();
    freeBalanceUpdateCommitment.versionNumber = toBN(
      signedFreeBalanceUpdate.versionNumber,
    ).toNumber();

    await getManager().transaction(async (transactionalEntityManager) => {
      channel = await transactionalEntityManager.save(channel);
      await transactionalEntityManager.save(freeBalanceApp);
      await transactionalEntityManager.save(freeBalanceUpdateCommitment);
    });
    await this.cache.set(
      `channel:multisig:${multisigAddress}`,
      60,
      ChannelSerializer.toJSON(channel),
    );
    await this.cache.set(
      `appInstance:identityHash:${freeBalanceApp.identityHash}`,
      60,
      AppInstanceSerializer.toJSON(freeBalanceApp),
    );
  }

<<<<<<< HEAD
  async getAppProposal(appIdentityHash: string): Promise<AppInstanceJson> {
    const app = await this.findAppInstanceByIdentityHash(appIdentityHash);
    if (!app || app.type !== AppType.PROPOSAL) {
      return undefined;
    }
    return convertAppToInstanceJSON(app, app.channel);
=======
  async incrementNumProposedApps(multisigAddress: string): Promise<void> {
    const channel = await this.channelRepository.findByMultisigAddressOrThrow(multisigAddress);
    await getManager().transaction(async (transactionalEntityManager) => {
      await transactionalEntityManager
        .createQueryBuilder()
        .update(Channel)
        .set({
          monotonicNumProposedApps: channel.monotonicNumProposedApps + 1,
        })
        .where("multisigAddress = :multisigAddress", { multisigAddress })
        .execute();
    });
  }

  getAppProposal(appIdentityHash: string): Promise<AppInstanceJson> {
    return this.appInstanceRepository.getAppProposal(appIdentityHash);
>>>>>>> 32aa2c84
  }

  async createAppProposal(
    multisigAddress: string,
    appProposal: AppInstanceJson,
    numProposedApps: number,
    signedSetStateCommitment: SetStateCommitmentJSON,
    signedConditionalTxCommitment: ConditionalTransactionCommitmentJSON,
  ): Promise<void> {
    const channel = await this.channelRepository.findByMultisigAddressOrThrow(multisigAddress);

    const app = new AppInstance();
    app.type = AppType.PROPOSAL;
    app.identityHash = appProposal.identityHash;
    app.actionEncoding = appProposal.abiEncodings.actionEncoding;
    app.stateEncoding = appProposal.abiEncodings.stateEncoding;
    app.appDefinition = appProposal.appDefinition;
    app.appSeqNo = appProposal.appSeqNo;
    app.initiatorDeposit = bigNumberify(appProposal.initiatorDeposit);
    app.initiatorDepositAssetId = appProposal.initiatorDepositAssetId;
    app.responderDeposit = bigNumberify(appProposal.responderDeposit);
    app.responderDepositAssetId = appProposal.responderDepositAssetId;
    app.defaultTimeout = appProposal.defaultTimeout;
    app.stateTimeout = appProposal.stateTimeout;
    app.responderIdentifier = appProposal.responderIdentifier;
    app.initiatorIdentifier = appProposal.initiatorIdentifier;
    app.outcomeType = appProposal.outcomeType;
    app.outcomeInterpreterParameters = appProposal.outcomeInterpreterParameters;
    app.meta = appProposal.meta;
    app.latestState = appProposal.latestState;
    app.latestVersionNumber = appProposal.latestVersionNumber;
    app.channel = channel;
    app.userIdentifier = channel.userIdentifier;
    app.nodeIdentifier = channel.nodeIdentifier;

    let setStateCommitment = await this.setStateCommitmentRepository.findByAppIdentityHashAndVersionNumber(
      appProposal.identityHash,
      toBN(signedSetStateCommitment.versionNumber),
    );

    if (!setStateCommitment) {
      setStateCommitment = new SetStateCommitment();
    }
    setStateCommitment.app = app;
    setStateCommitment.appIdentity = signedSetStateCommitment.appIdentity;
    setStateCommitment.appStateHash = signedSetStateCommitment.appStateHash;
    setStateCommitment.challengeRegistryAddress = signedSetStateCommitment.challengeRegistryAddress;
    setStateCommitment.signatures = signedSetStateCommitment.signatures;
    setStateCommitment.stateTimeout = toBN(signedSetStateCommitment.stateTimeout).toString();
    setStateCommitment.versionNumber = toBN(signedSetStateCommitment.versionNumber).toNumber();

    const existingConditionalTx = await this.conditionalTransactionCommitmentRepository.findByAppIdentityHash(
      appProposal.identityHash,
    );

    // because the app instance has `cascade` set to true, saving
    // the channel will involve multiple queries and should be put
    // within a transaction
    await getManager().transaction(async (transactionalEntityManager) => {
      await transactionalEntityManager.save(app);
      await transactionalEntityManager.save(setStateCommitment);

      // idempotence
      if (existingConditionalTx) {
        await transactionalEntityManager
          .createQueryBuilder()
          .update(ConditionalTransactionCommitment)
          .set({
            freeBalanceAppIdentityHash: signedConditionalTxCommitment.freeBalanceAppIdentityHash,
            multisigAddress: signedConditionalTxCommitment.multisigAddress,
            multisigOwners: signedConditionalTxCommitment.multisigOwners,
            interpreterAddr: signedConditionalTxCommitment.interpreterAddr,
            interpreterParams: signedConditionalTxCommitment.interpreterParams,
            signatures: signedConditionalTxCommitment.signatures,
            app,
          })
          .where('"appIdentityHash" = :appIdentityHash', {
            appIdentityHash: signedConditionalTxCommitment.freeBalanceAppIdentityHash,
          })
          .execute();
      } else {
        await transactionalEntityManager
          .createQueryBuilder()
          .insert()
          .into(ConditionalTransactionCommitment)
          .values({
            freeBalanceAppIdentityHash: signedConditionalTxCommitment.freeBalanceAppIdentityHash,
            multisigAddress: signedConditionalTxCommitment.multisigAddress,
            multisigOwners: signedConditionalTxCommitment.multisigOwners,
            interpreterAddr: signedConditionalTxCommitment.interpreterAddr,
            interpreterParams: signedConditionalTxCommitment.interpreterParams,
            signatures: signedConditionalTxCommitment.signatures,
            app,
          })
          .execute();
      }

      await transactionalEntityManager
        .createQueryBuilder()
        .update(Channel)
        .set({
          monotonicNumProposedApps: numProposedApps,
        })
        .where("multisigAddress = :multisigAddress", { multisigAddress })
        .execute();

      await transactionalEntityManager
        .createQueryBuilder()
        .relation(Channel, "appInstances")
        .of(multisigAddress)
        .add(app.identityHash);

      // Update cache values
      await this.cache.mergeCacheValues(
        `appInstance:identityHash:${app.identityHash}`,
        60,
        AppInstanceSerializer.toJSON(app),
      );
      await this.cache.del(`channel:multisig:${multisigAddress}`);
    });
  }

  async removeAppProposal(multisigAddress: string, appIdentityHash: string): Promise<void> {
    // called in protocol during install and reject protocols
    // but we dont "remove" app proposals, they get upgraded. so
    // simply return without editing, and set the status to `REJECTED`
    // in the listener
    const app = await this.appInstanceRepository.findByIdentityHash(appIdentityHash);
    if (!app || app.type !== AppType.PROPOSAL) {
      return;
    }
    app.type = AppType.REJECTED;

    app.channel = undefined;
    await getManager().transaction(async (transactionalEntityManager) => {
      await transactionalEntityManager.save(app);
      await transactionalEntityManager
        .createQueryBuilder()
        .relation(Channel, "appInstances")
        .of(multisigAddress)
        .remove(app.identityHash);

      await this.cache.mergeCacheValues(
        `appInstance:identityHash:${appIdentityHash}`,
        60,
        AppInstanceSerializer.toJSON(app),
      );
      await this.cache.del(`channel:multisig:${multisigAddress}`);
    });
  }

  async getAppInstance(appIdentityHash: string): Promise<AppInstanceJson> {
    const res = await this.findAppInstanceByIdentityHashOrThrow(appIdentityHash);
    return res && convertAppToInstanceJSON(res, res.channel);
  }

  async createAppInstance(
    multisigAddress: string,
    appJson: AppInstanceJson,
    freeBalanceAppInstance: AppInstanceJson,
    signedFreeBalanceUpdate: SetStateCommitmentJSON,
  ): Promise<void> {
    const {
      identityHash,
      initiatorIdentifier,
      responderIdentifier,
      latestState,
      stateTimeout,
      latestVersionNumber,
    } = appJson;
    const proposal = await this.findAppInstanceByIdentityHashOrThrow(identityHash);

    // upgrade proposal to instance
    proposal.type = AppType.INSTANCE;
    // save user/node specific ids
    const nodeId = this.configService.getPublicIdentifier();
    proposal.userIdentifier = [initiatorIdentifier, responderIdentifier].find((p) => p !== nodeId);
    proposal.nodeIdentifier = [initiatorIdentifier, responderIdentifier].find((p) => p === nodeId);

    proposal.latestState = latestState;
    proposal.stateTimeout = stateTimeout;
    proposal.latestVersionNumber = latestVersionNumber;

    await getManager().transaction(async (transactionalEntityManager) => {
      await transactionalEntityManager.save(proposal);
      await transactionalEntityManager
        .createQueryBuilder()
        .update(AppInstance)
        .set({
          latestState: freeBalanceAppInstance.latestState as any,
          stateTimeout: freeBalanceAppInstance.stateTimeout,
          latestVersionNumber: freeBalanceAppInstance.latestVersionNumber,
        })
        .where("identityHash = :identityHash", {
          identityHash: freeBalanceAppInstance.identityHash,
        })
        .execute();

      await transactionalEntityManager
        .createQueryBuilder()
        .relation(AppInstance, "channel")
        .of(proposal)
        .set(multisigAddress);

      await transactionalEntityManager
        .createQueryBuilder()
        .update(SetStateCommitment)
        .set({
          appIdentity: signedFreeBalanceUpdate.appIdentity,
          appStateHash: signedFreeBalanceUpdate.appStateHash,
          challengeRegistryAddress: signedFreeBalanceUpdate.challengeRegistryAddress,
          signatures: signedFreeBalanceUpdate.signatures,
          stateTimeout: toBN(signedFreeBalanceUpdate.stateTimeout).toString(),
          versionNumber: toBN(signedFreeBalanceUpdate.versionNumber).toNumber(),
        })
        .where('"appIdentityHash" = :appIdentityHash', {
          appIdentityHash: freeBalanceAppInstance.identityHash,
        })
        .execute();
    });
    await this.cache.mergeCacheValues(
      `appInstance:identityHash:${freeBalanceAppInstance.identityHash}`,
      60,
      {
        latestState: freeBalanceAppInstance.latestState,
        stateTimeout: freeBalanceAppInstance.stateTimeout,
        latestVersionNumber: freeBalanceAppInstance.latestVersionNumber,
      },
    );
    await this.cache.set(
      `appInstance:identityHash:${identityHash}`,
      60,
      AppInstanceSerializer.toJSON(proposal),
    );
    await this.cache.set(`channel:appIdentityHash:${identityHash}`, 70, multisigAddress);
    await this.cache.del(`channel:multisig:${multisigAddress}`);
  }

  async updateAppInstance(
    multisigAddress: string,
    appJson: AppInstanceJson,
    signedSetStateCommitment: SetStateCommitmentJSON,
  ): Promise<void> {
    const { identityHash, latestState, stateTimeout, latestVersionNumber } = appJson;
    const app = await this.findAppInstanceByIdentityHash(identityHash);
    if (!app) {
      throw new Error(`No app found when trying to update. AppId: ${identityHash}`);
    }

    if (app.type !== AppType.INSTANCE && app.type !== AppType.FREE_BALANCE) {
      throw new Error(`App is not of correct type, type: ${app.type}`);
    }

    await getManager().transaction(async (transactionalEntityManager) => {
      await transactionalEntityManager
        .createQueryBuilder()
        .update(AppInstance)
        .set({
          latestState: latestState as AppState,
          stateTimeout,
          latestVersionNumber,
        })
        .where("identityHash = :identityHash", { identityHash })
        .execute();

      await transactionalEntityManager
        .createQueryBuilder()
        .update(SetStateCommitment)
        .set({
          appIdentity: signedSetStateCommitment.appIdentity,
          appStateHash: signedSetStateCommitment.appStateHash,
          challengeRegistryAddress: signedSetStateCommitment.challengeRegistryAddress,
          signatures: signedSetStateCommitment.signatures,
          stateTimeout: toBN(signedSetStateCommitment.stateTimeout).toString(),
          versionNumber: toBN(signedSetStateCommitment.versionNumber).toNumber(),
        })
        .where('"appIdentityHash" = :appIdentityHash', {
          appIdentityHash: signedSetStateCommitment.appIdentityHash,
        })
        .execute();
    });
    await this.cache.mergeCacheValues(`appInstance:identityHash:${identityHash}`, 60, {
      latestState,
      stateTimeout,
      latestVersionNumber,
    });
    await this.cache.set(`channel:appIdentityHash:${identityHash}`, 70, multisigAddress);
    await this.cache.del(`channel:multisig:${multisigAddress}`);
  }

  async removeAppInstance(
    multisigAddress: string,
    appIdentityHash: string,
    freeBalanceAppInstance: AppInstanceJson,
    signedFreeBalanceUpdate: SetStateCommitmentJSON,
  ): Promise<void> {
    let app = await this.findAppInstanceByIdentityHash(appIdentityHash);
    if (app) {
      app.type = AppType.UNINSTALLED;
      app.channel = null;
    } else {
      this.log.warn(`Could not find app instance to remove`);
    }

    await getManager().transaction(async (transactionalEntityManager) => {
      if (app) {
        app = await transactionalEntityManager.save(app);
      }
      await transactionalEntityManager
        .createQueryBuilder()
        .update(AppInstance)
        .set({
          latestState: freeBalanceAppInstance.latestState as any,
          stateTimeout: freeBalanceAppInstance.stateTimeout,
          latestVersionNumber: freeBalanceAppInstance.latestVersionNumber,
        })
        .where("identityHash = :identityHash", {
          identityHash: freeBalanceAppInstance.identityHash,
        })
        .execute();
      await transactionalEntityManager
        .createQueryBuilder()
        .relation(Channel, "appInstances")
        .of(multisigAddress)
        .remove(app.identityHash);

      await transactionalEntityManager
        .createQueryBuilder()
        .update(SetStateCommitment)
        .set({
          appIdentity: signedFreeBalanceUpdate.appIdentity,
          appStateHash: signedFreeBalanceUpdate.appStateHash,
          challengeRegistryAddress: signedFreeBalanceUpdate.challengeRegistryAddress,
          signatures: signedFreeBalanceUpdate.signatures,
          stateTimeout: toBN(signedFreeBalanceUpdate.stateTimeout).toString(),
          versionNumber: toBN(signedFreeBalanceUpdate.versionNumber).toNumber(),
        })
        .where('"appIdentityHash" = :appIdentityHash', {
          appIdentityHash: freeBalanceAppInstance.identityHash,
        })
        .execute();
    });
    if (app) {
      await this.cache.mergeCacheValues(
        `appInstance:identityHash:${appIdentityHash}`,
        60,
        AppInstanceSerializer.toJSON(app),
      );
      await this.cache.del(`channel:multisig:${multisigAddress}`);
    }
  }

  getFreeBalance(multisigAddress: string): Promise<AppInstanceJson> {
    return this.appInstanceRepository.getFreeBalance(multisigAddress);
  }

  getSetupCommitment(multisigAddress: string): Promise<MinimalTransaction> {
    return this.setupCommitmentRepository.getCommitment(multisigAddress);
  }

  async createSetupCommitment(
    multisigAddress: string,
    commitment: MinimalTransaction,
  ): Promise<void> {
    // there may not be a channel at the time the setup commitment is
    // created, so add the multisig address
    await this.setupCommitmentRepository.createCommitment(multisigAddress, commitment);
  }

  async getSetStateCommitments(appIdentityHash: string): Promise<SetStateCommitmentJSON[]> {
    return (
      await this.setStateCommitmentRepository.findByAppIdentityHash(appIdentityHash)
    ).map((s) => setStateToJson(s));
  }

  async createSetStateCommitment(
    appIdentityHash: string,
    commitment: SetStateCommitmentJSON,
  ): Promise<void> {
    const app = await this.appInstanceRepository.findByIdentityHashOrThrow(appIdentityHash);
    const entity = new SetStateCommitment();
    entity.app = app;
    entity.appIdentity = commitment.appIdentity;
    entity.appStateHash = commitment.appStateHash;
    entity.challengeRegistryAddress = commitment.challengeRegistryAddress;
    entity.signatures = commitment.signatures;
    entity.stateTimeout = toBN(commitment.stateTimeout).toHexString();
    entity.versionNumber = toBN(commitment.versionNumber).toNumber();
    await this.setStateCommitmentRepository.save(entity);
  }

  async updateSetStateCommitment(
    appIdentityHash: string,
    commitment: SetStateCommitmentJSON,
  ): Promise<void> {
    const {
      appStateHash,
      challengeRegistryAddress,
      signatures,
      stateTimeout,
      versionNumber,
    } = commitment;

    const subQuery = this.appInstanceRepository
      .createQueryBuilder("app")
      .select("app.id")
      .where("app.identityHash = :appIdentityHash", { appIdentityHash });

    await this.setStateCommitmentRepository
      .createQueryBuilder("set_state_commitment")
      .update(SetStateCommitment)
      .set({
        appStateHash,
        challengeRegistryAddress,
        signatures,
        stateTimeout: toBN(stateTimeout).toHexString(),
        versionNumber: toBN(versionNumber).toNumber(),
      })
      .where('set_state_commitment."appId" = (' + subQuery.getQuery() + ")")
      .setParameters(subQuery.getParameters())
      .execute();
  }

  async removeSetStateCommitment(
    appIdentityHash: string,
    commitment: SetStateCommitmentJSON,
  ): Promise<void> {
    const versionNumber = toBN(commitment.versionNumber).toNumber();

    const subQuery = this.appInstanceRepository
      .createQueryBuilder("app")
      .select("app.id")
      .where("app.identityHash = :appIdentityHash", { appIdentityHash });

    await this.setStateCommitmentRepository
      .createQueryBuilder("set_state_commitment")
      .delete()
      .from(SetStateCommitment)
      .where("set_state_commitment.versionNumber = :versionNumber", {
        versionNumber,
      })
      .andWhere('set_state_commitment."appId" = (' + subQuery.getQuery() + ")")
      .setParameters(subQuery.getParameters())
      .execute();
  }

  getSetStateCommitment(appIdentityHash: string): Promise<SetStateCommitmentJSON | undefined> {
    return this.setStateCommitmentRepository.getLatestSetStateCommitment(appIdentityHash);
  }

  async getConditionalTransactionCommitment(
    appIdentityHash: string,
  ): Promise<ConditionalTransactionCommitmentJSON | undefined> {
    const commitment = await this.conditionalTransactionCommitmentRepository.findByAppIdentityHash(
      appIdentityHash,
    );
    return (
      commitment &&
      convertConditionalCommitmentToJson(
        commitment,
        await this.configService.getContractAddresses(),
      )
    );
  }

  clear(): Promise<void> {
    throw new Error("Method not implemented.");
  }

  restore(): Promise<void> {
    throw new Error("Method not implemented.");
  }

  getUserWithdrawals(): Promise<WithdrawalMonitorObject[]> {
    throw new Error("Method not implemented.");
  }

  saveUserWithdrawal(withdrawalObject: WithdrawalMonitorObject): Promise<void> {
    throw new Error("Method not implemented.");
  }

  removeUserWithdrawal(toRemove: WithdrawalMonitorObject): Promise<void> {
    throw new Error("Method not implemented.");
  }

  ////// Watcher methods
  async getAppChallenge(appIdentityHash: string): Promise<StoredAppChallenge | undefined> {
    const challenge = await this.challengeRepository.findByIdentityHash(appIdentityHash);
    return challenge ? entityToStoredChallenge(challenge) : undefined;
  }

  async saveAppChallenge(data: ChallengeUpdatedEventPayload | StoredAppChallenge): Promise<void> {
    const { appStateHash, versionNumber, finalizesAt, status, identityHash } = data;
    const app = await this.appInstanceRepository.findByIdentityHashOrThrow(identityHash);

    const channel = await this.channelRepository.findByAppIdentityHashOrThrow(identityHash);

    let challenge = await this.challengeRepository.findByIdentityHash(identityHash);
    if (!challenge) {
      // create new challenge
      challenge = new Challenge();
      challenge.app = app;
      challenge.channel = channel;
      challenge.challengeUpdatedEvents = [];
      challenge.stateProgressedEvents = [];
    }

    challenge.status = status as StoredAppChallengeStatus;
    challenge.appStateHash = appStateHash;
    challenge.versionNumber = versionNumber;
    challenge.finalizesAt = finalizesAt;

    await getManager().transaction(async (transactionalEntityManager) => {
      await transactionalEntityManager.save(challenge);
    });
  }

  async getActiveChallenges(): Promise<StoredAppChallenge[]> {
    const active = await this.challengeRepository.findActiveChallenges();
    return active.map(entityToStoredChallenge);
  }

  ///// Events
  async getLatestProcessedBlock(): Promise<number> {
    const latest = await this.processedBlockRepository.findLatestProcessedBlock();
    if (!latest) {
      return 0;
    }
    return latest.blockNumber;
  }

  async updateLatestProcessedBlock(blockNumber: number): Promise<void> {
    const entity = new ProcessedBlock();
    entity.blockNumber = blockNumber;
    await this.processedBlockRepository.save(entity);
  }

  async getStateProgressedEvents(appIdentityHash: string): Promise<StateProgressedEventPayload[]> {
    const challenge = await this.challengeRepository.findByIdentityHashOrThrow(appIdentityHash);

    return challenge.stateProgressedEvents.map((event) =>
      entityToStateProgressedEventPayload(event, challenge),
    );
  }

  async addOnchainAction(appIdentityHash: string, provider: JsonRpcProvider): Promise<void> {
    const channel = await this.channelRepository.findByAppIdentityHashOrThrow(appIdentityHash);
    const app = channel.appInstances.find((a) => a.identityHash === appIdentityHash);
    const latestSetState = await this.setStateCommitmentRepository.findByAppIdentityHashAndVersionNumber(
      appIdentityHash,
      toBN(app.latestVersionNumber),
    );
    // fetch onchain data
    const registry = new Contract(
      latestSetState.challengeRegistryAddress,
      ChallengeRegistry.abi,
      provider,
    );
    const onchainChallenge = await registry.functions.getAppChallenge(appIdentityHash);
    if (onchainChallenge.versionNumber.eq(latestSetState.versionNumber)) {
      return;
    }

    // only need state progressed events because challenge should contain
    // all relevant information from challenge updated events
    const fromBlock = (await provider.getBlockNumber()) - 8640; // last 24h
    const rawProgressedLogs = await provider.getLogs({
      // TODO: filter state progressed by appID
      ...registry.filters[ChallengeEvents.StateProgressed](),
      fromBlock: fromBlock < 0 ? 0 : fromBlock,
    });
    const onchainProgressedLogs = rawProgressedLogs
      .map((log) => {
        const {
          identityHash,
          action,
          versionNumber,
          timeout,
          turnTaker,
          signature,
        } = registry.interface.parseLog(log).values;
        return { identityHash, action, versionNumber, timeout, turnTaker, signature };
      })
      .sort((a, b) => b.versionNumber.sub(a.versionNumber).toNumber());
    const {
      action: encodedAction,
      versionNumber,
      timeout,
      turnTaker,
      signature,
    } = onchainProgressedLogs[0];

    // ensure action from event can be applied on top of our app
    if (!versionNumber.eq(app.latestVersionNumber + 1)) {
      throw new Error(
        `Action cannot be applied directly onto our record of app. Record has nonce of ${
          app.latestVersionNumber
        }, and action results in nonce ${versionNumber.toString()}`,
      );
    }

    // generate set state commitment + update app instance
    // we CANNOT generate any signatures here, and instead will save the
    // app as a single signed update. (i.e. as in the take-action protocol
    // for the initiator). This means there will NOT be an app instance
    // saved at the same nonce as the most recent single signed set-state
    // commitment
    const appSigners = [app.initiatorIdentifier, app.responderIdentifier].map(
      getSignerAddressFromPublicIdentifier,
    );
    const turnTakerIdx = appSigners.findIndex((signer) => signer === turnTaker);
    const signatures = turnTakerIdx === 0 ? [signature, undefined] : [undefined, signature];

    const exists = !!(await this.setStateCommitmentRepository.findByAppIdentityHashAndVersionNumber(
      appIdentityHash,
      onchainChallenge.versionNumber,
    ));
    await getManager().transaction(async (transactionalEntityManager) => {
      // update challenge
      await transactionalEntityManager
        .createQueryBuilder()
        .update(Challenge)
        .set({
          ...onchainChallenge,
        })
        .where("challenge.identityHash = :appIdentityHash", {
          appIdentityHash,
        })
        .execute();

      // update app
      await transactionalEntityManager
        .createQueryBuilder()
        .update(AppInstance)
        .set({
          latestAction: defaultAbiCoder.decode([app.actionEncoding], encodedAction),
        })
        .where("app.identityHash = :appIdentityHash", {
          appIdentityHash,
        })
        .execute();

      // update or create set state
      if (exists) {
        await transactionalEntityManager
          .createQueryBuilder()
          .update(SetStateCommitment)
          .set({
            signatures,
            stateTimeout: timeout.toString(),
            appStateHash: onchainChallenge.appStateHash,
          })
          .where("app.identityHash = :appIdentityHash", {
            appIdentityHash,
          })
          .andWhere("app.versionNumber = :versionNumner", {
            versionNumber: versionNumber.toNumber(),
          })
          .execute();
      } else {
        // create new
        await transactionalEntityManager
          .createQueryBuilder()
          .insert()
          .into(SetStateCommitment)
          .values({
            app,
            signatures,
            appIdentity: {
              channelNonce: toBN(app.appSeqNo),
              participants: appSigners,
              multisigAddress: channel.multisigAddress,
              appDefinition: app.appDefinition,
              defaultTimeout: toBN(app.defaultTimeout),
            },
            appStateHash: onchainChallenge.appStateHash,
            versionNumber: onchainChallenge.versionNumber,
            stateTimeout: timeout.toString(),
            challengeRegistryAddress: latestSetState.challengeRegistryAddress,
          })
          .execute();
      }
    });
  }

  async createStateProgressedEvent(event: StateProgressedEventPayload): Promise<void> {
    const { signature, action, timeout, turnTaker, versionNumber, identityHash } = event;
    // safe to throw here because challenges should never be created from a
    // `StateProgressed` event, must always go through the set state game
    const challenge = await this.challengeRepository.findByIdentityHashOrThrow(identityHash);
    if (!challenge.app.actionEncoding) {
      throw new Error(
        `App associated with state progressed event does not have action encoding. Event: ${stringify(
          event,
        )}`,
      );
    }
    const entity = new StateProgressedEvent();
    entity.action = defaultAbiCoder.decode([challenge.app.actionEncoding], action)[0];
    entity.challenge = challenge;
    entity.signature = signature;
    entity.timeout = timeout;
    entity.versionNumber = versionNumber;
    entity.turnTaker = turnTaker;

    await getManager().transaction(async (transactionalEntityManager) => {
      await transactionalEntityManager.save(entity);

      // all contracts emit a `ChallengeUpdated` event, so update any
      // challenge fields using data from that event, not this one

      await transactionalEntityManager
        .createQueryBuilder()
        .relation(Challenge, "stateProgressedEvents")
        .of(challenge.id)
        .add(entity.id);
    });
  }

  async createChallengeUpdatedEvent(event: ChallengeUpdatedEventPayload): Promise<void> {
    const { versionNumber, identityHash, status, appStateHash, finalizesAt } = event;
    const challenge = await this.challengeRepository.findByIdentityHashOrThrow(identityHash);
    await getManager().transaction(async (transactionalEntityManager) => {
      // insert event
      await transactionalEntityManager
        .createQueryBuilder()
        .insert()
        .into(ChallengeUpdatedEvent)
        .values({
          status: status as ChallengeStatus,
          appStateHash,
          versionNumber,
          finalizesAt,
          challenge,
        })
        .execute();
    });
  }

  async getChallengeUpdatedEvents(
    appIdentityHash: string,
  ): Promise<ChallengeUpdatedEventPayload[]> {
    const challenge = await this.challengeRepository.findByIdentityHashOrThrow(appIdentityHash);

    return challenge.challengeUpdatedEvents.map((event) =>
      entityToChallengeUpdatedPayload(event, challenge),
    );
  }

  private async findAppInstanceByIdentityHash(identityHash: string) {
    return this.cache.wrap(
      `appInstance:identityHash:${identityHash}`,
      60,
      () => {
        return this.appInstanceRepository.findByIdentityHash(identityHash);
      },
      AppInstanceSerializer,
    );
  }

  private async findAppInstanceByIdentityHashOrThrow(identityHash: string) {
    const res = await this.findAppInstanceByIdentityHash(identityHash);
    if (!res) {
      throw new Error(`Could not find app with identity hash ${identityHash}`);
    }
    return res;
  }

  private async findChannelByMultisigAddress(multisig: string) {
    return this.cache.wrap(
      `channel:multisig:${multisig}`,
      60,
      () => {
        return this.channelRepository.findByMultisigAddress(multisig);
      },
      ChannelSerializer,
    );
  }

  private async findChannelByMultisigAddressOrThrow(multisig: string) {
    const res = await this.findChannelByMultisigAddress(multisig);
    if (!res) {
      throw new Error(`Could not find channel with multisig address ${multisig}`);
    }
    return res;
  }

  private async findChannelByAppIdentityHash(aih: string) {
    const multisig = await this.cache.get(`channel:appIdentityHash:${aih}`);
    if (multisig) {
      return this.findChannelByMultisigAddress(JSON.parse(multisig));
    }

    const chan = await this.channelRepository.findByAppIdentityHash(aih);
    if (!chan) {
      return undefined;
    }
    await this.cache.set(`channel:appIdentityHash:${aih}`, 70, chan.multisigAddress);
    await this.cache.set(
      `channel:multisig:${chan.multisigAddress}`,
      60,
      ChannelSerializer.toJSON(chan),
    );
    return chan;
  }

  private async findChannelByOwners(owners: [string, string]) {
    const canonical = this.canonicalizeOwners(owners);
    const multisig = await this.cache.get(`channel:owners:${canonical}`);
    if (multisig) {
      return this.findChannelByMultisigAddress(JSON.parse(multisig));
    }

    const chan = await this.channelRepository.findByOwners(owners);
    if (!chan) {
      return undefined;
    }
    await this.cache.set(`channel:owners:${canonical}`, 70, chan.multisigAddress);
    await this.cache.set(
      `channel:multisig:${chan.multisigAddress}`,
      60,
      ChannelSerializer.toJSON(chan),
    );
    return chan;
  }

  private canonicalizeOwners(owners: string[]) {
    if (owners.length != 2) {
      throw new Error("sanity error - must have 2 owners");
    }

    let joiner: string[];
    if (owners[0] >= owners[1]) {
      joiner = [owners[0], owners[1]];
    } else {
      joiner = [owners[1], owners[0]];
    }
    return joiner.join(":");
  }
}<|MERGE_RESOLUTION|>--- conflicted
+++ resolved
@@ -216,10 +216,11 @@
 
     channel.setupCommitment = setupCommitment;
 
-    let freeBalanceUpdateCommitment = await this.setStateCommitmentRepository.findByAppIdentityHashAndVersionNumber(
-      freeBalanceApp.identityHash,
-      toBN(signedFreeBalanceUpdate.versionNumber),
-    );
+    let freeBalanceUpdateCommitment =
+      await this.setStateCommitmentRepository.findByAppIdentityHashAndVersionNumber(
+        freeBalanceApp.identityHash,
+        toBN(signedFreeBalanceUpdate.versionNumber),
+      );
 
     if (!freeBalanceUpdateCommitment) {
       freeBalanceUpdateCommitment = new SetStateCommitment();
@@ -254,31 +255,26 @@
     );
   }
 
-<<<<<<< HEAD
+  async incrementNumProposedApps(multisigAddress: string): Promise<void> {
+    const channel = await this.channelRepository.findByMultisigAddressOrThrow(multisigAddress);
+    await getManager().transaction(async (transactionalEntityManager) => {
+      await transactionalEntityManager
+        .createQueryBuilder()
+        .update(Channel)
+        .set({
+          monotonicNumProposedApps: channel.monotonicNumProposedApps + 1,
+        })
+        .where("multisigAddress = :multisigAddress", { multisigAddress })
+        .execute();
+    });
+  }
+
   async getAppProposal(appIdentityHash: string): Promise<AppInstanceJson> {
     const app = await this.findAppInstanceByIdentityHash(appIdentityHash);
     if (!app || app.type !== AppType.PROPOSAL) {
       return undefined;
     }
     return convertAppToInstanceJSON(app, app.channel);
-=======
-  async incrementNumProposedApps(multisigAddress: string): Promise<void> {
-    const channel = await this.channelRepository.findByMultisigAddressOrThrow(multisigAddress);
-    await getManager().transaction(async (transactionalEntityManager) => {
-      await transactionalEntityManager
-        .createQueryBuilder()
-        .update(Channel)
-        .set({
-          monotonicNumProposedApps: channel.monotonicNumProposedApps + 1,
-        })
-        .where("multisigAddress = :multisigAddress", { multisigAddress })
-        .execute();
-    });
-  }
-
-  getAppProposal(appIdentityHash: string): Promise<AppInstanceJson> {
-    return this.appInstanceRepository.getAppProposal(appIdentityHash);
->>>>>>> 32aa2c84
   }
 
   async createAppProposal(
@@ -314,10 +310,11 @@
     app.userIdentifier = channel.userIdentifier;
     app.nodeIdentifier = channel.nodeIdentifier;
 
-    let setStateCommitment = await this.setStateCommitmentRepository.findByAppIdentityHashAndVersionNumber(
-      appProposal.identityHash,
-      toBN(signedSetStateCommitment.versionNumber),
-    );
+    let setStateCommitment =
+      await this.setStateCommitmentRepository.findByAppIdentityHashAndVersionNumber(
+        appProposal.identityHash,
+        toBN(signedSetStateCommitment.versionNumber),
+      );
 
     if (!setStateCommitment) {
       setStateCommitment = new SetStateCommitment();
@@ -330,9 +327,10 @@
     setStateCommitment.stateTimeout = toBN(signedSetStateCommitment.stateTimeout).toString();
     setStateCommitment.versionNumber = toBN(signedSetStateCommitment.versionNumber).toNumber();
 
-    const existingConditionalTx = await this.conditionalTransactionCommitmentRepository.findByAppIdentityHash(
-      appProposal.identityHash,
-    );
+    const existingConditionalTx =
+      await this.conditionalTransactionCommitmentRepository.findByAppIdentityHash(
+        appProposal.identityHash,
+      );
 
     // because the app instance has `cascade` set to true, saving
     // the channel will involve multiple queries and should be put
@@ -827,10 +825,11 @@
   async addOnchainAction(appIdentityHash: string, provider: JsonRpcProvider): Promise<void> {
     const channel = await this.channelRepository.findByAppIdentityHashOrThrow(appIdentityHash);
     const app = channel.appInstances.find((a) => a.identityHash === appIdentityHash);
-    const latestSetState = await this.setStateCommitmentRepository.findByAppIdentityHashAndVersionNumber(
-      appIdentityHash,
-      toBN(app.latestVersionNumber),
-    );
+    const latestSetState =
+      await this.setStateCommitmentRepository.findByAppIdentityHashAndVersionNumber(
+        appIdentityHash,
+        toBN(app.latestVersionNumber),
+      );
     // fetch onchain data
     const registry = new Contract(
       latestSetState.challengeRegistryAddress,
@@ -1106,7 +1105,7 @@
   }
 
   private canonicalizeOwners(owners: string[]) {
-    if (owners.length != 2) {
+    if (owners.length !== 2) {
       throw new Error("sanity error - must have 2 owners");
     }
 
