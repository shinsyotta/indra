--- conflicted
+++ resolved
@@ -177,24 +177,12 @@
   describe("Channel", () => {
     it("should create a state channel", async () => {
       const nodeIdentifier = configService.getPublicIdentifier();
-<<<<<<< HEAD
-      const { multisigAddress, channelJson } = await createTestChannel(cfCoreStore, nodeIdentifier);
-
-      let channel = await cfCoreStore.getStateChannel(multisigAddress);
-      const userIdentifier = channelJson.userIdentifiers.find(x => x !== nodeIdentifier);
-      expect(channel).toMatchObject({
-=======
-      const {
-        multisigAddress,
-        channelJson,
-        setupCommitment,
-        freeBalanceUpdate,
-      } = await createTestChannel(cfCoreStore, nodeIdentifier);
-
-      const channelFromStore = await cfCoreStore.getStateChannel(multisigAddress);
-      const userIdentifier = channelJson.userIdentifiers.find(x => x !== nodeIdentifier);
-      expect(channelFromStore).toMatchObject({
->>>>>>> 4c2d5125
+      const { multisigAddress, channelJson, setupCommitment,
+        freeBalanceUpdate } = await createTestChannel(cfCoreStore, nodeIdentifier);
+
+        const channelFromStore = await cfCoreStore.getStateChannel(multisigAddress);
+        const userIdentifier = channelJson.userIdentifiers.find(x => x !== nodeIdentifier);
+        expect(channelFromStore).toMatchObject({
         ...channelJson,
         userIdentifiers: [nodeIdentifier, userIdentifier],
         freeBalanceAppInstance: {
@@ -466,7 +454,6 @@
         monotonicNumProposedApps: 2,
       });
 
-<<<<<<< HEAD
   describe("Set State Commitment", () => {
     it("creates a set state commitment", async () => {
       const { appInstance } = await createTestChannelWithAppInstance(
@@ -574,7 +561,7 @@
     });
 
     it("updates a withdrawal commitment", async () => {
-      const { multisigAddress } = await createTestChannelWithAppInstance(
+      const { multisigAddress, channelJson } = await createTestChannelWithAppInstance(
         cfCoreStore,
         configService.getPublicIdentifier(),
       );
@@ -589,12 +576,10 @@
       await cfCoreStore.updateWithdrawalCommitment(multisigAddress, updated);
       const retrieved = await cfCoreStore.getWithdrawalCommitment(multisigAddress);
       expect(retrieved).toMatchObject(updated);
-=======
       const updatedFreeBalanceCommitmentFromStore = await cfCoreStore.getSetStateCommitment(
         channelJson.freeBalanceAppInstance.identityHash,
       );
       expect(updatedFreeBalanceCommitmentFromStore).toMatchObject(updatedFreeBalanceCommitment);
->>>>>>> 4c2d5125
     });
   });
 
