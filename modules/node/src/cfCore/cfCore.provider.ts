import { MessagingService } from "@connext/messaging";
import { CF_PATH, ConnextNodeStorePrefix, IMessagingService } from "@connext/types";
import { Provider } from "@nestjs/common";
import { fromMnemonic } from "ethers/utils/hdnode";

import { ConfigService } from "../config/config.service";
import { CFCoreProviderId, MessagingProviderId } from "../constants";
import { LockService } from "../lock/lock.service";
import { LoggerService } from "../logger/logger.service";
import { CFCore } from "../util/cfCore";

import { CFCoreStore } from "./cfCore.store";

export const cfCoreProviderFactory: Provider = {
  inject: [ConfigService, LockService, LoggerService, MessagingProviderId, CFCoreStore],
  provide: CFCoreProviderId,
  useFactory: async (
    config: ConfigService,
    lockService: LockService,
    log: LoggerService,
<<<<<<< HEAD
    messaging: MessagingService,
    store: CFCoreRecordRepository,
=======
    messaging: IMessagingService,
    store: CFCoreStore,
>>>>>>> a608a674
  ): Promise<CFCore> => {
    const hdNode = fromMnemonic(config.getMnemonic()).derivePath(CF_PATH);
    const publicExtendedKey = config.getPublicIdentifier();
    const provider = config.getEthProvider();
    log.setContext("CFCoreProvider");
    log.info(`Derived xpub from mnemonic: ${publicExtendedKey}`);

    // test that provider works
    const { chainId, name: networkName } = await config.getEthNetwork();
    const cfCore = await CFCore.create(
      messaging as IMessagingService, // TODO: FIX
      store,
      await config.getContractAddresses(),
      { STORE_KEY_PREFIX: ConnextNodeStorePrefix },
      provider,
      { acquireLock: lockService.lockedOperation.bind(lockService) },
      publicExtendedKey,
      // key gen fn
      (uniqueId: string): Promise<string> => {
        return Promise.resolve(hdNode.derivePath(uniqueId).privateKey);
      },
      undefined,
      log.newContext("CFCore"),
    );
    const signerAddr = await cfCore.signerAddress();
    const balance = (await provider.getBalance(signerAddr)).toString();
    log.info(
      `Balance of signer address ${signerAddr} on ${networkName} (chainId ${chainId}): ${balance}`,
    );
    log.info("CFCore created");
    return cfCore;
  },
};<|MERGE_RESOLUTION|>--- conflicted
+++ resolved
@@ -18,13 +18,8 @@
     config: ConfigService,
     lockService: LockService,
     log: LoggerService,
-<<<<<<< HEAD
     messaging: MessagingService,
-    store: CFCoreRecordRepository,
-=======
-    messaging: IMessagingService,
     store: CFCoreStore,
->>>>>>> a608a674
   ): Promise<CFCore> => {
     const hdNode = fromMnemonic(config.getMnemonic()).derivePath(CF_PATH);
     const publicExtendedKey = config.getPublicIdentifier();
