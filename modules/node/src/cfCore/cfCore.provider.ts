--- conflicted
+++ resolved
@@ -5,13 +5,9 @@
 import { fromMnemonic } from "ethers/utils/hdnode";
 
 import { ConfigService } from "../config/config.service";
-<<<<<<< HEAD
 import { CFCoreProviderId, MessagingProviderId } from "../constants";
-=======
-import { CF_PATH, CFCoreProviderId, MessagingProviderId } from "../constants";
->>>>>>> 82b5b5aa
 import { LockService } from "../lock/lock.service";
-import { CLogger, xpubToAddress } from "../util";
+import { CLogger } from "../util";
 import { CFCore } from "../util/cfCore";
 
 import { CFCoreRecordRepository } from "./cfCore.repository";
