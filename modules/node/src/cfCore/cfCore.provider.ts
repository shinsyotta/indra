--- conflicted
+++ resolved
@@ -55,7 +55,6 @@
     );
     log.info(`Created CF Core!`);
 
-<<<<<<< HEAD
     for (const [chainId, provider] of config.providers.entries()) {
       log.info(`Checking balances of configured chainId: ${chainId}`);
       const signer = config.getSigner(chainId);
@@ -63,19 +62,8 @@
       const ethBalance = await provider.getBalance(signerAddress);
       const contractAddresses = config.getContractAddresses(chainId);
       const tokenContract = new Contract(contractAddresses.Token, ERC20.abi, provider);
-      let decimals = DEFAULT_DECIMALS;
-      try {
-        decimals = await tokenContract.decimals();
-      } catch (e) {
-        log.error(`Could not retrieve decimals from token, proceeding with decimals = 18...`);
-      }
+      const decimals = await config.getTokenDecimals();
       const tknBalance = await tokenContract.balanceOf(signerAddress);
-=======
-    const ethBalance = await provider.getBalance(signerAddress);
-    const tokenContract = new Contract(contractAddresses.Token, ERC20.abi, config.getSigner());
-    const decimals = await config.getTokenDecimals();
-    const tknBalance = await tokenContract.balanceOf(signerAddress);
->>>>>>> 43418c3b
 
       log.info(
         `Balance of signer address ${signerAddress} on chainId ${chainId}: ${EtherSymbol} ${formatEther(
