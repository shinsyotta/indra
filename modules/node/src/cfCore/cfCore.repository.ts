import { EntityRepository, Like, Repository } from "typeorm";

<<<<<<< HEAD
import { CFCoreRecord } from "./cfCore.entity";

import { CLogger, stringify } from "../util";
=======
import { CLogger } from "../util";
>>>>>>> ecf2acb2

import { CFCoreRecord } from "./cfCore.entity";

const logger = new CLogger("CFCoreRecordRepository");

type StringKeyValue = { [path: string]: StringKeyValue };

@EntityRepository(CFCoreRecord)
export class CFCoreRecordRepository extends Repository<CFCoreRecord> {
  async reset(): Promise<void> {
    await this.clear();
  }

  async get(path: string): Promise<StringKeyValue | string | undefined> {
    // logger.log(`Getting path from store: ${path}`);
    let res: any;
    // FIXME: this queries for all channels or proposed app instances, which
    // are nested under the respective keywords, hence the 'like' keyword
    // Action item: this hack won't be needed when a more robust schema around
    // node records is implemented
    if (path.endsWith("channel") || path.endsWith("appInstanceIdToProposedAppInstance")) {
      res = await this.createQueryBuilder("node_records")
        .where("node_records.path like :path", { path: `%${path}%` })
        .getMany();
      const nestedRecords = res.map((record: CFCoreRecord) => {
        const existingKey = Object.keys(record.value)[0];
        const leafKey = existingKey.split("/").pop()!;
        const nestedValue = record.value[existingKey];
        delete record.value[existingKey];
        record.value[leafKey] = nestedValue;
        return record.value;
      });
      const records = {};
      nestedRecords.forEach((record: any): void => {
        const key = Object.keys(record)[0];
        const value = Object.values(record)[0];
        // FIXME: the store implementation (firebase) that the cf core used in the
        // very first implementation of the store assumed that values which are
        // null wouldn't contain key entries in the returned object so we have to
        // explicitly remove these when Postgres correctly returns even null values
        if (value !== null) {
          records[key] = value;
        }
      });
      // logger.log(`Got ${Object.keys(records).length} values: ${JSON.stringify(records)}`);
      return records;
    }
    res = await this.findOne({ path });
    if (!res) {
      return undefined;
    }
    // logger.debug(`Got value: ${stringify(res.value[path])}`);
    return res.value[path];
  }

  async set(pairs: { path: string; value: any }[]): Promise<void> {
    for (const pair of pairs) {
      // Wrapping the value into an object is necessary for Postgres bc the JSON column breaks
      // if you use anything other than JSON (i.e. a raw string).
      // In some cases, the cf core code is inserting strings as values instead of objects :(
      const record = { path: pair.path, value: { [pair.path]: pair.value } };
      // logger.debug(`Saving record: ${stringify(record)}`);
      await this.save(record);
    }
  }

  async findRecordsForRestore(multisigAddress: string): Promise<CFCoreRecord[]> {
    return await this.find({ path: Like(`%${multisigAddress}`) });
  }
}<|MERGE_RESOLUTION|>--- conflicted
+++ resolved
@@ -1,12 +1,6 @@
 import { EntityRepository, Like, Repository } from "typeorm";
 
-<<<<<<< HEAD
-import { CFCoreRecord } from "./cfCore.entity";
-
-import { CLogger, stringify } from "../util";
-=======
 import { CLogger } from "../util";
->>>>>>> ecf2acb2
 
 import { CFCoreRecord } from "./cfCore.entity";
 
