import { MessagingService } from "@connext/messaging";
import {
  SupportedApplications,
  WithdrawERC20Commitment,
  WithdrawETHCommitment,
} from "@connext/apps";
import {
  AppAction,
  ConnextNodeStorePrefix,
  EventNames,
  FastSignedTransferAppName,
  FastSignedTransferAppState,
  MethodNames,
  MethodParams,
  MethodResults,
  StateChannelJSON,
  stringify,
  toBN,
  WithdrawParameters,
} from "@connext/types";
import { Inject, Injectable } from "@nestjs/common";
import { AddressZero, Zero } from "ethers/constants";
import { BigNumber } from "ethers/utils";

import { AppRegistryRepository } from "../appRegistry/appRegistry.repository";
import { ConfigService } from "../config/config.service";
import { LoggerService } from "../logger/logger.service";
import { CFCoreProviderId, MessagingProviderId } from "../constants";
import {
  AppInstanceJson,
  AppInstanceProposal,
  CFCore,
  InstallMessage,
  RejectProposalMessage,
  xkeyKthAddress,
} from "../util";
import { ChannelRepository } from "../channel/channel.repository";
import { Channel } from "../channel/channel.entity";

import { CFCoreRecordRepository } from "./cfCore.repository";
import { AppType } from "../appInstance/appInstance.entity";
import { AppInstanceRepository } from "../appInstance/appInstance.repository";

Injectable();
export class CFCoreService {
  constructor(
    @Inject(CFCoreProviderId) public readonly cfCore: CFCore,
    private readonly configService: ConfigService,
    @Inject(MessagingProviderId) private readonly messagingProvider: MessagingService,
    private readonly cfCoreRepository: CFCoreRecordRepository,
    private readonly channelRepository: ChannelRepository,
    private readonly appRegistryRepository: AppRegistryRepository,
    private readonly log: LoggerService,
    private readonly appInstanceRepository: AppInstanceRepository,
  ) {
    this.cfCore = cfCore;
    this.log.setContext("CFCoreService");
  }

  async getFreeBalance(
    userPubId: string,
    multisigAddress: string,
    assetId: string = AddressZero,
  ): Promise<MethodResults.GetFreeBalanceState> {
    try {
      const freeBalance = await this.cfCore.rpcRouter.dispatch({
        id: Date.now(),
        methodName: MethodNames.chan_getFreeBalanceState,
        parameters: {
          multisigAddress,
          tokenAddress: assetId,
        },
      });
      return freeBalance.result.result as MethodResults.GetFreeBalanceState;
    } catch (e) {
      const error = `No free balance exists for the specified token: ${assetId}`;
      if (e.message.includes(error)) {
        // if there is no balance, return undefined
        // NOTE: can return free balance obj with 0s,
        // but need the free balance address in the multisig
        const obj = {};
        obj[this.cfCore.freeBalanceAddress] = Zero;
        obj[xkeyKthAddress(userPubId)] = Zero;
        return obj;
      }
      this.log.error(e.message, e.stack);
      throw e;
    }
  }

  async getStateChannel(multisigAddress: string): Promise<{ data: StateChannelJSON }> {
    const params = {
      id: Date.now(),
      methodName: MethodNames.chan_getStateChannel,
      parameters: {
        multisigAddress,
      },
    };
    const getStateChannelRes = await this.cfCore.rpcRouter.dispatch(params);
    return getStateChannelRes.result.result;
  }

  async createChannel(
    counterpartyPublicIdentifier: string,
  ): Promise<MethodResults.CreateChannel> {
    const params = {
      id: Date.now(),
      methodName: MethodNames.chan_create,
      parameters: {
        owners: [this.cfCore.publicIdentifier, counterpartyPublicIdentifier],
      } as MethodParams.CreateChannel,
    };
    this.log.debug(`Calling createChannel with params: ${stringify(params)}`);
    const createRes = await this.cfCore.rpcRouter.dispatch(params);
    this.log.debug(`createChannel called with result: ${stringify(createRes.result.result)}`);
    return createRes.result.result as MethodResults.CreateChannel;
  }

  async deployMultisig(
    multisigAddress: string,
  ): Promise<MethodResults.DeployStateDepositHolder> {
    const params = {
      id: Date.now(),
      methodName: MethodNames.chan_deployStateDepositHolder,
      parameters: {
        multisigAddress,
      } as MethodParams.DeployStateDepositHolder,
    };
    this.log.debug(
      `Calling ${MethodNames.chan_deployStateDepositHolder} with params: ${stringify(params)}`,
    );
    const deployRes = await this.cfCore.rpcRouter.dispatch(params);
    this.log.debug(
      `${MethodNames.chan_deployStateDepositHolder} called with result: ${stringify(
        deployRes.result.result,
      )}`,
    );
    return deployRes.result.result as MethodResults.DeployStateDepositHolder;
  }

  async deposit(
    multisigAddress: string,
    amount: BigNumber,
    assetId: string = AddressZero,
  ): Promise<MethodResults.Deposit> {
    this.log.debug(
      `Calling ${MethodNames.chan_deposit} with params: ${stringify({
        amount,
        multisigAddress,
        tokenAddress: assetId,
      })}`,
    );
    const depositRes = await this.cfCore.rpcRouter.dispatch({
      id: Date.now(),
      methodName: MethodNames.chan_deposit,
      parameters: {
        amount,
        multisigAddress,
        tokenAddress: assetId,
      } as MethodParams.Deposit,
    });
    this.log.debug(`deposit called with result ${stringify(depositRes.result.result)}`);
    return depositRes.result.result as MethodResults.Deposit;
  }

  async createWithdrawCommitment(
    params: WithdrawParameters,
    multisigAddress: string,
  ): Promise<WithdrawETHCommitment | WithdrawERC20Commitment> {
    const amount = toBN(params.amount);
    const { assetId, recipient } = params;
    const channel = await this.getStateChannel(multisigAddress);
    if (assetId === AddressZero) {
      return new WithdrawETHCommitment(
        channel.data.multisigAddress,
        channel.data.freeBalanceAppInstance.participants,
        recipient,
        amount,
      );
    }
    return new WithdrawERC20Commitment(
      channel.data.multisigAddress,
      channel.data.freeBalanceAppInstance.participants,
      recipient,
      amount,
      assetId,
    );
  }

  async proposeInstallApp(
    params: MethodParams.ProposeInstall,
  ): Promise<MethodResults.ProposeInstall> {
    this.log.debug(
      `Calling ${MethodNames.chan_proposeInstall} with params: ${stringify(params)}`,
    );
    const proposeRes = await this.cfCore.rpcRouter.dispatch({
      id: Date.now(),
      methodName: MethodNames.chan_proposeInstall,
      parameters: params,
    });
    this.log.debug(`proposeInstallApp called with result ${stringify(proposeRes.result.result)}`);
    return proposeRes.result.result as MethodResults.ProposeInstall;
  }

  async proposeAndWaitForAccepted(
    params: MethodParams.ProposeInstall,
    multisigAddress: string,
  ): Promise<MethodResults.ProposeInstall> {
    let boundReject: (msg: RejectProposalMessage) => void;
    let proposeRes: MethodResults.ProposeInstall;
    try {
      await new Promise(
        async (res: () => any, rej: (msg: string) => any): Promise<void> => {
          let promiseCounter = 0;
          const incrementAndResolve = () => {
            promiseCounter += 1;
            if (promiseCounter === 2) {
              res();
            }
          };
          boundReject = this.rejectInstallTransfer.bind(null, rej);
          const subject = `${params.proposedToIdentifier}.channel.${multisigAddress}.app-instance.*.proposal.accept`;
          this.log.debug(`Subscribing to: ${subject}`);
          await this.messagingProvider.subscribe(subject, incrementAndResolve);
          this.cfCore.on(EventNames.REJECT_INSTALL_EVENT, boundReject);

          proposeRes = await this.proposeInstallApp(params);
          incrementAndResolve();
          this.log.debug(`waiting for client to publish proposal results`);
        },
      );
      this.log.debug(`client to published proposal results`);
      return proposeRes;
    } catch (e) {
      this.log.error(`Error installing app: ${e.message}`, e.stack);
      throw e;
    } finally {
      this.cleanupProposalListeners(boundReject, multisigAddress, params.proposedToIdentifier);
    }
  }

  async proposeAndWaitForInstallApp(
    channel: Channel,
    initialState: any,
    initiatorDeposit: BigNumber,
    initiatorDepositTokenAddress: string,
    responderDeposit: BigNumber,
    responderDepositTokenAddress: string,
    app: string,
    meta: object = {},
<<<<<<< HEAD
  ): Promise<CFCoreTypes.ProposeInstallResult | undefined> {
    let start = Date.now();
    this.log.warn(`STARTING PROPOSE AND WAIT FOR INSTALL`)
=======
  ): Promise<MethodResults.ProposeInstall | undefined> {
>>>>>>> c075b070
    let boundReject: (reason?: any) => void;
    let boundResolve: (reason?: any) => void;

    const network = await this.configService.getEthNetwork();

    const appInfo = await this.appRegistryRepository.findByNameAndNetwork(app, network.chainId);

    const {
      actionEncoding,
      appDefinitionAddress: appDefinition,
      outcomeType,
      stateEncoding,
    } = appInfo;
    const params: MethodParams.ProposeInstall = {
      abiEncodings: {
        actionEncoding,
        stateEncoding,
      },
      appDefinition,
      initialState,
      initiatorDeposit,
      initiatorDepositTokenAddress,
      meta,
      outcomeType,
      proposedToIdentifier: channel.userPublicIdentifier,
      responderDeposit,
      responderDepositTokenAddress,
      timeout: Zero,
    };

    let proposeRes: MethodResults.ProposeInstall;
    try {
      await new Promise(
        async (res: () => any, rej: (msg: string) => any): Promise<void> => {
          proposeRes = await this.proposeInstallApp(params);
          boundResolve = this.resolveInstallTransfer.bind(null, res, proposeRes.appInstanceId);
          boundReject = this.rejectInstallTransfer.bind(null, rej);
          this.cfCore.on(EventNames.INSTALL_EVENT, boundResolve);
          this.cfCore.on(EventNames.REJECT_INSTALL_EVENT, boundReject);
        },
      );
      this.log.info(`App was installed successfully: ${proposeRes.appInstanceId}`);
      this.log.debug(`App install result: ${stringify(proposeRes)}`);
      return proposeRes;
    } catch (e) {
      this.log.error(`Error installing app: ${e.message}`, e.stack);
      return undefined;
    } finally {
      this.cleanupInstallListeners(boundReject, boundResolve);
    }
  }

  async installApp(appInstanceId: string): Promise<MethodResults.Install> {
    const installRes = await this.cfCore.rpcRouter.dispatch({
      id: Date.now(),
      methodName: MethodNames.chan_install,
      parameters: {
        appInstanceId,
      } as MethodParams.Install,
    });
    this.log.info(`installApp succeeded for app ${appInstanceId}`);
    this.log.debug(`installApp result: ${stringify(installRes.result.result)}`);
    return installRes.result.result as MethodResults.Install;
  }

  async rejectInstallApp(appInstanceId: string): Promise<MethodResults.RejectInstall> {
    const rejectRes = await this.cfCore.rpcRouter.dispatch({
      id: Date.now(),
      methodName: MethodNames.chan_rejectInstall,
      parameters: {
        appInstanceId,
      } as MethodParams.RejectInstall,
    });
    this.log.info(`rejectInstallApp succeeded for app ${appInstanceId}`);
    this.log.debug(`rejectInstallApp result: ${stringify(rejectRes.result.result)}`);
    // update app status
    const rejectedApp = await this.appInstanceRepository.findByIdentityHash(appInstanceId);
    if (!rejectedApp) {
      throw new Error(`No app found after being rejected for app ${appInstanceId}`);
    }
    rejectedApp.type = AppType.REJECTED;
    await this.appInstanceRepository.save(rejectedApp);
    return rejectRes.result.result as MethodResults.RejectInstall;
  }

  async takeAction(
    appInstanceId: string,
    action: AppAction,
  ): Promise<MethodResults.TakeAction> {
    const actionResponse = await this.cfCore.rpcRouter.dispatch({
      id: Date.now(),
      methodName: MethodNames.chan_takeAction,
      parameters: {
        action,
        appInstanceId,
      } as MethodParams.TakeAction,
    });

    this.log.info(`takeAction succeeded for app ${appInstanceId}`);
    this.log.debug(`takeAction result: ${stringify(actionResponse.result)}`);
    return actionResponse.result.result as MethodResults.TakeAction;
  }

  async uninstallApp(appInstanceId: string): Promise<MethodResults.Uninstall> {
    this.log.info(`Calling uninstallApp for appInstanceId ${appInstanceId}`);
    const uninstallResponse = await this.cfCore.rpcRouter.dispatch({
      id: Date.now(),
      methodName: MethodNames.chan_uninstall,
      parameters: {
        appInstanceId,
      },
    });

    this.log.info(`uninstallApp succeeded for app ${appInstanceId}`);
    this.log.debug(`uninstallApp result: ${stringify(uninstallResponse.result.result)}`);
    return uninstallResponse.result.result as MethodResults.Uninstall;
  }

  async rescindDepositRights(
    multisigAddress: string,
    tokenAddress: string = AddressZero,
  ): Promise<MethodResults.Deposit> {
    // check the app is actually installed
    this.log.info(`Calling rescindDepositRights`);
    const uninstallResponse = await this.cfCore.rpcRouter.dispatch({
      id: Date.now(),
      methodName: MethodNames.chan_rescindDepositRights,
      parameters: { multisigAddress, tokenAddress } as MethodParams.RescindDepositRights,
    });

    this.log.info(`rescindDepositRights succeeded for multisig ${multisigAddress}`);
    this.log.debug(`rescindDepositRights result: ${stringify(uninstallResponse.result.result)}`);
    return uninstallResponse.result.result as MethodResults.Deposit;
  }

  async getAppInstances(multisigAddress: string): Promise<AppInstanceJson[]> {
    const appInstanceResponse = await this.cfCore.rpcRouter.dispatch({
      id: Date.now(),
      methodName: MethodNames.chan_getAppInstances,
      parameters: {
        multisigAddress,
      } as MethodParams.GetAppInstances,
    });

    /*
    this.log.debug(
      `getAppInstances called with result ${stringify(appInstanceResponse.result.result)}`,
    );
    */
    return appInstanceResponse.result.result.appInstances as AppInstanceJson[];
  }

  async getCoinBalanceRefundApp(
    multisigAddress: string,
    tokenAddress: string = AddressZero,
  ): Promise<AppInstanceJson | undefined> {
    const appInstances = await this.getAppInstances(multisigAddress);
    const contractAddresses = await this.configService.getContractAddresses();
    const coinBalanceRefundAppArray = appInstances.filter(
      (app: AppInstanceJson) =>
        app.appInterface.addr === contractAddresses.CoinBalanceRefundApp &&
        app.latestState[`tokenAddress`] === tokenAddress,
    );
    this.log.info(
      `Got ${coinBalanceRefundAppArray.length} coinBalanceRefundApps for multisig ${multisigAddress}`,
    );
    this.log.debug(`CoinBalanceRefundApps result: ${stringify(coinBalanceRefundAppArray)}`);
    if (coinBalanceRefundAppArray.length > 1) {
      throw new Error(
        `More than 1 instance of CoinBalanceRefundApp installed for asset! This should never happen.`,
      );
    }
    if (coinBalanceRefundAppArray.length === 0) {
      return undefined;
    }
    return coinBalanceRefundAppArray[0];
  }

  async getProposedAppInstances(multisigAddress?: string): Promise<AppInstanceProposal[]> {
    const appInstanceResponse = await this.cfCore.rpcRouter.dispatch({
      id: Date.now(),
      methodName: MethodNames.chan_getProposedAppInstances,
      parameters: { multisigAddress } as MethodParams.GetAppInstances,
    });

    this.log.info(`Got proposed app instances for multisig ${multisigAddress}`);
    this.log.debug(
      `getProposedAppInstances result: ${stringify(appInstanceResponse.result.result)}`,
    );
    return appInstanceResponse.result.result.appInstances as AppInstanceProposal[];
  }

  async getAppInstanceDetails(appInstanceId: string): Promise<AppInstanceJson> {
    let appInstance: any;
    try {
      const appInstanceResponse = await this.cfCore.rpcRouter.dispatch({
        id: Date.now(),
        methodName: MethodNames.chan_getAppInstance,
        parameters: { appInstanceId } as MethodParams.GetAppInstanceDetails,
      });
      appInstance = appInstanceResponse.result.result.appInstance;
    } catch (e) {
      if (e.message.includes(`No multisig address exists for the given appInstanceId`)) {
        this.log.warn(`${e.message}: ${appInstanceId}`);
        appInstance = undefined;
      } else {
        throw e;
      }
    }
    this.log.info(`Got app instance details for app ${appInstanceId}`);
    this.log.debug(`getAppInstanceDetails result: ${stringify(appInstance)}`);
    return appInstance as AppInstanceJson;
  }

  async getAppState(appInstanceId: string): Promise<MethodResults.GetState | undefined> {
    const stateResponse = await this.cfCore.rpcRouter.dispatch({
      id: Date.now(),
      methodName: MethodNames.chan_getState,
      parameters: {
        appInstanceId,
      } as MethodParams.GetState,
    });
    this.log.info(`Got state for app ${appInstanceId}`);
    this.log.debug(`getAppState result: ${stringify(stateResponse)}`);
    return stateResponse.result.result as MethodResults.GetState;
  }

  // TODO: REFACTOR WITH NEW STORE THIS CAN BE ONE DB QUERY
  async getFastSignedTransferAppsByPaymentId(paymentId: string): Promise<AppInstanceJson[]> {
    const channels = await this.channelRepository.findAll();
    const apps: AppInstanceJson[] = [];
    for (const channel of channels) {
      const installed = await this.getAppInstancesByAppName(
        channel.multisigAddress,
        FastSignedTransferAppName,
      );
      // found fastsigned transfer app
      for (const app of installed) {
        const appState = app.latestState as FastSignedTransferAppState;
        if (appState.paymentId === paymentId) {
          // TODO: FIX THIS IN CF CORE
          apps.push({ ...app, multisigAddress: channel.multisigAddress });
        }
      }
    }
    return apps;
  }

  async getAppInstancesByAppName(
    multisigAddress: string,
    appName: SupportedApplications,
  ): Promise<AppInstanceJson[]> {
    const network = await this.configService.getEthNetwork();
    const appRegistry = await this.appRegistryRepository.findByNameAndNetwork(
      appName,
      network.chainId,
    );
    const apps = await this.getAppInstances(multisigAddress);
    return apps.filter(app => app.appInterface.addr === appRegistry.appDefinitionAddress);
  }

  /**
   * Returns value from `node_records` table stored at:
   * `{prefix}/{nodeXpub}/channel/{multisig}`
   */
  async getChannelRecord(multisig: string, prefix: string = ConnextNodeStorePrefix): Promise<any> {
    const path = `${prefix}/${this.cfCore.publicIdentifier}/channel/${multisig}`;
    return await this.cfCoreRepository.get(path);
  }

  private resolveInstallTransfer = (
    res: (value?: unknown) => void,
    appInstanceId: string,
    message: InstallMessage,
  ): InstallMessage => {
    if (appInstanceId === message.data.params.appInstanceId) {
      res(message);
    }
    return message;
  };

  private rejectInstallTransfer = (
    rej: (reason?: string) => void,
    msg: RejectProposalMessage,
  ): any => {
    return rej(`Install failed. Event data: ${stringify(msg)}`);
  };

  private cleanupInstallListeners = (boundReject: any, boundResolve: any): void => {
    this.cfCore.off(EventNames.INSTALL_EVENT, boundResolve);
    this.cfCore.off(EventNames.REJECT_INSTALL_EVENT, boundReject);
  };

  private cleanupProposalListeners = (
    boundReject: any,
    multisigAddress: string,
    userPubId: string,
  ): void => {
    this.messagingProvider.unsubscribe(
      `${userPubId}.channel.${multisigAddress}.app-instance.*.proposal.accept`,
    );
    this.cfCore.off(EventNames.REJECT_INSTALL_EVENT, boundReject);
  };

  registerCfCoreListener(event: EventNames, callback: (data: any) => any): void {
    this.log.info(`Registering cfCore callback for event ${event}`);
    this.cfCore.on(event, callback);
  }
}<|MERGE_RESOLUTION|>--- conflicted
+++ resolved
@@ -248,13 +248,7 @@
     responderDepositTokenAddress: string,
     app: string,
     meta: object = {},
-<<<<<<< HEAD
-  ): Promise<CFCoreTypes.ProposeInstallResult | undefined> {
-    let start = Date.now();
-    this.log.warn(`STARTING PROPOSE AND WAIT FOR INSTALL`)
-=======
   ): Promise<MethodResults.ProposeInstall | undefined> {
->>>>>>> c075b070
     let boundReject: (reason?: any) => void;
     let boundResolve: (reason?: any) => void;
 
