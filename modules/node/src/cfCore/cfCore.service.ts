--- conflicted
+++ resolved
@@ -12,21 +12,13 @@
 import { AppRegistryRepository } from "../appRegistry/appRegistry.repository";
 import { ConfigService } from "../config/config.service";
 import { CFCoreProviderId, MessagingProviderId } from "../constants";
-<<<<<<< HEAD
-import { CLogger, replaceBN, stringify, xpubToAddress } from "../util";
-=======
->>>>>>> a2d317c4
 import {
   AppInstanceJson,
   AppInstanceProposal,
   CFCore,
   CFCoreTypes,
-<<<<<<< HEAD
+  CLogger,
   getCreate2MultisigAddress,
-=======
-  CLogger,
-  getMultisigAddressfromXpubs,
->>>>>>> a2d317c4
   InstallMessage,
   RejectProposalMessage,
   stringify,
