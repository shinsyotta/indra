<<<<<<< HEAD
import { MessagingService } from "@connext/messaging";
import { AppActionBigNumber } from "@connext/apps";
=======
import {
  AppActionBigNumber,
  SupportedApplication,
  convertHashLockTransferAppState,
  convertFastSignedTransferAppState,
} from "@connext/apps";
import { NatsMessagingService } from "@connext/messaging";
>>>>>>> 662925a0
import {
  ConnextNodeStorePrefix,
  StateChannelJSON,
  REJECT_INSTALL_EVENT,
  ProtocolTypes,
  stringify,
  HashLockTransferApp,
  HashLockTransferAppStateBigNumber,
  FastSignedTransferApp,
  FastSignedTransferAppState,
} from "@connext/types";
import { Inject, Injectable } from "@nestjs/common";
import { AddressZero, Zero } from "ethers/constants";
import { BigNumber } from "ethers/utils";

import { AppRegistryRepository } from "../appRegistry/appRegistry.repository";
import { ConfigService } from "../config/config.service";
import { LoggerService } from "../logger/logger.service";
import { CFCoreProviderId, MessagingProviderId } from "../constants";
import {
  AppInstanceJson,
  AppInstanceProposal,
  CFCore,
  CFCoreTypes,
  InstallMessage,
  RejectProposalMessage,
  xpubToAddress,
} from "../util";
<<<<<<< HEAD
import { Channel } from "../channel/channel.entity";
=======
import { ChannelRepository } from "../channel/channel.repository";
>>>>>>> 662925a0

import { CFCoreRecordRepository } from "./cfCore.repository";

Injectable();
export class CFCoreService {
  constructor(
    @Inject(CFCoreProviderId) public readonly cfCore: CFCore,
    private readonly configService: ConfigService,
    @Inject(MessagingProviderId) private readonly messagingProvider: MessagingService,
    private readonly cfCoreRepository: CFCoreRecordRepository,
    private readonly channelRepository: ChannelRepository,
    private readonly appRegistryRepository: AppRegistryRepository,
    private readonly log: LoggerService,
  ) {
    this.cfCore = cfCore;
    this.log.setContext("CFCoreService");
  }

  async getFreeBalance(
    userPubId: string,
    multisigAddress: string,
    assetId: string = AddressZero,
  ): Promise<CFCoreTypes.GetFreeBalanceStateResult> {
    try {
      const freeBalance = await this.cfCore.rpcRouter.dispatch({
        id: Date.now(),
        methodName: ProtocolTypes.chan_getFreeBalanceState,
        parameters: {
          multisigAddress,
          tokenAddress: assetId,
        },
      });
      return freeBalance.result.result as CFCoreTypes.GetFreeBalanceStateResult;
    } catch (e) {
      const error = `No free balance exists for the specified token: ${assetId}`;
      if (e.message.includes(error)) {
        // if there is no balance, return undefined
        // NOTE: can return free balance obj with 0s,
        // but need the free balance address in the multisig
        const obj = {};
        obj[this.cfCore.freeBalanceAddress] = Zero;
        obj[xpubToAddress(userPubId)] = Zero;
        return obj;
      }
      this.log.error(e.message, e.stack);
      throw e;
    }
  }

  async getStateChannel(multisigAddress: string): Promise<{ data: StateChannelJSON }> {
    const params = {
      id: Date.now(),
      methodName: ProtocolTypes.chan_getStateChannel,
      parameters: {
        multisigAddress,
      },
    };
    const getStateChannelRes = await this.cfCore.rpcRouter.dispatch(params);
    return getStateChannelRes.result.result;
  }

  async createChannel(
    counterpartyPublicIdentifier: string,
  ): Promise<CFCoreTypes.CreateChannelResult> {
    const params = {
      id: Date.now(),
      methodName: ProtocolTypes.chan_create,
      parameters: {
        owners: [this.cfCore.publicIdentifier, counterpartyPublicIdentifier],
      } as CFCoreTypes.CreateChannelParams,
    };
    this.log.debug(`Calling createChannel with params: ${stringify(params)}`);
    const createRes = await this.cfCore.rpcRouter.dispatch(params);
    this.log.debug(`createChannel called with result: ${stringify(createRes.result.result)}`);
    return createRes.result.result as CFCoreTypes.CreateChannelResult;
  }

  async deployMultisig(
    multisigAddress: string,
  ): Promise<CFCoreTypes.DeployStateDepositHolderResult> {
    const params = {
      id: Date.now(),
      methodName: ProtocolTypes.chan_deployStateDepositHolder,
      parameters: {
        multisigAddress,
      } as CFCoreTypes.DeployStateDepositHolderParams,
    };
    this.log.debug(
      `Calling ${ProtocolTypes.chan_deployStateDepositHolder} with params: ${stringify(params)}`,
    );
    const deployRes = await this.cfCore.rpcRouter.dispatch(params);
    this.log.debug(
      `${ProtocolTypes.chan_deployStateDepositHolder} called with result: ${stringify(
        deployRes.result.result,
      )}`,
    );
    return deployRes.result.result as CFCoreTypes.DeployStateDepositHolderResult;
  }

  async deposit(
    multisigAddress: string,
    amount: BigNumber,
    assetId: string = AddressZero,
  ): Promise<CFCoreTypes.DepositResult> {
    this.log.debug(
      `Calling ${ProtocolTypes.chan_deposit} with params: ${stringify({
        amount,
        multisigAddress,
        tokenAddress: assetId,
      })}`,
    );
    const depositRes = await this.cfCore.rpcRouter.dispatch({
      id: Date.now(),
      methodName: ProtocolTypes.chan_deposit,
      parameters: {
        amount,
        multisigAddress,
        tokenAddress: assetId,
      } as CFCoreTypes.DepositParams,
    });
    this.log.debug(`deposit called with result ${stringify(depositRes.result.result)}`);
    return depositRes.result.result as CFCoreTypes.DepositResult;
  }

  async withdraw(
    multisigAddress: string,
    amount: BigNumber,
    assetId: string = AddressZero,
    recipient: string = this.cfCore.freeBalanceAddress,
  ): Promise<CFCoreTypes.WithdrawResult> {
    this.log.debug(
      `Calling ${ProtocolTypes.chan_withdraw} with params: ${stringify({
        amount,
        multisigAddress,
        tokenAddress: assetId,
      })}`,
    );
    const withdrawRes = await this.cfCore.rpcRouter.dispatch({
      id: Date.now(),
      methodName: ProtocolTypes.chan_withdraw,
      parameters: {
        amount,
        multisigAddress,
        recipient,
        tokenAddress: assetId,
      } as CFCoreTypes.WithdrawParams,
    });
    this.log.debug(`withdraw called with result ${stringify(withdrawRes.result.result)}`);
    return withdrawRes.result.result as CFCoreTypes.WithdrawResult;
  }

  async generateWithdrawCommitment(
    multisigAddress: string,
    amount: BigNumber,
    assetId: string = AddressZero,
    recipient: string = this.cfCore.freeBalanceAddress,
  ): Promise<CFCoreTypes.WithdrawCommitmentResult> {
    this.log.debug(
      `Calling ${ProtocolTypes.chan_withdraw} with params: ${stringify({
        amount,
        multisigAddress,
        tokenAddress: assetId,
      })}`,
    );
    const withdrawRes = await this.cfCore.rpcRouter.dispatch({
      id: Date.now(),
      methodName: ProtocolTypes.chan_withdrawCommitment,
      parameters: {
        amount,
        multisigAddress,
        recipient,
        tokenAddress: assetId,
      } as CFCoreTypes.WithdrawCommitmentParams,
    });
    this.log.debug(`withdrawCommitment called with result ${stringify(withdrawRes.result.result)}`);
    return withdrawRes.result.result as CFCoreTypes.WithdrawCommitmentResult;
  }

  async proposeInstallApp(
    params: CFCoreTypes.ProposeInstallParams,
  ): Promise<CFCoreTypes.ProposeInstallResult> {
    this.log.debug(
      `Calling ${ProtocolTypes.chan_proposeInstall} with params: ${stringify(params)}`,
    );
    const proposeRes = await this.cfCore.rpcRouter.dispatch({
      id: Date.now(),
      methodName: ProtocolTypes.chan_proposeInstall,
      parameters: params,
    });
    this.log.debug(`proposeInstallApp called with result ${stringify(proposeRes.result.result)}`);
    return proposeRes.result.result as CFCoreTypes.ProposeInstallResult;
  }

  async proposeAndWaitForAccepted(
    params: CFCoreTypes.ProposeInstallParams,
    multisigAddress: string,
  ): Promise<CFCoreTypes.ProposeInstallResult> {
    let boundReject: (msg: RejectProposalMessage) => void;
    let proposeRes: CFCoreTypes.ProposeInstallResult;
    try {
      await new Promise(
        async (res: () => any, rej: (msg: string) => any): Promise<void> => {
          boundReject = this.rejectInstallTransfer.bind(null, rej);
          const subject = `${params.proposedToIdentifier}.channel.${multisigAddress}.app-instance.*.proposal.accept`;
          this.log.debug(`Subscribing to: ${subject}`);
          await this.messagingProvider.subscribe(subject, res);
          this.cfCore.on(REJECT_INSTALL_EVENT, boundReject);

          proposeRes = await this.proposeInstallApp(params);
          this.log.debug(`waiting for client to publish proposal results`);
        },
      );
      this.log.debug(`client to published proposal results`);
      return proposeRes;
    } catch (e) {
      this.log.error(`Error installing app: ${e.message}`, e.stack);
      throw e;
    } finally {
      this.cleanupProposalListeners(boundReject, multisigAddress, params.proposedToIdentifier);
    }
  }

  async proposeAndWaitForInstallApp(
    channel: Channel,
    initialState: any,
    initiatorDeposit: BigNumber,
    initiatorDepositTokenAddress: string,
    responderDeposit: BigNumber,
    responderDepositTokenAddress: string,
    app: string,
    meta: object = {},
  ): Promise<CFCoreTypes.ProposeInstallResult | undefined> {
    let boundReject: (reason?: any) => void;

    const network = await this.configService.getEthNetwork();
    const appInfo = await this.appRegistryRepository.findByNameAndNetwork(app, network.chainId);
    const {
      actionEncoding,
      appDefinitionAddress: appDefinition,
      outcomeType,
      stateEncoding,
    } = appInfo;
    const params: CFCoreTypes.ProposeInstallParams = {
      abiEncodings: {
        actionEncoding,
        stateEncoding,
      },
      appDefinition,
      initialState,
      initiatorDeposit,
      initiatorDepositTokenAddress,
      meta,
      outcomeType,
      proposedToIdentifier: channel.userPublicIdentifier,
      responderDeposit,
      responderDepositTokenAddress,
      timeout: Zero,
    };

    let proposeRes: ProtocolTypes.ProposeInstallResult;
    try {
      await new Promise(
        async (res: () => any, rej: (msg: string) => any): Promise<void> => {
          boundReject = this.rejectInstallTransfer.bind(null, rej);
          this.messagingProvider.subscribe(
            `${channel.userPublicIdentifier}.channel.${channel.multisigAddress}.app-instance.*.install`,
            this.resolveInstallTransfer.bind(null, res),
          );
          this.cfCore.on(REJECT_INSTALL_EVENT, boundReject);
          proposeRes = await this.proposeInstallApp(params);
        },
      );
      this.log.info(`App was installed successfully: ${proposeRes.appInstanceId}`);
      this.log.debug(`App install result: ${stringify(proposeRes)}`);
      return proposeRes;
    } catch (e) {
      this.log.error(`Error installing app: ${e.message}`, e.stack);
      return undefined;
    } finally {
      this.cleanupInstallListeners(boundReject, proposeRes.appInstanceId, channel);
    }
  }

  async installApp(appInstanceId: string): Promise<CFCoreTypes.InstallResult> {
    const installRes = await this.cfCore.rpcRouter.dispatch({
      id: Date.now(),
      methodName: ProtocolTypes.chan_install,
      parameters: {
        appInstanceId,
      } as CFCoreTypes.InstallParams,
    });
    this.log.info(`installApp succeeded for app ${appInstanceId}`);
    this.log.debug(`installApp result: ${stringify(installRes.result.result)}`);
    return installRes.result.result as CFCoreTypes.InstallResult;
  }

  async rejectInstallApp(appInstanceId: string): Promise<CFCoreTypes.RejectInstallResult> {
    const rejectRes = await this.cfCore.rpcRouter.dispatch({
      id: Date.now(),
      methodName: ProtocolTypes.chan_rejectInstall,
      parameters: {
        appInstanceId,
      } as CFCoreTypes.RejectInstallParams,
    });
    this.log.info(`rejectInstallApp succeeded for app ${appInstanceId}`);
    this.log.debug(`rejectInstallApp result: ${stringify(rejectRes.result.result)}`);
    return rejectRes.result.result as CFCoreTypes.RejectInstallResult;
  }

  async takeAction(
    appInstanceId: string,
    action: AppActionBigNumber,
  ): Promise<CFCoreTypes.TakeActionResult> {
    const actionResponse = await this.cfCore.rpcRouter.dispatch({
      id: Date.now(),
      methodName: ProtocolTypes.chan_takeAction,
      parameters: {
        action,
        appInstanceId,
      } as CFCoreTypes.TakeActionParams,
    });

    this.log.info(`takeAction succeeded for app ${appInstanceId}`);
    this.log.debug(`takeAction result: ${stringify(actionResponse.result)}`);
    return actionResponse.result.result as CFCoreTypes.TakeActionResult;
  }

  async uninstallApp(appInstanceId: string): Promise<CFCoreTypes.UninstallResult> {
    this.log.info(`Calling uninstallApp for appInstanceId ${appInstanceId}`);
    const uninstallResponse = await this.cfCore.rpcRouter.dispatch({
      id: Date.now(),
      methodName: ProtocolTypes.chan_uninstall,
      parameters: {
        appInstanceId,
      },
    });

    this.log.info(`uninstallApp succeeded for app ${appInstanceId}`);
    this.log.debug(`uninstallApp result: ${stringify(uninstallResponse.result.result)}`);
    return uninstallResponse.result.result as CFCoreTypes.UninstallResult;
  }

  async rescindDepositRights(
    multisigAddress: string,
    tokenAddress: string = AddressZero,
  ): Promise<CFCoreTypes.DepositResult> {
    // check the app is actually installed
    this.log.info(`Calling rescindDepositRights`);
    const uninstallResponse = await this.cfCore.rpcRouter.dispatch({
      id: Date.now(),
      methodName: ProtocolTypes.chan_rescindDepositRights,
      parameters: { multisigAddress, tokenAddress } as CFCoreTypes.RescindDepositRightsParams,
    });

    this.log.info(`rescindDepositRights succeeded for multisig ${multisigAddress}`);
    this.log.debug(`rescindDepositRights result: ${stringify(uninstallResponse.result.result)}`);
    return uninstallResponse.result.result as CFCoreTypes.DepositResult;
  }

  async getAppInstances(multisigAddress: string): Promise<AppInstanceJson[]> {
    const appInstanceResponse = await this.cfCore.rpcRouter.dispatch({
      id: Date.now(),
      methodName: ProtocolTypes.chan_getAppInstances,
      parameters: {
        multisigAddress,
      } as CFCoreTypes.GetAppInstancesParams,
    });

    /*
    this.log.debug(
      `getAppInstances called with result ${stringify(appInstanceResponse.result.result)}`,
    );
    */
    return appInstanceResponse.result.result.appInstances as AppInstanceJson[];
  }

  async getCoinBalanceRefundApp(
    multisigAddress: string,
    tokenAddress: string = AddressZero,
  ): Promise<AppInstanceJson | undefined> {
    const appInstances = await this.getAppInstances(multisigAddress);
    const contractAddresses = await this.configService.getContractAddresses();
    const coinBalanceRefundAppArray = appInstances.filter(
      (app: AppInstanceJson) =>
        app.appInterface.addr === contractAddresses.CoinBalanceRefundApp &&
        app.latestState[`tokenAddress`] === tokenAddress,
    );
    this.log.info(`Got coinBalanceRefundApps for multisig ${multisigAddress}`);
    this.log.debug(`CoinBalanceRefundApps result: ${stringify(coinBalanceRefundAppArray)}`);
    if (coinBalanceRefundAppArray.length > 1) {
      throw new Error(
        `More than 1 instance of CoinBalanceRefundApp installed for asset! This should never happen.`,
      );
    }
    if (coinBalanceRefundAppArray.length === 0) {
      return undefined;
    }
    return coinBalanceRefundAppArray[0];
  }

  async getProposedAppInstances(multisigAddress?: string): Promise<AppInstanceProposal[]> {
    const appInstanceResponse = await this.cfCore.rpcRouter.dispatch({
      id: Date.now(),
      methodName: ProtocolTypes.chan_getProposedAppInstances,
      parameters: { multisigAddress } as CFCoreTypes.GetAppInstancesParams,
    });

    this.log.info(`Got proposed app instances for multisig ${multisigAddress}`);
    this.log.debug(
      `getProposedAppInstances result: ${stringify(appInstanceResponse.result.result)}`,
    );
    return appInstanceResponse.result.result.appInstances as AppInstanceProposal[];
  }

  async getAppInstanceDetails(appInstanceId: string): Promise<AppInstanceJson> {
    let appInstance: any;
    try {
      const appInstanceResponse = await this.cfCore.rpcRouter.dispatch({
        id: Date.now(),
        methodName: ProtocolTypes.chan_getAppInstance,
        parameters: { appInstanceId } as CFCoreTypes.GetAppInstanceDetailsParams,
      });
      appInstance = appInstanceResponse.result.result.appInstance;
    } catch (e) {
      if (e.message.includes(`No multisig address exists for the given appInstanceId`)) {
        this.log.warn(`${e.message}: ${appInstanceId}`);
        appInstance = undefined;
      } else {
        throw e;
      }
    }
    this.log.info(`Got app instance details for app ${appInstanceId}`);
    this.log.debug(`getAppInstanceDetails result: ${stringify(appInstance)}`);
    return appInstance as AppInstanceJson;
  }

  async getAppState(appInstanceId: string): Promise<CFCoreTypes.GetStateResult> {
    // check the app is actually installed, or returned undefined
    const stateResponse = await this.cfCore.rpcRouter.dispatch({
      id: Date.now(),
      methodName: ProtocolTypes.chan_getState,
      parameters: {
        appInstanceId,
      } as CFCoreTypes.GetStateParams,
    });
    this.log.info(`Got state for app ${appInstanceId}`);
    this.log.debug(`getAppState result: ${stringify(stateResponse)}`);
    return stateResponse.result.result as CFCoreTypes.GetStateResult;
  }

  // TODO: REFACTOR WITH NEW STORE THIS CAN BE ONE DB QUERY
  async getHashLockTransferAppsByLockHash(lockHash: string): Promise<AppInstanceJson[]> {
    const channels = await this.channelRepository.findAll();
    const apps: AppInstanceJson[] = [];
    for (const channel of channels) {
      const installed = await this.getAppInstancesByAppName(
        channel.multisigAddress,
        HashLockTransferApp,
      );
      // found hashlocked transfer app
      for (const app of installed) {
        const appState = convertHashLockTransferAppState(
          "bignumber",
          app.latestState as HashLockTransferAppStateBigNumber,
        );
        if (appState.lockHash === lockHash) {
          // TODO: FIX THIS IN CF CORE
          apps.push({ ...app, multisigAddress: channel.multisigAddress });
        }
      }
    }
    return apps;
  }

  // TODO: REFACTOR WITH NEW STORE THIS CAN BE ONE DB QUERY
  async getFastSignedTransferAppsByPaymentId(paymentId: string): Promise<AppInstanceJson[]> {
    const channels = await this.channelRepository.findAll();
    const apps: AppInstanceJson[] = [];
    for (const channel of channels) {
      const installed = await this.getAppInstancesByAppName(
        channel.multisigAddress,
        FastSignedTransferApp,
      );
      // found fastsigned transfer app
      for (const app of installed) {
        const appState = convertFastSignedTransferAppState(
          "bignumber",
          app.latestState as FastSignedTransferAppState,
        );
        if (appState.paymentId === paymentId) {
          // TODO: FIX THIS IN CF CORE
          apps.push({ ...app, multisigAddress: channel.multisigAddress });
        }
      }
    }
    return apps;
  }

  async getAppInstancesByAppName(
    multisigAddress: string,
    appName: SupportedApplication,
  ): Promise<AppInstanceJson[]> {
    const network = await this.configService.getEthNetwork();
    const appRegistry = await this.appRegistryRepository.findByNameAndNetwork(
      appName,
      network.chainId,
    );
    const apps = await this.getAppInstances(multisigAddress);
    return apps.filter(app => app.appInterface.addr === appRegistry.appDefinitionAddress);
  }

  /**
   * Returns value from `node_records` table stored at:
   * `{prefix}/{nodeXpub}/channel/{multisig}`
   */
  async getChannelRecord(multisig: string, prefix: string = ConnextNodeStorePrefix): Promise<any> {
    const path = `${prefix}/${this.cfCore.publicIdentifier}/channel/${multisig}`;
    return await this.cfCoreRepository.get(path);
  }

  private resolveInstallTransfer = (
    res: (value?: unknown) => void,
    message: InstallMessage,
  ): InstallMessage => {
    res(message);
    return message;
  };

  private rejectInstallTransfer = (
    rej: (reason?: string) => void,
    msg: RejectProposalMessage,
  ): any => {
    return rej(`Install failed. Event data: ${stringify(msg)}`);
  };

  private cleanupInstallListeners = (boundReject: any, appId: string, channel: Channel): void => {
    this.messagingProvider.unsubscribe(
      `${channel.userPublicIdentifier}.channel.${channel.multisigAddress}.app-instance.*.install`,
    );
    this.cfCore.off(REJECT_INSTALL_EVENT, boundReject);
  };

  private cleanupProposalListeners = (
    boundReject: any,
    multisigAddress: string,
    userPubId: string,
  ): void => {
    this.messagingProvider.unsubscribe(
      `${userPubId}.channel.${multisigAddress}.app-instance.*.proposal.accept`,
    );
    this.cfCore.off(REJECT_INSTALL_EVENT, boundReject);
  };

  registerCfCoreListener(event: CFCoreTypes.EventName, callback: (data: any) => any): void {
    this.log.info(`Registering cfCore callback for event ${event}`);
    this.cfCore.on(event, callback);
  }
}<|MERGE_RESOLUTION|>--- conflicted
+++ resolved
@@ -1,15 +1,10 @@
-<<<<<<< HEAD
 import { MessagingService } from "@connext/messaging";
-import { AppActionBigNumber } from "@connext/apps";
-=======
 import {
   AppActionBigNumber,
+  convertFastSignedTransferAppState,
+  convertHashLockTransferAppState,
   SupportedApplication,
-  convertHashLockTransferAppState,
-  convertFastSignedTransferAppState,
 } from "@connext/apps";
-import { NatsMessagingService } from "@connext/messaging";
->>>>>>> 662925a0
 import {
   ConnextNodeStorePrefix,
   StateChannelJSON,
@@ -38,11 +33,8 @@
   RejectProposalMessage,
   xpubToAddress,
 } from "../util";
-<<<<<<< HEAD
+import { ChannelRepository } from "../channel/channel.repository";
 import { Channel } from "../channel/channel.entity";
-=======
-import { ChannelRepository } from "../channel/channel.repository";
->>>>>>> 662925a0
 
 import { CFCoreRecordRepository } from "./cfCore.repository";
 
