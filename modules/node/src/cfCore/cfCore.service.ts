import { MessagingService } from "@connext/messaging";
<<<<<<< HEAD
import { SupportedApplications, WithdrawCommitment } from "@connext/apps";
=======
import {
  SupportedApplications,
  WithdrawCommitment,
} from "@connext/apps";
>>>>>>> e9059e68
import {
  AppAction,
  ConnextNodeStorePrefix,
  EventNames,
  MethodNames,
  MethodParams,
  MethodResults,
  StateChannelJSON,
  stringify,
  toBN,
  WithdrawParameters,
} from "@connext/types";
import { Inject, Injectable } from "@nestjs/common";
import { AddressZero, Zero } from "ethers/constants";
import { BigNumber } from "ethers/utils";

import { AppRegistryRepository } from "../appRegistry/appRegistry.repository";
import { ConfigService } from "../config/config.service";
import { LoggerService } from "../logger/logger.service";
import { CFCoreProviderId, MessagingProviderId } from "../constants";
import {
  AppInstanceJson,
  AppInstanceProposal,
  CFCore,
  InstallMessage,
  RejectProposalMessage,
  xkeyKthAddress,
} from "../util";
import { ChannelRepository } from "../channel/channel.repository";
import { Channel } from "../channel/channel.entity";

import { CFCoreRecordRepository } from "./cfCore.repository";
import { AppType } from "../appInstance/appInstance.entity";
import { AppInstanceRepository } from "../appInstance/appInstance.repository";

Injectable();
export class CFCoreService {
  constructor(
    @Inject(CFCoreProviderId) public readonly cfCore: CFCore,
    private readonly configService: ConfigService,
    @Inject(MessagingProviderId) private readonly messagingProvider: MessagingService,
    private readonly cfCoreRepository: CFCoreRecordRepository,
    private readonly channelRepository: ChannelRepository,
    private readonly appRegistryRepository: AppRegistryRepository,
    private readonly log: LoggerService,
    private readonly appInstanceRepository: AppInstanceRepository,
  ) {
    this.cfCore = cfCore;
    this.log.setContext("CFCoreService");
  }

  async getFreeBalance(
    userPubId: string,
    multisigAddress: string,
    assetId: string = AddressZero,
  ): Promise<MethodResults.GetFreeBalanceState> {
    try {
      const freeBalance = await this.cfCore.rpcRouter.dispatch({
        id: Date.now(),
        methodName: MethodNames.chan_getFreeBalanceState,
        parameters: {
          multisigAddress,
          tokenAddress: assetId,
        },
      });
      return freeBalance.result.result as MethodResults.GetFreeBalanceState;
    } catch (e) {
      const error = `No free balance exists for the specified token: ${assetId}`;
      if (e.message.includes(error)) {
        // if there is no balance, return undefined
        // NOTE: can return free balance obj with 0s,
        // but need the free balance address in the multisig
        const obj = {};
        obj[this.cfCore.freeBalanceAddress] = Zero;
        obj[xkeyKthAddress(userPubId)] = Zero;
        return obj;
      }
      this.log.error(e.message, e.stack);
      throw e;
    }
  }

  async getStateChannel(multisigAddress: string): Promise<{ data: StateChannelJSON }> {
    const params = {
      id: Date.now(),
      methodName: MethodNames.chan_getStateChannel,
      parameters: {
        multisigAddress,
      },
    };
    const getStateChannelRes = await this.cfCore.rpcRouter.dispatch(params);
    return getStateChannelRes.result.result;
  }

  async createChannel(counterpartyPublicIdentifier: string): Promise<MethodResults.CreateChannel> {
    const params = {
      id: Date.now(),
      methodName: MethodNames.chan_create,
      parameters: {
        owners: [this.cfCore.publicIdentifier, counterpartyPublicIdentifier],
      } as MethodParams.CreateChannel,
    };
    this.log.debug(`Calling createChannel with params: ${stringify(params)}`);
    const createRes = await this.cfCore.rpcRouter.dispatch(params);
    this.log.debug(`createChannel called with result: ${stringify(createRes.result.result)}`);
    return createRes.result.result as MethodResults.CreateChannel;
  }

  async deployMultisig(multisigAddress: string): Promise<MethodResults.DeployStateDepositHolder> {
    const params = {
      id: Date.now(),
      methodName: MethodNames.chan_deployStateDepositHolder,
      parameters: {
        multisigAddress,
      } as MethodParams.DeployStateDepositHolder,
    };
    this.log.debug(
      `Calling ${MethodNames.chan_deployStateDepositHolder} with params: ${stringify(params)}`,
    );
    const deployRes = await this.cfCore.rpcRouter.dispatch(params);
    this.log.debug(
      `${MethodNames.chan_deployStateDepositHolder} called with result: ${stringify(
        deployRes.result.result,
      )}`,
    );
    return deployRes.result.result as MethodResults.DeployStateDepositHolder;
  }

  async createWithdrawCommitment(
    params: WithdrawParameters,
    multisigAddress: string,
  ): Promise<WithdrawCommitment> {
    const amount = toBN(params.amount);
    const { assetId, recipient } = params;
    const channel = await this.getStateChannel(multisigAddress);
    const contractAddresses = await this.configService.getContractAddresses(
<<<<<<< HEAD
      (await this.configService.getEthNetwork()).chainId.toString(),
    );
=======
      (await this.configService.getEthNetwork()
    ).chainId.toString());
>>>>>>> e9059e68
    return new WithdrawCommitment(
      contractAddresses,
      channel.data.multisigAddress,
      channel.data.freeBalanceAppInstance.participants,
      recipient,
      assetId,
      amount,
    );
  }

  async proposeInstallApp(
    params: MethodParams.ProposeInstall,
  ): Promise<MethodResults.ProposeInstall> {
    this.log.debug(`Calling ${MethodNames.chan_proposeInstall} with params: ${stringify(params)}`);
    const proposeRes = await this.cfCore.rpcRouter.dispatch({
      id: Date.now(),
      methodName: MethodNames.chan_proposeInstall,
      parameters: params,
    });
    this.log.debug(`proposeInstallApp called with result ${stringify(proposeRes.result.result)}`);
    return proposeRes.result.result as MethodResults.ProposeInstall;
  }

  async proposeAndWaitForInstallApp(
    channel: Channel,
    initialState: any,
    initiatorDeposit: BigNumber,
    initiatorDepositTokenAddress: string,
    responderDeposit: BigNumber,
    responderDepositTokenAddress: string,
    app: string,
    meta: object = {},
  ): Promise<MethodResults.ProposeInstall | undefined> {
    let boundReject: (reason?: any) => void;
    let boundResolve: (reason?: any) => void;

    const network = await this.configService.getEthNetwork();

    const appInfo = await this.appRegistryRepository.findByNameAndNetwork(app, network.chainId);

    const {
      actionEncoding,
      appDefinitionAddress: appDefinition,
      outcomeType,
      stateEncoding,
    } = appInfo;
    const params: MethodParams.ProposeInstall = {
      abiEncodings: {
        actionEncoding,
        stateEncoding,
      },
      appDefinition,
      initialState,
      initiatorDeposit,
      initiatorDepositTokenAddress,
      meta,
      outcomeType,
      proposedToIdentifier: channel.userPublicIdentifier,
      responderDeposit,
      responderDepositTokenAddress,
      timeout: Zero,
    };

    let proposeRes: MethodResults.ProposeInstall;
    try {
      await new Promise(
        async (res: () => any, rej: (msg: string) => any): Promise<void> => {
          proposeRes = await this.proposeInstallApp(params);
          boundResolve = this.resolveInstallTransfer.bind(null, res, proposeRes.appInstanceId);
          boundReject = this.rejectInstallTransfer.bind(null, rej);
          this.cfCore.on(EventNames.INSTALL_EVENT, boundResolve);
          this.cfCore.on(EventNames.REJECT_INSTALL_EVENT, boundReject);
        },
      );
      this.log.info(`App was installed successfully: ${proposeRes.appInstanceId}`);
      this.log.debug(`App install result: ${stringify(proposeRes)}`);
      return proposeRes;
    } catch (e) {
      this.log.error(`Error installing app: ${e.message}`, e.stack);
      return undefined;
    } finally {
      this.cleanupInstallListeners(boundReject, boundResolve);
    }
  }

  async installApp(appInstanceId: string): Promise<MethodResults.Install> {
    const installRes = await this.cfCore.rpcRouter.dispatch({
      id: Date.now(),
      methodName: MethodNames.chan_install,
      parameters: {
        appInstanceId,
      } as MethodParams.Install,
    });
    this.log.info(`installApp succeeded for app ${appInstanceId}`);
    this.log.debug(`installApp result: ${stringify(installRes.result.result)}`);
    return installRes.result.result as MethodResults.Install;
  }

  async rejectInstallApp(appInstanceId: string): Promise<MethodResults.RejectInstall> {
    const rejectRes = await this.cfCore.rpcRouter.dispatch({
      id: Date.now(),
      methodName: MethodNames.chan_rejectInstall,
      parameters: {
        appInstanceId,
      } as MethodParams.RejectInstall,
    });
    this.log.info(`rejectInstallApp succeeded for app ${appInstanceId}`);
    this.log.debug(`rejectInstallApp result: ${stringify(rejectRes.result.result)}`);
    // update app status
    const rejectedApp = await this.appInstanceRepository.findByIdentityHash(appInstanceId);
    if (!rejectedApp) {
      throw new Error(`No app found after being rejected for app ${appInstanceId}`);
    }
    rejectedApp.type = AppType.REJECTED;
    await this.appInstanceRepository.save(rejectedApp);
    return rejectRes.result.result as MethodResults.RejectInstall;
  }

  async takeAction(appInstanceId: string, action: AppAction): Promise<MethodResults.TakeAction> {
    const actionResponse = await this.cfCore.rpcRouter.dispatch({
      id: Date.now(),
      methodName: MethodNames.chan_takeAction,
      parameters: {
        action,
        appInstanceId,
      } as MethodParams.TakeAction,
    });

    this.log.info(`takeAction succeeded for app ${appInstanceId}`);
    this.log.debug(`takeAction result: ${stringify(actionResponse.result)}`);
    return actionResponse.result.result as MethodResults.TakeAction;
  }

  async uninstallApp(appInstanceId: string): Promise<MethodResults.Uninstall> {
    this.log.info(`Calling uninstallApp for appInstanceId ${appInstanceId}`);
    const uninstallResponse = await this.cfCore.rpcRouter.dispatch({
      id: Date.now(),
      methodName: MethodNames.chan_uninstall,
      parameters: {
        appInstanceId,
      },
    });

    this.log.info(`uninstallApp succeeded for app ${appInstanceId}`);
    this.log.debug(`uninstallApp result: ${stringify(uninstallResponse.result.result)}`);
    return uninstallResponse.result.result as MethodResults.Uninstall;
  }

  async getAppInstances(multisigAddress: string): Promise<AppInstanceJson[]> {
    const appInstanceResponse = await this.cfCore.rpcRouter.dispatch({
      id: Date.now(),
      methodName: MethodNames.chan_getAppInstances,
      parameters: {
        multisigAddress,
      } as MethodParams.GetAppInstances,
    });

    /*
    this.log.debug(
      `getAppInstances called with result ${stringify(appInstanceResponse.result.result)}`,
    );
    */
    return appInstanceResponse.result.result.appInstances as AppInstanceJson[];
  }

  async getProposedAppInstances(multisigAddress?: string): Promise<AppInstanceProposal[]> {
    const appInstanceResponse = await this.cfCore.rpcRouter.dispatch({
      id: Date.now(),
      methodName: MethodNames.chan_getProposedAppInstances,
      parameters: { multisigAddress } as MethodParams.GetAppInstances,
    });

    this.log.info(`Got proposed app instances for multisig ${multisigAddress}`);
    this.log.debug(
      `getProposedAppInstances result: ${stringify(appInstanceResponse.result.result)}`,
    );
    return appInstanceResponse.result.result.appInstances as AppInstanceProposal[];
  }

  async getAppInstanceDetails(appInstanceId: string): Promise<AppInstanceJson> {
    let appInstance: any;
    try {
      const appInstanceResponse = await this.cfCore.rpcRouter.dispatch({
        id: Date.now(),
        methodName: MethodNames.chan_getAppInstance,
        parameters: { appInstanceId } as MethodParams.GetAppInstanceDetails,
      });
      appInstance = appInstanceResponse.result.result.appInstance;
    } catch (e) {
      if (e.message.includes(`No multisig address exists for the given appInstanceId`)) {
        this.log.warn(`${e.message}: ${appInstanceId}`);
        appInstance = undefined;
      } else {
        throw e;
      }
    }
    this.log.info(`Got app instance details for app ${appInstanceId}`);
    this.log.debug(`getAppInstanceDetails result: ${stringify(appInstance)}`);
    return appInstance as AppInstanceJson;
  }

  async getAppState(appInstanceId: string): Promise<MethodResults.GetState | undefined> {
    const stateResponse = await this.cfCore.rpcRouter.dispatch({
      id: Date.now(),
      methodName: MethodNames.chan_getState,
      parameters: {
        appInstanceId,
      } as MethodParams.GetState,
    });
    this.log.info(`Got state for app ${appInstanceId}`);
    this.log.debug(`getAppState result: ${stringify(stateResponse)}`);
    return stateResponse.result.result as MethodResults.GetState;
  }

  async getAppInstancesByAppName(
    multisigAddress: string,
    appName: SupportedApplications,
  ): Promise<AppInstanceJson[]> {
    const network = await this.configService.getEthNetwork();
    const appRegistry = await this.appRegistryRepository.findByNameAndNetwork(
      appName,
      network.chainId,
    );
    const apps = await this.getAppInstances(multisigAddress);
    return apps.filter(app => app.appInterface.addr === appRegistry.appDefinitionAddress);
  }

  /**
   * Returns value from `node_records` table stored at:
   * `{prefix}/{nodeXpub}/channel/{multisig}`
   */
  async getChannelRecord(multisig: string, prefix: string = ConnextNodeStorePrefix): Promise<any> {
    const path = `${prefix}/${this.cfCore.publicIdentifier}/channel/${multisig}`;
    return await this.cfCoreRepository.get(path);
  }

  private resolveInstallTransfer = (
    res: (value?: unknown) => void,
    appInstanceId: string,
    message: InstallMessage,
  ): InstallMessage => {
    if (appInstanceId === message.data.params.appInstanceId) {
      res(message);
    }
    return message;
  };

  private rejectInstallTransfer = (
    rej: (reason?: string) => void,
    msg: RejectProposalMessage,
  ): any => {
    return rej(`Install failed. Event data: ${stringify(msg)}`);
  };

  private cleanupInstallListeners = (boundReject: any, boundResolve: any): void => {
    this.cfCore.off(EventNames.INSTALL_EVENT, boundResolve);
    this.cfCore.off(EventNames.REJECT_INSTALL_EVENT, boundReject);
  };


  registerCfCoreListener(event: EventNames, callback: (data: any) => any): void {
    this.log.info(`Registering cfCore callback for event ${event}`);
    this.cfCore.on(event, callback);
  }
}<|MERGE_RESOLUTION|>--- conflicted
+++ resolved
@@ -1,12 +1,5 @@
 import { MessagingService } from "@connext/messaging";
-<<<<<<< HEAD
 import { SupportedApplications, WithdrawCommitment } from "@connext/apps";
-=======
-import {
-  SupportedApplications,
-  WithdrawCommitment,
-} from "@connext/apps";
->>>>>>> e9059e68
 import {
   AppAction,
   ConnextNodeStorePrefix,
@@ -143,13 +136,8 @@
     const { assetId, recipient } = params;
     const channel = await this.getStateChannel(multisigAddress);
     const contractAddresses = await this.configService.getContractAddresses(
-<<<<<<< HEAD
       (await this.configService.getEthNetwork()).chainId.toString(),
     );
-=======
-      (await this.configService.getEthNetwork()
-    ).chainId.toString());
->>>>>>> e9059e68
     return new WithdrawCommitment(
       contractAddresses,
       channel.data.multisigAddress,
@@ -409,7 +397,6 @@
     this.cfCore.off(EventNames.REJECT_INSTALL_EVENT, boundReject);
   };
 
-
   registerCfCoreListener(event: EventNames, callback: (data: any) => any): void {
     this.log.info(`Registering cfCore callback for event ${event}`);
     this.cfCore.on(event, callback);
