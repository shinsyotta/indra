import { AppActionBigNumber } from "@connext/apps";
import { NatsMessagingService } from "@connext/messaging";
import {
  ConnextNodeStorePrefix,
  StateChannelJSON,
  REJECT_INSTALL_EVENT,
  ProtocolTypes,
<<<<<<< HEAD
  WithdrawParameters,
=======
  stringify,
>>>>>>> e182bf06
} from "@connext/types";
import { Inject, Injectable } from "@nestjs/common";
import { AddressZero, Zero, HashZero } from "ethers/constants";
import { BigNumber } from "ethers/utils";

import { AppRegistryRepository } from "../appRegistry/appRegistry.repository";
import { ConfigService } from "../config/config.service";
import { LoggerService } from "../logger/logger.service";
import { CFCoreProviderId, MessagingProviderId } from "../constants";
import {
  AppInstanceJson,
  AppInstanceProposal,
  CFCore,
  CFCoreTypes,
  InstallMessage,
  RejectProposalMessage,
  xpubToAddress,
} from "../util";

import { CFCoreRecordRepository } from "./cfCore.repository";
import { WithdrawERC20Commitment, WithdrawETHCommitment } from "@connext/cf-core";

Injectable();
export class CFCoreService {
  constructor(
    @Inject(CFCoreProviderId) public readonly cfCore: CFCore,
    private readonly configService: ConfigService,
    @Inject(MessagingProviderId) private readonly messagingProvider: NatsMessagingService,
    private readonly cfCoreRepository: CFCoreRecordRepository,
    private readonly appRegistryRepository: AppRegistryRepository,
    private readonly log: LoggerService,
  ) {
    this.cfCore = cfCore;
    this.log.setContext("CFCoreService");
  }

  async getFreeBalance(
    userPubId: string,
    multisigAddress: string,
    assetId: string = AddressZero,
  ): Promise<CFCoreTypes.GetFreeBalanceStateResult> {
    try {
      const freeBalance = await this.cfCore.rpcRouter.dispatch({
        id: Date.now(),
        methodName: ProtocolTypes.chan_getFreeBalanceState,
        parameters: {
          multisigAddress,
          tokenAddress: assetId,
        },
      });
      return freeBalance.result.result as CFCoreTypes.GetFreeBalanceStateResult;
    } catch (e) {
      const error = `No free balance exists for the specified token: ${assetId}`;
      if (e.message.includes(error)) {
        // if there is no balance, return undefined
        // NOTE: can return free balance obj with 0s,
        // but need the free balance address in the multisig
        const obj = {};
        obj[this.cfCore.freeBalanceAddress] = Zero;
        obj[xpubToAddress(userPubId)] = Zero;
        return obj;
      }
      this.log.error(e.message, e.stack);
      throw e;
    }
  }

  async getStateChannel(multisigAddress: string): Promise<{ data: StateChannelJSON }> {
    const params = {
      id: Date.now(),
      methodName: ProtocolTypes.chan_getStateChannel,
      parameters: {
        multisigAddress,
      },
    };
    const getStateChannelRes = await this.cfCore.rpcRouter.dispatch(params);
    return getStateChannelRes.result.result;
  }

  async createChannel(
    counterpartyPublicIdentifier: string,
  ): Promise<CFCoreTypes.CreateChannelResult> {
    const params = {
      id: Date.now(),
      methodName: ProtocolTypes.chan_create,
      parameters: {
        owners: [this.cfCore.publicIdentifier, counterpartyPublicIdentifier],
      } as CFCoreTypes.CreateChannelParams,
    };
    this.log.debug(`Calling createChannel with params: ${stringify(params)}`);
    const createRes = await this.cfCore.rpcRouter.dispatch(params);
    this.log.debug(`createChannel called with result: ${stringify(createRes.result.result)}`);
    return createRes.result.result as CFCoreTypes.CreateChannelResult;
  }

  async deployMultisig(
    multisigAddress: string,
  ): Promise<CFCoreTypes.DeployStateDepositHolderResult> {
    const params = {
      id: Date.now(),
      methodName: ProtocolTypes.chan_deployStateDepositHolder,
      parameters: {
        multisigAddress,
      } as CFCoreTypes.DeployStateDepositHolderParams,
    };
    this.log.debug(
      `Calling ${ProtocolTypes.chan_deployStateDepositHolder} with params: ${stringify(params)}`,
    );
    const deployRes = await this.cfCore.rpcRouter.dispatch(params);
    this.log.debug(
      `${ProtocolTypes.chan_deployStateDepositHolder} called with result: ${stringify(
        deployRes.result.result,
      )}`,
    );
    return deployRes.result.result as CFCoreTypes.DeployStateDepositHolderResult;
  }

  async deposit(
    multisigAddress: string,
    amount: BigNumber,
    assetId: string = AddressZero,
  ): Promise<CFCoreTypes.DepositResult> {
    this.log.debug(
      `Calling ${ProtocolTypes.chan_deposit} with params: ${stringify({
        amount,
        multisigAddress,
        tokenAddress: assetId,
      })}`,
    );
    const depositRes = await this.cfCore.rpcRouter.dispatch({
      id: Date.now(),
      methodName: ProtocolTypes.chan_deposit,
      parameters: {
        amount,
        multisigAddress,
        tokenAddress: assetId,
      } as CFCoreTypes.DepositParams,
    });
    this.log.debug(`deposit called with result ${stringify(depositRes.result.result)}`);
    return depositRes.result.result as CFCoreTypes.DepositResult;
  }

  async withdraw(
    multisigAddress: string,
    amount: BigNumber,
    assetId: string = AddressZero,
    recipient: string = this.cfCore.freeBalanceAddress,
  ): Promise<CFCoreTypes.WithdrawResult> {
    this.log.debug(
      `Calling ${ProtocolTypes.chan_withdraw} with params: ${stringify({
        amount,
        multisigAddress,
        tokenAddress: assetId,
      })}`,
    );
    const withdrawRes = await this.cfCore.rpcRouter.dispatch({
      id: Date.now(),
      methodName: ProtocolTypes.chan_withdraw,
      parameters: {
        amount,
        multisigAddress,
        recipient,
        tokenAddress: assetId,
      } as CFCoreTypes.WithdrawParams,
    });
    this.log.debug(`withdraw called with result ${stringify(withdrawRes.result.result)}`);
    return withdrawRes.result.result as CFCoreTypes.WithdrawResult;
  }

  async createWithdrawCommitment(params: WithdrawParameters<BigNumber>, multisigAddress: string): Promise<WithdrawETHCommitment | WithdrawERC20Commitment> {
    const { assetId, amount, recipient } = params;
    const channel = await this.getStateChannel(multisigAddress);
    if ( assetId === HashZero) {
      return new WithdrawETHCommitment(
        channel.data.multisigAddress,
        channel.data.freeBalanceAppInstance.participants,
        recipient,
<<<<<<< HEAD
        amount,
      );
    }
    return new WithdrawERC20Commitment(
      channel.data.multisigAddress,
      channel.data.freeBalanceAppInstance.participants,
      recipient,
      amount,
      assetId,
    );
=======
        tokenAddress: assetId,
      } as CFCoreTypes.WithdrawCommitmentParams,
    });
    this.log.debug(`withdrawCommitment called with result ${stringify(withdrawRes.result.result)}`);
    return withdrawRes.result.result as CFCoreTypes.WithdrawCommitmentResult;
>>>>>>> e182bf06
  }

  async proposeInstallApp(
    params: CFCoreTypes.ProposeInstallParams,
  ): Promise<CFCoreTypes.ProposeInstallResult> {
    this.log.debug(
      `Calling ${ProtocolTypes.chan_proposeInstall} with params: ${stringify(params)}`,
    );
    const proposeRes = await this.cfCore.rpcRouter.dispatch({
      id: Date.now(),
      methodName: ProtocolTypes.chan_proposeInstall,
      parameters: params,
    });
    this.log.debug(`proposeInstallApp called with result ${stringify(proposeRes.result.result)}`);
    return proposeRes.result.result as CFCoreTypes.ProposeInstallResult;
  }

  async proposeAndWaitForAccepted(
    params: CFCoreTypes.ProposeInstallParams,
    multisigAddress: string,
  ): Promise<CFCoreTypes.ProposeInstallResult> {
    let boundReject: (msg: RejectProposalMessage) => void;
    let proposeRes: CFCoreTypes.ProposeInstallResult;
    try {
      await new Promise(
        async (res: () => any, rej: (msg: string) => any): Promise<void> => {
          boundReject = this.rejectInstallTransfer.bind(null, rej);
          this.log.debug(
            `Subscribing to: indra.client.${params.proposedToIdentifier}.proposalAccepted.${multisigAddress}`,
          );
          await this.messagingProvider.subscribe(
            `indra.client.${params.proposedToIdentifier}.proposalAccepted.${multisigAddress}`,
            res,
          );
          this.cfCore.on(REJECT_INSTALL_EVENT, boundReject);

          proposeRes = await this.proposeInstallApp(params);
          this.log.debug(`waiting for client to publish proposal results`);
        },
      );
      return proposeRes;
    } catch (e) {
      this.log.error(`Error installing app: ${e.message}`, e.stack);
      throw e;
    } finally {
      this.cleanupProposalListeners(boundReject, multisigAddress, params.proposedToIdentifier);
    }
  }

  async proposeAndWaitForInstallApp(
    userPubId: string,
    initialState: any,
    initiatorDeposit: BigNumber,
    initiatorDepositTokenAddress: string,
    responderDeposit: BigNumber,
    responderDepositTokenAddress: string,
    app: string,
    meta: object = {},
  ): Promise<CFCoreTypes.ProposeInstallResult | undefined> {
    let boundReject: (reason?: any) => void;

    const network = await this.configService.getEthNetwork();
    const appInfo = await this.appRegistryRepository.findByNameAndNetwork(app, network.chainId);
    const {
      actionEncoding,
      appDefinitionAddress: appDefinition,
      outcomeType,
      stateEncoding,
    } = appInfo;
    const params: CFCoreTypes.ProposeInstallParams = {
      abiEncodings: {
        actionEncoding,
        stateEncoding,
      },
      appDefinition,
      initialState,
      initiatorDeposit,
      initiatorDepositTokenAddress,
      meta,
      outcomeType,
      proposedToIdentifier: userPubId,
      responderDeposit,
      responderDepositTokenAddress,
      timeout: Zero,
    };

    const proposeRes = await this.proposeInstallApp(params);

    try {
      await new Promise((res: () => any, rej: (msg: string) => any): void => {
        boundReject = this.rejectInstallTransfer.bind(null, rej);
        this.messagingProvider.subscribe(
          `indra.client.${userPubId}.install.${proposeRes.appInstanceId}`,
          this.resolveInstallTransfer.bind(null, res),
        );
        this.cfCore.on(REJECT_INSTALL_EVENT, boundReject);
      });
      this.log.info(`App was installed successfully: ${proposeRes.appInstanceId}`);
      this.log.debug(`App install result: ${stringify(proposeRes)}`);
      return proposeRes;
    } catch (e) {
      this.log.error(`Error installing app: ${e.message}`, e.stack);
      return undefined;
    } finally {
      this.cleanupInstallListeners(boundReject, proposeRes.appInstanceId, userPubId);
    }
  }

  async installApp(appInstanceId: string): Promise<CFCoreTypes.InstallResult> {
    const installRes = await this.cfCore.rpcRouter.dispatch({
      id: Date.now(),
      methodName: ProtocolTypes.chan_install,
      parameters: {
        appInstanceId,
      } as CFCoreTypes.InstallParams,
    });
    this.log.info(`installApp succeeded for app ${appInstanceId}`);
    this.log.debug(`installApp result: ${stringify(installRes.result.result)}`);
    return installRes.result.result as CFCoreTypes.InstallResult;
  }

  async rejectInstallApp(appInstanceId: string): Promise<CFCoreTypes.RejectInstallResult> {
    const rejectRes = await this.cfCore.rpcRouter.dispatch({
      id: Date.now(),
      methodName: ProtocolTypes.chan_rejectInstall,
      parameters: {
        appInstanceId,
      } as CFCoreTypes.RejectInstallParams,
    });
    this.log.info(`rejectInstallApp succeeded for app ${appInstanceId}`);
    this.log.debug(`rejectInstallApp result: ${stringify(rejectRes.result.result)}`);
    return rejectRes.result.result as CFCoreTypes.RejectInstallResult;
  }

  async takeAction(
    appInstanceId: string,
    action: AppActionBigNumber,
  ): Promise<CFCoreTypes.TakeActionResult> {
    const actionResponse = await this.cfCore.rpcRouter.dispatch({
      id: Date.now(),
      methodName: ProtocolTypes.chan_takeAction,
      parameters: {
        action,
        appInstanceId,
      } as CFCoreTypes.TakeActionParams,
    });

    this.log.info(`takeAction succeeded for app ${appInstanceId}`);
    this.log.debug(`takeAction result: ${stringify(actionResponse.result)}`);
    return actionResponse.result.result as CFCoreTypes.TakeActionResult;
  }

  async uninstallApp(appInstanceId: string): Promise<CFCoreTypes.UninstallResult> {
    this.log.info(`Calling uninstallApp for appInstanceId ${appInstanceId}`);
    const uninstallResponse = await this.cfCore.rpcRouter.dispatch({
      id: Date.now(),
      methodName: ProtocolTypes.chan_uninstall,
      parameters: {
        appInstanceId,
      },
    });

    this.log.info(`uninstallApp succeeded for app ${appInstanceId}`);
    this.log.debug(`uninstallApp result: ${stringify(uninstallResponse.result.result)}`);
    return uninstallResponse.result.result as CFCoreTypes.UninstallResult;
  }

  async rescindDepositRights(
    multisigAddress: string,
    tokenAddress: string = AddressZero,
  ): Promise<CFCoreTypes.DepositResult> {
    // check the app is actually installed
    this.log.info(`Calling rescindDepositRights`);
    const uninstallResponse = await this.cfCore.rpcRouter.dispatch({
      id: Date.now(),
      methodName: ProtocolTypes.chan_rescindDepositRights,
      parameters: { multisigAddress, tokenAddress } as CFCoreTypes.RescindDepositRightsParams,
    });

    this.log.info(`rescindDepositRights succeeded for multisig ${multisigAddress}`);
    this.log.debug(`rescindDepositRights result: ${stringify(uninstallResponse.result.result)}`);
    return uninstallResponse.result.result as CFCoreTypes.DepositResult;
  }

  async getAppInstances(multisigAddress: string): Promise<AppInstanceJson[]> {
    const appInstanceResponse = await this.cfCore.rpcRouter.dispatch({
      id: Date.now(),
      methodName: ProtocolTypes.chan_getAppInstances,
      parameters: {
        multisigAddress,
      } as CFCoreTypes.GetAppInstancesParams,
    });

    /*
    this.log.debug(
      `getAppInstances called with result ${stringify(appInstanceResponse.result.result)}`,
    );
    */
    return appInstanceResponse.result.result.appInstances as AppInstanceJson[];
  }

  async getCoinBalanceRefundApp(
    multisigAddress: string,
    tokenAddress: string = AddressZero,
  ): Promise<AppInstanceJson | undefined> {
    const appInstances = await this.getAppInstances(multisigAddress);
    const contractAddresses = await this.configService.getContractAddresses();
    const coinBalanceRefundAppArray = appInstances.filter(
      (app: AppInstanceJson) =>
        app.appInterface.addr === contractAddresses.CoinBalanceRefundApp &&
        app.latestState[`tokenAddress`] === tokenAddress,
    );
    this.log.info(`Got coinBalanceRefundApps for multisig ${multisigAddress}`);
    this.log.debug(`CoinBalanceRefundApps result: ${stringify(coinBalanceRefundAppArray)}`);
    if (coinBalanceRefundAppArray.length > 1) {
      throw new Error(
        `More than 1 instance of CoinBalanceRefundApp installed for asset! This should never happen.`,
      );
    }
    if (coinBalanceRefundAppArray.length === 0) {
      return undefined;
    }
    return coinBalanceRefundAppArray[0];
  }

  async getProposedAppInstances(multisigAddress?: string): Promise<AppInstanceProposal[]> {
    const appInstanceResponse = await this.cfCore.rpcRouter.dispatch({
      id: Date.now(),
      methodName: ProtocolTypes.chan_getProposedAppInstances,
      parameters: { multisigAddress } as CFCoreTypes.GetAppInstancesParams,
    });

    this.log.info(`Got proposed app instances for multisig ${multisigAddress}`);
    this.log.debug(
      `getProposedAppInstances result: ${stringify(appInstanceResponse.result.result)}`,
    );
    return appInstanceResponse.result.result.appInstances as AppInstanceProposal[];
  }

  async getAppInstanceDetails(appInstanceId: string): Promise<AppInstanceJson> {
    let appInstance: any;
    try {
      const appInstanceResponse = await this.cfCore.rpcRouter.dispatch({
        id: Date.now(),
        methodName: ProtocolTypes.chan_getAppInstance,
        parameters: { appInstanceId } as CFCoreTypes.GetAppInstanceDetailsParams,
      });
      appInstance = appInstanceResponse.result.result.appInstance;
    } catch (e) {
      if (e.message.includes(`No multisig address exists for the given appInstanceId`)) {
        this.log.warn(`${e.message}: ${appInstanceId}`);
        appInstance = undefined;
      } else {
        throw e;
      }
    }
    this.log.info(`Got app instance details for app ${appInstanceId}`);
    this.log.debug(`getAppInstanceDetails result: ${stringify(appInstance)}`);
    return appInstance as AppInstanceJson;
  }

  async getAppState(appInstanceId: string): Promise<CFCoreTypes.GetStateResult> {
    // check the app is actually installed, or returned undefined
    const stateResponse = await this.cfCore.rpcRouter.dispatch({
      id: Date.now(),
      methodName: ProtocolTypes.chan_getState,
      parameters: {
        appInstanceId,
      } as CFCoreTypes.GetStateParams,
    });
    this.log.info(`Got state for app ${appInstanceId}`);
    this.log.debug(`getAppState result: ${stringify(stateResponse)}`);
    return stateResponse.result.result as CFCoreTypes.GetStateResult;
  }

  /**
   * Returns value from `node_records` table stored at:
   * `{prefix}/{nodeXpub}/channel/{multisig}`
   */
  async getChannelRecord(multisig: string, prefix: string = ConnextNodeStorePrefix): Promise<any> {
    const path = `${prefix}/${this.cfCore.publicIdentifier}/channel/${multisig}`;
    return await this.cfCoreRepository.get(path);
  }

  private resolveInstallTransfer = (
    res: (value?: unknown) => void,
    message: InstallMessage,
  ): InstallMessage => {
    res(message);
    return message;
  };

  private rejectInstallTransfer = (
    rej: (reason?: string) => void,
    msg: RejectProposalMessage,
  ): any => {
    return rej(`Install failed. Event data: ${stringify(msg)}`);
  };

  private cleanupInstallListeners = (boundReject: any, appId: string, userPubId: string): void => {
    this.messagingProvider.unsubscribe(`indra.client.${userPubId}.install.${appId}`);
    this.cfCore.off(REJECT_INSTALL_EVENT, boundReject);
  };

  private cleanupProposalListeners = (
    boundReject: any,
    multisigAddress: string,
    userPubId: string,
  ): void => {
    this.messagingProvider.unsubscribe(
      `indra.client.${userPubId}.proposalAccepted.${multisigAddress}`,
    );
    this.cfCore.off(REJECT_INSTALL_EVENT, boundReject);
  };

  registerCfCoreListener(event: CFCoreTypes.EventName, callback: (data: any) => any): void {
    this.log.info(`Registering cfCore callback for event ${event}`);
    this.cfCore.on(event, callback);
  }
}<|MERGE_RESOLUTION|>--- conflicted
+++ resolved
@@ -5,11 +5,8 @@
   StateChannelJSON,
   REJECT_INSTALL_EVENT,
   ProtocolTypes,
-<<<<<<< HEAD
   WithdrawParameters,
-=======
   stringify,
->>>>>>> e182bf06
 } from "@connext/types";
 import { Inject, Injectable } from "@nestjs/common";
 import { AddressZero, Zero, HashZero } from "ethers/constants";
@@ -187,7 +184,6 @@
         channel.data.multisigAddress,
         channel.data.freeBalanceAppInstance.participants,
         recipient,
-<<<<<<< HEAD
         amount,
       );
     }
@@ -198,13 +194,6 @@
       amount,
       assetId,
     );
-=======
-        tokenAddress: assetId,
-      } as CFCoreTypes.WithdrawCommitmentParams,
-    });
-    this.log.debug(`withdrawCommitment called with result ${stringify(withdrawRes.result.result)}`);
-    return withdrawRes.result.result as CFCoreTypes.WithdrawCommitmentResult;
->>>>>>> e182bf06
   }
 
   async proposeInstallApp(
