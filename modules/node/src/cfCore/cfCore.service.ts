--- conflicted
+++ resolved
@@ -337,17 +337,6 @@
     appInstanceId: string,
     action: AppActionBigNumber,
   ): Promise<CFCoreTypes.TakeActionResult> {
-<<<<<<< HEAD
-    // check state is not finalized
-    const state: CFCoreTypes.GetStateResult = await this.getAppState(appInstanceId);
-    this.logger.log(`Taking action on app ${appInstanceId}`);
-    this.logger.debug(`Taking action against state: ${stringify(state)}`);
-    // FIXME: casting?
-    if ((state.state as any).finalized) {
-      throw new Error(`Cannot take action on an app with a finalized state.`);
-    }
-=======
->>>>>>> 6fb62696
     const actionResponse = await this.cfCore.rpcRouter.dispatch({
       id: Date.now(),
       methodName: ProtocolTypes.chan_takeAction,
@@ -363,11 +352,7 @@
   }
 
   async uninstallApp(appInstanceId: string): Promise<CFCoreTypes.UninstallResult> {
-<<<<<<< HEAD
-    this.logger.log(`Calling uninstallApp for appInstanceId ${appInstanceId}`);
-=======
     this.log.info(`Calling uninstallApp for appInstanceId ${appInstanceId}`);
->>>>>>> 6fb62696
     const uninstallResponse = await this.cfCore.rpcRouter.dispatch({
       id: Date.now(),
       methodName: ProtocolTypes.chan_uninstall,
@@ -475,12 +460,7 @@
     return appInstance as AppInstanceJson;
   }
 
-<<<<<<< HEAD
   async getAppState(appInstanceId: string): Promise<CFCoreTypes.GetStateResult | undefined> {
-=======
-  async getAppState(appInstanceId: string): Promise<CFCoreTypes.GetStateResult> {
-    // check the app is actually installed, or returned undefined
->>>>>>> 6fb62696
     const stateResponse = await this.cfCore.rpcRouter.dispatch({
       id: Date.now(),
       methodName: ProtocolTypes.chan_getState,
