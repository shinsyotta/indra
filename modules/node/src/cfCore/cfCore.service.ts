--- conflicted
+++ resolved
@@ -1,9 +1,5 @@
-<<<<<<< HEAD
 import { MessagingService } from "@connext/messaging";
-=======
 import { AppActionBigNumber } from "@connext/apps";
-import { NatsMessagingService } from "@connext/messaging";
->>>>>>> d060baf5
 import {
   ConnextNodeStorePrefix,
   StateChannelJSON,
