--- conflicted
+++ resolved
@@ -221,19 +221,9 @@
             }
           };
           boundReject = this.rejectInstallTransfer.bind(null, rej);
-<<<<<<< HEAD
           const subject = `${params.proposedToIdentifier}.channel.${multisigAddress}.app-instance.*.proposal.accept`;
           this.log.debug(`Subscribing to: ${subject}`);
-          await this.messagingProvider.subscribe(subject, res);
-=======
-          this.log.debug(
-            `Subscribing to: indra.client.${params.proposedToIdentifier}.proposalAccepted.${multisigAddress}`,
-          );
-          await this.messagingProvider.subscribe(
-            `indra.client.${params.proposedToIdentifier}.proposalAccepted.${multisigAddress}`,
-            incrementAndResolve,
-          );
->>>>>>> a608a674
+          await this.messagingProvider.subscribe(subject, incrementAndResolve);
           this.cfCore.on(REJECT_INSTALL_EVENT, boundReject);
 
           proposeRes = await this.proposeInstallApp(params);
