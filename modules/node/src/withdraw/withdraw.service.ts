import { WITHDRAW_STATE_TIMEOUT } from "@connext/apps";
import { signDigest } from "@connext/crypto";
import {
  AppInstanceJson,
  BigNumber,
  CoinTransfer,
  MinimalTransaction,
  stringify,
  TransactionResponse,
  WithdrawAppAction,
  WithdrawAppName,
  WithdrawAppState,
  WithdrawParameters,
} from "@connext/types";
import { Injectable } from "@nestjs/common";
import { HashZero, Zero, AddressZero } from "ethers/constants";
import { bigNumberify, hexlify, randomBytes } from "ethers/utils";

import { CFCoreService } from "../cfCore/cfCore.service";
import { Channel } from "../channel/channel.entity";
import { ChannelRepository } from "../channel/channel.repository";
import { ConfigService } from "../config/config.service";
import { LoggerService } from "../logger/logger.service";
import { OnchainTransaction } from "../onchainTransactions/onchainTransaction.entity";
import { OnchainTransactionRepository } from "../onchainTransactions/onchainTransaction.repository";
import { OnchainTransactionService } from "../onchainTransactions/onchainTransaction.service";
import { xkeyKthAddress } from "../util";

import { WithdrawRepository } from "./withdraw.repository";
import { Withdraw } from "./withdraw.entity";

@Injectable()
export class WithdrawService {
  constructor(
    private readonly cfCoreService: CFCoreService,
    private readonly configService: ConfigService,
    private readonly onchainTransactionService: OnchainTransactionService,
    private readonly log: LoggerService,
    private readonly onchainTransactionRepository: OnchainTransactionRepository,
    private readonly withdrawRepository: WithdrawRepository,
    private readonly channelRepository: ChannelRepository,
  ) {
    this.log.setContext("WithdrawService");
  }

  /*
        Called in the case that node wants to withdraw funds from channel
    */
  async withdraw(
    channel: Channel,
    amount: BigNumber,
    assetId: string = AddressZero,
  ): Promise<void> {
    if (!channel) {
      throw new Error(`No channel exists for multisigAddress ${channel.multisigAddress}`);
    }
    return this.proposeWithdrawApp(amount, assetId, channel);
  }

  /*
        Primary response method to user withdrawal. Called from appRegistry service.
      */
  async handleUserWithdraw(appInstance: AppInstanceJson): Promise<void> {
    let state = appInstance.latestState as WithdrawAppState;

    // Create the same commitment from scratch
    const generatedCommitment = await this.cfCoreService.createWithdrawCommitment(
      {
        amount: state.transfers[0].amount,
        assetId: appInstance.singleAssetTwoPartyCoinTransferInterpreterParams.tokenAddress,
        recipient: state.transfers[0].to,
        nonce: state.nonce,
      } as WithdrawParameters,
      appInstance.multisigAddress,
    );

    // Get Private Key
    const privateKey = this.configService.getEthWallet().privateKey;

    // Sign commitment
    const hash = generatedCommitment.hashToSign();
    const counterpartySignatureOnWithdrawCommitment = await signDigest(privateKey, hash);

<<<<<<< HEAD
    await this.cfCoreService.takeAction(
      appInstance.identityHash, 
      {
        signature: counterpartySignatureOnWithdrawCommitment,
      } as WithdrawAppAction,
      WITHDRAW_STATE_TIMEOUT,  
    );
    state = (await this.cfCoreService.getAppState(appInstance.identityHash))
      .state as WithdrawAppState;
=======
    await this.cfCoreService.takeAction(appInstance.identityHash, {
      signature: counterpartySignatureOnWithdrawCommitment,
    } as WithdrawAppAction);
    state = (await this.cfCoreService.getAppInstance(appInstance.identityHash))
      .latestState as WithdrawAppState;
>>>>>>> dcd718eb

    // Update the db entity with signature
    let withdraw = await this.withdrawRepository.findByAppIdentityHash(appInstance.identityHash);
    if (!withdraw) {
      this.log.error(
        `Unable to find withdraw entity that we just took action upon. AppId ${appInstance.identityHash}`,
      );
    }
    await this.withdrawRepository.addCounterpartySignatureAndFinalize(
      withdraw,
      counterpartySignatureOnWithdrawCommitment,
    );

    await this.cfCoreService.uninstallApp(appInstance.identityHash);

    // Get a finalized minTx object and put it onchain
    // TODO: remove any casting by using Signature type
    generatedCommitment.signatures = state.signatures as any;
    const signedWithdrawalCommitment = await generatedCommitment.getSignedTransaction();
    const transaction = await this.submitWithdrawToChain(
      appInstance.multisigAddress,
      signedWithdrawalCommitment,
    );

    // Update db entry again
    withdraw = await this.withdrawRepository.findByAppIdentityHash(appInstance.identityHash);
    if (!withdraw) {
      this.log.error(
        `Unable to find withdraw entity that we just uninstalled. AppId ${appInstance.identityHash}`,
      );
    }

    const onchainTransaction = await this.onchainTransactionRepository.findByHash(transaction.hash);
    if (!onchainTransaction) {
      this.log.error(
        `Unable to find onchain tx that we just submitted in db. Hash: ${transaction.hash}`,
      );
    }

    await this.withdrawRepository.addOnchainTransaction(withdraw, onchainTransaction);
    this.log.info(`Node responded with transaction: ${transaction.hash}`);
    this.log.debug(`Transaction details: ${stringify(transaction)}`);
    return;
  }

  async submitWithdrawToChain(
    multisigAddress: string,
    tx: MinimalTransaction,
  ): Promise<TransactionResponse> {
    const channel = await this.channelRepository.findByMultisigAddressOrThrow(multisigAddress);

    const { transactionHash: deployTx } = await this.cfCoreService.deployMultisig(
      channel.multisigAddress,
    );
    this.log.debug(`Deploy multisig tx: ${deployTx}`);

    const wallet = this.configService.getEthWallet();
    if (deployTx !== HashZero) {
      this.log.debug(`Waiting for deployment transaction...`);
      wallet.provider.waitForTransaction(deployTx);
      this.log.debug(`Deployment transaction complete!`);
    } else {
      this.log.debug(`Multisig already deployed, proceeding with withdrawal`);
    }

    this.log.debug(`Sending withdrawal to chain`);
    const txRes = await this.onchainTransactionService.sendWithdrawal(channel, tx);
    this.log.debug(`Withdrawal tx sent! Hash: ${txRes.hash}`);
    return txRes;
  }

  async saveWithdrawal(
    appIdentityHash: string,
    amount: BigNumber,
    assetId: string,
    recipient: string,
    data: string,
    withdrawerSignature: string,
    counterpartySignature: string,
    multisigAddress: string,
  ) {
    const channel = await this.channelRepository.findByMultisigAddressOrThrow(multisigAddress);
    const withdraw = new Withdraw();
    withdraw.appIdentityHash = appIdentityHash;
    withdraw.amount = amount;
    withdraw.assetId = assetId;
    withdraw.recipient = recipient;
    withdraw.data = data;
    withdraw.withdrawerSignature = withdrawerSignature;
    withdraw.counterpartySignature = counterpartySignature;
    withdraw.finalized = false;
    withdraw.channel = channel;
    return await this.withdrawRepository.save(withdraw);
  }

  async getLatestWithdrawal(userPublicIdentifier: string): Promise<OnchainTransaction | undefined> {
    const channel = await this.channelRepository.findByUserPublicIdentifier(userPublicIdentifier);
    if (!channel) {
      throw new Error(`No channel exists for userPublicIdentifier ${userPublicIdentifier}`);
    }

    return await this.onchainTransactionRepository.findLatestWithdrawalByUserPublicIdentifier(
      userPublicIdentifier,
    );
  }

  private async proposeWithdrawApp(
    amount: BigNumber,
    assetId: string,
    channel: Channel,
  ): Promise<void> {
    this.log.debug(`Creating proposal for node withdraw`);
    const nonce = hexlify(randomBytes(32));

    const commitment = await this.cfCoreService.createWithdrawCommitment(
      {
        amount,
        assetId,
        recipient: this.cfCoreService.cfCore.freeBalanceAddress,
        nonce,
      } as WithdrawParameters,
      channel.multisigAddress,
    );

    const privateKey = this.configService.getEthWallet().privateKey;
    const hash = commitment.hashToSign();

    const withdrawerSignatureOnCommitment = await signDigest(privateKey, hash);

    const transfers: CoinTransfer[] = [
      { amount, to: this.cfCoreService.cfCore.freeBalanceAddress },
      { amount: Zero, to: xkeyKthAddress(channel.userPublicIdentifier) },
    ];

    const initialState: WithdrawAppState = {
      transfers: [transfers[0], transfers[1]],
      signatures: [withdrawerSignatureOnCommitment, HashZero],
      signers: [
        this.cfCoreService.cfCore.freeBalanceAddress,
        xkeyKthAddress(channel.userPublicIdentifier),
      ],
      data: hash,
      nonce,
      finalized: false,
    };

    // propose install + wait for client confirmation
    const { appIdentityHash } = await this.cfCoreService.proposeAndWaitForInstallApp(
      channel,
      initialState,
      amount,
      assetId,
      Zero,
      assetId,
      WithdrawAppName,
      { reason: "Node withdrawal" },
      WITHDRAW_STATE_TIMEOUT,
    );

    await this.saveWithdrawal(
      appIdentityHash,
      bigNumberify(amount),
      assetId,
      initialState.transfers[0].to,
      initialState.data,
      initialState.signatures[0],
      initialState.signatures[1],
      channel.multisigAddress,
    );
    return;
  }
}<|MERGE_RESOLUTION|>--- conflicted
+++ resolved
@@ -81,23 +81,11 @@
     const hash = generatedCommitment.hashToSign();
     const counterpartySignatureOnWithdrawCommitment = await signDigest(privateKey, hash);
 
-<<<<<<< HEAD
-    await this.cfCoreService.takeAction(
-      appInstance.identityHash, 
-      {
-        signature: counterpartySignatureOnWithdrawCommitment,
-      } as WithdrawAppAction,
-      WITHDRAW_STATE_TIMEOUT,  
-    );
-    state = (await this.cfCoreService.getAppState(appInstance.identityHash))
-      .state as WithdrawAppState;
-=======
     await this.cfCoreService.takeAction(appInstance.identityHash, {
       signature: counterpartySignatureOnWithdrawCommitment,
     } as WithdrawAppAction);
     state = (await this.cfCoreService.getAppInstance(appInstance.identityHash))
       .latestState as WithdrawAppState;
->>>>>>> dcd718eb
 
     // Update the db entity with signature
     let withdraw = await this.withdrawRepository.findByAppIdentityHash(appInstance.identityHash);
