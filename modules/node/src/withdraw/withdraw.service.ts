<<<<<<< HEAD
import {
  AppInstanceJson,
  BigNumber,
  CoinTransfer,
  MinimalTransaction,
  stringify,
  TransactionResponse,
  WithdrawAppAction,
  WithdrawAppName,
  WithdrawAppState,
  WithdrawParameters,
} from "@connext/types";
import { Injectable } from "@nestjs/common";
=======
import { Injectable } from "@nestjs/common";
import { WithdrawApp } from "@connext/types";
>>>>>>> ea97ac54

import { CFCoreService } from "../cfCore/cfCore.service";
import { ConfigService } from "../config/config.service";
import { LoggerService } from "../logger/logger.service";
import { OnchainTransactionService } from "../onchainTransactions/onchainTransaction.service";
import { OnchainTransactionRepository } from "../onchainTransactions/onchainTransaction.repository";
<<<<<<< HEAD
import { AppRegistryRepository } from "../appRegistry/appRegistry.repository";
import { xpubToAddress } from "../util";
=======
import { CFCoreTypes, xkeyKthAddress } from "../util";
import {
  TransactionResponse,
  AppInstanceJson,
  BigNumber,
  stringify,
  CoinTransfer,
  WithdrawAppState,
  WithdrawParameters,
  WithdrawAppAction,
} from "@connext/types";
>>>>>>> ea97ac54
import { HashZero, Zero, AddressZero } from "ethers/constants";
import { SigningKey, joinSignature, bigNumberify } from "ethers/utils";
import { Channel } from "../channel/channel.entity";
import { ChannelRepository } from "../channel/channel.repository";
import { WithdrawRepository } from "../withdraw/withdraw.repository";
import { OnchainTransaction } from "../onchainTransactions/onchainTransaction.entity";
import { Withdraw } from "./withdraw.entity";

@Injectable()
export class WithdrawService {
  constructor(
    private readonly cfCoreService: CFCoreService,
    private readonly configService: ConfigService,
    private readonly onchainTransactionService: OnchainTransactionService,
    private readonly log: LoggerService,
    private readonly onchainTransactionRepository: OnchainTransactionRepository,
    private readonly withdrawRepository: WithdrawRepository,
    private readonly channelRepository: ChannelRepository,
  ) {
    this.log.setContext("ChannelService");
  }

  /*
        Called in the case that node wants to withdraw funds from channel
    */
  async withdraw(
    multisigAddress: string,
    amount: BigNumber,
    assetId: string = AddressZero,
  ): Promise<void> {
    const channel = await this.channelRepository.findByMultisigAddress(multisigAddress);
    if (!channel) {
      throw new Error(`No channel exists for multisigAddress ${multisigAddress}`);
    }

    // don't allow withdraw if user's balance refund app is installed
    const balanceRefundApp = await this.cfCoreService.getCoinBalanceRefundApp(
      multisigAddress,
      assetId,
    );
    if (
      balanceRefundApp &&
      balanceRefundApp.latestState[`recipient`] === xkeyKthAddress(channel.userPublicIdentifier)
    ) {
      throw new Error(
        `Cannot deposit, user's CoinBalanceRefundApp is installed for ${channel.userPublicIdentifier}`,
      );
    }

    if (
      balanceRefundApp &&
      balanceRefundApp.latestState[`recipient`] === this.cfCoreService.cfCore.freeBalanceAddress
    ) {
      this.log.info(`Removing node's installed CoinBalanceRefundApp before depositing`);
      await this.cfCoreService.rescindDepositRights(channel.multisigAddress, assetId);
    }

    return this.proposeWithdrawApp(amount, assetId, channel);
  }

  /*
        Primary response method to user withdrawal. Called from appRegistry service.
      */
<<<<<<< HEAD
    async handleUserWithdraw(appInstance: AppInstanceJson): Promise<void> {
        let state = appInstance.latestState as WithdrawAppState;

        // Create the same commitment from scratch
        const generatedCommitment = await this.cfCoreService.createWithdrawCommitment(
          {
            amount: state.transfers[0].amount,
            assetId: appInstance.singleAssetTwoPartyCoinTransferInterpreterParams.tokenAddress,
            recipient: state.transfers[0].to,
          } as WithdrawParameters,
          appInstance.multisigAddress,
        );
    
        // Sign commitment
        const key = new SigningKey(this.configService.getEthWallet().privateKey);
        const counterpartySignatureOnWithdrawCommitment =
          joinSignature(key.signDigest(generatedCommitment.hashToSign()));

        await this.cfCoreService.takeAction(
          appInstance.identityHash,
          { signature: counterpartySignatureOnWithdrawCommitment } as WithdrawAppAction,
        );
        state = (
          await this.cfCoreService.getAppState(appInstance.identityHash)
        ).state as WithdrawAppState;

        // Update the db entity with signature
        let withdraw = await this.withdrawRepository.findByAppInstanceId(appInstance.identityHash);
        if(!withdraw) {
          this.log.error(`Unable to find withdraw entity that we just took action upon. AppId ${appInstance.identityHash}`);
        }
        await this.withdrawRepository.addCounterpartySignatureAndFinalize(
          withdraw,
          counterpartySignatureOnWithdrawCommitment,
        );

        await this.cfCoreService.uninstallApp(appInstance.identityHash);

        // Get a finalized minTx object and put it onchain
        const signedWithdrawalCommitment =
          generatedCommitment.getSignedTransaction(state.signatures);
        const transaction = await this.submitWithdrawToChain(
          appInstance.multisigAddress,
          signedWithdrawalCommitment,
        );

        // Update db entry again
        withdraw = await this.withdrawRepository.findByAppInstanceId(appInstance.identityHash);
        if(!withdraw) {
          this.log.error(`Unable to find withdraw entity that we just uninstalled. AppId ${appInstance.identityHash}`);
        }

        const onchainTransaction =
          await this.onchainTransactionRepository.findByHash(transaction.hash);
        if(!onchainTransaction) {
          this.log.error(`Unable to find onchain tx that we just submitted in db. Hash: ${transaction.hash}`);
        }

        await this.withdrawRepository.addOnchainTransaction(withdraw, onchainTransaction);
        this.log.info(`Node responded with transaction: ${transaction.hash}`);
        this.log.debug(`Transaction details: ${stringify(transaction)}`);
        return;
    }

    async submitWithdrawToChain(
      multisigAddress: string,
      tx: MinimalTransaction,
    ): Promise<TransactionResponse> {
=======
  async handleUserWithdraw(appInstance: AppInstanceJson): Promise<void> {
    let state = appInstance.latestState as WithdrawAppState<BigNumber>;

    // Create the same commitment from scratch
    const generatedCommitment = await this.cfCoreService.createWithdrawCommitment(
      {
        amount: state.transfers[0].amount,
        assetId: appInstance.singleAssetTwoPartyCoinTransferInterpreterParams.tokenAddress,
        recipient: state.transfers[0].to,
      } as WithdrawParameters<BigNumber>,
      appInstance.multisigAddress,
    );

    // Sign commitment
    const key = new SigningKey(this.configService.getEthWallet().privateKey);
    const counterpartySignatureOnWithdrawCommitment = joinSignature(
      key.signDigest(generatedCommitment.hashToSign()),
    );

    await this.cfCoreService.takeAction(appInstance.identityHash, {
      signature: counterpartySignatureOnWithdrawCommitment,
    } as WithdrawAppAction);
    state = (await this.cfCoreService.getAppState(appInstance.identityHash))
      .state as WithdrawAppState<BigNumber>;

    // Update the db entity with signature
    let withdraw = await this.withdrawRepository.findByAppInstanceId(appInstance.identityHash);
    if (!withdraw) {
      this.log.error(
        `Unable to find withdraw entity that we just took action upon. AppId ${appInstance.identityHash}`,
      );
    }
    await this.withdrawRepository.addCounterpartySignatureAndFinalize(
      withdraw,
      counterpartySignatureOnWithdrawCommitment,
    );

    await this.cfCoreService.uninstallApp(appInstance.identityHash);

    // Get a finalized minTx object and put it onchain
    // TODO: remove any casting by using Signature type
    generatedCommitment.signatures = state.signatures as any;
    const signedWithdrawalCommitment = generatedCommitment.getSignedTransaction();
    const transaction = await this.submitWithdrawToChain(
      appInstance.multisigAddress,
      signedWithdrawalCommitment,
    );

    // Update db entry again
    withdraw = await this.withdrawRepository.findByAppInstanceId(appInstance.identityHash);
    if (!withdraw) {
      this.log.error(
        `Unable to find withdraw entity that we just uninstalled. AppId ${appInstance.identityHash}`,
      );
    }

    const onchainTransaction = await this.onchainTransactionRepository.findByHash(transaction.hash);
    if (!onchainTransaction) {
      this.log.error(
        `Unable to find onchain tx that we just submitted in db. Hash: ${transaction.hash}`,
      );
    }

    await this.withdrawRepository.addOnchainTransaction(withdraw, onchainTransaction);
    this.log.info(`Node responded with transaction: ${transaction.hash}`);
    this.log.debug(`Transaction details: ${stringify(transaction)}`);
    return;
  }

  async submitWithdrawToChain(
    multisigAddress: string,
    tx: CFCoreTypes.MinimalTransaction,
  ): Promise<TransactionResponse> {
>>>>>>> ea97ac54
    const channel = await this.channelRepository.findByMultisigAddressOrThrow(multisigAddress);

    const { transactionHash: deployTx } = await this.cfCoreService.deployMultisig(
      channel.multisigAddress,
    );
    this.log.debug(`Deploy multisig tx: ${deployTx}`);

    const wallet = this.configService.getEthWallet();
    if (deployTx !== HashZero) {
      this.log.debug(`Waiting for deployment transaction...`);
      wallet.provider.waitForTransaction(deployTx);
      this.log.debug(`Deployment transaction complete!`);
    } else {
      this.log.debug(`Multisig already deployed, proceeding with withdrawal`);
    }

    this.log.debug(`Sending withdrawal to chain`);
    const txRes = await this.onchainTransactionService.sendWithdrawal(channel, tx);
    this.log.debug(`Withdrawal tx sent! Hash: ${txRes.hash}`);
    return txRes;
  }

  async saveWithdrawal(
    appInstanceId: string,
    amount: BigNumber,
    assetId: string,
    recipient: string,
    data: string,
    withdrawerSignature: string,
    counterpartySignature: string,
    multisigAddress: string,
  ) {
    const channel = await this.channelRepository.findByMultisigAddressOrThrow(multisigAddress);
    const withdraw = new Withdraw();
    withdraw.appInstanceId = appInstanceId;
    withdraw.amount = amount;
    withdraw.assetId = assetId;
    withdraw.recipient = recipient;
    withdraw.data = data;
    withdraw.withdrawerSignature = withdrawerSignature;
    withdraw.counterpartySignature = counterpartySignature;
    withdraw.finalized = false;
    withdraw.channel = channel;
    return await this.withdrawRepository.save(withdraw);
  }

  async getLatestWithdrawal(userPublicIdentifier: string): Promise<OnchainTransaction | undefined> {
    const channel = await this.channelRepository.findByUserPublicIdentifier(userPublicIdentifier);
    if (!channel) {
      throw new Error(`No channel exists for userPublicIdentifier ${userPublicIdentifier}`);
    }

    return await this.onchainTransactionRepository.findLatestWithdrawalByUserPublicIdentifier(
      userPublicIdentifier,
    );
  }

  private async proposeWithdrawApp(
    amount: BigNumber,
    assetId: string,
    channel: Channel,
  ): Promise<void> {
    this.log.debug(`Creating proposal for node withdraw`);

    const commitment = await this.cfCoreService.createWithdrawCommitment(
      {
        amount,
        assetId,
        recipient: this.cfCoreService.cfCore.freeBalanceAddress,
<<<<<<< HEAD
      } as WithdrawParameters,
=======
      } as WithdrawParameters<BigNumber>,
>>>>>>> ea97ac54
      channel.multisigAddress,
    );

    const signingKey = new SigningKey(this.configService.getEthWallet().privateKey);
<<<<<<< HEAD
    const withdrawerSignatureOnCommitment =
      joinSignature(signingKey.signDigest(commitment.hashToSign()));

    const transfers: CoinTransfer[] = [
      { amount, to: this.cfCoreService.cfCore.freeBalanceAddress },
      { amount: Zero, to: xpubToAddress(channel.userPublicIdentifier) },
=======
    const withdrawerSignatureOnCommitment = joinSignature(
      signingKey.signDigest(commitment.hashToSign()),
    );

    const transfers: CoinTransfer[] = [
      { amount: amount.toString(), to: this.cfCoreService.cfCore.freeBalanceAddress },
      { amount: Zero.toString(), to: xkeyKthAddress(channel.userPublicIdentifier) },
>>>>>>> ea97ac54
    ];

    const initialState: WithdrawAppState = {
      transfers: [transfers[0], transfers[1]],
      signatures: [withdrawerSignatureOnCommitment, HashZero],
<<<<<<< HEAD
      signers:
        [this.cfCoreService.cfCore.freeBalanceAddress, xpubToAddress(channel.userPublicIdentifier)],
=======
      signers: [
        this.cfCoreService.cfCore.freeBalanceAddress,
        xkeyKthAddress(channel.userPublicIdentifier),
      ],
>>>>>>> ea97ac54
      data: commitment.hashToSign(),
      finalized: false,
    };

    // propose install + wait for client confirmation
    const { appInstanceId } = await this.cfCoreService.proposeAndWaitForInstallApp(
      channel.userPublicIdentifier,
      initialState,
      amount,
      assetId,
      Zero,
      assetId,
<<<<<<< HEAD
      WithdrawAppName,
=======
      WithdrawApp,
>>>>>>> ea97ac54
    );

    await this.saveWithdrawal(
      appInstanceId,
      bigNumberify(amount),
      assetId,
      initialState.transfers[0].to,
      initialState.data,
      initialState.signatures[0],
      initialState.signatures[1],
      channel.multisigAddress,
    );
    return;
  }
}<|MERGE_RESOLUTION|>--- conflicted
+++ resolved
@@ -1,4 +1,3 @@
-<<<<<<< HEAD
 import {
   AppInstanceJson,
   BigNumber,
@@ -12,32 +11,13 @@
   WithdrawParameters,
 } from "@connext/types";
 import { Injectable } from "@nestjs/common";
-=======
-import { Injectable } from "@nestjs/common";
-import { WithdrawApp } from "@connext/types";
->>>>>>> ea97ac54
 
 import { CFCoreService } from "../cfCore/cfCore.service";
 import { ConfigService } from "../config/config.service";
 import { LoggerService } from "../logger/logger.service";
 import { OnchainTransactionService } from "../onchainTransactions/onchainTransaction.service";
 import { OnchainTransactionRepository } from "../onchainTransactions/onchainTransaction.repository";
-<<<<<<< HEAD
-import { AppRegistryRepository } from "../appRegistry/appRegistry.repository";
-import { xpubToAddress } from "../util";
-=======
-import { CFCoreTypes, xkeyKthAddress } from "../util";
-import {
-  TransactionResponse,
-  AppInstanceJson,
-  BigNumber,
-  stringify,
-  CoinTransfer,
-  WithdrawAppState,
-  WithdrawParameters,
-  WithdrawAppAction,
-} from "@connext/types";
->>>>>>> ea97ac54
+import { xkeyKthAddress } from "../util";
 import { HashZero, Zero, AddressZero } from "ethers/constants";
 import { SigningKey, joinSignature, bigNumberify } from "ethers/utils";
 import { Channel } from "../channel/channel.entity";
@@ -101,78 +81,8 @@
   /*
         Primary response method to user withdrawal. Called from appRegistry service.
       */
-<<<<<<< HEAD
-    async handleUserWithdraw(appInstance: AppInstanceJson): Promise<void> {
-        let state = appInstance.latestState as WithdrawAppState;
-
-        // Create the same commitment from scratch
-        const generatedCommitment = await this.cfCoreService.createWithdrawCommitment(
-          {
-            amount: state.transfers[0].amount,
-            assetId: appInstance.singleAssetTwoPartyCoinTransferInterpreterParams.tokenAddress,
-            recipient: state.transfers[0].to,
-          } as WithdrawParameters,
-          appInstance.multisigAddress,
-        );
-    
-        // Sign commitment
-        const key = new SigningKey(this.configService.getEthWallet().privateKey);
-        const counterpartySignatureOnWithdrawCommitment =
-          joinSignature(key.signDigest(generatedCommitment.hashToSign()));
-
-        await this.cfCoreService.takeAction(
-          appInstance.identityHash,
-          { signature: counterpartySignatureOnWithdrawCommitment } as WithdrawAppAction,
-        );
-        state = (
-          await this.cfCoreService.getAppState(appInstance.identityHash)
-        ).state as WithdrawAppState;
-
-        // Update the db entity with signature
-        let withdraw = await this.withdrawRepository.findByAppInstanceId(appInstance.identityHash);
-        if(!withdraw) {
-          this.log.error(`Unable to find withdraw entity that we just took action upon. AppId ${appInstance.identityHash}`);
-        }
-        await this.withdrawRepository.addCounterpartySignatureAndFinalize(
-          withdraw,
-          counterpartySignatureOnWithdrawCommitment,
-        );
-
-        await this.cfCoreService.uninstallApp(appInstance.identityHash);
-
-        // Get a finalized minTx object and put it onchain
-        const signedWithdrawalCommitment =
-          generatedCommitment.getSignedTransaction(state.signatures);
-        const transaction = await this.submitWithdrawToChain(
-          appInstance.multisigAddress,
-          signedWithdrawalCommitment,
-        );
-
-        // Update db entry again
-        withdraw = await this.withdrawRepository.findByAppInstanceId(appInstance.identityHash);
-        if(!withdraw) {
-          this.log.error(`Unable to find withdraw entity that we just uninstalled. AppId ${appInstance.identityHash}`);
-        }
-
-        const onchainTransaction =
-          await this.onchainTransactionRepository.findByHash(transaction.hash);
-        if(!onchainTransaction) {
-          this.log.error(`Unable to find onchain tx that we just submitted in db. Hash: ${transaction.hash}`);
-        }
-
-        await this.withdrawRepository.addOnchainTransaction(withdraw, onchainTransaction);
-        this.log.info(`Node responded with transaction: ${transaction.hash}`);
-        this.log.debug(`Transaction details: ${stringify(transaction)}`);
-        return;
-    }
-
-    async submitWithdrawToChain(
-      multisigAddress: string,
-      tx: MinimalTransaction,
-    ): Promise<TransactionResponse> {
-=======
   async handleUserWithdraw(appInstance: AppInstanceJson): Promise<void> {
-    let state = appInstance.latestState as WithdrawAppState<BigNumber>;
+    let state = appInstance.latestState as WithdrawAppState;
 
     // Create the same commitment from scratch
     const generatedCommitment = await this.cfCoreService.createWithdrawCommitment(
@@ -180,7 +90,7 @@
         amount: state.transfers[0].amount,
         assetId: appInstance.singleAssetTwoPartyCoinTransferInterpreterParams.tokenAddress,
         recipient: state.transfers[0].to,
-      } as WithdrawParameters<BigNumber>,
+      } as WithdrawParameters,
       appInstance.multisigAddress,
     );
 
@@ -194,7 +104,7 @@
       signature: counterpartySignatureOnWithdrawCommitment,
     } as WithdrawAppAction);
     state = (await this.cfCoreService.getAppState(appInstance.identityHash))
-      .state as WithdrawAppState<BigNumber>;
+      .state as WithdrawAppState;
 
     // Update the db entity with signature
     let withdraw = await this.withdrawRepository.findByAppInstanceId(appInstance.identityHash);
@@ -242,9 +152,8 @@
 
   async submitWithdrawToChain(
     multisigAddress: string,
-    tx: CFCoreTypes.MinimalTransaction,
+    tx: MinimalTransaction,
   ): Promise<TransactionResponse> {
->>>>>>> ea97ac54
     const channel = await this.channelRepository.findByMultisigAddressOrThrow(multisigAddress);
 
     const { transactionHash: deployTx } = await this.cfCoreService.deployMultisig(
@@ -314,45 +223,27 @@
         amount,
         assetId,
         recipient: this.cfCoreService.cfCore.freeBalanceAddress,
-<<<<<<< HEAD
       } as WithdrawParameters,
-=======
-      } as WithdrawParameters<BigNumber>,
->>>>>>> ea97ac54
       channel.multisigAddress,
     );
 
     const signingKey = new SigningKey(this.configService.getEthWallet().privateKey);
-<<<<<<< HEAD
-    const withdrawerSignatureOnCommitment =
-      joinSignature(signingKey.signDigest(commitment.hashToSign()));
+    const withdrawerSignatureOnCommitment = joinSignature(
+      signingKey.signDigest(commitment.hashToSign()),
+    );
 
     const transfers: CoinTransfer[] = [
       { amount, to: this.cfCoreService.cfCore.freeBalanceAddress },
-      { amount: Zero, to: xpubToAddress(channel.userPublicIdentifier) },
-=======
-    const withdrawerSignatureOnCommitment = joinSignature(
-      signingKey.signDigest(commitment.hashToSign()),
-    );
-
-    const transfers: CoinTransfer[] = [
-      { amount: amount.toString(), to: this.cfCoreService.cfCore.freeBalanceAddress },
-      { amount: Zero.toString(), to: xkeyKthAddress(channel.userPublicIdentifier) },
->>>>>>> ea97ac54
+      { amount: Zero, to: xkeyKthAddress(channel.userPublicIdentifier) },
     ];
 
     const initialState: WithdrawAppState = {
       transfers: [transfers[0], transfers[1]],
       signatures: [withdrawerSignatureOnCommitment, HashZero],
-<<<<<<< HEAD
-      signers:
-        [this.cfCoreService.cfCore.freeBalanceAddress, xpubToAddress(channel.userPublicIdentifier)],
-=======
       signers: [
         this.cfCoreService.cfCore.freeBalanceAddress,
         xkeyKthAddress(channel.userPublicIdentifier),
       ],
->>>>>>> ea97ac54
       data: commitment.hashToSign(),
       finalized: false,
     };
@@ -365,11 +256,7 @@
       assetId,
       Zero,
       assetId,
-<<<<<<< HEAD
       WithdrawAppName,
-=======
-      WithdrawApp,
->>>>>>> ea97ac54
     );
 
     await this.saveWithdrawal(
