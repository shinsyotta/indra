<<<<<<< HEAD
import { AddressZero } from "ethers/constants";
=======
import { KnownNodeAppNames } from "@connext/types";
>>>>>>> 6b5b27cd
import { parseEther } from "ethers/utils";

import { PaymentProfile } from "./paymentProfile/paymentProfile.entity";

export enum Network {
  GANACHE = "ganache",
  KOVAN = "kovan",
  RINKEBY = "rinkeby",
  ROPSTEN = "ropsten",
  GOERLI = "goerli",
  MAINNET = "mainnet",
}

// PROVIDERS
export const AppRegistryProviderId = "APP_REGISTRY";
export const ChannelMessagingProviderId = "CHANNEL_MESSAGING";
export const ConfigMessagingProviderId = "CONFIG_MESSAGING";
export const MedianizerProviderId = "MEDIANIZER";
export const MessagingClientProviderId = "MESSAGING_CLIENT";
export const MessagingProviderId = "MESSAGING";
export const NodeProviderId = "NODE";
export const PostgresProviderId = "POSTGRES";
export const SwapRateProviderId = "SWAP_RATE";

// REGEX
export const EthAddressRegex = /^0x[a-fA-F0-9]{40}$/;
export const XpubRegex = /^xpub[a-zA-Z0-9]{107}$/;

// PROFILE
export const defaultPaymentProfileEth: PaymentProfile = {
  amountToCollateralize: parseEther("0.1"),
  channels: [],
  id: 0,
  minimumMaintainedCollateral: parseEther("0.05"),
  tokenAddress: AddressZero,
};<|MERGE_RESOLUTION|>--- conflicted
+++ resolved
@@ -1,8 +1,4 @@
-<<<<<<< HEAD
 import { AddressZero } from "ethers/constants";
-=======
-import { KnownNodeAppNames } from "@connext/types";
->>>>>>> 6b5b27cd
 import { parseEther } from "ethers/utils";
 
 import { PaymentProfile } from "./paymentProfile/paymentProfile.entity";
