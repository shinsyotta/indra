import { FactoryProvider } from "@nestjs/common/interfaces";
import Redis from "ioredis";
import Redlock from "redlock";

import { ConfigService } from "../config/config.service";
import { LoggerService } from "../logger/logger.service";
import { RedisProviderId, RedlockProviderId, LOCK_SERVICE_TTL } from "../constants";

export const redisClientFactory: FactoryProvider = {
  inject: [ConfigService, LoggerService],
  provide: RedisProviderId,
  useFactory: (config: ConfigService, log: LoggerService): Redis.Redis => {
    const redisClient = new Redis(config.getRedisUrl(), {
      retryStrategy: (times: number): number => {
        log.warn("Lost connection to redis. Retrying to connect...");
        const delay = Math.min(times * 50, 2000);
        return delay;
      },
    });
    return redisClient;
  },
};

export const redlockClientFactory: FactoryProvider = {
  inject: [RedisProviderId, LoggerService],
  provide: RedlockProviderId,
  useFactory: (redis: Redis.Redis, log: LoggerService): Redlock => {
    const redlockClient = new Redlock([redis], {
      // the expected clock drift; for more details
      // see http://redis.io/topics/distlock
      driftFactor: 0.01, // time in ms

      // the max number of times Redlock will attempt
      // to lock a resource before erroring
<<<<<<< HEAD
      retryCount: 100, // Somewhere between 10s-30s queue on lock

      // the time in ms between attempts
      retryDelay: 100, // time in ms
=======
      retryCount: LOCK_SERVICE_TTL / 5, // slightly longer than 90000 TTL

      // the time in ms between attempts
      retryDelay: 5, // time in ms
>>>>>>> f6a8aec4

      // the max time in ms randomly added to retries
      // to improve performance under high contention
      // see https://www.awsarchitectureblog.com/2015/03/backoff.html
<<<<<<< HEAD
      retryJitter: 200, // time in ms
=======
      retryJitter: 0, // time in ms
>>>>>>> f6a8aec4
    });

    redlockClient.on("clientError", (e: any) => {
      log.error(`A redis error has occurred: ${e.message}`, e.stack);
    });

    return redlockClient;
  },
};<|MERGE_RESOLUTION|>--- conflicted
+++ resolved
@@ -32,26 +32,15 @@
 
       // the max number of times Redlock will attempt
       // to lock a resource before erroring
-<<<<<<< HEAD
-      retryCount: 100, // Somewhere between 10s-30s queue on lock
-
-      // the time in ms between attempts
-      retryDelay: 100, // time in ms
-=======
-      retryCount: LOCK_SERVICE_TTL / 5, // slightly longer than 90000 TTL
+      retryCount: LOCK_SERVICE_TTL / 5,
 
       // the time in ms between attempts
       retryDelay: 5, // time in ms
->>>>>>> f6a8aec4
 
       // the max time in ms randomly added to retries
       // to improve performance under high contention
       // see https://www.awsarchitectureblog.com/2015/03/backoff.html
-<<<<<<< HEAD
-      retryJitter: 200, // time in ms
-=======
       retryJitter: 0, // time in ms
->>>>>>> f6a8aec4
     });
 
     redlockClient.on("clientError", (e: any) => {
