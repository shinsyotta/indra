--- conflicted
+++ resolved
@@ -1,14 +1,9 @@
-import { convertHashLockTransferAppState } from "@connext/apps";
 import { IMessagingService } from "@connext/messaging";
-<<<<<<< HEAD
-import { ResolveHashLockTransferResponse } from "@connext/types";
-=======
 import {
   ResolveHashLockTransferResponse,
-  HashLockTransferAppStateBigNumber,
+  HashLockTransferAppState,
   GetHashLockTransferResponse,
 } from "@connext/types";
->>>>>>> ea97ac54
 import { FactoryProvider } from "@nestjs/common/interfaces";
 import { RpcException } from "@nestjs/microservices";
 
@@ -55,10 +50,7 @@
   ): Promise<GetHashLockTransferResponse> {
     // TODO: there shouldn't really ever be more than one, we should probably enforce this
     const [senderApp] = await this.cfCoreService.getHashLockTransferAppsByLockHash(lockHash);
-    const appState = convertHashLockTransferAppState(
-      "bignumber",
-      senderApp.latestState as HashLockTransferAppStateBigNumber,
-    );
+    const appState = senderApp.latestState as HashLockTransferAppState;
     const channel = await this.channelRepository.findByMultisigAddressOrThrow(
       senderApp.multisigAddress,
     );
