--- conflicted
+++ resolved
@@ -77,11 +77,9 @@
       lockHash: latestState.lockHash,
       status,
       meta,
-<<<<<<< HEAD
-      preImage: receiverApp?.latestState?.preImage === HashZero ? userApp.latestState.preImage : receiverApp?.latestState?.preImage,
-=======
-      preImage: receiverApp?.latestState?.preImage || userApp.latestState.preImage,
->>>>>>> 2d531d4a
+      preImage: receiverApp?.latestState?.preImage === HashZero
+        ? userApp.latestState.preImage
+        : receiverApp?.latestState?.preImage,
       expiry: latestState.expiry,
     };
   }
