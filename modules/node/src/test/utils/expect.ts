import { expect, use } from "chai";
<<<<<<< HEAD
import chaiAsPromised from "chai-as-promised";
import { waffleChai } from "@ethereum-waffle/chai";

use(chaiAsPromised);
use(waffleChai);
=======
>>>>>>> b5a80395

use(require("chai-as-promised"));
use(require("chai-subset"));
export { expect };<|MERGE_RESOLUTION|>--- conflicted
+++ resolved
@@ -1,13 +1,8 @@
 import { expect, use } from "chai";
-<<<<<<< HEAD
-import chaiAsPromised from "chai-as-promised";
 import { waffleChai } from "@ethereum-waffle/chai";
 
-use(chaiAsPromised);
 use(waffleChai);
-=======
->>>>>>> b5a80395
-
 use(require("chai-as-promised"));
 use(require("chai-subset"));
+
 export { expect };