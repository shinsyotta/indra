--- conflicted
+++ resolved
@@ -177,11 +177,7 @@
     versionNumber: One,
     finalizesAt: Zero,
     status: StoredAppChallengeStatus.IN_DISPUTE,
-<<<<<<< HEAD
-    chainId: 1339,
-=======
     chainId: env.defaultChain,
->>>>>>> b1cfb5bc
     ...overrides,
   };
 };
@@ -196,11 +192,7 @@
     timeout: Zero,
     turnTaker: getRandomAddress(),
     signature: getRandomAddress(),
-<<<<<<< HEAD
-    chainId: 1339,
-=======
     chainId: env.defaultChain,
->>>>>>> b1cfb5bc
     ...overrides,
   };
 };
@@ -214,11 +206,7 @@
     versionNumber: One,
     finalizesAt: Zero,
     status: ChallengeStatus.IN_DISPUTE,
-<<<<<<< HEAD
-    chainId: 1339,
-=======
     chainId: env.defaultChain,
->>>>>>> b1cfb5bc
     ...overrides,
   };
 };
