--- conflicted
+++ resolved
@@ -1,8 +1,4 @@
-<<<<<<< HEAD
-import { ColorfulLogger, logTime, getRandomChannelSigner } from "@connext/utils";
-=======
 import { ColorfulLogger, logTime, getRandomChannelSigner, getChainId } from "@connext/utils";
->>>>>>> 8f5e1cd9
 import { INestApplication } from "@nestjs/common";
 import { Test, TestingModule } from "@nestjs/testing";
 import { Wallet, ContractFactory, Contract, providers, BigNumber } from "ethers";
