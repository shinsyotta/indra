import { MessagingService } from "@connext/messaging";
import {
  bigNumberifyJson,
  LinkedTransferStatus,
  NodeResponses,
  SimpleLinkedTransferAppState,
  stringify,
} from "@connext/types";
import { FactoryProvider } from "@nestjs/common/interfaces";
import { RpcException } from "@nestjs/microservices";

import { AuthService } from "../auth/auth.service";
import { LoggerService } from "../logger/logger.service";
import { MessagingProviderId, LinkedTransferProviderId } from "../constants";
import { AbstractMessagingProvider } from "../util";

import { LinkedTransferService } from "./linkedTransfer.service";

export class LinkedTransferMessaging extends AbstractMessagingProvider {
  constructor(
    private readonly authService: AuthService,
    log: LoggerService,
    messaging: MessagingService,
    private readonly linkedTransferService: LinkedTransferService,
  ) {
    super(log, messaging);
    log.setContext("LinkedTransferMessaging");
  }

  async getLinkedTransferByPaymentId(
    pubId: string,
    data: { paymentId: string },
  ): Promise<NodeResponses.GetLinkedTransfer | undefined> {
    const { paymentId } = data;
    if (!paymentId) {
      throw new RpcException(`Incorrect data received. Data: ${JSON.stringify(data)}`);
    }
    this.log.info(`Got fetch link request for: ${paymentId}`);

    // determine status
    // node receives transfer in sender app
    const {
      senderApp,
      status,
    } = await this.linkedTransferService.findSenderAndReceiverAppsWithStatus(paymentId);
    if (!senderApp) {
      return undefined;
    }

    const latestState = bigNumberifyJson(senderApp.latestState) as SimpleLinkedTransferAppState;
    const { encryptedPreImage, recipient, ...meta } = senderApp.meta || ({} as any);
    return {
      amount: latestState.amount,
      assetId: latestState.assetId,
      createdAt: senderApp.createdAt,
      encryptedPreImage: encryptedPreImage,
      meta: meta || {},
      paymentId: latestState.paymentId,
      receiverIdentifier: recipient,
      senderIdentifier: senderApp.initiatorIdentifier,
      status,
    };
  }

  async resolveLinkedTransfer(
    pubId: string,
    { paymentId }: { paymentId: string },
  ): Promise<NodeResponses.ResolveLinkedTransfer> {
    this.log.debug(
      `Got resolve link request with data: ${stringify(paymentId)}`,
    );
    if (!paymentId) {
      throw new RpcException(`Incorrect data received. Data: ${JSON.stringify(paymentId)}`);
    }
    const response = await this.linkedTransferService.resolveLinkedTransfer(pubId, paymentId);
    return {
      ...response,
      amount: response.amount,
    };
  }

  async getPendingTransfers(
    userIdentifier: string,
  ): Promise<NodeResponses.GetPendingAsyncTransfers> {
    const transfers = await this.linkedTransferService.getLinkedTransfersForRedeem(
      userIdentifier,
    );
    return transfers.map(transfer => {
      const state = bigNumberifyJson(transfer.latestState) as SimpleLinkedTransferAppState;
      return {
        paymentId: state.paymentId,
        createdAt: transfer.createdAt,
        amount: state.amount,
        assetId: state.assetId,
        senderIdentifier: transfer.channel.userIdentifier,
        receiverIdentifier: transfer.meta["recipient"],
        status: LinkedTransferStatus.PENDING,
        meta: transfer.meta,
        encryptedPreImage: transfer.meta["encryptedPreImage"],
      };
    });
  }

  async setupSubscriptions(): Promise<void> {
    await super.connectRequestReponse(
<<<<<<< HEAD
      "*.transfer.get-linked",
      this.authService.parseXpub(this.getLinkedTransferByPaymentId.bind(this)),
    );
    await super.connectRequestReponse(
      "*.transfer.install-linked",
      this.authService.parseXpub(this.resolveLinkedTransfer.bind(this)),
=======
      "*.transfer.fetch-linked",
      this.authService.parseIdentifier(this.getLinkedTransferByPaymentId.bind(this)),
    );
    await super.connectRequestReponse(
      "*.transfer.resolve-linked",
      this.authService.parseIdentifier(this.resolveLinkedTransfer.bind(this)),
>>>>>>> e74a5499
    );
    await super.connectRequestReponse(
      "*.transfer.get-pending",
      this.authService.parseIdentifier(this.getPendingTransfers.bind(this)),
    );
  }
}

export const linkedTransferProviderFactory: FactoryProvider<Promise<void>> = {
  inject: [AuthService, LoggerService, MessagingProviderId, LinkedTransferService],
  provide: LinkedTransferProviderId,
  useFactory: async (
    authService: AuthService,
    logging: LoggerService,
    messaging: MessagingService,
    linkedTransferService: LinkedTransferService,
  ): Promise<void> => {
    const transfer = new LinkedTransferMessaging(
      authService,
      logging,
      messaging,
      linkedTransferService,
    );
    await transfer.setupSubscriptions();
  },
};<|MERGE_RESOLUTION|>--- conflicted
+++ resolved
@@ -103,21 +103,12 @@
 
   async setupSubscriptions(): Promise<void> {
     await super.connectRequestReponse(
-<<<<<<< HEAD
       "*.transfer.get-linked",
-      this.authService.parseXpub(this.getLinkedTransferByPaymentId.bind(this)),
+      this.authService.parseIdentifier(this.getLinkedTransferByPaymentId.bind(this)),
     );
     await super.connectRequestReponse(
       "*.transfer.install-linked",
-      this.authService.parseXpub(this.resolveLinkedTransfer.bind(this)),
-=======
-      "*.transfer.fetch-linked",
-      this.authService.parseIdentifier(this.getLinkedTransferByPaymentId.bind(this)),
-    );
-    await super.connectRequestReponse(
-      "*.transfer.resolve-linked",
       this.authService.parseIdentifier(this.resolveLinkedTransfer.bind(this)),
->>>>>>> e74a5499
     );
     await super.connectRequestReponse(
       "*.transfer.get-pending",
