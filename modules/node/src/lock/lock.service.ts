--- conflicted
+++ resolved
@@ -36,11 +36,7 @@
           resolve(lock.value);
         })
         .catch((e: any) => {
-<<<<<<< HEAD
-          this.log.error(`Failed to lock ${lockName}`, e.stack);
-=======
-          this.log.error(`Caught error locking resource ${lockName}`);
->>>>>>> 451b4a36
+          this.log.error(`Failed to lock resource ${lockName}: ${e.message}`);
           reject(e);
         });
     });
@@ -59,7 +55,6 @@
           resolve();
         })
         .catch((e: any) => {
-<<<<<<< HEAD
           const lockedAt = this.locks[lockName];
           delete this.locks[lockName];
           const age = Date.now() - lockedAt;
@@ -72,10 +67,6 @@
             reject(e);
           }
           resolve();
-=======
-          this.log.error(`Caught error unlocking resource ${lockName}: ${e.message}`);
-          reject(e);
->>>>>>> 451b4a36
         });
     });
   }
