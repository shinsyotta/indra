--- conflicted
+++ resolved
@@ -116,7 +116,6 @@
 
   async sendMultisigDeployment(
     transaction: MinimalTransaction,
-<<<<<<< HEAD
     chainId: number,
     multisigAddress: string,
   ): Promise<providers.TransactionResponse> {
@@ -151,28 +150,6 @@
     const queue = this.queues.get(chainId);
     if (!queue) {
       throw new Error(`Unsupported chainId ${chainId}. Expected one of: ${Array.from(this.queues.keys())}`);
-=======
-    json: StateChannelJSON,
-  ): Promise<TransactionReceipt> {
-    const channel = await this.channelRepository.findByMultisigAddressOrThrow(json.multisigAddress);
-    const queue = this.queues.get(channel.chainId);
-    const tx: OnchainTransactionResponse = (await queue?.add(
-      () =>
-        new Promise((resolve, reject) =>
-          this.sendTransaction(transaction, TransactionReason.MULTISIG_DEPLOY, channel)
-            .then((res) => resolve(res))
-            .catch((e) => reject(e.message)),
-        ),
-    )) as any;
-    // make sure to wait for the transaction to be completed here, since
-    // the multisig deployment is followed by a call to `getOwners`.
-    // and since the cf-core transaction service expects the tx to be
-    // mined
-    await tx.completed();
-    const stored = await this.onchainTransactionRepository.findByHash(tx.hash);
-    if (!stored) {
-      throw new Error(`No stored tx found for hash ${tx.hash}`);
->>>>>>> 94ff61f1
     }
     const tx: OnchainTransactionResponse = await new Promise((resolve, reject) => {
       queue.add(() => {
