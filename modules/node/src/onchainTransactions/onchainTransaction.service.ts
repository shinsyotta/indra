--- conflicted
+++ resolved
@@ -1,8 +1,4 @@
-<<<<<<< HEAD
-import { MinimalTransaction, Contract } from "@connext/types";
-=======
-import { MinimalTransaction, stringify } from "@connext/types";
->>>>>>> cbe509e6
+import { MinimalTransaction, Contract, stringify } from "@connext/types";
 import { Injectable } from "@nestjs/common";
 import { TransactionResponse } from "ethers/providers";
 import { AddressZero } from "ethers/constants";
@@ -49,7 +45,6 @@
     return tx;
   }
 
-<<<<<<< HEAD
   async sendDeposit(
     channel: Channel,
     transaction: MinimalTransaction,
@@ -57,14 +52,15 @@
   ): Promise<TransactionResponse> {
     let tx;
     if (assetId == AddressZero) {
-      tx = await this.configService.getEthWallet().sendTransaction(transaction);
+      tx = await this.sendTransaction(transaction);
     } else {
       const token = new Contract(assetId!, tokenAbi, this.configService.getEthProvider());
       tx = await token.functions.transfer(transaction.to, transaction.value);
     }
     await this.onchainTransactionRepository.addCollateralization(tx, channel);
     return tx
-=======
+  }
+
   private async sendTransaction(
     transaction: MinimalTransaction,
   ): Promise<TransactionResponse> {
@@ -94,6 +90,5 @@
       }
     }
     throw new Error(`Failed to send transaction (errors indexed by attempt): ${stringify(errors, 2)}`);
->>>>>>> cbe509e6
   }
 }