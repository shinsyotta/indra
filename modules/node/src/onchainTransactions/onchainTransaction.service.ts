import { MinimalTransaction, TransactionReceipt, StateChannelJSON } from "@connext/types";
import { getGasPrice, stringify } from "@connext/utils";
import { Injectable, OnModuleInit } from "@nestjs/common";
import { providers, BigNumber } from "ethers";
import PriorityQueue from "p-queue";

import { Channel } from "../channel/channel.entity";
import { ConfigService } from "../config/config.service";

import { OnchainTransactionRepository } from "./onchainTransaction.repository";
import { LoggerService } from "../logger/logger.service";
import { OnchainTransaction, TransactionReason } from "./onchainTransaction.entity";
import { ChannelRepository } from "../channel/channel.repository";

const MIN_GAS_LIMIT = BigNumber.from(500_000);
const BAD_NONCE = "the tx doesn't have the correct nonce";
const INVALID_NONCE = "Invalid nonce";
const NO_TX_HASH = "no transaction hash found in tx response";
const UNDERPRICED_REPLACEMENT = "replacement transaction underpriced";
export const MAX_RETRIES = 5;
export const KNOWN_ERRORS = [BAD_NONCE, NO_TX_HASH, UNDERPRICED_REPLACEMENT, INVALID_NONCE];

export type OnchainTransactionResponse = providers.TransactionResponse & {
  completed: (confirmations?: number) => Promise<void>; // resolved when tx is properly mined + stored
};

@Injectable()
export class OnchainTransactionService implements OnModuleInit {
  private nonces: Map<number, Promise<number>> = new Map();
  private queues: Map<number, PriorityQueue> = new Map();

  constructor(
    private readonly configService: ConfigService,
    private readonly onchainTransactionRepository: OnchainTransactionRepository,
    private readonly channelRepository: ChannelRepository,
    private readonly log: LoggerService,
  ) {
    this.log.setContext("OnchainTransactionService");
    this.configService.signers.forEach((signer, chainId) => {
      this.nonces.set(chainId, signer.getTransactionCount());
      this.queues.set(chainId, new PriorityQueue({ concurrency: 1 }));
    });
  }

  async findByAppId(appIdentityHash: string): Promise<OnchainTransaction | undefined> {
    return this.onchainTransactionRepository.findByAppId(appIdentityHash);
  }

  async sendUserWithdrawal(
    channel: Channel,
    transaction: MinimalTransaction,
    appIdentityHash: string,
  ): Promise<OnchainTransactionResponse> {
    return new Promise((resolve, reject) => {
      this.queues.get(channel.chainId)!.add(() => {
        this.sendTransaction(
          transaction,
          TransactionReason.USER_WITHDRAWAL,
          channel,
          appIdentityHash,
        )
          .then((result) => resolve(result))
          .catch((error) => reject(error.message));
      });
    });
  }

  async sendWithdrawal(
    channel: Channel,
    transaction: MinimalTransaction,
    appIdentityHash: string,
  ): Promise<OnchainTransactionResponse> {
    return new Promise((resolve, reject) => {
      this.queues.get(channel.chainId)!.add(() => {
        this.sendTransaction(
          transaction,
          TransactionReason.NODE_WITHDRAWAL,
          channel,
          appIdentityHash,
        )
          .then((result) => resolve(result))
          .catch((error) => reject(error.message));
      });
    });
  }

  async sendDeposit(
    channel: Channel,
    transaction: MinimalTransaction,
    appIdentityHash: string,
  ): Promise<OnchainTransactionResponse> {
    return new Promise((resolve, reject) => {
      this.queues.get(channel.chainId)!.add(() => {
        this.sendTransaction(
          transaction,
          TransactionReason.COLLATERALIZATION,
          channel,
          appIdentityHash,
        )
          .then((result) => resolve(result))
          .catch((error) => reject(error.message));
      });
    });
  }

  findByHash(hash: string): Promise<OnchainTransaction | undefined> {
    return this.onchainTransactionRepository.findByHash(hash);
  }

  setAppUninstalled(wasUninstalled: boolean, hash: string): Promise<void> {
    return this.onchainTransactionRepository.addAppUninstallFlag(wasUninstalled, hash);
  }

  async sendMultisigDeployment(
    transaction: MinimalTransaction,
    json: StateChannelJSON,
  ): Promise<TransactionReceipt> {
    const channel = await this.channelRepository.findByMultisigAddressOrThrow(json.multisigAddress);
    const tx: OnchainTransactionResponse = await new Promise((resolve, reject) => {
      this.queues.get(channel.chainId)!.add(() => {
        this.sendTransaction(transaction, TransactionReason.MULTISIG_DEPLOY, channel)
          .then((result) => resolve(result))
          .catch((error) => reject(error.message));
      });
    });
    // make sure to wait for the transaction to be completed here, since
    // the multisig deployment is followed by a call to `getOwners`.
    // and since the cf-core transaction service expects the tx to be
    // mined
    await tx.completed();
    const stored = await this.onchainTransactionRepository.findByHash(tx.hash);
    if (!stored) {
      throw new Error(`No stored tx found for hash ${tx.hash}`);
    }
    return {
      to: stored.to,
      from: stored.from,
      gasUsed: stored.gasUsed,
      logsBloom: stored.logsBloom,
      blockHash: stored.blockHash,
      transactionHash: stored.hash,
      blockNumber: stored.blockNumber,
    } as TransactionReceipt;
  }

  private async sendTransaction(
    transaction: MinimalTransaction,
    reason: TransactionReason,
    channel: Channel,
    appIdentityHash?: string,
  ): Promise<OnchainTransactionResponse> {
    const wallet = this.configService.getSigner(channel.chainId);
    this.log.info(
      `sendTransaction: Using provider URL ${
        (wallet.provider as providers.JsonRpcProvider)?.connection?.url
      } on chain ${channel.chainId}`,
    );
    const errors: { [k: number]: string } = [];
    let tx: providers.TransactionResponse | undefined;
    for (let attempt = 1; attempt < MAX_RETRIES + 1; attempt += 1) {
      try {
        this.log.info(`Attempt ${attempt}/${MAX_RETRIES} to send transaction to ${transaction.to}`);
        const chainNonce = await wallet.getTransactionCount();
        const memoryNonce = (await this.nonces.get(channel.chainId))!;
        const nonce = chainNonce > memoryNonce ? chainNonce : memoryNonce;
        const populatedTx = await wallet.populateTransaction({ ...transaction, nonce });
        tx = await wallet.sendTransaction({
          ...populatedTx,
          gasLimit: BigNumber.from(populatedTx.gasLimit || 0).lt(MIN_GAS_LIMIT)
            ? MIN_GAS_LIMIT
            : populatedTx.gasLimit,
          gasPrice: getGasPrice(wallet.provider!, channel.chainId),
        });
        if (!tx.hash) {
          throw new Error(NO_TX_HASH);
        }
        // add fields from tx response
        await this.onchainTransactionRepository.addResponse(tx, reason, channel, appIdentityHash);
        this.nonces.set(channel.chainId, Promise.resolve(nonce + 1));
        const start = Date.now();
        // eslint-disable-next-line no-loop-func
        const completed: Promise<void> = new Promise(async (resolve, reject) => {
          try {
            const receipt = await tx!.wait();
            await this.onchainTransactionRepository.addReceipt(receipt);
            resolve();
          } catch (e) {
            reject(e);
          }
        });
        tx.wait().then(async (receipt) => {
          this.log.info(
            `Success sending transaction! Tx mined at block ${receipt.blockNumber} on chain ${
              channel.chainId
            }: ${receipt.transactionHash} in ${Date.now() - start}ms`,
          );
          await this.onchainTransactionRepository.addReceipt(receipt);
          this.log.error(`added receipt, status should be success`);
        });

        return { ...tx, completed: () => completed };
      } catch (e) {
        errors[attempt] = e.message;
        const knownErr = KNOWN_ERRORS.find((err) => e.message.includes(err));
        if (!knownErr) {
          this.log.error(`Transaction failed to send with unknown error: ${e.message}`);
          throw new Error(e.stack || e.message);
        }
        // known error, retry
        this.log.warn(
          `Sending transaction attempt ${attempt}/${MAX_RETRIES} failed: ${e.message}. Retrying.`,
        );
      }
    }
<<<<<<< HEAD
    if (tx) {
      await this.onchainTransactionRepository.markFailed(tx, errors);
    }
=======
    await this.onchainTransactionRepository.markFailed(tx, errors, appIdentityHash);
>>>>>>> e8d2ccdd
    throw new Error(`Failed to send transaction (errors indexed by attempt): ${stringify(errors)}`);
  }

  private retryFailedTransactions = async (): Promise<void> => {
    this.log.info(`retryFailedTransactions started`);
    const toResend = await this.onchainTransactionRepository.findFailedTransactions(KNOWN_ERRORS);
    // NOTE: could alternatively look only for withdrawals that are
    // finalized but have no onchain tx id. however, no reason not to retry
    // all failed txs
    this.log.info(`Found ${toResend.length} transactions to resend`);
    for (const stored of toResend) {
      try {
        await this.sendTransaction(
          { to: stored.to, value: stored.value, data: stored.data },
          stored.reason,
          stored.channel,
        );
      } catch (e) {
        this.log.warn(
          `Failed to send transaction, will retry on next startup, hash: ${stored.hash}. ${e.message}`,
        );
      }
    }
    this.log.info(`retryFailedTransactions completed`);
  };

  async onModuleInit(): Promise<void> {
    await this.retryFailedTransactions();
  }
}<|MERGE_RESOLUTION|>--- conflicted
+++ resolved
@@ -212,13 +212,9 @@
         );
       }
     }
-<<<<<<< HEAD
     if (tx) {
-      await this.onchainTransactionRepository.markFailed(tx, errors);
-    }
-=======
-    await this.onchainTransactionRepository.markFailed(tx, errors, appIdentityHash);
->>>>>>> e8d2ccdd
+      await this.onchainTransactionRepository.markFailed(tx, errors, appIdentityHash);
+    }
     throw new Error(`Failed to send transaction (errors indexed by attempt): ${stringify(errors)}`);
   }
 
