--- conflicted
+++ resolved
@@ -1,10 +1,5 @@
-<<<<<<< HEAD
-import { MinimalTransaction } from "@connext/types";
+import { MinimalTransaction, TransactionReceipt, StateChannelJSON } from "@connext/types";
 import { getGasPrice, stringify } from "@connext/utils";
-=======
-import { MinimalTransaction, TransactionReceipt, StateChannelJSON } from "@connext/types";
-import { stringify } from "@connext/utils";
->>>>>>> 04a1d664
 import { Injectable, OnModuleInit } from "@nestjs/common";
 import { providers, BigNumber } from "ethers";
 import PriorityQueue from "p-queue";
