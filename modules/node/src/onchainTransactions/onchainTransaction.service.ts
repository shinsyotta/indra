--- conflicted
+++ resolved
@@ -168,9 +168,7 @@
         // add fields from tx response
         await this.onchainTransactionRepository.addResponse(tx, reason, channel, appIdentityHash);
         this.nonces.set(channel.chainId, Promise.resolve(nonce + 1));
-<<<<<<< HEAD
         const start = Date.now();
-=======
         // eslint-disable-next-line no-loop-func
         const completed: Promise<void> = new Promise(async (resolve, reject) => {
           try {
@@ -181,7 +179,6 @@
             reject(e);
           }
         });
->>>>>>> 009c6b6d
         tx.wait().then(async (receipt) => {
           this.log.info(
             `Success sending transaction! Tx mined at block ${receipt.blockNumber} on chain ${
