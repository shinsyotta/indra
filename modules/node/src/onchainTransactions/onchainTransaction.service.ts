--- conflicted
+++ resolved
@@ -17,15 +17,9 @@
 export const KNOWN_ERRORS = [BAD_NONCE, NO_TX_HASH];
 
 @Injectable()
-<<<<<<< HEAD
-export class OnchainTransactionService {
+export class OnchainTransactionService implements OnModuleInit {
   private nonces: Map<number, Promise<number>> = new Map();
   private queues: Map<number, PriorityQueue> = new Map();
-=======
-export class OnchainTransactionService implements OnModuleInit {
-  private nonce = Promise.resolve(0);
-  private readonly queue: PriorityQueue;
->>>>>>> c9d6ed9f
 
   constructor(
     private readonly configService: ConfigService,
@@ -96,23 +90,11 @@
         const chainNonce = await wallet.getTransactionCount();
         const memoryNonce = await this.nonces.get(channel.chainId);
         const nonce = chainNonce > memoryNonce ? chainNonce : memoryNonce;
-<<<<<<< HEAD
-        tx = await wallet.sendTransaction({
-          ...transaction,
-          nonce,
-        });
-        this.nonces.set(channel.chainId, Promise.resolve(nonce + 1));
-        if (attempt === 1) {
-          // create the pending transaction in the db
-          await this.onchainTransactionRepository.addPending(tx, reason, channel);
-        }
-=======
         const req = await wallet.populateTransaction({ ...transaction, nonce });
         tx = await wallet.sendTransaction(req);
         // add fields from tx response
         await this.onchainTransactionRepository.addResponse(tx, reason, channel);
-        this.nonce = Promise.resolve(nonce + 1);
->>>>>>> c9d6ed9f
+        this.nonces.set(channel.chainId, Promise.resolve(nonce + 1));
         const receipt = await tx.wait();
         if (!tx.hash) {
           throw new Error(NO_TX_HASH);
@@ -138,8 +120,6 @@
     await this.onchainTransactionRepository.markFailed(tx, errors);
     throw new Error(`Failed to send transaction (errors indexed by attempt): ${stringify(errors)}`);
   }
-<<<<<<< HEAD
-=======
 
   private retryFailedTransactions = async (): Promise<void> => {
     this.log.info(`retryFailedTransactions started`);
@@ -167,5 +147,4 @@
   async onModuleInit(): Promise<void> {
     await this.retryFailedTransactions();
   }
->>>>>>> c9d6ed9f
 }