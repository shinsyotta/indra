import { IMessagingService, MessagingServiceFactory } from "@connext/messaging";
<<<<<<< HEAD
import { MNEMONIC_PATH, Node } from "@counterfactual/node";
=======
import {
  CreateChannelMessage,
  DepositConfirmationMessage,
  EXTENDED_PRIVATE_KEY_PATH,
  InstallMessage,
  InstallVirtualMessage,
  Node,
  ProposeMessage,
  ProposeVirtualMessage,
  RejectInstallVirtualMessage,
  UninstallMessage,
  UninstallVirtualMessage,
  UpdateStateMessage,
  WithdrawMessage,
} from "@counterfactual/node";
>>>>>>> 6a3cecad
import { PostgresServiceFactory } from "@counterfactual/postgresql-node-connector";
import { Provider } from "@nestjs/common";
import { FactoryProvider } from "@nestjs/common/interfaces";
<<<<<<< HEAD
import { Wallet } from "ethers";
=======
import { ethers as eth } from "ethers";
import { HDNode } from "ethers/utils";
>>>>>>> 6a3cecad

import { ConfigService } from "../config/config.service";
import { MessagingProviderId, NodeProviderId, PostgresProviderId } from "../constants";
import { CLogger, freeBalanceAddressFromXpub } from "../util";

const logger = new CLogger("NodeProvider");

export const nodeProviderFactory: Provider = {
  inject: [ConfigService, MessagingProviderId, PostgresProviderId],
  provide: NodeProviderId,
  useFactory: async (
    config: ConfigService,
    messaging: IMessagingService,
    postgres: PostgresServiceFactory,
  ): Promise<Node> => {
    logger.log("Creating store");
    const store = postgres.createStoreService("connextHub");
    logger.log("Store created");
    logger.log(`Creating Node with mnemonic: ${config.getMnemonic()}`);
    await store.set([
      {
        key: EXTENDED_PRIVATE_KEY_PATH,
        value: HDNode.fromMnemonic(config.getMnemonic()).extendedKey,
      },
    ]);
    // test that provider works
    const { chainId, name: networkName } = await config.getEthNetwork();
    const addr = Wallet.fromMnemonic(config.getMnemonic(), "m/44'/60'/0'/25446").address;
    const provider = config.getEthProvider();
    const balance = (await provider.getBalance(addr)).toString();
    logger.log(
      `Balance of signer address ${addr} on ${networkName} (chainId ${chainId}): ${balance}`,
    );
    const node = await Node.create(
      messaging,
      store,
      { STORE_KEY_PREFIX: "store" },
      provider,
      await config.getContractAddresses(),
    );
    logger.log("Node created");
    logger.log(`Public Identifier ${JSON.stringify(node.publicIdentifier)}`);
    logger.log(
      `Free balance address ${JSON.stringify(freeBalanceAddressFromXpub(node.publicIdentifier))}`,
    );
    return node;
  },
};

// TODO: bypass factory
export const postgresProviderFactory: Provider = {
  inject: [ConfigService],
  provide: PostgresProviderId,
  useFactory: async (config: ConfigService): Promise<PostgresServiceFactory> => {
    const pg = new PostgresServiceFactory({
      ...config.getPostgresConfig(),
      type: "postgres",
    });
    await pg.connectDb();
    return pg;
  },
};

// TODO: bypass factory
export const messagingProviderFactory: FactoryProvider<Promise<IMessagingService>> = {
  inject: [ConfigService],
  provide: MessagingProviderId,
  useFactory: async (config: ConfigService): Promise<IMessagingService> => {
    const messagingFactory = new MessagingServiceFactory(config.getMessagingConfig());
    const messagingService = messagingFactory.createService("messaging");
    await messagingService.connect();
    return messagingService;
  },
};<|MERGE_RESOLUTION|>--- conflicted
+++ resolved
@@ -1,32 +1,10 @@
 import { IMessagingService, MessagingServiceFactory } from "@connext/messaging";
-<<<<<<< HEAD
-import { MNEMONIC_PATH, Node } from "@counterfactual/node";
-=======
-import {
-  CreateChannelMessage,
-  DepositConfirmationMessage,
-  EXTENDED_PRIVATE_KEY_PATH,
-  InstallMessage,
-  InstallVirtualMessage,
-  Node,
-  ProposeMessage,
-  ProposeVirtualMessage,
-  RejectInstallVirtualMessage,
-  UninstallMessage,
-  UninstallVirtualMessage,
-  UpdateStateMessage,
-  WithdrawMessage,
-} from "@counterfactual/node";
->>>>>>> 6a3cecad
+import { EXTENDED_PRIVATE_KEY_PATH, Node } from "@counterfactual/node";
 import { PostgresServiceFactory } from "@counterfactual/postgresql-node-connector";
 import { Provider } from "@nestjs/common";
 import { FactoryProvider } from "@nestjs/common/interfaces";
-<<<<<<< HEAD
 import { Wallet } from "ethers";
-=======
-import { ethers as eth } from "ethers";
 import { HDNode } from "ethers/utils";
->>>>>>> 6a3cecad
 
 import { ConfigService } from "../config/config.service";
 import { MessagingProviderId, NodeProviderId, PostgresProviderId } from "../constants";
