import { MessagingService } from "@connext/messaging";
import { FactoryProvider } from "@nestjs/common/interfaces";
import { utils } from "ethers";

import { LoggerService } from "../logger/logger.service";
import { MessagingProviderId, SwapRateProviderId } from "../constants";
import { AbstractMessagingProvider } from "../messaging/abstract.provider";
import { ConfigService } from "../config/config.service";

import { SwapRateService } from "./swapRate.service";

const { getAddress } = utils;

export class SwapRateMessaging extends AbstractMessagingProvider {
  constructor(
    log: LoggerService,
    messaging: MessagingService,
    private readonly configService: ConfigService,
    private readonly swapRateService: SwapRateService,
  ) {
    super(log, messaging);
    this.log.setContext("SwapRateMessaging");
  }

  async getLatestSwapRate(subject: string): Promise<string> {
<<<<<<< HEAD
    const [,,, fromAsset, toAsset, fromChainId, toChainId] = subject.split(".");
=======
    const [userId, nodeId, topic, from, to, fromChainId, toChainId] = subject.split(".");
>>>>>>> aff0a6a2
    return this.swapRateService.getOrFetchRate(
      getAddress(fromAsset),
      getAddress(toAsset),
      parseInt(fromChainId),
      parseInt(toChainId),
    );
  }

  async setupSubscriptions(): Promise<void> {
    await super.connectRequestReponse(
<<<<<<< HEAD
      // pubId.pubId.swap-rate.address.address.chainId.chainId
=======
>>>>>>> aff0a6a2
      `*.${this.configService.getPublicIdentifier()}.swap-rate.>`,
      this.getLatestSwapRate.bind(this),
    );
  }
}

export const swapRateProviderFactory: FactoryProvider<Promise<MessagingService>> = {
  inject: [LoggerService, MessagingProviderId, SwapRateService, ConfigService],
  provide: SwapRateProviderId,
  useFactory: async (
    log: LoggerService,
    messaging: MessagingService,
    swapRateService: SwapRateService,
    configService: ConfigService,
  ): Promise<MessagingService> => {
    const swapRate = new SwapRateMessaging(log, messaging, configService, swapRateService);
    await swapRate.setupSubscriptions();
    return messaging;
  },
};<|MERGE_RESOLUTION|>--- conflicted
+++ resolved
@@ -23,11 +23,8 @@
   }
 
   async getLatestSwapRate(subject: string): Promise<string> {
-<<<<<<< HEAD
-    const [,,, fromAsset, toAsset, fromChainId, toChainId] = subject.split(".");
-=======
-    const [userId, nodeId, topic, from, to, fromChainId, toChainId] = subject.split(".");
->>>>>>> aff0a6a2
+    // eslint-disable-next-line @typescript-eslint/no-unused-vars
+    const [userId, nodeId, topic, fromAsset, toAsset, fromChainId, toChainId] = subject.split(".");
     return this.swapRateService.getOrFetchRate(
       getAddress(fromAsset),
       getAddress(toAsset),
@@ -38,10 +35,6 @@
 
   async setupSubscriptions(): Promise<void> {
     await super.connectRequestReponse(
-<<<<<<< HEAD
-      // pubId.pubId.swap-rate.address.address.chainId.chainId
-=======
->>>>>>> aff0a6a2
       `*.${this.configService.getPublicIdentifier()}.swap-rate.>`,
       this.getLatestSwapRate.bind(this),
     );
