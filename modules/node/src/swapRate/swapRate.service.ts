import { MessagingService } from "@connext/messaging";
import { AllowedSwap, PriceOracleTypes, SwapRate } from "@connext/types";
import { Inject, Injectable, OnModuleInit } from "@nestjs/common";
import { getMarketDetails, getTokenReserves } from "@uniswap/sdk";
import { constants, utils } from "ethers";

import { ConfigService } from "../config/config.service";
import { LoggerService } from "../logger/logger.service";
import { MessagingProviderId } from "../constants";

const { AddressZero } = constants;
const { parseEther } = utils;

@Injectable()
export class SwapRateService implements OnModuleInit {
  private latestSwapRates: SwapRate[] = [];

  constructor(
    private readonly config: ConfigService,
    private readonly log: LoggerService,
    @Inject(MessagingProviderId) private readonly messaging: MessagingService,
  ) {
    this.log.setContext("SwapRateService");
  }

  async getOrFetchRate(from: string, to: string): Promise<string> {
    const swap = this.latestSwapRates.find((s: SwapRate) => s.from === from && s.to === to);
    let rate: string;
    if (swap) {
      rate = swap.rate;
    } else {
      const targetSwap = this.config.getAllowedSwaps().find((s) => s.from === from && s.to === to);
      if (targetSwap) {
        rate = await this.fetchSwapRate(from, to, targetSwap.priceOracleType);
      } else {
        throw new Error(`No valid swap exists for ${from} to ${to}`);
      }
    }
    return rate;
  }

  async fetchSwapRate(
    from: string,
    to: string,
    priceOracleType: PriceOracleTypes,
    blockNumber: number = 0,
  ): Promise<string | undefined> {
    if (!this.config.getAllowedSwaps().find((s: AllowedSwap) => s.from === from && s.to === to)) {
      throw new Error(`No valid swap exists for ${from} to ${to}`);
    }
    const rateIndex = this.latestSwapRates.findIndex(
      (s: SwapRate) => s.from === from && s.to === to,
    );
    let oldRate: string | undefined;
    if (rateIndex !== -1) {
      oldRate = this.latestSwapRates[rateIndex].rate;
    }

    if (
      this.latestSwapRates[rateIndex] &&
      this.latestSwapRates[rateIndex].blockNumber === blockNumber
    ) {
      // already have rates for this block
      return undefined;
    }

    // check rate based on configured price oracle
    let newRate: string;
    try {
      newRate = (await Promise.race([
        new Promise(
          async (resolve, reject): Promise<void> => {
            switch (priceOracleType) {
              case PriceOracleTypes.UNISWAP:
                resolve(await this.getUniswapRate(from, to));
                break;
              case PriceOracleTypes.HARDCODED:
                resolve(await this.config.getHardcodedRate(from, to));
                break;
              default:
                throw new Error(`Price oracle not configured for swap ${from} -> ${to}`);
            }
          },
        ),
        new Promise((res: any, rej: any): void => {
          const timeout = 15_000;
          setTimeout((): void => rej(new Error(`Took longer than ${timeout / 1000}s`)), timeout);
        }),
      ])) as string;
    } catch (e) {
      this.log.warn(
        `Failed to fetch swap rate from ${priceOracleType} for ${from} to ${to}: ${e.message}`,
      );
      if (process.env.NODE_ENV === "development") {
        newRate = await this.config.getHardcodedRate(from, to);
        if (!newRate) {
          this.log.warn(`No default rate for swap from ${from} to ${to}, returning zero.`);
          return "0";
        }
      }
    }

    const newSwap: SwapRate = { from, to, rate: newRate, priceOracleType, blockNumber };
    if (rateIndex !== -1) {
      oldRate = this.latestSwapRates[rateIndex].rate;
      this.latestSwapRates[rateIndex] = newSwap;
    } else {
      this.latestSwapRates.push(newSwap);
    }
    const oldRateBn = parseEther(oldRate || "0");
    const newRateBn = parseEther(newRate);
    if (!oldRateBn.eq(newRateBn)) {
      this.log.info(`Got swap rate from Uniswap at block ${blockNumber}: ${newRate}`);
      this.broadcastRate(from, to); // Only broadcast the rate if it's changed
    }
    return newRate;
  }

  async getUniswapRate(from: string, to: string): Promise<string> {
    const fromReserves =
      from !== AddressZero
        ? await getTokenReserves(from)
        : undefined;
    const toReserves =
      to !== AddressZero
        ? await getTokenReserves(to)
        : undefined;
    return getMarketDetails(fromReserves, toReserves).marketRate.rate.toString();
  }

  async broadcastRate(from: string, to: string): Promise<void> {
    const swap = this.latestSwapRates.find((s: SwapRate) => s.from === from && s.to === to);
    if (!swap) {
      throw new Error(`No rate exists for ${from} to ${to}`);
    }
    this.messaging.publish(`swap-rate.${from}.${to}`, {
      swapRate: swap.rate,
    });
  }

  async onModuleInit(): Promise<void> {
    const swaps = this.config.getAllowedSwaps();

<<<<<<< HEAD
    this.config.getEthProviders().forEach(provider => {
      // setup interval for swaps
      setInterval(async () => {
        const blockNumber = await provider.getBlockNumber();
        for (const swap of swaps) {
          if (swap.priceOracleType === PriceOracleTypes.UNISWAP) {
            this.log.info(`Registering chain listener for swaps from ${swap.from} to ${swap.to}`);
            this.fetchSwapRate(swap.from, swap.to, swap.priceOracleType, blockNumber);
          } else if (swap.priceOracleType === PriceOracleTypes.HARDCODED) {
            this.log.info(`Using hardcoded value for swaps from ${swap.from} to ${swap.to}`);
          }
=======
    const handler = async () => {
      const blockNumber = await provider.getBlockNumber();
      for (const swap of swaps) {
        if (swap.priceOracleType === PriceOracleTypes.UNISWAP) {
          this.log.debug(`Querying chain listener for swaps from ${swap.from} to ${swap.to}`);
          this.fetchSwapRate(swap.from, swap.to, swap.priceOracleType, blockNumber);
        } else if (swap.priceOracleType === PriceOracleTypes.HARDCODED) {
          this.log.debug(`Using hardcoded value for swaps from ${swap.from} to ${swap.to}`);
>>>>>>> 43418c3b
        }
      }, 15_000);
    });

  }
}<|MERGE_RESOLUTION|>--- conflicted
+++ resolved
@@ -117,14 +117,8 @@
   }
 
   async getUniswapRate(from: string, to: string): Promise<string> {
-    const fromReserves =
-      from !== AddressZero
-        ? await getTokenReserves(from)
-        : undefined;
-    const toReserves =
-      to !== AddressZero
-        ? await getTokenReserves(to)
-        : undefined;
+    const fromReserves = from !== AddressZero ? await getTokenReserves(from) : undefined;
+    const toReserves = to !== AddressZero ? await getTokenReserves(to) : undefined;
     return getMarketDetails(fromReserves, toReserves).marketRate.rate.toString();
   }
 
@@ -141,31 +135,19 @@
   async onModuleInit(): Promise<void> {
     const swaps = this.config.getAllowedSwaps();
 
-<<<<<<< HEAD
-    this.config.getEthProviders().forEach(provider => {
+    this.config.getEthProviders().forEach((provider) => {
       // setup interval for swaps
       setInterval(async () => {
         const blockNumber = await provider.getBlockNumber();
         for (const swap of swaps) {
           if (swap.priceOracleType === PriceOracleTypes.UNISWAP) {
-            this.log.info(`Registering chain listener for swaps from ${swap.from} to ${swap.to}`);
+            this.log.info(`Querying chain listener for swaps from ${swap.from} to ${swap.to}`);
             this.fetchSwapRate(swap.from, swap.to, swap.priceOracleType, blockNumber);
           } else if (swap.priceOracleType === PriceOracleTypes.HARDCODED) {
             this.log.info(`Using hardcoded value for swaps from ${swap.from} to ${swap.to}`);
           }
-=======
-    const handler = async () => {
-      const blockNumber = await provider.getBlockNumber();
-      for (const swap of swaps) {
-        if (swap.priceOracleType === PriceOracleTypes.UNISWAP) {
-          this.log.debug(`Querying chain listener for swaps from ${swap.from} to ${swap.to}`);
-          this.fetchSwapRate(swap.from, swap.to, swap.priceOracleType, blockNumber);
-        } else if (swap.priceOracleType === PriceOracleTypes.HARDCODED) {
-          this.log.debug(`Using hardcoded value for swaps from ${swap.from} to ${swap.to}`);
->>>>>>> 43418c3b
         }
       }, 15_000);
     });
-
   }
 }