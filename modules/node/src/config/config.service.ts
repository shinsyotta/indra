<<<<<<< HEAD
import { ContractAddresses, SwapRate, MessagingConfig, CF_PATH } from "@connext/types";
=======
import { MessagingConfig } from "@connext/messaging";
import { ContractAddresses, SwapRate, CF_PATH } from "@connext/types";
>>>>>>> 3e1d6fdd
import { Injectable, OnModuleInit } from "@nestjs/common";
import { Wallet } from "ethers";
import { AddressZero, Zero } from "ethers/constants";
import { JsonRpcProvider } from "ethers/providers";
import { getAddress, Network as EthNetwork, parseEther, HDNode } from "ethers/utils";

import { RebalanceProfile } from "../rebalanceProfile/rebalanceProfile.entity";
import { fromMnemonic } from "ethers/utils/hdnode";

type PostgresConfig = {
  database: string;
  host: string;
  password: string;
  port: number;
  username: string;
};

type TestnetTokenConfig = TokenConfig[];

type TokenConfig = {
  chainId: number;
  address: string;
}[];

@Injectable()
export class ConfigService implements OnModuleInit {
  private readonly envConfig: { [key: string]: string };
  private readonly ethProvider: JsonRpcProvider;
  private wallet: Wallet;
  public publicIdentifier: string;

  constructor() {
    this.envConfig = process.env;
    this.ethProvider = new JsonRpcProvider(this.getEthRpcUrl());
  }

  get(key: string): string {
    return this.envConfig[key];
  }

  getEthRpcUrl(): string {
    return this.get(`INDRA_ETH_RPC_URL`);
  }

  getEthProvider(): JsonRpcProvider {
    return this.ethProvider;
  }

  getHDNode(): HDNode.HDNode {
    return fromMnemonic(this.getMnemonic()).derivePath(CF_PATH);
  }

  getEthWallet(): Wallet {
    return Wallet.fromMnemonic(this.getMnemonic()).connect(this.getEthProvider());
  }

  async getEthNetwork(): Promise<EthNetwork> {
    const ethNetwork = await this.getEthProvider().getNetwork();
    if (ethNetwork.name === `unknown` && ethNetwork.chainId === 4447) {
      ethNetwork.name = `ganache`;
    } else if (ethNetwork.chainId === 1) {
      ethNetwork.name = `homestead`;
    }
    return ethNetwork;
  }

  getEthAddressBook() {
    return JSON.parse(this.get(`INDRA_ETH_CONTRACT_ADDRESSES`));
  }

  async getContractAddresses(chainId?: string): Promise<ContractAddresses> {
    chainId = chainId ? chainId : (await this.getEthNetwork()).chainId.toString();
    const ethAddresses = {} as any;
    const ethAddressBook = this.getEthAddressBook();
    Object.keys(ethAddressBook[chainId]).map(
      (contract: string) =>
        (ethAddresses[contract] = getAddress(ethAddressBook[chainId][contract].address)),
    );
    return ethAddresses as ContractAddresses;
  }

  async getTokenAddress(): Promise<string> {
    const chainId = (await this.getEthNetwork()).chainId.toString();
    const ethAddressBook = JSON.parse(this.get(`INDRA_ETH_CONTRACT_ADDRESSES`));
    return getAddress(ethAddressBook[chainId].Token.address);
  }

  async getTestnetTokenConfig(): Promise<TestnetTokenConfig> {
    const testnetTokenConfig = this.get("INDRA_TESTNET_TOKEN_CONFIG")
      ? JSON.parse(this.get("INDRA_TESTNET_TOKEN_CONFIG"))
      : [];
    const currentChainId = (await this.getEthNetwork()).chainId;

    // by default, map token address to mainnet token address
    if (currentChainId !== 1) {
      const contractAddresses = await this.getContractAddresses("1");
      testnetTokenConfig.push([
        {
          address: contractAddresses.Token,
          chainId: 1,
        },
        { address: await this.getTokenAddress(), chainId: currentChainId },
      ]);
    }
    return testnetTokenConfig;
  }

  async getTokenAddressForSwap(tokenAddress: string): Promise<string> {
    const currentChainId = (await this.getEthNetwork()).chainId;

    if (currentChainId !== 1) {
      const tokenConfig = await this.getTestnetTokenConfig();
      const configIndex = tokenConfig.findIndex(tc =>
        tc.find(t => t.chainId === currentChainId && t.address === tokenAddress),
      );
      const configExists =
        configIndex < 0 ? undefined : tokenConfig[configIndex].find(tc => tc.chainId === 1);
      tokenAddress = configExists ? configExists.address : tokenAddress;
    }

    return tokenAddress;
  }

  getSupportedTokenAddresses(): string[] {
    const swaps = this.getAllowedSwaps();
    const tokens = swaps.reduce(
      (tokensArray, swap) => tokensArray.concat([swap.from, swap.to]),
      [],
    );
    tokens.push(AddressZero);
    const tokenSet = new Set(tokens);
    return [...tokenSet];
  }

  getAllowedSwaps(): SwapRate[] {
    return JSON.parse(this.get("INDRA_ALLOWED_SWAPS"));
  }

  async getDefaultSwapRate(from: string, to: string): Promise<string | undefined> {
    const tokenAddress = await this.getTokenAddress();
    if (from === AddressZero && to === tokenAddress) {
      return "100.00";
    }
    if (from === tokenAddress && to === tokenAddress) {
      return "0.005";
    }
    return undefined;
  }

  getPublicIdentifier(): string {
    if (this.publicIdentifier) {
      return this.publicIdentifier;
    }
    const hdNode = fromMnemonic(this.getMnemonic()).derivePath(CF_PATH);
    return hdNode.neuter().extendedKey;
  }

  getLogLevel(): number {
    return parseInt(this.get(`INDRA_LOG_LEVEL`) || `3`, 10);
  }

  isDevMode(): boolean {
    return this.get(`NODE_ENV`) !== `production`;
  }

  getMnemonic(): string {
    return this.get(`INDRA_ETH_MNEMONIC`);
  }

  getMessagingConfig(): MessagingConfig {
    return {
      clusterId: this.get(`INDRA_NATS_CLUSTER_ID`),
      messagingUrl: (this.get(`INDRA_NATS_SERVERS`) || ``).split(`,`),
      privateKey: (this.get(`INDRA_NATS_JWT_SIGNER_PRIVATE_KEY`) || ``).replace(/\\n/g, "\n"),
      publicKey: (this.get(`INDRA_NATS_JWT_SIGNER_PUBLIC_KEY`) || ``).replace(/\\n/g, "\n"),
      token: this.get(`INDRA_NATS_TOKEN`),
      // websocketUrl: (this.get(`INDRA_NATS_WS_ENDPOINT`) || ``).split(`,`),
    };
  }

  getPort(): number {
    return parseInt(this.get(`INDRA_PORT`), 10);
  }

  getPostgresConfig(): PostgresConfig {
    return {
      database: this.get(`INDRA_PG_DATABASE`),
      host: this.get(`INDRA_PG_HOST`),
      password: this.get(`INDRA_PG_PASSWORD`),
      port: parseInt(this.get(`INDRA_PG_PORT`), 10),
      username: this.get(`INDRA_PG_USERNAME`),
    };
  }

  getRedisUrl(): string {
    return this.get(`INDRA_REDIS_URL`);
  }

  getRebalancingServiceUrl(): string | undefined {
    return this.get(`INDRA_REBALANCING_SERVICE_URL`);
  }

  async getDefaultRebalanceProfile(
    assetId: string = AddressZero,
  ): Promise<RebalanceProfile | undefined> {
    const tokenAddress = await this.getTokenAddress();
    switch (assetId) {
      case AddressZero:
        return {
          assetId: AddressZero,
          channels: [],
          id: 0,
          lowerBoundCollateralize: parseEther(`0.05`),
          upperBoundCollateralize: parseEther(`0.1`),
          lowerBoundReclaim: Zero,
          upperBoundReclaim: Zero,
        };
      case tokenAddress:
        return {
          assetId: AddressZero,
          channels: [],
          id: 0,
          lowerBoundCollateralize: parseEther(`5`),
          upperBoundCollateralize: parseEther(`20`),
          lowerBoundReclaim: Zero,
          upperBoundReclaim: Zero,
        };
      default:
        return undefined;
    }
  }

  async onModuleInit(): Promise<void> {
    const wallet = Wallet.fromMnemonic(this.getMnemonic(), `${CF_PATH}/0`);
    this.wallet = wallet.connect(this.getEthProvider());
    const hdNode = fromMnemonic(this.getMnemonic()).derivePath(CF_PATH);
    this.publicIdentifier = hdNode.neuter().extendedKey;
  }
}<|MERGE_RESOLUTION|>--- conflicted
+++ resolved
@@ -1,9 +1,4 @@
-<<<<<<< HEAD
 import { ContractAddresses, SwapRate, MessagingConfig, CF_PATH } from "@connext/types";
-=======
-import { MessagingConfig } from "@connext/messaging";
-import { ContractAddresses, SwapRate, CF_PATH } from "@connext/types";
->>>>>>> 3e1d6fdd
 import { Injectable, OnModuleInit } from "@nestjs/common";
 import { Wallet } from "ethers";
 import { AddressZero, Zero } from "ethers/constants";
