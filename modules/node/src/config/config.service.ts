--- conflicted
+++ resolved
@@ -15,12 +15,7 @@
 import { JsonRpcProvider } from "ethers/providers";
 import { getAddress, Network as EthNetwork, parseEther } from "ethers/utils";
 
-<<<<<<< HEAD
-import { DAI_MAINNET_ADDRESS } from "../constants";
 import { RebalanceProfile } from "../rebalanceProfile/rebalanceProfile.entity";
-=======
-import { PaymentProfile } from "../paymentProfile/paymentProfile.entity";
->>>>>>> d0f42eee
 import { OutcomeType } from "../util/cfCore";
 
 type PostgresConfig = {
