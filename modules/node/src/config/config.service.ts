--- conflicted
+++ resolved
@@ -1,20 +1,5 @@
-<<<<<<< HEAD
-import {
-  ContractAddresses,
-  DefaultApp,
-  SupportedApplication,
-  SimpleTransferApp,
-  SimpleTwoPartySwapApp,
-  SimpleLinkedTransferApp,
-  CoinBalanceRefundApp,
-  SwapRate,
-  CF_PATH,
-  MessagingConfig,
-} from "@connext/types";
-=======
 import { MessagingConfig } from "@connext/messaging";
 import { ContractAddresses, SwapRate } from "@connext/types";
->>>>>>> d060baf5
 import { Injectable, OnModuleInit } from "@nestjs/common";
 import { Wallet } from "ethers";
 import { AddressZero, Zero } from "ethers/constants";
@@ -22,11 +7,7 @@
 import { getAddress, Network as EthNetwork, parseEther, HDNode } from "ethers/utils";
 
 import { RebalanceProfile } from "../rebalanceProfile/rebalanceProfile.entity";
-<<<<<<< HEAD
-import { OutcomeType } from "../util/cfCore";
 import { fromMnemonic } from "ethers/utils/hdnode";
-=======
->>>>>>> d060baf5
 
 type PostgresConfig = {
   database: string;
@@ -168,59 +149,11 @@
     return undefined;
   }
 
-<<<<<<< HEAD
   getPublicIdentifier(): string {
     const hdNode = fromMnemonic(this.getMnemonic()).derivePath(CF_PATH);
     return hdNode.neuter().extendedKey;
   }
 
-  async getDefaultAppByName(name: SupportedApplication): Promise<DefaultApp> {
-    const apps = await this.getDefaultApps();
-    return apps.filter((app: DefaultApp) => app.name === name)[0];
-  }
-
-  async getDefaultApps(): Promise<DefaultApp[]> {
-    const ethNetwork = await this.getEthNetwork();
-    const addressBook = await this.getContractAddresses();
-    return [
-      {
-        allowNodeInstall: false,
-        appDefinitionAddress: addressBook[SimpleTransferApp],
-        chainId: ethNetwork.chainId,
-        name: SimpleTransferApp,
-        outcomeType: OutcomeType.SINGLE_ASSET_TWO_PARTY_COIN_TRANSFER,
-        stateEncoding: `tuple(${singleAssetTwoPartyCoinTransferEncoding} coinTransfers)`,
-      },
-      {
-        allowNodeInstall: true,
-        appDefinitionAddress: addressBook[SimpleTwoPartySwapApp],
-        chainId: ethNetwork.chainId,
-        name: SimpleTwoPartySwapApp,
-        outcomeType: OutcomeType.MULTI_ASSET_MULTI_PARTY_COIN_TRANSFER,
-        stateEncoding: `tuple(${multiAssetMultiPartyCoinTransferEncoding} coinTransfers)`,
-      },
-      {
-        actionEncoding: `tuple(bytes32 preImage)`,
-        allowNodeInstall: true,
-        appDefinitionAddress: addressBook[SimpleLinkedTransferApp],
-        chainId: ethNetwork.chainId,
-        name: SimpleLinkedTransferApp,
-        outcomeType: OutcomeType.SINGLE_ASSET_TWO_PARTY_COIN_TRANSFER,
-        stateEncoding: `tuple(${singleAssetTwoPartyCoinTransferEncoding} coinTransfers, bytes32 linkedHash, uint256 amount, address assetId, bytes32 paymentId, bytes32 preImage)`,
-      },
-      {
-        allowNodeInstall: true,
-        appDefinitionAddress: addressBook[CoinBalanceRefundApp],
-        chainId: ethNetwork.chainId,
-        name: CoinBalanceRefundApp,
-        outcomeType: OutcomeType.SINGLE_ASSET_TWO_PARTY_COIN_TRANSFER,
-        stateEncoding: `tuple(address recipient, address multisig, uint256 threshold, address tokenAddress)`,
-      },
-    ];
-  }
-
-=======
->>>>>>> d060baf5
   getLogLevel(): number {
     return parseInt(this.get(`INDRA_LOG_LEVEL`) || `3`, 10);
   }
@@ -297,7 +230,6 @@
   }
 
   async onModuleInit(): Promise<void> {
-<<<<<<< HEAD
     throw Error("WHY AM I NOT BEING CALLED");
     // const wallet = Wallet.fromMnemonic(this.getMnemonic());
     // console.log("this.getMnemonic(): ", this.getMnemonic());
@@ -307,9 +239,5 @@
     // console.log("this.wallet: ", this.wallet);
     // const hdNode = fromMnemonic(this.getMnemonic()).derivePath(CF_PATH);
     // this.publicIdentifier = hdNode.neuter().extendedKey;
-=======
-    const wallet = Wallet.fromMnemonic(this.getMnemonic());
-    this.wallet = wallet.connect(this.getEthProvider());
->>>>>>> d060baf5
   }
 }