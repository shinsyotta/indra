--- conflicted
+++ resolved
@@ -1,19 +1,5 @@
 import { MessagingConfig } from "@connext/messaging";
-<<<<<<< HEAD
-import {
-  CF_PATH,
-  ContractAddresses,
-  DefaultApp,
-  SupportedApplication,
-  SimpleTransferApp,
-  SimpleTwoPartySwapApp,
-  SimpleLinkedTransferApp,
-  CoinBalanceRefundApp,
-  SwapRate,
-} from "@connext/types";
-=======
-import { ContractAddresses, SwapRate } from "@connext/types";
->>>>>>> 6fb62696
+import { CF_PATH, ContractAddresses, SwapRate } from "@connext/types";
 import { Injectable, OnModuleInit } from "@nestjs/common";
 import { Wallet } from "ethers";
 import { AddressZero, Zero } from "ethers/constants";
@@ -21,11 +7,7 @@
 import { getAddress, Network as EthNetwork, parseEther } from "ethers/utils";
 
 import { RebalanceProfile } from "../rebalanceProfile/rebalanceProfile.entity";
-<<<<<<< HEAD
-import { OutcomeType } from "../util/cfCore";
 import { fromMnemonic } from "ethers/utils/hdnode";
-=======
->>>>>>> 6fb62696
 
 type PostgresConfig = {
   database: string;
@@ -234,16 +216,12 @@
     }
   }
 
-<<<<<<< HEAD
   getPublicIdentifier(): string {
     const hdNode = fromMnemonic(this.getMnemonic()).derivePath(CF_PATH);
     return hdNode.neuter().extendedKey;
   }
 
   onModuleInit(): void {
-=======
-  async onModuleInit(): Promise<void> {
->>>>>>> 6fb62696
     const wallet = Wallet.fromMnemonic(this.getMnemonic());
     this.wallet = wallet.connect(this.getEthProvider());
   }
