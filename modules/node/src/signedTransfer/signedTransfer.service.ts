import {
  SignedTransferStatus,
  SimpleSignedTransferAppName,
  SimpleSignedTransferAppState,
} from "@connext/types";
<<<<<<< HEAD
import {
  bigNumberifyJson,
  getSignerAddressFromPublicIdentifier,
  stringify,
  getTestVerifyingContract,
} from "@connext/utils";
=======
import { bigNumberifyJson } from "@connext/utils";
>>>>>>> f6a8aec4
import { Injectable } from "@nestjs/common";

import { CFCoreService } from "../cfCore/cfCore.service";
import { LoggerService } from "../logger/logger.service";
import { AppType, AppInstance } from "../appInstance/appInstance.entity";
import { SignedTransferRepository } from "./signedTransfer.repository";

const appStatusesToSignedTransferStatus = (
  senderApp: AppInstance<typeof SimpleSignedTransferAppName>,
  receiverApp?: AppInstance<typeof SimpleSignedTransferAppName>,
): SignedTransferStatus | undefined => {
  if (!senderApp) {
    return undefined;
  }
  // pending iff no receiver app + not expired
  if (!receiverApp) {
    return SignedTransferStatus.PENDING;
  } else if (senderApp.latestState.finalized || receiverApp.latestState.finalized) {
    // iff sender uninstalled, payment is unlocked
    return SignedTransferStatus.COMPLETED;
  } else if (senderApp.type === AppType.REJECTED || receiverApp.type === AppType.REJECTED) {
    return SignedTransferStatus.FAILED;
  } else {
    throw new Error(`Cound not determine hash lock transfer status`);
  }
};

export const normalizeSignedTransferAppState = (
  app: AppInstance,
): AppInstance<typeof SimpleSignedTransferAppName> | undefined => {
  return (
    app && {
      ...app,
      latestState: bigNumberifyJson(app.latestState) as SimpleSignedTransferAppState,
    }
  );
};

@Injectable()
export class SignedTransferService {
  constructor(
    private readonly cfCoreService: CFCoreService,
    private readonly log: LoggerService,
    private readonly signedTransferRepository: SignedTransferRepository,
  ) {
    this.log.setContext("SignedTransferService");
  }

<<<<<<< HEAD
  async installSignedTransferReceiverApp(
    userIdentifier: Address,
    paymentId: Bytes32,
  ): Promise<NodeResponses.ResolveSignedTransfer> {
    this.log.info(
      `installSignedTransferReceiverApp for ${userIdentifier} paymentId ${paymentId} started`,
    );
    const receiverChannel = await this.channelRepository.findByUserPublicIdentifierOrThrow(
      userIdentifier,
    );

    let senderAppBadType = await this.signedTransferRepository.findInstalledSignedTransferAppsByPaymentId(
      paymentId,
    );
    if (!senderAppBadType || senderAppBadType.type === AppType.REJECTED) {
      throw new Error(`No sender app installed for paymentId: ${paymentId}`);
    }

    const senderChannel = await this.channelRepository.findByMultisigAddressOrThrow(
      senderAppBadType.channel.multisigAddress,
    );
    const senderApp = normalizeSignedTransferAppState(senderAppBadType);

    const assetId = senderApp.outcomeInterpreterParameters.tokenAddress;

    // sender amount
    const amount = senderApp.latestState.coinTransfers[0].amount;

    const existing = await this.findReceiverAppByPaymentId(paymentId);
    if (existing) {
      const result: NodeResponses.ResolveSignedTransfer = {
        appIdentityHash: existing.identityHash,
        sender: senderChannel.userIdentifier,
        meta: existing.meta,
        amount,
        assetId,
      };
      switch (existing.type) {
        case AppType.INSTANCE: {
          this.log.warn(`Found existing signed transfer app, returning: ${stringify(result)}`);
          return result;
        }
        case AppType.PROPOSAL: {
          this.log.warn(
            `Found existing signed transfer app proposal ${existing.identityHash}, rejecting and continuing`,
          );
          await this.cfCoreService.rejectInstallApp(
            existing.identityHash,
            receiverChannel.multisigAddress,
          );
          break;
        }
        default: {
          this.log.warn(
            `Found existing app with payment id with incorrect type: ${existing.type}, proceeding to propose new app`,
          );
        }
      }
    }

    const freeBalanceAddr = this.cfCoreService.cfCore.signerAddress;

    const freeBal = await this.cfCoreService.getFreeBalance(
      userIdentifier,
      receiverChannel.multisigAddress,
      assetId,
    );

    if (freeBal[freeBalanceAddr].lt(amount)) {
      // request collateral and wait for deposit to come through
      this.log.warn(
        `Collateralizing ${userIdentifier} before proceeding with signed transfer payment`,
      );
      const deposit = await this.channelService.getCollateralAmountToCoverPaymentAndRebalance(
        userIdentifier,
        assetId,
        amount,
        freeBal[freeBalanceAddr],
      );
      // request collateral and wait for deposit to come through
      const depositReceipt = await this.depositService.deposit(receiverChannel, deposit, assetId);
      if (!depositReceipt) {
        throw new Error(
          `Could not deposit sufficient collateral to resolve linked transfer for receiver: ${userIdentifier}`,
        );
      }
    }

    const initialState: SimpleSignedTransferAppState = {
      coinTransfers: [
        {
          amount,
          to: freeBalanceAddr,
        },
        {
          amount: Zero,
          to: getSignerAddressFromPublicIdentifier(userIdentifier),
        },
      ],
      paymentId,
      signerAddress: senderApp.latestState.signerAddress,
      verifyingContract: getTestVerifyingContract(),
      finalized: false,
    };

    const meta = { ...senderApp.meta, sender: senderChannel.userIdentifier };
    const receiverAppInstallRes = await this.cfCoreService.proposeAndWaitForInstallApp(
      receiverChannel,
      initialState,
      amount,
      assetId,
      Zero,
      assetId,
      SimpleSignedTransferAppName,
      meta,
      SIGNED_TRANSFER_STATE_TIMEOUT,
    );

    if (!receiverAppInstallRes || !receiverAppInstallRes.appIdentityHash) {
      throw new Error(`Could not install app on receiver side.`);
    }

    const result: NodeResponses.ResolveSignedTransfer = {
      appIdentityHash: receiverAppInstallRes.appIdentityHash,
      sender: senderChannel.userIdentifier,
      meta,
      amount,
      assetId,
    };

    this.log.info(
      `installSignedTransferReceiverApp for ${userIdentifier} paymentId ${paymentId} complete: ${JSON.stringify(
        result,
      )}`,
    );
    return result;
  }

=======
>>>>>>> f6a8aec4
  async findSenderAndReceiverAppsWithStatus(
    paymentId: string,
  ): Promise<{ senderApp: AppInstance; receiverApp: AppInstance; status: any } | undefined> {
    this.log.info(`findSenderAndReceiverAppsWithStatus ${paymentId} started`);
    const senderApp = await this.findSenderAppByPaymentId(paymentId);
    const receiverApp = await this.findReceiverAppByPaymentId(paymentId);
    const status = appStatusesToSignedTransferStatus(senderApp, receiverApp);
    const result = { senderApp, receiverApp, status };
    this.log.info(
      `findSenderAndReceiverAppsWithStatus ${paymentId} complete: ${JSON.stringify(result)}`,
    );
    return result;
  }

  async findSenderAppByPaymentId(paymentId: string): Promise<AppInstance> {
    this.log.info(`findSenderAppByPaymentId ${paymentId} started`);
    // node receives from sender
    const app = await this.signedTransferRepository.findSignedTransferAppByPaymentIdAndReceiver(
      paymentId,
      this.cfCoreService.cfCore.signerAddress,
    );
    const result = normalizeSignedTransferAppState(app);
    this.log.info(`findSenderAppByPaymentId ${paymentId} completed: ${JSON.stringify(result)}`);
    return result;
  }

  async findReceiverAppByPaymentId(paymentId: string): Promise<AppInstance> {
    this.log.info(`findReceiverAppByPaymentId ${paymentId} started`);
    // node sends to receiver
    const app = await this.signedTransferRepository.findSignedTransferAppByPaymentIdAndSender(
      paymentId,
      this.cfCoreService.cfCore.signerAddress,
    );
    const result = normalizeSignedTransferAppState(app);
    this.log.info(`findReceiverAppByPaymentId ${paymentId} completed: ${JSON.stringify(result)}`);
    return result;
  }
}<|MERGE_RESOLUTION|>--- conflicted
+++ resolved
@@ -3,18 +3,8 @@
   SimpleSignedTransferAppName,
   SimpleSignedTransferAppState,
 } from "@connext/types";
-<<<<<<< HEAD
-import {
-  bigNumberifyJson,
-  getSignerAddressFromPublicIdentifier,
-  stringify,
-  getTestVerifyingContract,
-} from "@connext/utils";
-=======
 import { bigNumberifyJson } from "@connext/utils";
->>>>>>> f6a8aec4
 import { Injectable } from "@nestjs/common";
-
 import { CFCoreService } from "../cfCore/cfCore.service";
 import { LoggerService } from "../logger/logger.service";
 import { AppType, AppInstance } from "../appInstance/appInstance.entity";
@@ -61,147 +51,6 @@
     this.log.setContext("SignedTransferService");
   }
 
-<<<<<<< HEAD
-  async installSignedTransferReceiverApp(
-    userIdentifier: Address,
-    paymentId: Bytes32,
-  ): Promise<NodeResponses.ResolveSignedTransfer> {
-    this.log.info(
-      `installSignedTransferReceiverApp for ${userIdentifier} paymentId ${paymentId} started`,
-    );
-    const receiverChannel = await this.channelRepository.findByUserPublicIdentifierOrThrow(
-      userIdentifier,
-    );
-
-    let senderAppBadType = await this.signedTransferRepository.findInstalledSignedTransferAppsByPaymentId(
-      paymentId,
-    );
-    if (!senderAppBadType || senderAppBadType.type === AppType.REJECTED) {
-      throw new Error(`No sender app installed for paymentId: ${paymentId}`);
-    }
-
-    const senderChannel = await this.channelRepository.findByMultisigAddressOrThrow(
-      senderAppBadType.channel.multisigAddress,
-    );
-    const senderApp = normalizeSignedTransferAppState(senderAppBadType);
-
-    const assetId = senderApp.outcomeInterpreterParameters.tokenAddress;
-
-    // sender amount
-    const amount = senderApp.latestState.coinTransfers[0].amount;
-
-    const existing = await this.findReceiverAppByPaymentId(paymentId);
-    if (existing) {
-      const result: NodeResponses.ResolveSignedTransfer = {
-        appIdentityHash: existing.identityHash,
-        sender: senderChannel.userIdentifier,
-        meta: existing.meta,
-        amount,
-        assetId,
-      };
-      switch (existing.type) {
-        case AppType.INSTANCE: {
-          this.log.warn(`Found existing signed transfer app, returning: ${stringify(result)}`);
-          return result;
-        }
-        case AppType.PROPOSAL: {
-          this.log.warn(
-            `Found existing signed transfer app proposal ${existing.identityHash}, rejecting and continuing`,
-          );
-          await this.cfCoreService.rejectInstallApp(
-            existing.identityHash,
-            receiverChannel.multisigAddress,
-          );
-          break;
-        }
-        default: {
-          this.log.warn(
-            `Found existing app with payment id with incorrect type: ${existing.type}, proceeding to propose new app`,
-          );
-        }
-      }
-    }
-
-    const freeBalanceAddr = this.cfCoreService.cfCore.signerAddress;
-
-    const freeBal = await this.cfCoreService.getFreeBalance(
-      userIdentifier,
-      receiverChannel.multisigAddress,
-      assetId,
-    );
-
-    if (freeBal[freeBalanceAddr].lt(amount)) {
-      // request collateral and wait for deposit to come through
-      this.log.warn(
-        `Collateralizing ${userIdentifier} before proceeding with signed transfer payment`,
-      );
-      const deposit = await this.channelService.getCollateralAmountToCoverPaymentAndRebalance(
-        userIdentifier,
-        assetId,
-        amount,
-        freeBal[freeBalanceAddr],
-      );
-      // request collateral and wait for deposit to come through
-      const depositReceipt = await this.depositService.deposit(receiverChannel, deposit, assetId);
-      if (!depositReceipt) {
-        throw new Error(
-          `Could not deposit sufficient collateral to resolve linked transfer for receiver: ${userIdentifier}`,
-        );
-      }
-    }
-
-    const initialState: SimpleSignedTransferAppState = {
-      coinTransfers: [
-        {
-          amount,
-          to: freeBalanceAddr,
-        },
-        {
-          amount: Zero,
-          to: getSignerAddressFromPublicIdentifier(userIdentifier),
-        },
-      ],
-      paymentId,
-      signerAddress: senderApp.latestState.signerAddress,
-      verifyingContract: getTestVerifyingContract(),
-      finalized: false,
-    };
-
-    const meta = { ...senderApp.meta, sender: senderChannel.userIdentifier };
-    const receiverAppInstallRes = await this.cfCoreService.proposeAndWaitForInstallApp(
-      receiverChannel,
-      initialState,
-      amount,
-      assetId,
-      Zero,
-      assetId,
-      SimpleSignedTransferAppName,
-      meta,
-      SIGNED_TRANSFER_STATE_TIMEOUT,
-    );
-
-    if (!receiverAppInstallRes || !receiverAppInstallRes.appIdentityHash) {
-      throw new Error(`Could not install app on receiver side.`);
-    }
-
-    const result: NodeResponses.ResolveSignedTransfer = {
-      appIdentityHash: receiverAppInstallRes.appIdentityHash,
-      sender: senderChannel.userIdentifier,
-      meta,
-      amount,
-      assetId,
-    };
-
-    this.log.info(
-      `installSignedTransferReceiverApp for ${userIdentifier} paymentId ${paymentId} complete: ${JSON.stringify(
-        result,
-      )}`,
-    );
-    return result;
-  }
-
-=======
->>>>>>> f6a8aec4
   async findSenderAndReceiverAppsWithStatus(
     paymentId: string,
   ): Promise<{ senderApp: AppInstance; receiverApp: AppInstance; status: any } | undefined> {
