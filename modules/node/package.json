{
  "name": "indra-node",
	"version": "2.3.10",
  "description": "",
  "author": "",
  "license": "MIT",
  "main": "dist/main.js",
  "scripts": {
    "build": "tsc -p tsconfig.json",
    "format": "prettier --write \"src/**/*.ts\"",
    "start": "ts-node -r tsconfig-paths/register src/main.ts",
    "start:dev": "concurrently --handle-input \"wait-on dist/main.js && nodemon\" \"tsc -w -p tsconfig.json\" ",
    "start:debug": "nodemon --config ops/nodemon-debug.json",
    "prestart:prod": "rm -rf dist && npm run build",
    "start:prod": "node dist/main.js",
    "lint": "tslint -p tsconfig.json -c tslint.json",
    "test": "jest --config ops/jest.config.json",
    "test:watch": "jest --watch",
    "test:cov": "jest --coverage",
    "test:debug": "node --inspect-brk -r tsconfig-paths/register -r ts-node/register node_modules/.bin/jest --runInBand"
  },
  "dependencies": {
<<<<<<< HEAD
    "@connext/cf-core": "1.3.1",
    "@connext/messaging": "1.3.1",
    "@connext/types": "1.3.1",
=======
    "@connext/cf-core": "1.3.2",
    "@connext/messaging": "1.3.2",
    "@connext/types": "1.3.2",
    "@connext/cf-funding-protocol-contracts": "0.4.1",
>>>>>>> a2d317c4
    "@nestjs/common": "6.5.3",
    "@nestjs/core": "6.5.3",
    "@nestjs/microservices": "6.5.3",
    "@nestjs/platform-express": "6.5.3",
    "@nestjs/typeorm": "6.2.0",
    "class-validator": "0.11.0",
    "dotenv": "8.2.0",
    "ethers": "4.0.40",
    "human-standard-token-abi": "2.0.0",
    "interval-promise": "1.3.0",
    "ioredis": "4.14.1",
    "nats": "1.3.2",
    "pg": "7.14.0",
    "redlock": "4.1.0",
    "reflect-metadata": "0.1.13",
    "rxjs": "6.5.3",
    "typeorm": "0.2.20",
    "uuid": "3.3.3"
  },
  "devDependencies": {
    "@nestjs/testing": "6.5.3",
    "@types/express": "4.17.2",
    "@types/jest": "24.0.23",
    "@types/node": "12.12.14",
    "@types/supertest": "2.0.8",
    "concurrently": "5.0.0",
    "jest": "24.9.0",
    "nodemon": "2.0.1",
    "supertest": "4.0.2",
    "ts-jest": "24.2.0",
    "ts-node": "8.5.4",
    "tsconfig-paths": "3.9.0",
    "typescript": "3.5.3",
    "wait-on": "3.3.0"
  }
}<|MERGE_RESOLUTION|>--- conflicted
+++ resolved
@@ -20,16 +20,9 @@
     "test:debug": "node --inspect-brk -r tsconfig-paths/register -r ts-node/register node_modules/.bin/jest --runInBand"
   },
   "dependencies": {
-<<<<<<< HEAD
     "@connext/cf-core": "1.3.1",
     "@connext/messaging": "1.3.1",
     "@connext/types": "1.3.1",
-=======
-    "@connext/cf-core": "1.3.2",
-    "@connext/messaging": "1.3.2",
-    "@connext/types": "1.3.2",
-    "@connext/cf-funding-protocol-contracts": "0.4.1",
->>>>>>> a2d317c4
     "@nestjs/common": "6.5.3",
     "@nestjs/core": "6.5.3",
     "@nestjs/microservices": "6.5.3",
