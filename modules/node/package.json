{
  "name": "indra-v2-node",
  "version": "0.0.0",
  "description": "",
  "author": "",
  "license": "MIT",
  "main": "dist/main.js",
  "scripts": {
    "build": "tsc -p tsconfig.json",
    "format": "prettier --write \"src/**/*.ts\"",
    "start": "ts-node -r tsconfig-paths/register src/main.ts",
    "start:dev": "concurrently --handle-input \"wait-on dist/main.js && nodemon\" \"tsc -w -p tsconfig.json\" ",
    "start:debug": "nodemon --config ops/nodemon-debug.json",
    "prestart:prod": "rm -rf dist && npm run build",
    "start:prod": "node dist/main.js",
    "lint": "tslint -p tsconfig.json -c tslint.json",
    "test": "jest --config ops/jest.config.json",
    "test:watch": "jest --watch",
    "test:cov": "jest --coverage",
    "test:debug": "node --inspect-brk -r tsconfig-paths/register -r ts-node/register node_modules/.bin/jest --runInBand"
  },
  "dependencies": {
    "@connext/messaging": "0.0.9",
    "@connext/types": "0.0.11",
    "@counterfactual/contracts": "0.1.15",
    "@counterfactual/firebase-client": "0.0.3",
    "@counterfactual/node": "0.2.42",
    "@counterfactual/postgresql-node-connector": "0.0.3",
    "@nestjs/common": "6.5.3",
    "@nestjs/core": "6.5.3",
    "@nestjs/microservices": "6.5.3",
    "@nestjs/platform-express": "6.5.3",
    "@nestjs/typeorm": "6.1.3",
    "class-validator": "0.10.0",
    "dotenv": "8.0.0",
    "ethers": "4.0.33",
    "interval-promise": "1.3.0",
    "nats": "1.3.0",
    "pg": "7.12.1",
    "reflect-metadata": "0.1.13",
    "rxjs": "6.5.2",
    "typeorm": "0.2.18",
    "uuid": "3.3.2"
  },
  "devDependencies": {
<<<<<<< HEAD
    "@counterfactual/types": "0.0.32",
=======
    "@counterfactual/types": "0.0.33",
>>>>>>> 39f21446
    "@nestjs/testing": "6.5.3",
    "@types/express": "4.17.0",
    "@types/jest": "24.0.17",
    "@types/node": "12.7.1",
    "@types/supertest": "2.0.8",
    "concurrently": "4.1.1",
    "jest": "24.8.0",
    "nodemon": "1.19.1",
    "prettier": "1.18.2",
    "supertest": "4.0.2",
    "ts-jest": "24.0.2",
    "ts-node": "8.3.0",
    "tsconfig-paths": "3.8.0",
    "typescript": "3.5.3",
    "wait-on": "3.3.0"
  }
}<|MERGE_RESOLUTION|>--- conflicted
+++ resolved
@@ -43,11 +43,7 @@
     "uuid": "3.3.2"
   },
   "devDependencies": {
-<<<<<<< HEAD
-    "@counterfactual/types": "0.0.32",
-=======
     "@counterfactual/types": "0.0.33",
->>>>>>> 39f21446
     "@nestjs/testing": "6.5.3",
     "@types/express": "4.17.0",
     "@types/jest": "24.0.17",
