--- conflicted
+++ resolved
@@ -13,12 +13,7 @@
     "prepare": "npm run build"
   },
   "dependencies": {
-<<<<<<< HEAD
-    "@connext/messaging": "0.1.2",
     "@counterfactual/types": "0.0.42",
-=======
-    "@counterfactual/types": "0.0.40",
->>>>>>> d20a1cd9
     "@types/ioredis": "4.0.17",
     "@types/redlock": "3.0.4",
     "ioredis": "4.14.1",
