import { EthSignature } from "@connext/types";
import {
  sign,
  encrypt,
  decrypt,
  keccak256,
  serialize,
  deserialize,
  hexToBuffer,
  bufferToHex,
  utf8ToBuffer,
  bufferToUtf8,
  concatBuffers,
  addHexPrefix,
  recover,
  isHexString,
  arrayToBuffer,
} from "eccrypto-js";

export * from "eccrypto-js";

export const ETH_SIGN_PREFIX = "\x19Ethereum Signed Message:\n";
<<<<<<< HEAD
export const FIXED_V_VALUE = "1b";
=======
export const CHAN_SIGN_PREFIX = "\x19Channel Signed Message:\n";
>>>>>>> ac2a380c

export function anyToBuffer(input: any[] | Buffer | string | Uint8Array): Buffer {
  return typeof input === "string"
    ? isHexString(input)
      ? hexToBuffer(input)
      : utf8ToBuffer(input)
    : Buffer.isBuffer(input)
    ? input
    : arrayToBuffer(new Uint8Array(input));
}

export function ensureBuffer(value: Buffer | string): Buffer {
  return Buffer.isBuffer(value) ? value : utf8ToBuffer(value);
}

export function toChecksumAddress(address: string): string {
  const hash = bufferToHex(keccak256(utf8ToBuffer(address)));
  let checksum = "";
  for (let i = 0; i < address.length; i++) {
    if (parseInt(hash[i], 16) > 7) {
      checksum += address[i].toUpperCase();
    } else {
      checksum += address[i];
    }
  }
  return addHexPrefix(checksum);
}

export function getEthereumAddress(publicKey: Buffer | string): string {
  const buf = anyToBuffer(publicKey);
  const hex = addHexPrefix(bufferToHex(buf).slice(2));
  const hash = keccak256(hexToBuffer(hex));
  const address = bufferToHex(hash, true).substring(26);
  return toChecksumAddress(address);
}

<<<<<<< HEAD
=======
export function hashMessage(message: Buffer | string, prefix: string): string {
  const data = ensureBuffer(message);
  const length = anyToBuffer(`${data.length}`);
  const hash = keccak256(concatBuffers(anyToBuffer(prefix), length, data));
  return bufferToHex(hash, true);
}

>>>>>>> ac2a380c
export function splitSignature(sig: Buffer): EthSignature {
  return {
    r: sig.slice(0, 32).toString("hex"),
    s: sig.slice(32, 64).toString("hex"),
    v: sig.slice(64, 65).toString("hex"),
  };
}

export function joinSignature(sig: EthSignature): string {
  return bufferToHex(
    concatBuffers(hexToBuffer(sig.r), hexToBuffer(sig.s), hexToBuffer(sig.v)),
    true,
  );
}

export async function signDigest(
  privateKey: Buffer | string,
  digest: Buffer | string,
): Promise<string> {
  return bufferToHex(await sign(anyToBuffer(privateKey), ensureBuffer(digest), true), true);
}

export async function signMessage(
  privateKey: Buffer | string,
  message: Buffer | string,
<<<<<<< HEAD
): Promise<string> {
  privateKey = Buffer.isBuffer(privateKey) ? privateKey : hexToBuffer(privateKey);
  const hash = hashMessage(message);
  let sig = await signDigest(privateKey, hash);
  sig = concatBuffers(sig, hexToBuffer(FIXED_V_VALUE));
  return addHexPrefix(bufferToHex(sig));
=======
  prefix: string,
): Promise<string> {
  const hash = hashMessage(message, prefix);
  return signDigest(privateKey, anyToBuffer(hash));
}

export async function signEthereumMessage(
  privateKey: Buffer | string,
  message: Buffer | string,
): Promise<string> {
  return signMessage(privateKey, message, ETH_SIGN_PREFIX);
}

export async function signChannelMessage(
  privateKey: Buffer | string,
  message: Buffer | string,
): Promise<string> {
  return signMessage(privateKey, message, CHAN_SIGN_PREFIX);
}

export async function recoverPublicKey(
  digest: Buffer | string,
  sig: Buffer | string,
): Promise<string> {
  return bufferToHex(await recover(anyToBuffer(digest), anyToBuffer(sig)), true);
}

export async function recoverAddress(
  digest: Buffer | string,
  sig: Buffer | string,
): Promise<string> {
  return getEthereumAddress(await recoverPublicKey(digest, sig));
}

export async function verifyMessage(
  message: Buffer | string,
  sig: Buffer | string,
  prefix: string,
): Promise<string> {
  return recoverAddress(hashMessage(message, prefix), sig);
}

export async function verifyEthereumMessage(
  message: Buffer | string,
  sig: Buffer | string,
): Promise<string> {
  return verifyMessage(message, sig, ETH_SIGN_PREFIX);
}

export async function verifyChannelMessage(
  message: Buffer | string,
  sig: Buffer | string,
): Promise<string> {
  return verifyMessage(message, sig, CHAN_SIGN_PREFIX);
>>>>>>> ac2a380c
}

export async function encryptWithPublicKey(publicKey: string, message: string): Promise<string> {
  const encrypted = await encrypt(hexToBuffer(publicKey), utf8ToBuffer(message));
  return bufferToHex(serialize(encrypted));
}

export async function decryptWithPrivateKey(privateKey: string, message: string): Promise<string> {
  const encrypted = deserialize(hexToBuffer(message));
  const decrypted = await decrypt(hexToBuffer(privateKey), encrypted);
  return bufferToUtf8(decrypted);
}<|MERGE_RESOLUTION|>--- conflicted
+++ resolved
@@ -20,11 +20,7 @@
 export * from "eccrypto-js";
 
 export const ETH_SIGN_PREFIX = "\x19Ethereum Signed Message:\n";
-<<<<<<< HEAD
-export const FIXED_V_VALUE = "1b";
-=======
 export const CHAN_SIGN_PREFIX = "\x19Channel Signed Message:\n";
->>>>>>> ac2a380c
 
 export function anyToBuffer(input: any[] | Buffer | string | Uint8Array): Buffer {
   return typeof input === "string"
@@ -61,8 +57,6 @@
   return toChecksumAddress(address);
 }
 
-<<<<<<< HEAD
-=======
 export function hashMessage(message: Buffer | string, prefix: string): string {
   const data = ensureBuffer(message);
   const length = anyToBuffer(`${data.length}`);
@@ -70,7 +64,6 @@
   return bufferToHex(hash, true);
 }
 
->>>>>>> ac2a380c
 export function splitSignature(sig: Buffer): EthSignature {
   return {
     r: sig.slice(0, 32).toString("hex"),
@@ -96,14 +89,6 @@
 export async function signMessage(
   privateKey: Buffer | string,
   message: Buffer | string,
-<<<<<<< HEAD
-): Promise<string> {
-  privateKey = Buffer.isBuffer(privateKey) ? privateKey : hexToBuffer(privateKey);
-  const hash = hashMessage(message);
-  let sig = await signDigest(privateKey, hash);
-  sig = concatBuffers(sig, hexToBuffer(FIXED_V_VALUE));
-  return addHexPrefix(bufferToHex(sig));
-=======
   prefix: string,
 ): Promise<string> {
   const hash = hashMessage(message, prefix);
@@ -158,7 +143,6 @@
   sig: Buffer | string,
 ): Promise<string> {
   return verifyMessage(message, sig, CHAN_SIGN_PREFIX);
->>>>>>> ac2a380c
 }
 
 export async function encryptWithPublicKey(publicKey: string, message: string): Promise<string> {
