{
  "name": "@connext/crypto",
  "version": "6.0.0-alpha.13",
  "description": "Crypto module for Connext client",
  "main": "dist/index.js",
  "files": [
    "dist",
    "src",
    "types"
  ],
  "scripts": {
    "build": "rm -rf ./dist/* && ./node_modules/.bin/tsc -p tsconfig.json",
    "rebuild": "npm run clean && npm run build",
    "clean": "rm -rf ./dist",
    "test": "./node_modules/.bin/jest --runInBand"
  },
  "dependencies": {
<<<<<<< HEAD
    "@connext/types": "6.0.0-alpha.12",
    "bs58check": "2.1.2",
    "eccrypto-js": "4.5.3"
=======
    "@connext/types": "6.0.0-alpha.13",
    "eccrypto-js": "4.5.2"
>>>>>>> 5b3cbf48
  },
  "devDependencies": {
    "@babel/polyfill": "7.8.7",
    "@types/jest": "25.1.4",
    "@types/node": "13.9.1",
    "eth-crypto": "1.5.2",
    "ethers": "4.0.46",
    "jest": "25.1.0",
    "ts-jest": "25.2.1",
    "typescript": "3.7.5"
  }
}<|MERGE_RESOLUTION|>--- conflicted
+++ resolved
@@ -15,14 +15,9 @@
     "test": "./node_modules/.bin/jest --runInBand"
   },
   "dependencies": {
-<<<<<<< HEAD
-    "@connext/types": "6.0.0-alpha.12",
+    "@connext/types": "6.0.0-alpha.13",
     "bs58check": "2.1.2",
     "eccrypto-js": "4.5.3"
-=======
-    "@connext/types": "6.0.0-alpha.13",
-    "eccrypto-js": "4.5.2"
->>>>>>> 5b3cbf48
   },
   "devDependencies": {
     "@babel/polyfill": "7.8.7",
