--- conflicted
+++ resolved
@@ -15,13 +15,8 @@
     "test": "./node_modules/.bin/jest --runInBand"
   },
   "dependencies": {
-<<<<<<< HEAD
-    "@connext/types": "6.0.0-alpha.0",
+    "@connext/types": "6.0.0-alpha.1",
     "eccrypto-js": "4.5.2"
-=======
-    "@connext/types": "6.0.0-alpha.1",
-    "eccrypto-js": "4.4.0"
->>>>>>> fd05fc01
   },
   "devDependencies": {
     "@babel/polyfill": "7.8.3",
