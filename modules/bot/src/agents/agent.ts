import {
  ConditionalTransferTypes,
  EventNames,
  EventPayloads,
  IConnextClient,
  ILoggerService,
  PublicParams,
} from "@connext/types";
import {
  abrv,
  delay,
  getRandomBytes32,
  getTestReceiptToSign,
  getTestVerifyingContract,
  signReceiptMessage,
  stringify,
} from "@connext/utils";
import { constants, BigNumber } from "ethers";
const { AddressZero } = constants;

export class Agent {
  private payments: {
    [k: string]: { resolve: () => void; reject: (msg?: string | Error) => void };
  } = {};

  // Tracks all apps associated with this client and the paymentId
  private apps: {
    [appId: string]: string; // { appId: paymentId }
  } = {};

  public lastReceivedOn = Date.now();

  constructor(
    private readonly log: ILoggerService,
    private readonly client: IConnextClient,
    private readonly privateKey: string,
  ) {}

  async start() {
    const receipt = getTestReceiptToSign();
    const { chainId } = await this.client.ethProvider.getNetwork();
    const verifyingContract = getTestVerifyingContract();

    this.client.on(EventNames.CONDITIONAL_TRANSFER_CREATED_EVENT, async (eData) => {
      const eventData = eData as EventPayloads.SignedTransferCreated;
      // ignore transfers from self
      if (eventData.sender === this.client.publicIdentifier) {
        return;
      }

      this.log.info(`Receiving transfer from ${abrv(eventData.sender)} with id ${abrv(eventData.paymentId || "???")}`);

      if (this.client.signerAddress !== eventData.transferMeta.signerAddress) {
        this.log.error(
          `Transfer's specified signer ${eventData.transferMeta.signerAddress} does not match our signer ${this.client.signerAddress}`,
        );
        return;
      }

      this.lastReceivedOn = Date.now();

      const signature = await signReceiptMessage(
        receipt,
        chainId,
        verifyingContract,
        this.privateKey,
      );
      this.log.debug(`Unlocking transfer with signature ${signature}`);
      const start = Date.now();
      await this.client.resolveCondition({
        conditionType: ConditionalTransferTypes.SignedTransfer,
        paymentId: eventData.paymentId,
        responseCID: receipt.responseCID,
        signature,
      } as PublicParams.ResolveSignedTransfer);
      this.log.info(`Received transfer ${abrv(eventData.paymentId || "???")}. Elapsed: ${Date.now() - start}`);
    });

    this.client.on(EventNames.CONDITIONAL_TRANSFER_UNLOCKED_EVENT, async (eData) => {
      if (!eData.paymentId) {
        this.log.warn(`Ignoring untracked transfer ${eData.paymentId}.`);
        return;
      }
      const resolver = this.payments[eData.paymentId];
      if (!resolver) {
        return;
      }
      delete this.payments[eData.paymentId];
      resolver.resolve();
    });

    // Add listener to associate paymentId with appId
    this.client.on(EventNames.PROPOSE_INSTALL_EVENT, async (eData) => {
      const paymentId = eData.params.meta?.["paymentId"];
      if (!paymentId || !this.payments[paymentId]) {
        return;
      }
      this.apps[eData.appInstanceId] = paymentId;
    });

    // Add failure listeners
    this.client.on(EventNames.CONDITIONAL_TRANSFER_FAILED_EVENT, async (eData) => {
      if (!eData.paymentId) {
        this.log.warn(`Ignoring untracked transfer ${eData.paymentId}.`);
        return;
      }
      this.retrieveResolverAndReject(eData.paymentId, eData.error);
    });

    this.client.on(EventNames.PROPOSE_INSTALL_FAILED_EVENT, async (eData) => {
      const paymentId = eData.params.meta?.["paymentId"];
      if (!paymentId) {
        this.log.warn(`Ignoring untracked proposal failure ${stringify(eData)}.`);
        return;
      }
      this.retrieveResolverAndReject(paymentId, eData.error);
    });

    this.client.on(EventNames.INSTALL_FAILED_EVENT, async (eData) => {
      const paymentId = eData.params.proposal.meta?.["paymentId"];
      if (!paymentId) {
        this.log.warn(`Ignoring untracked install failure ${stringify(eData)}.`);
        return;
      }
      this.retrieveResolverAndReject(paymentId, eData.error);
    });

    this.client.on(EventNames.UPDATE_STATE_FAILED_EVENT, async (eData) => {
      const appId = eData.params.appIdentityHash;
      if (!appId || !this.apps[appId]) {
        this.log.warn(`Ignoring untracked take action failure ${stringify(eData)}.`);
        return;
      }
      this.retrieveResolverAndReject(this.apps[appId], eData.error);
    });

    this.client.on(EventNames.UNINSTALL_FAILED_EVENT, async (eData) => {
      const appId = eData.params.appIdentityHash;
      if (!appId || !this.apps[appId]) {
        this.log.warn(`Ignoring untracked uninstall failure ${stringify(eData)}.`);
        return;
      }
      this.retrieveResolverAndReject(this.apps[appId], eData.error);
    });
  }

  async deposit(amount: BigNumber, assetId: string = AddressZero) {
    // Perform deposit
    await this.client.deposit({
      amount,
      assetId,
    });
  }

  async depositIfNeeded(
    minimumBalance: BigNumber,
    depositAmount: BigNumber,
    assetId: string = AddressZero,
  ) {
    // deposit if requested + needed
    const balance = await this.client.getFreeBalance(assetId);
    this.log.debug(`Agent balance: ${balance[this.client.signerAddress]}`);
    if (balance[this.client.signerAddress].gte(minimumBalance)) {
      return;
    }
    this.log.warn(
      `Balance too low: ${balance[
        this.client.signerAddress
      ].toString()} < ${minimumBalance.toString()}, depositing...`,
    );
    await this.deposit(depositAmount);
    const balanceAfterDeposit = await this.client.getFreeBalance(assetId);
    this.log.info(
      `Finished depositing. Agent balance: ${balanceAfterDeposit[this.client.signerAddress]}`,
    );
  }

  async pay(
    receiverIdentifier: string,
    signerAddress: string,
    amount: BigNumber,
    id: string = getRandomBytes32(),
    type: ConditionalTransferTypes = ConditionalTransferTypes.SignedTransfer,
  ) {
    const params = await this.getTransferParameters(
      receiverIdentifier,
      signerAddress,
      amount,
      id,
      type,
    );

<<<<<<< HEAD
    await new Promise((resolve, reject) => {
      const start = Date.now();
      this.client
        .conditionalTransfer(params)
        .then(() => {
          this.log.info(`Initiated transfer with ID ${id}. Elapsed: ${Date.now() - start}ms`);
=======
    return new Promise((resolve, reject) => {
      this.client
        .conditionalTransfer(params)
        .then(() => {
          this.log.info(`Sent transfer ${abrv(id)}.`);
>>>>>>> 6e8e135d
        })
        .catch((e) => {
          delete this.payments[id];
          return reject(e);
        });

      this.payments[id] = {
        resolve,
        reject,
      };

      const timeout = 7500;
      delay(timeout).then(() => {
        if (this.payments[id]) {
          delete this.payments[id];
          return reject(new Error(`Payment ${id} timed out after ${timeout/1000} s`));
        }
      });
    });
  }

  ///// Private methods
  private retrieveResolverAndReject(paymentId: string, msg: string) {
    const resolver = this.payments[paymentId];
    if (!resolver) {
      return;
    }
    delete this.payments[paymentId];
    const [appId] = Object.entries(this.apps).find(([appId, id]) => id === paymentId) || [];
    if (appId) {
      delete this.apps[appId];
    }
    resolver.reject(new Error(msg));
  }

  private async getTransferParameters(
    receiverIdentifier: string,
    signerAddress: string,
    amount: BigNumber,
    id: string,
    type: ConditionalTransferTypes,
  ) {
    const baseParams = {
      conditionType: type as any,
      amount,
      assetId: AddressZero,
      recipient: receiverIdentifier,
    };
    switch (type) {
      case ConditionalTransferTypes.SignedTransfer: {
        const { chainId } = await this.client.ethProvider.getNetwork();
        const receipt = getTestReceiptToSign();
        const verifyingContract = getTestVerifyingContract();
        return {
          ...baseParams,
          paymentId: id,
          signerAddress,
          chainId,
          verifyingContract,
          requestCID: receipt.requestCID,
          subgraphDeploymentID: receipt.subgraphDeploymentID,
        };
      }
      default: {
        throw new Error("Unrecognized payment type");
      }
    }
  }
}<|MERGE_RESOLUTION|>--- conflicted
+++ resolved
@@ -190,20 +190,12 @@
       type,
     );
 
-<<<<<<< HEAD
-    await new Promise((resolve, reject) => {
+    return new Promise((resolve, reject) => {
       const start = Date.now();
       this.client
         .conditionalTransfer(params)
         .then(() => {
-          this.log.info(`Initiated transfer with ID ${id}. Elapsed: ${Date.now() - start}ms`);
-=======
-    return new Promise((resolve, reject) => {
-      this.client
-        .conditionalTransfer(params)
-        .then(() => {
-          this.log.info(`Sent transfer ${abrv(id)}.`);
->>>>>>> 6e8e135d
+          this.log.info(`Sent transfer ${abrv(id)}. Elapsed: ${Date.now() - start} ms`);
         })
         .catch((e) => {
           delete this.payments[id];
