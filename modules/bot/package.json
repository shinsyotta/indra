--- conflicted
+++ resolved
@@ -10,18 +10,11 @@
   "author": "",
   "license": "ISC",
   "dependencies": {
-<<<<<<< HEAD
-    "@connext/client": "6.5.7",
-    "@connext/store": "6.5.7",
-    "@connext/types": "6.5.7",
-    "@connext/utils": "6.5.7",
-    "axios": "^0.19.2",
-=======
     "@connext/client": "6.6.0",
     "@connext/store": "6.6.0",
     "@connext/types": "6.6.0",
     "@connext/utils": "6.6.0",
->>>>>>> 57e36856
+    "axios": "^0.19.2",
     "ethers": "4.0.47",
     "yargs": "15.3.1"
   },
