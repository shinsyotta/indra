--- conflicted
+++ resolved
@@ -11,19 +11,11 @@
   "author": "",
   "license": "ISC",
   "dependencies": {
-<<<<<<< HEAD
-    "@connext/client": "7.0.0-alpha.17",
-    "@connext/contracts": "3.3.1",
-    "@connext/store": "7.0.0-alpha.17",
-    "@connext/types": "7.0.0-alpha.17",
-    "@connext/utils": "7.0.0-alpha.17",
-=======
     "@connext/client": "7.0.0-alpha.16-rc",
     "@connext/contracts": "3.3.1",
     "@connext/store": "7.0.0-alpha.16-rc",
     "@connext/types": "7.0.0-alpha.16-rc",
     "@connext/utils": "7.0.0-alpha.16-rc",
->>>>>>> a220cb02
     "axios": "0.19.2",
     "body-parser": "1.19.0",
     "ethers": "5.0.5",
