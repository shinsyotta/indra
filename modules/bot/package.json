{
  "name": "bots",
  "version": "0.0.1",
  "description": "",
  "main": "dist/src/index.js",
  "scripts": {
    "build": "rm -rf dist && tsc --project tsconfig.json",
    "start": "node dist/src/index.js"
  },
  "author": "",
  "license": "ISC",
  "dependencies": {
<<<<<<< HEAD
    "@connext/client": "6.6.0",
    "@connext/store": "6.6.0",
    "@connext/types": "6.6.0",
    "@connext/utils": "6.6.0",
    "axios": "^0.19.2",
=======
    "@connext/client": "6.6.2",
    "@connext/store": "6.6.2",
    "@connext/types": "6.6.2",
    "@connext/utils": "6.6.2",
>>>>>>> f6a8aec4
    "ethers": "4.0.47",
    "yargs": "15.3.1"
  },
  "devDependencies": {
    "ts-node": "8.10.1",
    "typescript": "3.8.3"
  }
}<|MERGE_RESOLUTION|>--- conflicted
+++ resolved
@@ -10,18 +10,11 @@
   "author": "",
   "license": "ISC",
   "dependencies": {
-<<<<<<< HEAD
-    "@connext/client": "6.6.0",
-    "@connext/store": "6.6.0",
-    "@connext/types": "6.6.0",
-    "@connext/utils": "6.6.0",
-    "axios": "^0.19.2",
-=======
     "@connext/client": "6.6.2",
     "@connext/store": "6.6.2",
     "@connext/types": "6.6.2",
     "@connext/utils": "6.6.2",
->>>>>>> f6a8aec4
+    "axios": "^0.19.2",
     "ethers": "4.0.47",
     "yargs": "15.3.1"
   },
