{
  "name": "bots",
  "version": "0.0.1",
  "description": "",
  "main": "dist/src/index.js",
  "scripts": {
    "build": "rm -rf dist && tsc --project tsconfig.json",
    "start": "node --inspect=0.0.0.0:9229 dist/src/index.js",
    "start:registry": "node dist/src/registry.js"
  },
  "author": "",
  "license": "ISC",
  "dependencies": {
<<<<<<< HEAD
    "@connext/client": "7.0.0-alpha.8",
    "@connext/contracts": "3.2.3",
    "@connext/store": "7.0.0-alpha.8",
    "@connext/types": "7.0.0-alpha.8",
    "@connext/utils": "7.0.0-alpha.8",
=======
    "@connext/client": "7.0.0-alpha.9",
    "@connext/store": "7.0.0-alpha.9",
    "@connext/types": "7.0.0-alpha.9",
    "@connext/utils": "7.0.0-alpha.9",
>>>>>>> 8e4a55f1
    "axios": "0.19.2",
    "body-parser": "1.19.0",
    "ethers": "5.0.2",
    "express": "4.17.1",
    "interval-promise": "1.4.0",
    "yargs": "15.3.1"
  },
  "devDependencies": {
    "ts-node": "8.10.2",
    "typescript": "3.9.5"
  }
}<|MERGE_RESOLUTION|>--- conflicted
+++ resolved
@@ -11,18 +11,11 @@
   "author": "",
   "license": "ISC",
   "dependencies": {
-<<<<<<< HEAD
-    "@connext/client": "7.0.0-alpha.8",
+    "@connext/client": "7.0.0-alpha.9",
     "@connext/contracts": "3.2.3",
-    "@connext/store": "7.0.0-alpha.8",
-    "@connext/types": "7.0.0-alpha.8",
-    "@connext/utils": "7.0.0-alpha.8",
-=======
-    "@connext/client": "7.0.0-alpha.9",
     "@connext/store": "7.0.0-alpha.9",
     "@connext/types": "7.0.0-alpha.9",
     "@connext/utils": "7.0.0-alpha.9",
->>>>>>> 8e4a55f1
     "axios": "0.19.2",
     "body-parser": "1.19.0",
     "ethers": "5.0.2",
