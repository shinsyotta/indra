{
  "name": "@connext/contracts",
  "version": "1.0.4",
  "description": "Smart contracts that power a Counterfactual State Channel platform",
  "license": "ISC",
  "files": [
    "dist/address-book.json",
    "dist/address-history.json",
    "dist/build",
    "dist/contracts",
    "dist/index.js",
    "dist/index.d.ts"
  ],
  "main": "./dist/index.js",
  "keywords": [
    "ethereum",
    "counterfactual",
    "state channels",
    "solidity"
  ],
  "scripts": {
    "build": "waffle waffle.json && ./node_modules/.bin/tsc -p tsconfig.json",
    "build-native": "waffle waffle.native.json",
    "test": "npx buidler test",
    "lint-sol": "solium -d ."
  },
  "dependencies": {
<<<<<<< HEAD
    "@connext/types": "4.0.6",
=======
    "@connext/types": "4.0.7",
    "ethers": "4.0.41",
>>>>>>> 0e2ea1c0
    "ganache-cli": "6.7.0",
    "openzeppelin-solidity": "2.3.0"
  },
  "devDependencies": {
    "@nomiclabs/buidler": "1.1.2",
    "@nomiclabs/buidler-ethers": "1.1.2",
    "@types/chai": "4.2.7",
    "@types/mocha": "5.2.7",
    "@types/node": "13.1.7",
    "chai": "4.2.0",
    "ethereum-waffle": "2.1.0",
    "ethers": "4.0.41",
    "ethlint": "1.2.5",
    "mocha": "6.2.2",
    "ts-mocha": "6.0.0",
    "ts-node": "8.5.4",
    "typescript": "^3.5.3"
  }
}<|MERGE_RESOLUTION|>--- conflicted
+++ resolved
@@ -25,12 +25,8 @@
     "lint-sol": "solium -d ."
   },
   "dependencies": {
-<<<<<<< HEAD
-    "@connext/types": "4.0.6",
-=======
     "@connext/types": "4.0.7",
     "ethers": "4.0.41",
->>>>>>> 0e2ea1c0
     "ganache-cli": "6.7.0",
     "openzeppelin-solidity": "2.3.0"
   },
@@ -42,7 +38,6 @@
     "@types/node": "13.1.7",
     "chai": "4.2.0",
     "ethereum-waffle": "2.1.0",
-    "ethers": "4.0.41",
     "ethlint": "1.2.5",
     "mocha": "6.2.2",
     "ts-mocha": "6.0.0",
