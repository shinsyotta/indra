--- conflicted
+++ resolved
@@ -29,13 +29,8 @@
     "transpile": "./node_modules/.bin/tsc -p tsconfig.json"
   },
   "dependencies": {
-<<<<<<< HEAD
     "@connext/types": "5.0.0",
-    "ethers": "4.0.44",
-=======
-    "@connext/types": "4.0.16",
     "ethers": "4.0.45",
->>>>>>> c2bc2685
     "@openzeppelin/contracts": "2.5.0",
     "ganache-cli": "6.8.2",
     "solc": "0.5.11"
