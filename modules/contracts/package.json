{
  "name": "@connext/contracts",
  "version": "0.0.1",
  "description": "",
  "main": "index.js",
  "scripts": {
    "build": "waffle waffle.js",
    "migrate": "truffle migrate",
    "test": "ts-mocha test/*"
  },
  "author": "",
  "license": "ISC",
  "devDependencies": {
    "@counterfactual/contracts": "0.1.15",
<<<<<<< HEAD
    "@counterfactual/types": "0.0.32",
=======
    "@counterfactual/types": "0.0.33",
>>>>>>> 39f21446
    "@types/chai": "4.2.0",
    "chai": "4.2.0",
    "dotenv": "8.0.0",
    "eth-gas-reporter": "0.2.10",
    "ethereum-waffle": "2.0.15",
    "ethers": "4.0.33",
    "openzeppelin-solidity": "2.3.0",
    "solc": "0.5.10",
    "truffle": "5.0.31",
    "truffle-hdwallet-provider": "1.0.16",
    "ts-mocha": "6.0.0",
    "ts-node": "8.3.0"
  }
}<|MERGE_RESOLUTION|>--- conflicted
+++ resolved
@@ -12,11 +12,7 @@
   "license": "ISC",
   "devDependencies": {
     "@counterfactual/contracts": "0.1.15",
-<<<<<<< HEAD
-    "@counterfactual/types": "0.0.32",
-=======
     "@counterfactual/types": "0.0.33",
->>>>>>> 39f21446
     "@types/chai": "4.2.0",
     "chai": "4.2.0",
     "dotenv": "8.0.0",
