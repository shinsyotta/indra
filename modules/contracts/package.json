{
  "name": "@connext/contracts",
  "version": "1.0.5",
  "description": "Smart contracts that power a Counterfactual State Channel platform",
  "license": "ISC",
  "files": [
    "dist/address-book.json",
    "dist/address-history.json",
    "dist/build",
    "dist/contracts",
    "dist/index.js",
    "dist/index.d.ts"
  ],
  "main": "./dist/index.js",
  "keywords": [
    "ethereum",
    "counterfactual",
    "state channels",
    "solidity"
  ],
  "scripts": {
    "build": "rm -rf ./dist/* && npm run compile && npm run transpile",
    "compile": "waffle waffle.json",
    "compile-native": "waffle waffle.native.json",
    "lint": "npm run lint-ts && npm run lint-sol",
    "lint-ts": "../../node_modules/.bin/eslint -c '../../.eslintrc.js' --fix 'test/**/*' 'index.ts'",
    "lint-sol": "solium -d .",
    "test": "npx buidler test",
    "transpile": "./node_modules/.bin/tsc -p tsconfig.json"
  },
  "dependencies": {
    "@connext/types": "5.2.1",
    "ethers": "4.0.45",
    "@openzeppelin/contracts": "2.5.0",
    "ganache-cli": "6.9.1",
    "solc": "0.5.11"
  },
  "devDependencies": {
    "@nomiclabs/buidler": "1.2.0",
    "@nomiclabs/buidler-ethers": "1.2.0",
    "@nomiclabs/buidler-waffle": "1.2.0",
<<<<<<< HEAD
    "@types/chai": "4.2.11",
    "@types/mocha": "7.0.2",
    "@types/node": "13.9.1",
=======
    "@types/chai": "4.2.9",
    "@types/mocha": "7.0.1",
    "@types/node": "13.7.1",
>>>>>>> ebe0a16c
    "@types/sinon-chai": "3.2.3",
    "chai": "4.2.0",
    "ethereum-waffle": "2.4.0",
    "ethlint": "1.2.5",
    "event-target-shim": "5.0.1",
    "mocha": "7.1.0",
    "ts-mocha": "7.0.0",
    "ts-node": "8.6.2",
    "typescript": "3.8.3"
  }
}<|MERGE_RESOLUTION|>--- conflicted
+++ resolved
@@ -39,15 +39,9 @@
     "@nomiclabs/buidler": "1.2.0",
     "@nomiclabs/buidler-ethers": "1.2.0",
     "@nomiclabs/buidler-waffle": "1.2.0",
-<<<<<<< HEAD
     "@types/chai": "4.2.11",
     "@types/mocha": "7.0.2",
     "@types/node": "13.9.1",
-=======
-    "@types/chai": "4.2.9",
-    "@types/mocha": "7.0.1",
-    "@types/node": "13.7.1",
->>>>>>> ebe0a16c
     "@types/sinon-chai": "3.2.3",
     "chai": "4.2.0",
     "ethereum-waffle": "2.4.0",
