{
  "name": "@connext/contracts",
  "version": "3.3.0",
  "description": "Smart contracts that power a Counterfactual State Channel platform",
  "license": "ISC",
  "files": [
    "address-book.json",
    "artifacts",
    "dist",
    "src.sol",
    "src.ts"
  ],
  "main": "./dist/src.ts/index.js",
  "bin": {
    "connext-contracts": "./dist/src.ts/cli.js"
  },
  "keywords": [
    "ethereum",
    "counterfactual",
    "state channels",
    "solidity"
  ],
  "scripts": {
    "build": "rm -rf ./dist/* && npm run compile && npm run transpile",
    "compile": "npx buidler compile",
    "lint": "npm run lint-ts && npm run lint-sol",
    "lint-ts": "../../node_modules/.bin/eslint -c '../../.eslintrc.js' --fix 'test/**/*' 'index.ts'",
    "lint-sol": "solium -d .",
    "test": "npx buidler test",
    "transpile": "./node_modules/.bin/tsc -p tsconfig.json"
  },
  "dependencies": {
<<<<<<< HEAD
    "@connext/types": "7.0.0-alpha.8",
    "@connext/utils": "7.0.0-alpha.8",
    "@nomiclabs/buidler": "1.3.8",
=======
    "@connext/types": "7.0.0-alpha.11",
    "@connext/utils": "7.0.0-alpha.11",
>>>>>>> 5bacc88f
    "@openzeppelin/contracts": "3.0.2",
    "ethers": "5.0.2",
    "ganache-cli": "6.9.1",
    "yargs": "15.3.1"
  },
  "devDependencies": {
    "@nomiclabs/buidler-ethers": "2.0.0",
    "@nomiclabs/buidler-waffle": "2.0.0",
    "@types/chai": "4.2.11",
    "@types/chai-subset": "1.3.3",
    "@types/mocha": "7.0.2",
    "@types/node": "14.0.13",
    "@types/sinon-chai": "3.2.4",
    "chai": "4.2.0",
    "ethereum-waffle": "3.0.0",
    "ethlint": "1.2.5",
    "event-target-shim": "5.0.1",
    "mocha": "8.0.1",
    "solc": "0.6.9",
    "ts-mocha": "7.0.0",
    "ts-node": "8.10.2",
    "typescript": "3.9.5"
  }
}<|MERGE_RESOLUTION|>--- conflicted
+++ resolved
@@ -30,14 +30,9 @@
     "transpile": "./node_modules/.bin/tsc -p tsconfig.json"
   },
   "dependencies": {
-<<<<<<< HEAD
-    "@connext/types": "7.0.0-alpha.8",
-    "@connext/utils": "7.0.0-alpha.8",
-    "@nomiclabs/buidler": "1.3.8",
-=======
     "@connext/types": "7.0.0-alpha.11",
     "@connext/utils": "7.0.0-alpha.11",
->>>>>>> 5bacc88f
+    "@nomiclabs/buidler": "1.3.8",
     "@openzeppelin/contracts": "3.0.2",
     "ethers": "5.0.2",
     "ganache-cli": "6.9.1",
