--- conflicted
+++ resolved
@@ -30,14 +30,9 @@
     "transpile": "./node_modules/.bin/tsc -p tsconfig.json"
   },
   "dependencies": {
-<<<<<<< HEAD
-    "@connext/types": "7.0.0-alpha.11",
-    "@connext/utils": "7.0.0-alpha.11",
     "@nomiclabs/buidler": "1.3.8",
-=======
     "@connext/types": "7.0.0-alpha.14",
     "@connext/utils": "7.0.0-alpha.14",
->>>>>>> 43418c3b
     "@openzeppelin/contracts": "3.0.2",
     "ethers": "5.0.3",
     "ganache-cli": "6.9.1",
