--- conflicted
+++ resolved
@@ -11,19 +11,10 @@
   "author": "",
   "license": "ISC",
   "devDependencies": {
-<<<<<<< HEAD
-    "@counterfactual/cf-adjudicator-contracts": "0.0.6",
-    "@counterfactual/cf-funding-protocol-contracts": "0.0.10",
-    "@counterfactual/cf-adjudicator-contracts": "0.0.6",
-    "@counterfactual/cf-funding-protocol-contracts": "0.0.10",
-    "@counterfactual/types": "0.0.39",
-    "@types/chai": "4.2.2",
-=======
     "@counterfactual/cf-adjudicator-contracts": "0.0.9",
     "@counterfactual/cf-funding-protocol-contracts": "0.0.12",
     "@counterfactual/types": "0.0.44",
     "@types/chai": "4.2.4",
->>>>>>> 7c8ac2ca
     "chai": "4.2.0",
     "dotenv": "8.2.0",
     "eth-gas-reporter": "0.2.12",
