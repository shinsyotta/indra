--- conflicted
+++ resolved
@@ -30,13 +30,8 @@
     "transpile": "./node_modules/.bin/tsc -p tsconfig.json"
   },
   "dependencies": {
-<<<<<<< HEAD
-    "@connext/types": "7.0.0-alpha.17",
-    "@connext/utils": "7.0.0-alpha.17",
-=======
     "@connext/types": "7.0.0-alpha.16-rc",
     "@connext/utils": "7.0.0-alpha.16-rc",
->>>>>>> a220cb02
     "@openzeppelin/contracts": "3.0.2",
     "ethers": "5.0.5",
     "ganache-cli": "6.9.1",
