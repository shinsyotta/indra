{
  "name": "@connext/contracts",
  "version": "0.0.1",
  "description": "",
  "main": "index.js",
  "files": ["build", "contracts"],
  "scripts": {
    "build": "waffle waffle.json",
    "migrate": "truffle migrate",
    "test": "ts-mocha test/*"
  },
  "author": "",
  "license": "ISC",
  "devDependencies": {
    "@connext/cf-adjudicator-contracts": "0.4.1",
    "@connext/cf-funding-protocol-contracts": "0.4.1",
<<<<<<< HEAD
    "@connext/cf-types": "1.2.18",
=======
    "@connext/cf-types": "1.2.19",
>>>>>>> 9b30e891
    "@types/chai": "4.2.4",
    "chai": "4.2.0",
    "dotenv": "8.2.0",
    "eth-gas-reporter": "0.2.12",
    "ethereum-waffle": "2.1.0",
    "ethers": "4.0.39",
    "openzeppelin-solidity": "2.3.0",
    "solc": "0.5.11",
    "truffle": "5.0.44",
    "truffle-hdwallet-provider": "1.0.17",
    "ts-mocha": "6.0.0",
    "ts-node": "8.4.1"
  }
}<|MERGE_RESOLUTION|>--- conflicted
+++ resolved
@@ -14,11 +14,7 @@
   "devDependencies": {
     "@connext/cf-adjudicator-contracts": "0.4.1",
     "@connext/cf-funding-protocol-contracts": "0.4.1",
-<<<<<<< HEAD
-    "@connext/cf-types": "1.2.18",
-=======
     "@connext/cf-types": "1.2.19",
->>>>>>> 9b30e891
     "@types/chai": "4.2.4",
     "chai": "4.2.0",
     "dotenv": "8.2.0",
