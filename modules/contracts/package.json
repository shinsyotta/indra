{
  "name": "@connext/contracts",
  "version": "1.0.4",
  "description": "Smart contracts that power a Counterfactual State Channel platform",
  "license": "ISC",
  "files": [
    "dist/address-book.json",
    "dist/address-history.json",
    "dist/build",
    "dist/contracts",
    "dist/index.js",
    "dist/index.d.ts"
  ],
  "main": "./dist/index.js",
  "keywords": [
    "ethereum",
    "counterfactual",
    "state channels",
    "solidity"
  ],
  "scripts": {
    "build": "npm run compile && npm run transpile",
    "compile": "waffle waffle.json",
    "compile-native": "waffle waffle.native.json",
    "lint": "solium -d .",
    "test": "npx buidler test",
    "transpile": "./node_modules/.bin/tsc -p tsconfig.json"
  },
  "dependencies": {
<<<<<<< HEAD
    "@connext/types": "4.0.12",
    "ethers": "4.0.44",
    "@openzeppelin/contracts": "2.5.0",
    "ganache-cli": "6.8.2",
    "solc": "0.5.11"
=======
    "@connext/types": "4.0.16",
    "ethers": "4.0.41",
    "ganache-cli": "6.7.0",
    "openzeppelin-solidity": "2.3.0"
>>>>>>> 98158e67
  },
  "devDependencies": {
    "@nomiclabs/buidler": "1.1.2",
    "@nomiclabs/buidler-ethers": "1.1.2",
    "@nomiclabs/buidler-waffle": "1.1.2",
    "@types/chai": "4.2.8",
    "@types/mocha": "7.0.1",
    "@types/node": "13.7.0",
    "@types/sinon-chai": "3.2.3",
    "chai": "4.2.0",
    "ethereum-waffle": "2.3.2",
    "ethlint": "1.2.5",
    "event-target-shim": "5.0.1",
    "mocha": "7.0.1",
    "ts-mocha": "6.0.0",
    "ts-node": "8.6.2",
    "typescript": "3.7.5"
  }
}<|MERGE_RESOLUTION|>--- conflicted
+++ resolved
@@ -27,18 +27,11 @@
     "transpile": "./node_modules/.bin/tsc -p tsconfig.json"
   },
   "dependencies": {
-<<<<<<< HEAD
-    "@connext/types": "4.0.12",
+    "@connext/types": "4.0.16",
     "ethers": "4.0.44",
     "@openzeppelin/contracts": "2.5.0",
     "ganache-cli": "6.8.2",
     "solc": "0.5.11"
-=======
-    "@connext/types": "4.0.16",
-    "ethers": "4.0.41",
-    "ganache-cli": "6.7.0",
-    "openzeppelin-solidity": "2.3.0"
->>>>>>> 98158e67
   },
   "devDependencies": {
     "@nomiclabs/buidler": "1.1.2",
