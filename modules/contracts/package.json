--- conflicted
+++ resolved
@@ -13,11 +13,9 @@
   "devDependencies": {
     "@counterfactual/cf-adjudicator-contracts": "0.0.6",
     "@counterfactual/cf-funding-protocol-contracts": "0.0.10",
-<<<<<<< HEAD
+    "@counterfactual/cf-adjudicator-contracts": "0.0.6",
+    "@counterfactual/cf-funding-protocol-contracts": "0.0.10",
     "@counterfactual/types": "0.0.38",
-=======
-    "@counterfactual/types": "0.0.39",
->>>>>>> 0884bdc4
     "@types/chai": "4.2.2",
     "chai": "4.2.0",
     "dotenv": "8.1.0",
