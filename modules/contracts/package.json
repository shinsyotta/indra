--- conflicted
+++ resolved
@@ -30,24 +30,15 @@
     "transpile": "./node_modules/.bin/tsc -p tsconfig.json"
   },
   "dependencies": {
-<<<<<<< HEAD
-    "@nomiclabs/buidler": "1.3.8",
-    "@connext/types": "7.0.0-alpha.14",
-    "@connext/utils": "7.0.0-alpha.14",
-=======
     "@connext/types": "7.0.0-alpha.18",
     "@connext/utils": "7.0.0-alpha.18",
->>>>>>> d7e16d60
     "@openzeppelin/contracts": "3.0.2",
     "ethers": "5.0.5",
     "ganache-cli": "6.9.1",
     "yargs": "15.4.0"
   },
   "devDependencies": {
-<<<<<<< HEAD
-=======
     "@nomiclabs/buidler": "1.3.8",
->>>>>>> d7e16d60
     "@nomiclabs/buidler-ethers": "2.0.0",
     "@nomiclabs/buidler-waffle": "2.0.0",
     "@types/chai": "4.2.11",
