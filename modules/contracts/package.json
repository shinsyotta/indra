--- conflicted
+++ resolved
@@ -19,20 +19,14 @@
     "solidity"
   ],
   "scripts": {
-<<<<<<< HEAD
-    "build": "waffle waffle.json && ./node_modules/.bin/tsc -p tsconfig.json",
-    "build-native": "waffle waffle.native.json",
-    "test": "ts-mocha test/**/*",
-    "lint": "../../node_modules/.bin/eslint -c '../../.eslintrc.js' --fix 'test/**/*' 'index.ts'",
-    "lint-sol": "solium -d ."
-=======
     "build": "npm run compile && npm run transpile",
     "compile": "waffle waffle.json",
     "compile-native": "waffle waffle.native.json",
-    "lint": "solium -d .",
+    "lint": "npm run lint-ts && npm run lint-sol",
+    "lint-ts": "../../node_modules/.bin/eslint -c '../../.eslintrc.js' --fix 'test/**/*' 'index.ts'",
+    "lint-sol": "solium -d .",
     "test": "npx buidler test",
     "transpile": "./node_modules/.bin/tsc -p tsconfig.json"
->>>>>>> f31088b3
   },
   "dependencies": {
     "@connext/types": "4.0.16",
