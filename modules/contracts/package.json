{
  "name": "@connext/contracts",
  "version": "3.2.3",
  "description": "Smart contracts that power a Counterfactual State Channel platform",
  "license": "ISC",
  "files": [
    "address-book.json",
    "artifacts",
    "dist",
    "src.sol",
    "src.ts"
  ],
  "main": "./dist/src.ts/index.js",
  "bin": {
    "connext-contracts": "./dist/src.ts/cli.js"
  },
  "keywords": [
    "ethereum",
    "counterfactual",
    "state channels",
    "solidity"
  ],
  "scripts": {
    "build": "rm -rf ./dist/* && npm run compile && npm run transpile",
    "compile": "npx buidler compile",
    "lint": "npm run lint-ts && npm run lint-sol",
    "lint-ts": "../../node_modules/.bin/eslint -c '../../.eslintrc.js' --fix 'test/**/*' 'index.ts'",
    "lint-sol": "solium -d .",
    "test": "npx buidler test",
    "transpile": "./node_modules/.bin/tsc -p tsconfig.json"
  },
  "dependencies": {
<<<<<<< HEAD
    "@connext/types": "7.0.0-alpha.3",
    "@connext/utils": "7.0.0-alpha.3",
    "@openzeppelin/contracts": "3.0.1",
=======
    "@connext/types": "7.0.0-alpha.4-experimental",
    "@connext/utils": "7.0.0-alpha.4-experimental",
    "@openzeppelin/contracts": "3.0.2",
>>>>>>> 040b4358
    "ethers": "5.0.2",
    "ganache-cli": "6.9.1",
    "yargs": "15.3.1"
  },
  "devDependencies": {
    "@nomiclabs/buidler": "1.3.7",
    "@nomiclabs/buidler-ethers": "2.0.0-alpha.1",
    "@nomiclabs/buidler-waffle": "2.0.0-alpha.1",
    "@types/chai": "4.2.11",
    "@types/chai-subset": "1.3.3",
    "@types/mocha": "7.0.2",
    "@types/node": "14.0.13",
    "@types/sinon-chai": "3.2.4",
    "chai": "4.2.0",
    "ethereum-waffle": "3.0.0",
    "ethlint": "1.2.5",
    "event-target-shim": "5.0.1",
    "mocha": "8.0.1",
    "solc": "0.6.9",
    "ts-mocha": "7.0.0",
    "ts-node": "8.10.2",
    "typescript": "3.9.5"
  }
}<|MERGE_RESOLUTION|>--- conflicted
+++ resolved
@@ -30,15 +30,9 @@
     "transpile": "./node_modules/.bin/tsc -p tsconfig.json"
   },
   "dependencies": {
-<<<<<<< HEAD
-    "@connext/types": "7.0.0-alpha.3",
-    "@connext/utils": "7.0.0-alpha.3",
-    "@openzeppelin/contracts": "3.0.1",
-=======
     "@connext/types": "7.0.0-alpha.4-experimental",
     "@connext/utils": "7.0.0-alpha.4-experimental",
     "@openzeppelin/contracts": "3.0.2",
->>>>>>> 040b4358
     "ethers": "5.0.2",
     "ganache-cli": "6.9.1",
     "yargs": "15.3.1"
@@ -53,7 +47,7 @@
     "@types/node": "14.0.13",
     "@types/sinon-chai": "3.2.4",
     "chai": "4.2.0",
-    "ethereum-waffle": "3.0.0",
+    "ethereum-waffle": "3.0.0-beta.2",
     "ethlint": "1.2.5",
     "event-target-shim": "5.0.1",
     "mocha": "8.0.1",
