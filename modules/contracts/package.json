{
  "name": "@connext/contracts",
  "version": "0.0.1",
  "description": "",
  "main": "index.js",
  "scripts": {
    "build": "waffle waffle.js",
    "migrate": "truffle migrate",
    "test": "ts-mocha test/*"
  },
  "author": "",
  "license": "ISC",
  "devDependencies": {
    "@counterfactual/cf-adjudicator-contracts": "0.0.7",
    "@counterfactual/cf-funding-protocol-contracts": "0.0.10",
<<<<<<< HEAD
    "@counterfactual/types": "0.0.42",
    "@types/chai": "4.2.2",
=======
    "@counterfactual/types": "0.0.40",
    "@types/chai": "4.2.3",
>>>>>>> d20a1cd9
    "chai": "4.2.0",
    "dotenv": "8.1.0",
    "eth-gas-reporter": "0.2.11",
    "ethereum-waffle": "2.1.0",
    "ethers": "4.0.36",
    "openzeppelin-solidity": "2.3.0",
    "solc": "0.5.11",
    "truffle": "5.0.37",
    "truffle-hdwallet-provider": "1.0.17",
    "ts-mocha": "6.0.0",
    "ts-node": "8.4.1"
  }
}<|MERGE_RESOLUTION|>--- conflicted
+++ resolved
@@ -13,13 +13,8 @@
   "devDependencies": {
     "@counterfactual/cf-adjudicator-contracts": "0.0.7",
     "@counterfactual/cf-funding-protocol-contracts": "0.0.10",
-<<<<<<< HEAD
     "@counterfactual/types": "0.0.42",
-    "@types/chai": "4.2.2",
-=======
-    "@counterfactual/types": "0.0.40",
     "@types/chai": "4.2.3",
->>>>>>> d20a1cd9
     "chai": "4.2.0",
     "dotenv": "8.1.0",
     "eth-gas-reporter": "0.2.11",
