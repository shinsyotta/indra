{
  "name": "@connext/contracts",
  "version": "1.0.4",
  "description": "Smart contracts that power a Counterfactual State Channel platform",
  "license": "ISC",
  "files": [
    "dist/address-book.json",
    "dist/address-history.json",
    "dist/build",
    "dist/contracts",
    "dist/index.js",
    "dist/index.d.ts"
  ],
  "main": "./dist/index.js",
  "keywords": [
    "ethereum",
    "counterfactual",
    "state channels",
    "solidity"
  ],
  "scripts": {
    "build": "npm run compile && npm run transpile",
    "compile": "waffle waffle.json",
    "compile-native": "waffle waffle.native.json",
    "lint-sol": "solium -d .",
    "test": "npx buidler test",
    "transpile": "./node_modules/.bin/tsc -p tsconfig.json"
  },
  "dependencies": {
<<<<<<< HEAD
    "@connext/types": "4.0.9",
    "@openzeppelin/contracts": "2.5.0",
    "ethers": "4.0.44",
    "ganache-cli": "6.8.2",
    "solc": "0.5.11"
=======
    "@connext/types": "4.0.10",
    "ethers": "4.0.41",
    "ganache-cli": "6.7.0",
    "openzeppelin-solidity": "2.3.0"
>>>>>>> 1b7f5db6
  },
  "devDependencies": {
    "@nomiclabs/buidler": "1.1.2",
    "@nomiclabs/buidler-ethers": "1.1.2",
    "@nomiclabs/buidler-waffle": "1.1.2",
    "@types/chai": "4.2.8",
    "@types/mocha": "7.0.1",
    "@types/node": "13.7.0",
    "@types/sinon-chai": "3.2.3",
    "chai": "4.2.0",
    "ethereum-waffle": "2.3.1",
    "ethlint": "1.2.5",
    "event-target-shim": "5.0.1",
    "mocha": "7.0.1",
    "ts-mocha": "6.0.0",
    "ts-node": "8.6.2",
    "typescript": "3.5.3"
  }
}<|MERGE_RESOLUTION|>--- conflicted
+++ resolved
@@ -27,18 +27,11 @@
     "transpile": "./node_modules/.bin/tsc -p tsconfig.json"
   },
   "dependencies": {
-<<<<<<< HEAD
-    "@connext/types": "4.0.9",
+    "@connext/types": "4.0.10",
     "@openzeppelin/contracts": "2.5.0",
     "ethers": "4.0.44",
     "ganache-cli": "6.8.2",
     "solc": "0.5.11"
-=======
-    "@connext/types": "4.0.10",
-    "ethers": "4.0.41",
-    "ganache-cli": "6.7.0",
-    "openzeppelin-solidity": "2.3.0"
->>>>>>> 1b7f5db6
   },
   "devDependencies": {
     "@nomiclabs/buidler": "1.1.2",
