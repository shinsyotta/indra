--- conflicted
+++ resolved
@@ -693,83 +693,6 @@
       "creationCodeHash": "0x76e6f80119178c29fb5e9a87fcb6284019bcdd8b911fed0b7bd72fcbec0739ce",
       "runtimeCodeHash": "0x35ec40bbe8add2128b4729423610b27e33d1af934937c26227dafc354d934cb9",
       "txHash": "0xd9d39ccdb58aa4e25d72f421ed847ea3b4b7989ea53a6fe3c4a10ae994e16dbe"
-<<<<<<< HEAD
-    },
-    "GraphSignedTransferApp": {
-      "address": "0xf25186B5081Ff5cE73482AD761DB0eB0d25abfBF",
-      "creationCodeHash": "0x40ddb8d45b06fbf5c6c0afb4405234477a0415f51b19d04dc2fbe455835ff8af",
-      "runtimeCodeHash": "0xfa5f77d416a82710cfc3fc70d4c46956be74c9179cf34e3dbbbc7d992781da20",
-      "txHash": "0x6ce9e35cfe796f2be22c6a457938d9fb6a040d8008e818368a2758e4d349071f"
-    }
-  },
-  "4447": {
-    "ChallengeRegistry": {
-      "address": "0x8CdaF0CD259887258Bc13a92C0a6dA92698644C0",
-      "creationCodeHash": "0xdaa1a0baa2ab3fc4d79eaf4d29cd327db359a235904c8ab0e252e7253ed2ffa7",
-      "runtimeCodeHash": "0x95a7ba13e36095609ca428a901c823bafc3395fb3b36e36952b129fa0e02c654",
-      "txHash": "0xfeee03100a1941a4091995fd8ed158a04e852183811412d1fff636a63e90a756"
-    },
-    "ConditionalTransactionDelegateTarget": {
-      "address": "0xF12b5dd4EAD5F743C6BaA640B0216200e89B60Da",
-      "creationCodeHash": "0x2980c87bb90ef73565de73408695995648f90c360d95cdb8bf17530fecb0e340",
-      "runtimeCodeHash": "0x703501801ef934f3201725e7bce964951f561644a97d2f7e5fd90032c9abdafd",
-      "txHash": "0x2aee690b938c2dd023bba82767775915c42ff62211255d3d3deca958b9827b5d"
-    },
-    "MultiAssetMultiPartyCoinTransferInterpreter": {
-      "address": "0x2C2B9C9a4a25e24B174f26114e8926a9f2128FE4",
-      "creationCodeHash": "0x59090e59bf5ff543018fb694c257120a80f7bc303e01f9750abbbfead7568ec2",
-      "runtimeCodeHash": "0xc4b6523110486daf683a702724dfaa9a0f6492991bc8d60684ca9159603867fb",
-      "txHash": "0x0d422229d0185f621c1c6c40a7fbbac275d707338a910b7a04a0ccb9049cab2d"
-    },
-    "IdentityApp": {
-      "address": "0x8f0483125FCb9aaAEFA9209D8E9d7b9C8B9Fb90F",
-      "creationCodeHash": "0x69a7aa07d353dd3af0d1c04de3f1648aa79445a91aacd4bdc1e9bdda1fded5f0",
-      "runtimeCodeHash": "0x06862864c4374dfdd29016ccafbd43434dd4df81746f56a4b7d84e28bd27c15e",
-      "txHash": "0xf628489b4a6d1014db7e644e920c9f1346f07bf6f7d849c2d0c3a289d3c18b1b"
-    },
-    "MinimumViableMultisig": {
-      "address": "0x9FBDa871d559710256a2502A2517b794B482Db40",
-      "creationCodeHash": "0xe8cc09c611309151470884b455eaf2f90c43fd099982d0c84af97a5a80ec7642",
-      "runtimeCodeHash": "0xf16920195c8c6905dbb61e1ad38dd53aa21f5cfa68e86d45b206226ef93630b6",
-      "txHash": "0x1da38fdb501d5f4be4507f5b687e1155307b003a4c86471853446ee187554772"
-    },
-    "ProxyFactory": {
-      "address": "0x30753E4A8aad7F8597332E813735Def5dD395028",
-      "creationCodeHash": "0x08bde892fced21bfdd23d8a37db69efffbbfc03580151840d64ed9a949461643",
-      "runtimeCodeHash": "0xac8f45675a678316ab0fcf39c8185f96e2fe4db7eec5f598659bc8c4007fbab5",
-      "txHash": "0x64e7aa097a5375693dddbd0e0d70894f86bb3441d1c1f07941cd47b96c7d0fd9"
-    },
-    "SingleAssetTwoPartyCoinTransferInterpreter": {
-      "address": "0x75c35C980C0d37ef46DF04d31A140b65503c0eEd",
-      "creationCodeHash": "0xf464da9b8922c98a988b63590770556dc512733634ef7eb1a97b22aa7f5b6de2",
-      "runtimeCodeHash": "0x32326cf5296c631e45d695c9df2eabe3422af0b207aebc699e2e2b01d3492578",
-      "txHash": "0xf7aecd58c27b76e6180a176e8e07dc5749ccc09e2be61a8094be50377b93e003"
-    },
-    "TimeLockedPassThrough": {
-      "address": "0x82D50AD3C1091866E258Fd0f1a7cC9674609D254",
-      "creationCodeHash": "0x24c8b09be62e63cb362dc897b98b0e5da3135d34a5885eb9d634b07ce3d8fa90",
-      "runtimeCodeHash": "0x7fafa4077a002c7f0233f70259dfd3603070bc443eec9ca83555daf7e2198a1a",
-      "txHash": "0xc154572ab1773734bf943997882351f3a72c53cbab20e9544c39d37d0cb9414e"
-    },
-    "TwoPartyFixedOutcomeInterpreter": {
-      "address": "0xdDA6327139485221633A1FcD65f4aC932E60A2e1",
-      "creationCodeHash": "0x7e7afc8b48cb4cd1e5bf53af7790b476f0726011cffb2d9bafc03216c6f952c7",
-      "runtimeCodeHash": "0xaeac30db4c4a2ff716e9c268288d448e4f8bb52577f839df2cff17bed75d2b24",
-      "txHash": "0x862f0e1cd4f679cee84b62293b2b80f97fa8b41495d34d80d61a89eaec215319"
-    },
-    "SimpleLinkedTransferApp": {
-      "address": "0xFB88dE099e13c3ED21F80a7a1E49f8CAEcF10df6",
-      "creationCodeHash": "0xb875b3f7ed9d66368467e1415d6daa5b64410f497ede10dbe39e78bb81325f46",
-      "runtimeCodeHash": "0x7ca940614fe08a5c6656ed86dfecdc9bc27208520a83193a4bf2c2d6b9162a88",
-      "txHash": "0x6138837391853fc5731784b176009272990d0841b99aba85cc0ed5f329077f0a"
-    },
-    "SimpleTwoPartySwapApp": {
-      "address": "0xf204a4Ef082f5c04bB89F7D5E6568B796096735a",
-      "creationCodeHash": "0xa822f943483d87e20eb9b61193e81f78b6e67b334ff0c6d32797f65656a956f0",
-      "runtimeCodeHash": "0x4588451cb884abbf5e7320a831732171a32218eaffc9673b8c2f2376305cedcb",
-      "txHash": "0x7c812669d26a5131fc7262cce73e64b3580105b9f2c9f3cbe504d3a534745899"
-=======
->>>>>>> 1013fc20
     },
     "GraphSignedTransferApp": {
       "address": "0xf25186B5081Ff5cE73482AD761DB0eB0d25abfBF",
