--- conflicted
+++ resolved
@@ -576,71 +576,6 @@
   "4447": {
     "ChallengeRegistry": {
       "address": "0x8CdaF0CD259887258Bc13a92C0a6dA92698644C0",
-<<<<<<< HEAD
-      "creationCodeHash": "0x8dd5ca5b2a6224debc086cfc86fd933b0a1081fc750c7ba0442382062c921401",
-      "runtimeCodeHash": "0xe53615b615a7302ba9be609302e2cca6d60eae15fbb7e8191d8f9c8176dae9b7",
-      "txHash": "0x97fe4beabe4bcc5b4833fb6dba9aa7cdbce35c3afde44fa2d3a028a928316c56"
-    },
-    "ConditionalTransactionDelegateTarget": {
-      "address": "0xF12b5dd4EAD5F743C6BaA640B0216200e89B60Da",
-      "creationCodeHash": "0xec326ef35e37ea1782ad780e8f3104b6bf5e56b6be6e93fd58dd677beda6e15a",
-      "runtimeCodeHash": "0x51d3cd2c657e3f36a5d955e164e32c101604133ecb831bd7976f7f1a31b24e03",
-      "txHash": "0x2e7dc91b7d32ed29640b0e6d9ac0452387ea4ab8c849a07a1e6ab8171c66b30d"
-    },
-    "MultiAssetMultiPartyCoinTransferInterpreter": {
-      "address": "0x2C2B9C9a4a25e24B174f26114e8926a9f2128FE4",
-      "creationCodeHash": "0x2e53c92a2f4239020a21b9dfd10494ca373e42cebeb5aef275a2d96fc2dff75e",
-      "runtimeCodeHash": "0xe64f2f247cbef91269caf1bda068bf0ec54b6e7148e5825471f6e2b4762d5fea",
-      "txHash": "0xdab6af4db3ae1bb4bab57ac12c823692d85b83dcc99101bf0c2870c150aee515"
-    },
-    "IdentityApp": {
-      "address": "0x8f0483125FCb9aaAEFA9209D8E9d7b9C8B9Fb90F",
-      "creationCodeHash": "0xb3448b7ed35b02d02c4473efa9ce781ce21efafbecba3513a674d786ab7dd56c",
-      "runtimeCodeHash": "0xf7dc0ffb71c63014417e1b6c8306db7f09de699c06d2d496841fb1ccf9eaffda",
-      "txHash": "0x24d1ca70bd6dad5aa7841e88520b150e2444a4a16b02b2b29c32c2617bdf57ea"
-    },
-    "MinimumViableMultisig": {
-      "address": "0x9FBDa871d559710256a2502A2517b794B482Db40",
-      "creationCodeHash": "0x24f77450206229adcf00a84e42a5492b54864bd77e52c1e53953f2d67e51a8c7",
-      "runtimeCodeHash": "0x4889420438449ffc2dc2fafbe89adf51d5e5ac4ca59cd271d47e984c7d482735",
-      "txHash": "0xc56a16b55bd15a8b1648d9463812e03d83f1680350a7185ad5a2e0294979c42c"
-    },
-    "ProxyFactory": {
-      "address": "0x30753E4A8aad7F8597332E813735Def5dD395028",
-      "creationCodeHash": "0x81b5cbac4b13d1a4dcda6a5c43d35b11a0269b608526c423f69e72501ba53c8b",
-      "runtimeCodeHash": "0xb9850b0aba5e8857828207e0ed1c47aa64ff4776eeca50ab911343c8361fd3c7",
-      "txHash": "0x8b52e3dd950023eb147b80cabcb9656a379a1a122d62e9c8088d6f062a9f7bbe"
-    },
-    "SingleAssetTwoPartyCoinTransferInterpreter": {
-      "address": "0x75c35C980C0d37ef46DF04d31A140b65503c0eEd",
-      "creationCodeHash": "0x868888e7ba853aa2277bfe26525e70e3c168c92885ce11c140eb391ab18af434",
-      "runtimeCodeHash": "0x4b445a30657f51ca4aa87d3828713b3395a7ebe2a4cf2b2b7157a5d0eb5a416a",
-      "txHash": "0xd364c30617a79487135fff661e7bea6c3ee15fc0c1884e3665f07a8a0524b8c5"
-    },
-    "TimeLockedPassThrough": {
-      "address": "0x82D50AD3C1091866E258Fd0f1a7cC9674609D254",
-      "creationCodeHash": "0x6d87fab999bb11cc4eec85860622e33011a8b14eca2b4d57a989df4a4976c511",
-      "runtimeCodeHash": "0x5e835ec5dad9ed8439d116d5d1716db3f44d90b1e182fe1ddcdf93536db38ddd",
-      "txHash": "0x2b76e95d9fb83d5054d4e9642924494ea1f6bc38f45cd14ace06e6e5e520e2ee"
-    },
-    "TwoPartyFixedOutcomeInterpreter": {
-      "address": "0xdDA6327139485221633A1FcD65f4aC932E60A2e1",
-      "creationCodeHash": "0x91e9edc102aee62e34e2176df757e613b94a215610e0a4c4af7d31ec7dce865f",
-      "runtimeCodeHash": "0xab4017ff9983d19740c8c9ea630116326b32a22a2423c246a30d59f6a529dadb",
-      "txHash": "0x20ab94135f0ade33f38621fdca2263d2c680ca47b1a38e2681ce99f1fcdc878b"
-    },
-    "SimpleLinkedTransferApp": {
-      "address": "0xFB88dE099e13c3ED21F80a7a1E49f8CAEcF10df6",
-      "creationCodeHash": "0xefecf01bb5bce4163b78ca4a3bf88e34f46bcaeb858a6f856fbe1f877ff74d90",
-      "runtimeCodeHash": "0x8b4c6d577c148a8b72d3200ac99e18cdf2bd0e14d7801fca66326583a49a4cb4",
-      "txHash": "0x8764e58df7d8c36e468f4d71c8daf7c7d04857cc888ea0952c473bac19fbeaf4"
-    },
-    "SimpleTwoPartySwapApp": {
-      "address": "0xf204a4Ef082f5c04bB89F7D5E6568B796096735a",
-      "creationCodeHash": "0x675e87fefef9239ae79013a2ba216924141f00f307414e905c5775c5c976d842",
-      "runtimeCodeHash": "0x30b3ae43d781887d377dd9b8c619286837c7eba805ab699f4ad621571d3eea8a",
-      "txHash": "0xf36065c72cb6d4a4f1f14a8412f1b0eeae6e00ff987feaddc37274699815512c"
-=======
       "creationCodeHash": "0xdaa1a0baa2ab3fc4d79eaf4d29cd327db359a235904c8ab0e252e7253ed2ffa7",
       "runtimeCodeHash": "0x95a7ba13e36095609ca428a901c823bafc3395fb3b36e36952b129fa0e02c654",
       "txHash": "0xfeee03100a1941a4091995fd8ed158a04e852183811412d1fff636a63e90a756"
@@ -704,7 +639,6 @@
       "creationCodeHash": "0xa822f943483d87e20eb9b61193e81f78b6e67b334ff0c6d32797f65656a956f0",
       "runtimeCodeHash": "0x4588451cb884abbf5e7320a831732171a32218eaffc9673b8c2f2376305cedcb",
       "txHash": "0x7c812669d26a5131fc7262cce73e64b3580105b9f2c9f3cbe504d3a534745899"
->>>>>>> e54f08cc
     },
     "Token": {
       "address": "0x0d8cc4b8d15D4c3eF1d70af0071376fb26B5669b",
@@ -714,29 +648,6 @@
     },
     "HashLockTransferApp": {
       "address": "0xf25186B5081Ff5cE73482AD761DB0eB0d25abfBF",
-<<<<<<< HEAD
-      "creationCodeHash": "0x2b1efed30464a23bee21ee6a624aec3f3bb621eb0c548e8e4721c2b627a10778",
-      "runtimeCodeHash": "0xcecf3a32e5f7f32462a79642ba743da47549aa9489ec309a79edad9a6b8f8fdd",
-      "txHash": "0x38b1bbc8d4ef29c3ad805fb7254bfc48cc36248da023323a5acd7d4a24cf8f55"
-    },
-    "WithdrawApp": {
-      "address": "0xeec918d74c746167564401103096D45BbD494B74",
-      "creationCodeHash": "0xe22748ae080916b5cfa94440a7ddf749972247d3e63e99b5ecb671e7faac965c",
-      "runtimeCodeHash": "0xbb7c753c1ad830c7d24ffdbfd007b0045b7d9a03e35c4b5ecd327d430013fd38",
-      "txHash": "0xc30ceafc0ff901054396b95c98a62d847f8cb180da0dcdf373b3ebd7215a44d9"
-    },
-    "SimpleSignedTransferApp": {
-      "address": "0xAa588d3737B611baFD7bD713445b314BD453a5C8",
-      "creationCodeHash": "0xf55ac8ef94a0adf1ba46581d2fb5f5a7fc6ce18fb0427255688922e218f43186",
-      "runtimeCodeHash": "0xee669715f5befdb7d3f2b1fc85749d00b204c1cc68bace115dcb0a8c06d6785f",
-      "txHash": "0x5ce21fd7273e116065e53754eb793f4f96f38e0abe693982a95103b298a92d0d"
-    },
-    "DepositApp": {
-      "address": "0x345cA3e014Aaf5dcA488057592ee47305D9B3e10",
-      "creationCodeHash": "0x351dd66015056f47953c3ff00fd77cd1084869d4d84249d73f59a270d3f22910",
-      "runtimeCodeHash": "0x4c7f2e31f78c30ebff3e465d754e9d0b5c0c9b40a6804f17aa06296cb034a136",
-      "txHash": "0xe8866b2e7caf3106c4d1f013994a0da86c4e480479d7a1cb7032bb5b891e582a"
-=======
       "creationCodeHash": "0x4978fb7ee1a6ff60d510d9f7242898d1040ed8af0414d3ebbb4cd4696e4a84b4",
       "runtimeCodeHash": "0xfd55d382a4df61fbd807b7480abc0c202eb9840aea6c00e7e6f9073b08e0b193",
       "txHash": "0xd648c3586576246c38b2c12a0f0b54c793fb4b120de8c5a17a532fa5ba02bffc"
@@ -758,7 +669,6 @@
       "creationCodeHash": "0x62c4b11a37df635614823c154c96aa8211510017acc54e02c3f14e344f2dad6c",
       "runtimeCodeHash": "0xa6c763f84462fded503978dcf882fe962981fc1f39ffe93764b13482178c77a4",
       "txHash": "0xbb64edc16a675d9cc9389231fe52fa49ac4fd8e7205fc182f13eb9dae510e295"
->>>>>>> e54f08cc
     }
   }
 }