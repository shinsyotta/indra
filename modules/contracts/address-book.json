--- conflicted
+++ resolved
@@ -702,15 +702,9 @@
     },
     "Token": {
       "address": "0x38cF23C52Bb4B13F051Aec09580a2dE845a7FA35",
-<<<<<<< HEAD
-      "creationCodeHash": "0x58857d9ae95648f3c072c3f1ac949067b6b93dfeb8a1988d763d921edfa443a8",
-      "runtimeCodeHash": "0x1b8252d4c9858cfd2feff8f2ee8d408330b262467ee6a49dd00bcdafadebb9d6",
-      "txHash": "0xd9edd188b66abda1baf477b57ddf1dd1469237994aa682303d2d0c8ef5720c15"
-=======
       "creationCodeHash": "0x0f5a7fec416c49bd9ff2c93dc9deaecefd6920a95c33c1a19013887603a40a80",
       "runtimeCodeHash": "0xf995caffd143622dde4976800a7b57d98dade82728d7ff68ad96eb5004ab95b0",
       "txHash": "0x520926dc07ab000736227efafe0c06ac419d55e986a04ead1d72a40700d72330"
->>>>>>> 8f5e1cd9
     },
     "WithdrawInterpreter": {
       "address": "0xEcFcaB0A285d3380E488A39B4BB21e777f8A4EaC",
