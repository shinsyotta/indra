--- conflicted
+++ resolved
@@ -22,16 +22,13 @@
 ];
 */
 
-<<<<<<< HEAD
-const appContracts = ["SimpleLinkedTransferApp", "SimpleTransferApp", "SimpleTwoPartySwapApp", "WithdrawApp"];
-=======
 const appContracts = [
   "SimpleLinkedTransferApp",
   "SimpleTransferApp",
   "SimpleTwoPartySwapApp",
   "FastSignedTransferApp",
+  "WithdrawApp",
 ];
->>>>>>> e182bf06
 
 const hash = input => eth.utils.keccak256(`0x${input.replace(/^0x/, "")}`);
 
