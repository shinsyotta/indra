import { SolidityValueType } from "@connext/types";
import chai from "chai";
import * as waffle from "ethereum-waffle";
import { Contract } from "ethers";
import { BigNumber, defaultAbiCoder } from "ethers/utils";
import { before } from "mocha";

import NimApp from "../../build/NimApp.json";

chai.use(waffle.solidity);

const { expect } = chai;

type NimAppState = {
  versionNumber: BigNumber;
  pileHeights: BigNumber[];
};

function decodeBytesToAppState(encodedAppState: string): NimAppState {
<<<<<<< HEAD
  return defaultAbiCoder.decode(["tuple(uint256 versionNumber, uint256[3] pileHeights)"], encodedAppState)[0];
=======
  return defaultAbiCoder.decode(
    ["tuple(uint256 versionNumber, uint256[3] pileHeights)"],
    encodedAppState,
  )[0];
>>>>>>> f31088b3
}

describe("Nim", () => {
  let nim: Contract;

  function encodeState(state: SolidityValueType) {
    return defaultAbiCoder.encode(
      [
        `
        tuple(
          uint256 versionNumber,
          uint256[3] pileHeights
        )
      `,
      ],
      [state],
    );
  }

  function encodeAction(state: SolidityValueType) {
    return defaultAbiCoder.encode(
      [
        `
        tuple(
          uint256 pileIdx,
          uint256 takeAmnt
        )
      `,
      ],
      [state],
    );
  }

  async function applyAction(state: SolidityValueType, action: SolidityValueType) {
    return await nim.functions.applyAction(encodeState(state), encodeAction(action));
  }

  async function isStateTerminal(state: SolidityValueType) {
    return await nim.functions.isStateTerminal(encodeState(state));
  }

  before(async () => {
    const provider = waffle.createMockProvider();
    const wallet = (await waffle.getWallets(provider))[0];
    nim = await waffle.deployContract(wallet, NimApp);
  });

  describe("applyAction", () => {
    it("can take from a pile", async () => {
      const preState = {
        versionNumber: 0,
        pileHeights: [6, 5, 12],
      };

      const action = {
        pileIdx: 0,
        takeAmnt: 5,
      };

      const ret = await applyAction(preState, action);

      const postState = decodeBytesToAppState(ret);

      expect(postState.pileHeights[0]).to.eq(1);
      expect(postState.pileHeights[1]).to.eq(5);
      expect(postState.pileHeights[2]).to.eq(12);
      expect(postState.versionNumber).to.eq(1);
    });

    it("can take to produce an empty pile", async () => {
      const preState = {
        versionNumber: 0,
        pileHeights: [6, 5, 12],
      };

      const action = {
        pileIdx: 0,
        takeAmnt: 6,
      };

      const ret = await applyAction(preState, action);

      const postState = decodeBytesToAppState(ret);

      expect(postState.pileHeights[0]).to.eq(0);
      expect(postState.pileHeights[1]).to.eq(5);
      expect(postState.pileHeights[2]).to.eq(12);
      expect(postState.versionNumber).to.eq(1);
    });

    it("should fail for taking too much", async () => {
      const preState = {
        versionNumber: 0,
        pileHeights: [6, 5, 12],
      };

      const action = {
        pileIdx: 0,
        takeAmnt: 7,
      };

      await expect(applyAction(preState, action)).to.be.revertedWith("invalid pileIdx");
    });
  });

  describe("isFinal", () => {
    it("empty state is final", async () => {
      const preState = {
        versionNumber: 49,
        pileHeights: [0, 0, 0],
      };
      expect(await isStateTerminal(preState)).to.eq(true);
    });

    it("nonempty state is not final", async () => {
      const preState = {
        versionNumber: 49,
        pileHeights: [0, 1, 0],
      };
      expect(await isStateTerminal(preState)).to.eq(false);
    });
  });
});<|MERGE_RESOLUTION|>--- conflicted
+++ resolved
@@ -17,14 +17,10 @@
 };
 
 function decodeBytesToAppState(encodedAppState: string): NimAppState {
-<<<<<<< HEAD
-  return defaultAbiCoder.decode(["tuple(uint256 versionNumber, uint256[3] pileHeights)"], encodedAppState)[0];
-=======
   return defaultAbiCoder.decode(
     ["tuple(uint256 versionNumber, uint256[3] pileHeights)"],
     encodedAppState,
   )[0];
->>>>>>> f31088b3
 }
 
 describe("Nim", () => {
