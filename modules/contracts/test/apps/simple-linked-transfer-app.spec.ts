--- conflicted
+++ resolved
@@ -1,8 +1,4 @@
-<<<<<<< HEAD
-=======
-/* global before */
 import { waffle as buidler } from "@nomiclabs/buidler";
->>>>>>> f31088b3
 import { SolidityValueType } from "@connext/types";
 import chai from "chai";
 import * as waffle from "ethereum-waffle";
