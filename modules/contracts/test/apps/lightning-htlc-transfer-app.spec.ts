/* global before */
import { waffle as buidler } from "@nomiclabs/buidler";
import {
  CoinTransfer,
  HashLockTransferAppAction,
  HashLockTransferAppActionEncoding,
  HashLockTransferAppState,
  HashLockTransferAppStateEncoding,
  singleAssetTwoPartyCoinTransferEncoding,
  SolidityValueType,
} from "@connext/types";
import chai from "chai";
import * as waffle from "ethereum-waffle";
import { Contract } from "ethers";
import { Zero, One } from "ethers/constants";
import { BigNumber, defaultAbiCoder, soliditySha256, bigNumberify } from "ethers/utils";

import LightningHTLCTransferApp from "../../build/HashLockTransferApp.json";

const { expect } = chai;

chai.use(waffle.solidity);

function mkAddress(prefix: string = "0xa"): string {
  return prefix.padEnd(42, "0");
}

function mkHash(prefix: string = "0xa"): string {
  return prefix.padEnd(66, "0");
}

const decodeTransfers = (encodedAppState: string): CoinTransfer[] =>
  defaultAbiCoder.decode([singleAssetTwoPartyCoinTransferEncoding], encodedAppState)[0];

const decodeAppState = (encodedAppState: string): HashLockTransferAppState =>
  defaultAbiCoder.decode([HashLockTransferAppStateEncoding], encodedAppState)[0];

const encodeAppState = (
  state: HashLockTransferAppState,
  onlyCoinTransfers: boolean = false,
): string => {
  if (!onlyCoinTransfers)
    return defaultAbiCoder.encode([HashLockTransferAppStateEncoding], [state]);
  return defaultAbiCoder.encode([singleAssetTwoPartyCoinTransferEncoding], [state.coinTransfers]);
};

function encodeAppAction(state: SolidityValueType): string {
  return defaultAbiCoder.encode([HashLockTransferAppActionEncoding], [state]);
}

function createLockHash(preImage: string): string {
  return soliditySha256(["bytes32"], [preImage]);
}

describe("LightningHTLCTransferApp", () => {
  let lightningHTLCTransferApp: Contract;
  let provider = buidler.provider;
  let senderAddr: string;
  let receiverAddr: string;
  let transferAmount: BigNumber;
  let preImage: string;
  let lockHash: string;
<<<<<<< HEAD
  let preState: HashLockTransferAppState;
=======
  let timelock: BigNumber;
  let preState: HashLockTransferAppStateBigNumber;
>>>>>>> ea97ac54

  async function computeOutcome(state: HashLockTransferAppState): Promise<string> {
    return await lightningHTLCTransferApp.functions.computeOutcome(encodeAppState(state));
  }

  async function applyAction(state: any, action: SolidityValueType): Promise<string> {
    return await lightningHTLCTransferApp.functions.applyAction(
      encodeAppState(state),
      encodeAppAction(action),
    );
  }

  async function validateOutcome(
    encodedTransfers: string,
    postState: HashLockTransferAppState,
  ) {
    const decoded = decodeTransfers(encodedTransfers);
    expect(encodedTransfers).to.eq(encodeAppState(postState, true));
    expect(decoded[0].to).eq(postState.coinTransfers[0].to);
    expect(decoded[0].amount.toString()).eq(postState.coinTransfers[0].amount.toString());
    expect(decoded[1].to).eq(postState.coinTransfers[1].to);
    expect(decoded[1].amount.toString()).eq(postState.coinTransfers[1].amount.toString());
  }

  beforeEach(async () => {
    const wallet = (await provider.getWallets())[0];
    lightningHTLCTransferApp = await waffle.deployContract(wallet, LightningHTLCTransferApp);

    senderAddr = mkAddress("0xa");
    receiverAddr = mkAddress("0xB");
    transferAmount = new BigNumber(10000);
    preImage = mkHash("0xb");
    lockHash = createLockHash(preImage);
    timelock = bigNumberify(await provider.getBlockNumber()).add(100)
    preState = {
      coinTransfers: [
        {
          amount: transferAmount,
          to: senderAddr,
        },
        {
          amount: Zero,
          to: receiverAddr,
        },
      ],
      lockHash,
      timelock,
      preImage: mkHash("0x0"),
      finalized: false,
    };
  });

  describe("update state", () => {
    it("will redeem a payment with correct hash within timelock", async () => {
      const action: HashLockTransferAppAction = {
        preImage,
      };

      let ret = await applyAction(preState, action);
      const afterActionState = decodeAppState(ret);

      const expectedPostState: HashLockTransferAppState = {
        coinTransfers: [
          {
            amount: Zero,
            to: senderAddr,
          },
          {
            amount: transferAmount,
            to: receiverAddr,
          },
        ],
        lockHash,
        preImage,
        timelock,
        finalized: true,
      };

      expect(afterActionState.finalized).to.eq(expectedPostState.finalized);
      expect(afterActionState.coinTransfers[0].amount).to.eq(expectedPostState.coinTransfers[0].amount)
      expect(afterActionState.coinTransfers[1].amount).to.eq(expectedPostState.coinTransfers[1].amount)


      ret = await computeOutcome(afterActionState);
      validateOutcome(ret, expectedPostState);
    });

    it("will revert action with incorrect hash", async () => {
      const action: HashLockTransferAppAction = {
        preImage: mkHash("0xc"), // incorrect hash
      };

      await expect(applyAction(preState, action)).revertedWith("Hash generated from preimage does not match hash in state")
    });

<<<<<<< HEAD
      const expectedPostState: HashLockTransferAppState = {
        coinTransfers: [
          {
            amount: transferAmount,
            to: senderAddr,
          },
          {
            amount: Zero,
            to: receiverAddr,
          },
        ],
        lockHash,
        preImage: mkHash("0xc"),
        turnNum: One,
        finalized: true,
=======
    it("will revert action if already finalized", async () => {
      const action: HashLockTransferAppAction = {
        preImage,
>>>>>>> ea97ac54
      };
      preState.finalized = true;

      await expect(applyAction(preState, action)).revertedWith("Cannot take action on finalized state")
    });

    it("will revert action if timeout has expired", async () => {
      const action: HashLockTransferAppAction = {
        preImage,
      };
      preState.timelock = bigNumberify(await provider.getBlockNumber())

<<<<<<< HEAD
      let ret = await applyAction(preState, action);
      const afterActionState = decodeAppState(ret);
      expect(afterActionState.finalized).to.be.true;

      const modifiedPostState: HashLockTransferAppState = {
        coinTransfers: [
          {
            amount: transferAmount,
            to: senderAddr,
          },
          {
            amount: Zero,
            to: receiverAddr,
          },
        ],
        lockHash,
        preImage: mkHash("0xc"),
        turnNum: One,
        finalized: false,
      };
=======
      await expect(applyAction(preState, action)).revertedWith("Cannot take action if timelock is expired")
    });
>>>>>>> ea97ac54

    it("will revert outcome that is not finalized with unexpired timelock", async () => {
      await expect(computeOutcome(preState)).revertedWith("Cannot revert payment if timelock is unexpired");
    });

    it("will refund payment that is not finalized with expired timelock", async () => {
      preState.timelock = bigNumberify(await provider.getBlockNumber());
      let ret = await computeOutcome(preState);

      validateOutcome(ret, preState);
    });
  });
});<|MERGE_RESOLUTION|>--- conflicted
+++ resolved
@@ -1,4 +1,3 @@
-/* global before */
 import { waffle as buidler } from "@nomiclabs/buidler";
 import {
   CoinTransfer,
@@ -12,7 +11,7 @@
 import chai from "chai";
 import * as waffle from "ethereum-waffle";
 import { Contract } from "ethers";
-import { Zero, One } from "ethers/constants";
+import { Zero } from "ethers/constants";
 import { BigNumber, defaultAbiCoder, soliditySha256, bigNumberify } from "ethers/utils";
 
 import LightningHTLCTransferApp from "../../build/HashLockTransferApp.json";
@@ -60,12 +59,8 @@
   let transferAmount: BigNumber;
   let preImage: string;
   let lockHash: string;
-<<<<<<< HEAD
+  let timelock: BigNumber;
   let preState: HashLockTransferAppState;
-=======
-  let timelock: BigNumber;
-  let preState: HashLockTransferAppStateBigNumber;
->>>>>>> ea97ac54
 
   async function computeOutcome(state: HashLockTransferAppState): Promise<string> {
     return await lightningHTLCTransferApp.functions.computeOutcome(encodeAppState(state));
@@ -99,7 +94,7 @@
     transferAmount = new BigNumber(10000);
     preImage = mkHash("0xb");
     lockHash = createLockHash(preImage);
-    timelock = bigNumberify(await provider.getBlockNumber()).add(100)
+    timelock = bigNumberify(await provider.getBlockNumber()).add(100);
     preState = {
       coinTransfers: [
         {
@@ -145,8 +140,10 @@
       };
 
       expect(afterActionState.finalized).to.eq(expectedPostState.finalized);
-      expect(afterActionState.coinTransfers[0].amount).to.eq(expectedPostState.coinTransfers[0].amount)
-      expect(afterActionState.coinTransfers[1].amount).to.eq(expectedPostState.coinTransfers[1].amount)
+      expect(afterActionState.coinTransfers[0].amount)
+        .to.eq(expectedPostState.coinTransfers[0].amount);
+      expect(afterActionState.coinTransfers[1].amount)
+        .to.eq(expectedPostState.coinTransfers[1].amount);
 
 
       ret = await computeOutcome(afterActionState);
@@ -158,67 +155,26 @@
         preImage: mkHash("0xc"), // incorrect hash
       };
 
-      await expect(applyAction(preState, action)).revertedWith("Hash generated from preimage does not match hash in state")
+      await expect(applyAction(preState, action)).revertedWith("Hash generated from preimage does not match hash in state");
     });
 
-<<<<<<< HEAD
-      const expectedPostState: HashLockTransferAppState = {
-        coinTransfers: [
-          {
-            amount: transferAmount,
-            to: senderAddr,
-          },
-          {
-            amount: Zero,
-            to: receiverAddr,
-          },
-        ],
-        lockHash,
-        preImage: mkHash("0xc"),
-        turnNum: One,
-        finalized: true,
-=======
     it("will revert action if already finalized", async () => {
       const action: HashLockTransferAppAction = {
         preImage,
->>>>>>> ea97ac54
       };
       preState.finalized = true;
 
-      await expect(applyAction(preState, action)).revertedWith("Cannot take action on finalized state")
+      await expect(applyAction(preState, action)).revertedWith("Cannot take action on finalized state");
     });
 
     it("will revert action if timeout has expired", async () => {
       const action: HashLockTransferAppAction = {
         preImage,
       };
-      preState.timelock = bigNumberify(await provider.getBlockNumber())
+      preState.timelock = bigNumberify(await provider.getBlockNumber());
 
-<<<<<<< HEAD
-      let ret = await applyAction(preState, action);
-      const afterActionState = decodeAppState(ret);
-      expect(afterActionState.finalized).to.be.true;
-
-      const modifiedPostState: HashLockTransferAppState = {
-        coinTransfers: [
-          {
-            amount: transferAmount,
-            to: senderAddr,
-          },
-          {
-            amount: Zero,
-            to: receiverAddr,
-          },
-        ],
-        lockHash,
-        preImage: mkHash("0xc"),
-        turnNum: One,
-        finalized: false,
-      };
-=======
-      await expect(applyAction(preState, action)).revertedWith("Cannot take action if timelock is expired")
+      await expect(applyAction(preState, action)).revertedWith("Cannot take action if timelock is expired");
     });
->>>>>>> ea97ac54
 
     it("will revert outcome that is not finalized with unexpired timelock", async () => {
       await expect(computeOutcome(preState)).revertedWith("Cannot revert payment if timelock is unexpired");
