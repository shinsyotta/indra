--- conflicted
+++ resolved
@@ -111,26 +111,15 @@
   it("fails if incorrect sigs", async () => {
     const versionNumber = 2;
     await setState(versionNumber);
-
-<<<<<<< HEAD
-    const digest = computeCancelChallengeHash(appInstance.identityHash, toBN(versionNumber));
-    const signatures = await sortSignaturesBySignerAddress(digest, [
-      await (new ChannelSigner(wallet.privateKey).signMessage(digest)),
-      await (new ChannelSigner(bob.privateKey).signMessage(digest)),
-    ]);
-    await expect(cancelChallenge(versionNumber, signatures)).to.be.revertedWith(
-=======
     const digest = computeCancelDisputeHash(appInstance.identityHash, toBN(versionNumber));
     const signatures = await sortSignaturesBySignerAddress(
       digest,
       [
-        await signChannelMessage(wallet.privateKey, digest),
-        await signChannelMessage(bob.privateKey, digest),
+        await (new ChannelSigner(wallet.privateKey).signMessage(digest)),
+        await (new ChannelSigner(bob.privateKey).signMessage(digest)),
       ],
-      verifyChannelMessage,
     );
     await expect(cancelDispute(versionNumber, signatures)).to.be.revertedWith(
->>>>>>> 5b3cbf48
       "Invalid signature",
     );
   });
