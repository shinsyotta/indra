--- conflicted
+++ resolved
@@ -115,18 +115,7 @@
     await moveToBlock((await provider.getBlockNumber()) + ONCHAIN_CHALLENGE_TIMEOUT + 3);
     expect(await isProgressable()).to.be.true;
 
-<<<<<<< HEAD
-    const thingToSign2 = computeActionHash(
-      ALICE.address,
-      keccak256(encodeState(POST_STATE)),
-      encodeAction(ACTION),
-      2,
-    );
-    const signature2 = await (new ChannelSigner(ALICE.privateKey).signMessage(thingToSign2));
-    await progressState(POST_STATE, ACTION, signature2);
-=======
     await progressStateAndVerify(PRE_STATE, EXPLICITLY_FINALIZING_ACTION);
->>>>>>> 072bf830
   });
 
   it("Can be called multiple times", async () => {
@@ -161,17 +150,7 @@
   it("progressState should fail with incorrect turn taker", async () => {
     await setState(1, encodeState(PRE_STATE));
 
-<<<<<<< HEAD
-    const thingToSign = computeActionHash(
-      BOB.address,
-      keccak256(encodeState(PRE_STATE)),
-      encodeAction(ACTION),
-      1,
-    );
-    const signature = await (new ChannelSigner(ALICE.privateKey).signMessage(thingToSign));
-=======
-    await moveToBlock((await provider.getBlockNumber()) + ONCHAIN_CHALLENGE_TIMEOUT + 3);
->>>>>>> 072bf830
+    await moveToBlock((await provider.getBlockNumber()) + ONCHAIN_CHALLENGE_TIMEOUT + 3);
 
     await expect(progressStateAndVerify(PRE_STATE, ACTION, ALICE)).to.be.revertedWith(
       /*
