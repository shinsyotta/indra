/* global before */
import { waffle as buidler } from "@nomiclabs/buidler";
import { Contract, Wallet } from "ethers";
<<<<<<< HEAD
import { hexlify, keccak256, randomBytes, BigNumberish, bigNumberify } from "ethers/utils";

=======
import { HashZero } from "ethers/constants";
import {
  BigNumberish,
  hexlify,
  joinSignature,
  keccak256,
  randomBytes,
  SigningKey,
} from "ethers/utils";

import ChallengeRegistry from "../../build/ChallengeRegistry.json";
>>>>>>> c2bc2685
import {
  AppIdentityTestClass,
  cancelChallenge,
  expect,
<<<<<<< HEAD
  getChallenge,
  isStateFinalized,
  latestAppStateHash,
  latestVersionNumber,
  setStateWithSignatures,
  deployRegistry,
  advanceBlocks,
  Challenge,
  ChallengeStatus,
  setOutcome,
  getOutcome,
  deployApp,
  setStateWithSignedAction,
  encodeAppAction,
  getIncrementCounterAction,
  encodeAppState,
  getAppWithActionState,
=======
  sortSignaturesBySignerAddress,
>>>>>>> c2bc2685
} from "./utils";
import { Zero } from "ethers/constants";

const ALICE =
  // 0xaeF082d339D227646DB914f0cA9fF02c8544F30b
  new Wallet("0x3570f77380e22f8dc2274d8fd33e7830cc2d29cf76804e8c21f4f7a6cc571d27");

const BOB =
  // 0xb37e49bFC97A948617bF3B63BC6942BB15285715
  new Wallet("0x4ccac8b1e81fb18a98bbaf29b9bfe307885561f71b76bd4680d7aec9d0ddfcfd");

// HELPER DATA
const ONCHAIN_CHALLENGE_TIMEOUT = 30;

describe("ChallengeRegistry", () => {
  const provider = buidler.provider;
  let wallet: Wallet;
  let globalChannelNonce = 0;

  let challengeRegistry: Contract;
  let appWithAction: Contract;
  let appIdentityTestObject: AppIdentityTestClass;

  let sendSignedFinalizationToChain: () => Promise<any>;
  let setStateWithSigs: (
    versionNumber: BigNumberish,
    appState?: string,
    timeout?: number,
  ) => Promise<Challenge>;
  let cancel: () => Promise<void>;
  let outcome: (finalState?: string) => Promise<void>;
  let setStateWithAction: (
    versionNo: BigNumberish,
    action?: string,
    appState?: string,
    turnTaker?: Wallet,
    timeout?: BigNumberish,
    appIdentity?: AppIdentityTestClass,
  ) => Promise<Challenge>;
  let getFinalState: (previousState?: string, action?: string) => Promise<string>;

  before(async () => {
    wallet = (await provider.getWallets())[0];

    challengeRegistry = await deployRegistry(wallet);
    appWithAction = await deployApp(wallet);
  });

  beforeEach(async () => {
    appIdentityTestObject = new AppIdentityTestClass(
      [ALICE.address, BOB.address],
      appWithAction.address,
      10,
      globalChannelNonce,
    );

    globalChannelNonce += 1;

<<<<<<< HEAD
    setStateWithSigs = async (
      versionNumber: BigNumberish,
      appState: string = encodeAppState(getAppWithActionState()),
      timeout: number = ONCHAIN_CHALLENGE_TIMEOUT,
    ): Promise<Challenge> => {
      await setStateWithSignatures(
        appIdentityTestObject,
        [ALICE, BOB],
        challengeRegistry,
        versionNumber,
        appState,
        timeout,
      );
      // make sure the challenge is correct
      const challenge = await getChallenge(appIdentityTestObject.identityHash, challengeRegistry);
      expect(challenge).to.containSubset({
        appStateHash: keccak256(appState),
        finalizesAt: bigNumberify(timeout).add(await provider.getBlockNumber()),
        latestSubmitter: wallet.address,
        status: bigNumberify(timeout).isZero()
          ? ChallengeStatus.EXPLICITLY_FINALIZED
          : ChallengeStatus.FINALIZES_AFTER_DEADLINE,
        versionNumber: bigNumberify(versionNumber),
      });
      return challenge;
    };

    setStateWithAction = async (
      versionNo: BigNumberish,
      action: string = encodeAppAction(getIncrementCounterAction()),
      appState: string = encodeAppState(getAppWithActionState()),
      turnTaker: Wallet = BOB,
      timeout: BigNumberish = ONCHAIN_CHALLENGE_TIMEOUT,
      appIdentity: AppIdentityTestClass = appIdentityTestObject,
    ): Promise<Challenge> => {
      await setStateWithSignedAction(
        appIdentity,
        [ALICE, BOB],
        turnTaker,
        challengeRegistry,
        versionNo,
        action,
        appState,
        timeout,
      );

      const newState = await appWithAction.functions.applyAction(appState, action);

      // make sure the challenge is correct
      const challenge = await getChallenge(appIdentity.identityHash, challengeRegistry);
      expect(challenge).to.containSubset({
        appStateHash: keccak256(newState),
        finalizesAt: bigNumberify(appIdentity.defaultTimeout).add(await provider.getBlockNumber()),
        latestSubmitter: wallet.address,
        status: bigNumberify(timeout).isZero()
          ? ChallengeStatus.EXPLICITLY_FINALIZED
          : ChallengeStatus.FINALIZES_AFTER_DEADLINE,
        versionNumber: bigNumberify(versionNo),
      });
      return challenge;
    };

    sendSignedFinalizationToChain = async () => {
      const stateHash = await latestAppStateHash(
        appIdentityTestObject.identityHash,
        challengeRegistry,
      );
      const submittedVersionNo = (
        await latestVersionNumber(appIdentityTestObject.identityHash, challengeRegistry)
      ).add(1);
      await setStateWithSigs(submittedVersionNo, stateHash, 0);
      // make sure the challenge is correct
      const challenge = await getChallenge(appIdentityTestObject.identityHash, challengeRegistry);
      expect(challenge).to.containSubset({
        appStateHash: keccak256(stateHash),
        finalizesAt: bigNumberify(await provider.getBlockNumber()),
        latestSubmitter: wallet.address,
        status: ChallengeStatus.EXPLICITLY_FINALIZED,
        versionNumber: submittedVersionNo,
=======
    getChallenge = () => appRegistry.functions.getAppChallenge(appIdentityTestObject.identityHash);

    latestAppStateHash = async () => (await getChallenge()).appStateHash;

    latestVersionNumber = async () => (await getChallenge()).versionNumber;

    isStateFinalized = async () =>
      await appRegistry.functions.isStateFinalized(appIdentityTestObject.identityHash);

    cancelChallenge = async () => {
      const digest = computeAppChallengeHash(
        appIdentityTestObject.identityHash,
        await latestAppStateHash(),
        await latestVersionNumber(),
        appIdentityTestObject.defaultTimeout,
      );

      await appRegistry.functions.cancelChallenge(
        appIdentityTestObject.appIdentity,
        sortSignaturesBySignerAddress(digest, [
          await new SigningKey(ALICE.privateKey).signDigest(digest),
          await new SigningKey(BOB.privateKey).signDigest(digest),
        ]).map(joinSignature),
      );
    };

    setStateWithSignatures = async (
      versionNumber: BigNumberish,
      appState: string = HashZero,
      timeout: number = ONCHAIN_CHALLENGE_TIMEOUT,
    ) => {
      const stateHash = keccak256(appState);
      const digest = computeAppChallengeHash(
        appIdentityTestObject.identityHash,
        stateHash,
        versionNumber,
        timeout,
      );
      await appRegistry.functions.setState(appIdentityTestObject.appIdentity, {
        timeout,
        versionNumber,
        appStateHash: stateHash,
        signatures: sortSignaturesBySignerAddress(digest, [
          await new SigningKey(ALICE.privateKey).signDigest(digest),
          await new SigningKey(BOB.privateKey).signDigest(digest),
        ]).map(joinSignature),
>>>>>>> c2bc2685
      });
      return challenge;
    };

<<<<<<< HEAD
    cancel = async (): Promise<void> => {
      await cancelChallenge([ALICE, BOB], appIdentityTestObject, challengeRegistry);
      const challenge = await getChallenge(appIdentityTestObject.identityHash, challengeRegistry);
      expect(challenge).to.containSubset({
        appStateHash: await latestAppStateHash(
          appIdentityTestObject.identityHash,
          challengeRegistry,
        ),
        finalizesAt: Zero,
        latestSubmitter: wallet.address,
        status: ChallengeStatus.NO_CHALLENGE,
        versionNumber: await latestVersionNumber(
          appIdentityTestObject.identityHash,
          challengeRegistry,
        ),
      });
    };

    outcome = async (
      finalState: string = encodeAppState(getAppWithActionState()),
    ): Promise<void> => {
      await setOutcome(appIdentityTestObject, challengeRegistry, finalState);
      const challenge = await getChallenge(appIdentityTestObject.identityHash, challengeRegistry);
      expect(challenge).to.containSubset({
        status: ChallengeStatus.OUTCOME_SET,
      });
      const outcome = await getOutcome(appIdentityTestObject.identityHash, challengeRegistry);
      const expected = await appWithAction.functions.computeOutcome(hexlify(randomBytes(32)));
      expect(outcome).to.be.equal(expected);
    };

    getFinalState = async (
      previousState: string = encodeAppState(getAppWithActionState()),
      action: string = encodeAppAction(getIncrementCounterAction()),
    ): Promise<string> => {
      return await appWithAction.functions.applyAction(previousState, action);
    };
=======
    sendSignedFinalizationToChain = async () =>
      await setStateWithSignatures(
        (await latestVersionNumber()) + 1,
        await latestAppStateHash(),
        0,
      );
>>>>>>> c2bc2685
  });

  describe("updating app state", () => {
    describe("with signing keys and setState", async () => {
      it("should work with higher versionNumber", async () => {
        expect(
          await latestVersionNumber(appIdentityTestObject.identityHash, challengeRegistry),
        ).to.eq(0);
        const challenge = await setStateWithSigs(1);
        expect(
          await latestVersionNumber(appIdentityTestObject.identityHash, challengeRegistry),
        ).to.eq(1);
        await advanceBlocks(provider, challenge.finalizesAt);
        await outcome();
      });

      it("should work many times", async () => {
        expect(
          await latestVersionNumber(appIdentityTestObject.identityHash, challengeRegistry),
        ).to.eq(0);
        await setStateWithSigs(1);
        expect(
          await latestVersionNumber(appIdentityTestObject.identityHash, challengeRegistry),
        ).to.eq(1);
        await cancel();
        await setStateWithSigs(2);
        expect(
          await latestVersionNumber(appIdentityTestObject.identityHash, challengeRegistry),
        ).to.eq(2);
        await cancel();
        const challenge = await setStateWithSigs(3);
        expect(
          await latestVersionNumber(appIdentityTestObject.identityHash, challengeRegistry),
        ).to.eq(3);
        await advanceBlocks(provider, challenge.finalizesAt);
        await outcome();
      });

      it("should work many times without cancelling challenges", async () => {
        expect(
          await latestVersionNumber(appIdentityTestObject.identityHash, challengeRegistry),
        ).to.eq(0);
        await setStateWithSigs(1);
        expect(
          await latestVersionNumber(appIdentityTestObject.identityHash, challengeRegistry),
        ).to.eq(1);
        await setStateWithSigs(2);
        expect(
          await latestVersionNumber(appIdentityTestObject.identityHash, challengeRegistry),
        ).to.eq(2);
        const challenge = await setStateWithSigs(3);
        expect(
          await latestVersionNumber(appIdentityTestObject.identityHash, challengeRegistry),
        ).to.eq(3);
        await advanceBlocks(provider, challenge.finalizesAt);
        await outcome();
      });

      it("should work with much higher versionNumber", async () => {
        expect(
          await latestVersionNumber(appIdentityTestObject.identityHash, challengeRegistry),
        ).to.eq(0);
        const challenge = await setStateWithSigs(1000);
        expect(
          await latestVersionNumber(appIdentityTestObject.identityHash, challengeRegistry),
        ).to.eq(1000);
        await advanceBlocks(provider, challenge.finalizesAt);
        await outcome();
      });

      it("shouldn't work with an equal versionNumber", async () => {
        await expect(setStateWithSigs(0)).to.be.reverted;
        expect(
          await latestVersionNumber(appIdentityTestObject.identityHash, challengeRegistry),
        ).to.eq(0);
      });

      it("shouldn't work with a lower versionNumber", async () => {
        await setStateWithSigs(1);
        await expect(setStateWithSigs(0)).to.be.reverted;
        expect(
          await latestVersionNumber(appIdentityTestObject.identityHash, challengeRegistry),
        ).to.eq(1);
      });

      it("should successfully cancel a challenge", async () => {
        await setStateWithSigs(1);
        await cancel();
        await expect(outcome()).to.be.revertedWith(
          "setOutcome can only be called after a challenge has been finalized",
        );
      });

      it("should be able to respond to challenge with a valid action", async () => {
        await setStateWithSigs(1);
        const challenge = await setStateWithAction(2);
        await advanceBlocks(provider, challenge.finalizesAt);
        const finalState = await getFinalState();
        await outcome(finalState);
      });
    });

    describe("with signing keys and setStateWithAction", async () => {
      it("should work many times", async () => {
        await setStateWithAction(1);
        await cancel();
        await setStateWithAction(2);
        await cancel();
        const challenge = await setStateWithAction(3);
        await advanceBlocks(provider, challenge.finalizesAt);
        const finalState = await getFinalState();
        await outcome(finalState);
      });

      it("should work many times without cancelling", async () => {
        await setStateWithAction(1);
        await setStateWithAction(2);
        const challenge = await setStateWithAction(3);
        await advanceBlocks(provider, challenge.finalizesAt);
        const finalState = await getFinalState();
        await outcome(finalState);
      });

      it("should work with much higher version number", async () => {
        await setStateWithAction(1);
        const challenge = await setStateWithAction(200);
        await advanceBlocks(provider, challenge.finalizesAt);
        const finalState = await getFinalState();
        await outcome(finalState);
      });

      it("should fail with an equal version number", async () => {
        await setStateWithAction(1);
        await expect(setStateWithAction(1)).to.be.revertedWith(
          `setStateWithAction was called with outdated state`,
        );
      });

      it("should fail with a lower version number", async () => {
        await setStateWithAction(3);
        await expect(setStateWithAction(1)).to.be.revertedWith(
          `setStateWithAction was called with outdated state`,
        );
      });

      it("should be able to respond with a valid higher state using `setState`", async () => {
        await setStateWithAction(1);
        const updatedState = await getFinalState();
        const challenge = await setStateWithSigs(2, updatedState);
        await advanceBlocks(provider, challenge.finalizesAt);
        await outcome(updatedState);
      });
    });
  });

  describe("finalizing app state", async () => {
    it("should work with keys", async () => {
      expect(await isStateFinalized(appIdentityTestObject.identityHash, challengeRegistry)).to.be
        .false;
      await sendSignedFinalizationToChain();
      expect(await isStateFinalized(appIdentityTestObject.identityHash, challengeRegistry)).to.be
        .true;
    });
  });

  describe("waiting for timeout", async () => {
    it("should block updates after the timeout", async () => {
      expect(await isStateFinalized(appIdentityTestObject.identityHash, challengeRegistry)).to.be
        .false;

      await setStateWithSigs(1);

      await advanceBlocks(provider);

      expect(await isStateFinalized(appIdentityTestObject.identityHash, challengeRegistry)).to.be
        .true;

      await expect(setStateWithSigs(2)).to.be.reverted;

      await expect(setStateWithSigs(0)).to.be.reverted;
    });
  });

  it("is possible to call setState to put state on-chain", async () => {
    // Tell the ChallengeRegistry to start timer
    const state = hexlify(randomBytes(32));

    await setStateWithSigs(1, state);

    // Verify the correct data was put on-chain
    const {
      status,
      latestSubmitter,
      appStateHash,
      challengeCounter,
      finalizesAt,
      versionNumber,
<<<<<<< HEAD
    } = await getChallenge(appIdentityTestObject.identityHash, challengeRegistry);
=======
    } = await getChallenge();
>>>>>>> c2bc2685

    expect(status).to.be.eq(1);
    expect(latestSubmitter).to.be.eq(await wallet.getAddress());
    expect(appStateHash).to.be.eq(keccak256(state));
    expect(challengeCounter).to.be.eq(1);
    expect(finalizesAt).to.be.eq((await provider.getBlockNumber()) + ONCHAIN_CHALLENGE_TIMEOUT);
    expect(versionNumber).to.be.eq(1);
  });
});<|MERGE_RESOLUTION|>--- conflicted
+++ resolved
@@ -1,12 +1,9 @@
 /* global before */
 import { waffle as buidler } from "@nomiclabs/buidler";
 import { Contract, Wallet } from "ethers";
-<<<<<<< HEAD
-import { hexlify, keccak256, randomBytes, BigNumberish, bigNumberify } from "ethers/utils";
-
-=======
 import { HashZero } from "ethers/constants";
 import {
+  bigNumberify
   BigNumberish,
   hexlify,
   joinSignature,
@@ -16,32 +13,29 @@
 } from "ethers/utils";
 
 import ChallengeRegistry from "../../build/ChallengeRegistry.json";
->>>>>>> c2bc2685
+
 import {
+  advanceBlocks,
   AppIdentityTestClass,
   cancelChallenge,
+  Challenge,
+  ChallengeStatus,
+  deployApp,
+  deployRegistry,
+  encodeAppAction,
+  encodeAppState,
   expect,
-<<<<<<< HEAD
+  getAppWithActionState,
   getChallenge,
+  getIncrementCounterAction,
+  getOutcome,
   isStateFinalized,
   latestAppStateHash,
   latestVersionNumber,
+  setOutcome,
   setStateWithSignatures,
-  deployRegistry,
-  advanceBlocks,
-  Challenge,
-  ChallengeStatus,
-  setOutcome,
-  getOutcome,
-  deployApp,
   setStateWithSignedAction,
-  encodeAppAction,
-  getIncrementCounterAction,
-  encodeAppState,
-  getAppWithActionState,
-=======
   sortSignaturesBySignerAddress,
->>>>>>> c2bc2685
 } from "./utils";
 import { Zero } from "ethers/constants";
 
@@ -100,7 +94,6 @@
 
     globalChannelNonce += 1;
 
-<<<<<<< HEAD
     setStateWithSigs = async (
       versionNumber: BigNumberish,
       appState: string = encodeAppState(getAppWithActionState()),
@@ -180,59 +173,10 @@
         latestSubmitter: wallet.address,
         status: ChallengeStatus.EXPLICITLY_FINALIZED,
         versionNumber: submittedVersionNo,
-=======
-    getChallenge = () => appRegistry.functions.getAppChallenge(appIdentityTestObject.identityHash);
-
-    latestAppStateHash = async () => (await getChallenge()).appStateHash;
-
-    latestVersionNumber = async () => (await getChallenge()).versionNumber;
-
-    isStateFinalized = async () =>
-      await appRegistry.functions.isStateFinalized(appIdentityTestObject.identityHash);
-
-    cancelChallenge = async () => {
-      const digest = computeAppChallengeHash(
-        appIdentityTestObject.identityHash,
-        await latestAppStateHash(),
-        await latestVersionNumber(),
-        appIdentityTestObject.defaultTimeout,
-      );
-
-      await appRegistry.functions.cancelChallenge(
-        appIdentityTestObject.appIdentity,
-        sortSignaturesBySignerAddress(digest, [
-          await new SigningKey(ALICE.privateKey).signDigest(digest),
-          await new SigningKey(BOB.privateKey).signDigest(digest),
-        ]).map(joinSignature),
-      );
-    };
-
-    setStateWithSignatures = async (
-      versionNumber: BigNumberish,
-      appState: string = HashZero,
-      timeout: number = ONCHAIN_CHALLENGE_TIMEOUT,
-    ) => {
-      const stateHash = keccak256(appState);
-      const digest = computeAppChallengeHash(
-        appIdentityTestObject.identityHash,
-        stateHash,
-        versionNumber,
-        timeout,
-      );
-      await appRegistry.functions.setState(appIdentityTestObject.appIdentity, {
-        timeout,
-        versionNumber,
-        appStateHash: stateHash,
-        signatures: sortSignaturesBySignerAddress(digest, [
-          await new SigningKey(ALICE.privateKey).signDigest(digest),
-          await new SigningKey(BOB.privateKey).signDigest(digest),
-        ]).map(joinSignature),
->>>>>>> c2bc2685
       });
       return challenge;
     };
 
-<<<<<<< HEAD
     cancel = async (): Promise<void> => {
       await cancelChallenge([ALICE, BOB], appIdentityTestObject, challengeRegistry);
       const challenge = await getChallenge(appIdentityTestObject.identityHash, challengeRegistry);
@@ -270,14 +214,6 @@
     ): Promise<string> => {
       return await appWithAction.functions.applyAction(previousState, action);
     };
-=======
-    sendSignedFinalizationToChain = async () =>
-      await setStateWithSignatures(
-        (await latestVersionNumber()) + 1,
-        await latestAppStateHash(),
-        0,
-      );
->>>>>>> c2bc2685
   });
 
   describe("updating app state", () => {
@@ -475,11 +411,7 @@
       challengeCounter,
       finalizesAt,
       versionNumber,
-<<<<<<< HEAD
     } = await getChallenge(appIdentityTestObject.identityHash, challengeRegistry);
-=======
-    } = await getChallenge();
->>>>>>> c2bc2685
 
     expect(status).to.be.eq(1);
     expect(latestSubmitter).to.be.eq(await wallet.getAddress());
