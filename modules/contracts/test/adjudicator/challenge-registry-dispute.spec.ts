--- conflicted
+++ resolved
@@ -4,10 +4,6 @@
 import * as waffle from "ethereum-waffle";
 import { Contract, Wallet } from "ethers";
 import { HashZero } from "ethers/constants";
-<<<<<<< HEAD
-import { Web3Provider } from "ethers/providers";
-=======
->>>>>>> 8ce1d182
 import { bigNumberify, defaultAbiCoder, joinSignature, keccak256, SigningKey } from "ethers/utils";
 
 import AppWithAction from "../../build/AppWithAction.json";
@@ -18,10 +14,7 @@
   expect,
   signaturesToBytes,
   sortSignaturesBySignerAddress,
-<<<<<<< HEAD
   deployRegistry,
-=======
->>>>>>> 8ce1d182
 } from "./utils";
 
 enum ActionType {
@@ -72,13 +65,7 @@
   before(async () => {
     wallet = (await provider.getWallets())[0];
 
-<<<<<<< HEAD
     appRegistry = await deployRegistry(wallet);
-=======
-    appRegistry = await waffle.deployContract(wallet, ChallengeRegistry, [], {
-      gasLimit: 6000000, // override default of 4 million
-    });
->>>>>>> 8ce1d182
 
     appDefinition = await waffle.deployContract(wallet, AppWithAction);
   });
@@ -105,11 +92,8 @@
           await new SigningKey(ALICE.privateKey).signDigest(digest),
           await new SigningKey(BOB.privateKey).signDigest(digest),
         ]).map(joinSignature),
-<<<<<<< HEAD
         timeout: ONCHAIN_CHALLENGE_TIMEOUT,
         versionNumber,
-=======
->>>>>>> 8ce1d182
       });
     };
 
