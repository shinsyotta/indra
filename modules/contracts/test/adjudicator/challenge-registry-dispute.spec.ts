--- conflicted
+++ resolved
@@ -1,16 +1,10 @@
-/* global before */
 import { waffle as buidler } from "@nomiclabs/buidler";
 import { SolidityValueType } from "@connext/types";
 import { createMockProvider, getWallets, deployContract } from "ethereum-waffle";
 import { Contract, Wallet } from "ethers";
 import { HashZero } from "ethers/constants";
-<<<<<<< HEAD
-import { Web3Provider } from "ethers/providers";
 import { bigNumberify, defaultAbiCoder, joinSignature, keccak256, SigningKey } from "ethers/utils";
 import { before } from "mocha";
-=======
-import { bigNumberify, defaultAbiCoder, joinSignature, keccak256, SigningKey } from "ethers/utils";
->>>>>>> f31088b3
 
 import AppWithAction from "../../build/AppWithAction.json";
 import ChallengeRegistry from "../../build/ChallengeRegistry.json";
@@ -69,16 +63,9 @@
   let respondToChallenge: (state: any, action: any, actionSig: any) => Promise<any>;
 
   before(async () => {
-<<<<<<< HEAD
-    provider = createMockProvider();
-    wallet = getWallets(provider)[0];
-
-    appRegistry = await deployContract(wallet, ChallengeRegistry, [], {
-=======
     wallet = (await provider.getWallets())[0];
 
     appRegistry = await waffle.deployContract(wallet, ChallengeRegistry, [], {
->>>>>>> f31088b3
       gasLimit: 6000000, // override default of 4 million
     });
 
