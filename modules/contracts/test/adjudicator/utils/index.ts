import { AppIdentity } from "@connext/types";
import * as chai from "chai";
import { solidity } from "ethereum-waffle";
<<<<<<< HEAD
import {
  BigNumber,
  BigNumberish,
  defaultAbiCoder,
  joinSignature,
  keccak256,
  hexlify,
  randomBytes,
  recoverAddress,
  Signature,
  solidityPack,
} from "ethers/utils";
=======
import { BigNumberish, defaultAbiCoder, keccak256, solidityPack } from "ethers/utils";
>>>>>>> 0a1f0087

export const expect = chai.use(solidity).expect;

export const randomState = (numBytes: number = 64) => hexlify(randomBytes(numBytes));

// TS version of MChallengeRegistryCore::appStateToHash
export const appStateToHash = (state: string) => keccak256(state);

// TS version of MChallengeRegistryCore::computeAppChallengeHash
export const computeAppChallengeHash = (
  id: string,
  appStateHash: string,
  versionNumber: BigNumberish,
  timeout: number,
) =>
  keccak256(
    solidityPack(
      ["bytes1", "bytes32", "uint256", "uint256", "bytes32"],
      ["0x19", id, versionNumber, timeout, appStateHash],
    ),
  );

// TS version of MChallengeRegistryCore::computeActionHash
export const computeActionHash = (
  turnTaker: string,
  previousState: string,
  action: string,
  versionNumber: number,
) =>
  keccak256(
    solidityPack(
      ["bytes1", "address", "bytes", "bytes", "uint256"],
      ["0x19", turnTaker, previousState, action, versionNumber],
    ),
  );

export class AppIdentityTestClass {
  get identityHash(): string {
    return keccak256(
      defaultAbiCoder.encode(["uint256", "address[]"], [this.channelNonce, this.participants]),
    );
  }

  get appIdentity(): AppIdentity {
    return {
      participants: this.participants,
      appDefinition: this.appDefinition,
      defaultTimeout: this.defaultTimeout,
      channelNonce: this.channelNonce,
    };
  }

  constructor(
    readonly participants: string[],
    readonly appDefinition: string,
    readonly defaultTimeout: number,
    readonly channelNonce: number,
  ) {}
}<|MERGE_RESOLUTION|>--- conflicted
+++ resolved
@@ -1,22 +1,14 @@
 import { AppIdentity } from "@connext/types";
 import * as chai from "chai";
 import { solidity } from "ethereum-waffle";
-<<<<<<< HEAD
 import {
-  BigNumber,
   BigNumberish,
   defaultAbiCoder,
-  joinSignature,
   keccak256,
   hexlify,
   randomBytes,
-  recoverAddress,
-  Signature,
   solidityPack,
 } from "ethers/utils";
-=======
-import { BigNumberish, defaultAbiCoder, keccak256, solidityPack } from "ethers/utils";
->>>>>>> 0a1f0087
 
 export const expect = chai.use(solidity).expect;
 
