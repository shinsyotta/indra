--- conflicted
+++ resolved
@@ -261,16 +261,6 @@
     signer: Wallet = bob,
   ) => {
     const existingChallenge = await getChallenge();
-<<<<<<< HEAD
-    const thingToSign = computeActionHash(
-      signer.address,
-      keccak256(encodeState(state)),
-      encodeAction(action),
-      existingChallenge.versionNumber.toNumber(),
-    );
-    const signature = await (new ChannelSigner(signer.privateKey).signMessage(thingToSign));
-=======
->>>>>>> 072bf830
     expect(await isProgressable()).to.be.true;
     const resultingState: AppWithCounterState = {
       counter:
@@ -372,27 +362,10 @@
     };
     await appRegistry.functions.setAndProgressState(
       appInstance.appIdentity,
-<<<<<<< HEAD
-      {
-        versionNumber,
-        appStateHash: stateHash,
-        timeout,
-        signatures: await sortSignaturesBySignerAddress(stateDigest, [
-          await (new ChannelSigner(alice.privateKey).signMessage(stateDigest)),
-          await (new ChannelSigner(bob.privateKey).signMessage(stateDigest)),
-        ]),
-      },
-      encodeState(state),
-      {
-        encodedAction: encodeAction(action),
-        signature: await (new ChannelSigner(turnTaker.privateKey).signMessage(actionDigest)),
-      },
-=======
       req1,
       req2,
       encodeState(state),
       encodeAction(action),
->>>>>>> 072bf830
     );
   };
 
