--- conflicted
+++ resolved
@@ -1,10 +1,5 @@
-<<<<<<< HEAD
-import { waffle as buidler } from "@nomiclabs/buidler";
+/* global before */
 import { signChannelMessage } from "@connext/crypto";
-=======
-/* global before */
-import { signDigest } from "@connext/crypto";
->>>>>>> 1a2b029f
 
 import {
   CoinTransfer,
@@ -55,11 +50,7 @@
 
   before(async () => {
     wallet = (await provider.getWallets())[2];
-    withdrawApp = await new ContractFactory(
-      WithdrawApp.abi,
-      WithdrawApp.bytecode,
-      wallet,
-    ).deploy();
+    withdrawApp = await new ContractFactory(WithdrawApp.abi, WithdrawApp.bytecode, wallet).deploy();
   });
 
   // helpers
