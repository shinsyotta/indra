--- conflicted
+++ resolved
@@ -1,21 +1,11 @@
-/* global before */
 import { waffle as buidler } from "@nomiclabs/buidler";
 import {
-<<<<<<< HEAD
   CoinTransfer,
   singleAssetTwoPartyCoinTransferEncoding,
   WithdrawAppAction,
   WithdrawAppActionEncoding,
   WithdrawAppState,
   WithdrawAppStateEncoding,
-=======
-  WithdrawAppState,
-  WithdrawAppAction,
-  CoinTransfer,
-  singleAssetTwoPartyCoinTransferEncoding,
-  WithdrawAppStateEncoding,
-  WithdrawAppActionEncoding,
->>>>>>> df2d5963
 } from "@connext/types";
 import chai from "chai";
 import * as waffle from "ethereum-waffle";
@@ -52,46 +42,25 @@
 
 describe("WithdrawApp", async () => {
   let provider = buidler.provider;
-  let wallet: Wallet;
-  let withdrawerWallet: Wallet;
-  let counterpartyWallet: Wallet;
-  let withdrawApp: Contract;
-  let withdrawerSigningKey: SigningKey;
-  let counterpartySigningKey: SigningKey;
+  const wallet = (await provider.getWallets())[0];
+  const withdrawApp: Contract = await waffle.deployContract(wallet, WithdrawApp);
+  let withdrawerWallet = Wallet.createRandom();
+  let counterpartyWallet = Wallet.createRandom();
 
   const amount = new BigNumber(10000);
   const data = mkHash("0xa"); // TODO: test this with real withdrawal commitment hash?
-<<<<<<< HEAD
-
-  before(async () => {
-    provider = buidler.provider;
-    wallet = (await provider.getWallets())[0];
-    withdrawApp = await waffle.deployContract(wallet, WithdrawApp);
-    withdrawerWallet = Wallet.createRandom();
-    counterpartyWallet = Wallet.createRandom();
-    withdrawerSigningKey = new SigningKey(withdrawerWallet.privateKey);
-    counterpartySigningKey = new SigningKey(counterpartyWallet.privateKey);
-  });
-  
-  const computeOutcome = async (state: WithdrawAppState): Promise<string> => {
-=======
   const withdrawerSigningKey = new SigningKey(withdrawerWallet.privateKey);
   const counterpartySigningKey = new SigningKey(counterpartyWallet.privateKey);
 
-  const computeOutcome = async (state: WithdrawAppState<string>): Promise<string> => {
->>>>>>> df2d5963
+  const computeOutcome = async (state: WithdrawAppState): Promise<string> => {
     return await withdrawApp.functions.computeOutcome(encodeAppState(state));
   };
 
   const applyAction = async (state: any, action: WithdrawAppAction): Promise<string> => {
-<<<<<<< HEAD
     return await withdrawApp.functions.applyAction(
       encodeAppState(state),
       encodeAppAction(action),
     );
-=======
-    return await withdrawApp.functions.applyAction(encodeAppState(state), encodeAppAction(action));
->>>>>>> df2d5963
   };
 
   const createInitialState = (): WithdrawAppState => {
@@ -115,17 +84,11 @@
 
   const createAction = (): WithdrawAppAction => {
     return {
-<<<<<<< HEAD
-      signature: joinSignature(counterpartySigningKey.signDigest(data)),
-    };
-  };
-=======
       signature: signDigestWithEthers(counterpartySigningKey.privateKey, data),
     };
   };
 
   beforeEach(async () => {});
->>>>>>> df2d5963
 
   it("It zeroes withdrawer balance if state is finalized (w/ valid signatures)", async () => {
     let initialState = createInitialState();
@@ -155,11 +118,7 @@
     expect(decoded[0].to).eq(initialState.transfers[0].to);
     expect(decoded[0].amount).eq(initialState.transfers[0].amount);
     expect(decoded[1].to).eq(initialState.transfers[1].to);
-<<<<<<< HEAD
     expect(decoded[1].amount).eq(Zero);
-=======
-    expect(decoded[1].amount).eq(Zero.toString());
->>>>>>> df2d5963
   });
 
   it("It reverts the action if state is finalized", async () => {
@@ -171,13 +130,9 @@
     expect(afterActionState.signatures[1]).to.eq(action.signature);
     expect(afterActionState.finalized).to.be.true;
 
-<<<<<<< HEAD
-    await expect(applyAction(afterActionState, action)).revertedWith("cannot take action on a finalized state");
-=======
     await expect(applyAction(afterActionState, action)).revertedWith(
       "cannot take action on a finalized state",
     );
->>>>>>> df2d5963
   });
 
   it("It reverts the action if withdrawer signature is invalid", async () => {
