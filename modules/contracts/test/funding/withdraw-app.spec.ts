import { waffle as buidler } from "@nomiclabs/buidler";
import { signDigest } from "@connext/crypto";

import {
  CoinTransfer,
  singleAssetTwoPartyCoinTransferEncoding,
  WithdrawAppAction,
  WithdrawAppActionEncoding,
  WithdrawAppState,
  WithdrawAppStateEncoding,
} from "@connext/types";
import chai from "chai";
import * as waffle from "ethereum-waffle";
import { Contract, Wallet } from "ethers";
import { BigNumber, defaultAbiCoder, SigningKey } from "ethers/utils";

import WithdrawApp from "../../build/WithdrawApp.json";
import { Zero, HashZero } from "ethers/constants";

const { expect } = chai;

function mkHash(prefix: string = "0xa"): string {
  return prefix.padEnd(66, "0");
}

const decodeTransfers = (encodedTransfers: string): CoinTransfer[] =>
  defaultAbiCoder.decode([singleAssetTwoPartyCoinTransferEncoding], encodedTransfers)[0];

const decodeAppState = (encodedAppState: string): WithdrawAppState =>
  defaultAbiCoder.decode([WithdrawAppStateEncoding], encodedAppState)[0];

const encodeAppState = (
  state: WithdrawAppState,
  onlyCoinTransfers: boolean = false,
): string => {
  if (!onlyCoinTransfers) return defaultAbiCoder.encode([WithdrawAppStateEncoding], [state]);
  return defaultAbiCoder.encode([singleAssetTwoPartyCoinTransferEncoding], [state.transfers]);
};

const encodeAppAction = (state: WithdrawAppAction): string => {
  return defaultAbiCoder.encode([WithdrawAppActionEncoding], [state]);
};

describe("WithdrawApp", async () => {
  let provider = buidler.provider;
  const wallet = (await provider.getWallets())[0];
  const withdrawApp: Contract = await waffle.deployContract(wallet, WithdrawApp);
  let withdrawerWallet = Wallet.createRandom();
  let counterpartyWallet = Wallet.createRandom();

  const amount = new BigNumber(10000);
  const data = mkHash("0xa"); // TODO: test this with real withdrawal commitment hash?
  const withdrawerSigningKey = new SigningKey(withdrawerWallet.privateKey);
  const counterpartySigningKey = new SigningKey(counterpartyWallet.privateKey);

  const computeOutcome = async (state: WithdrawAppState): Promise<string> => {
    return await withdrawApp.functions.computeOutcome(encodeAppState(state));
  };

  const applyAction = async (state: any, action: WithdrawAppAction): Promise<string> => {
    return await withdrawApp.functions.applyAction(
      encodeAppState(state),
      encodeAppAction(action),
    );
  };

<<<<<<< HEAD
  const createInitialState = (): WithdrawAppState => {
=======
  const createInitialState = async (): Promise<WithdrawAppState<string>> => {
>>>>>>> 17f520a4
    return {
      transfers: [
        {
          amount,
          to: withdrawerWallet.address,
        },
        {
          amount: Zero,
          to: counterpartyWallet.address,
        },
      ],
      signatures: [await signDigest(withdrawerSigningKey.privateKey, data), HashZero],
      signers: [withdrawerWallet.address, counterpartyWallet.address],
      data,
      finalized: false,
    };
  };

  const createAction = async (): Promise<WithdrawAppAction> => {
    return {
      signature: await signDigest(counterpartySigningKey.privateKey, data),
    };
  };

  beforeEach(async () => {});

<<<<<<< HEAD
  it("It zeroes withdrawer balance if state is finalized (w/ valid signatures)", async () => {
    let initialState = createInitialState();
    let action = createAction();
=======
  describe("It zeroes withdrawer balance if state is finalized (w/ valid signatures)", async () => {
    let initialState = await createInitialState();
    let action = await createAction();
>>>>>>> 17f520a4

    let ret = await applyAction(initialState, action);
    const afterActionState = decodeAppState(ret);
    expect(afterActionState.signatures[1]).to.eq(action.signature);
    expect(afterActionState.finalized).to.be.true;

    ret = await computeOutcome(afterActionState);
    const decoded = decodeTransfers(ret);

    expect(decoded[0].to).eq(initialState.transfers[0].to);
    expect(decoded[0].amount).eq(Zero);
    expect(decoded[1].to).eq(initialState.transfers[1].to);
    expect(decoded[1].amount).eq(Zero);
  });

<<<<<<< HEAD
  it("It cancels the withdrawal if state is not finalized", async () => {
    let initialState = createInitialState();
=======
  describe("It cancels the withdrawal if state is not finalized", async () => {
    let initialState = await createInitialState();
>>>>>>> 17f520a4

    // Compute outcome without taking action
    let ret = await computeOutcome(initialState);
    const decoded = decodeTransfers(ret);

    expect(decoded[0].to).eq(initialState.transfers[0].to);
    expect(decoded[0].amount).eq(initialState.transfers[0].amount);
    expect(decoded[1].to).eq(initialState.transfers[1].to);
    expect(decoded[1].amount).eq(Zero);
  });

<<<<<<< HEAD
  it("It reverts the action if state is finalized", async () => {
    let initialState = createInitialState();
    let action = createAction();
=======
  describe("It reverts the action if state is finalized", async () => {
    let initialState = await createInitialState();
    let action = await createAction();
>>>>>>> 17f520a4

    let ret = await applyAction(initialState, action);
    const afterActionState = decodeAppState(ret);
    expect(afterActionState.signatures[1]).to.eq(action.signature);
    expect(afterActionState.finalized).to.be.true;

    await expect(applyAction(afterActionState, action)).revertedWith(
      "cannot take action on a finalized state",
    );
  });

<<<<<<< HEAD
  it("It reverts the action if withdrawer signature is invalid", async () => {
    let initialState = createInitialState();
    let action = createAction();
=======
  describe("It reverts the action if withdrawer signature is invalid", async () => {
    let initialState = await createInitialState();
    let action = await createAction();
>>>>>>> 17f520a4

    initialState.signatures[0] = mkHash("0x0");
    await expect(applyAction(initialState, action)).revertedWith("invalid withdrawer signature");
  });

<<<<<<< HEAD
  it("It reverts the action if counterparty signature is invalid", async () => {
    let initialState = createInitialState();
    let action = createAction();
=======
  describe("It reverts the action if counterparty signature is invalid", async () => {
    let initialState = await createInitialState();
    let action = await createAction();
>>>>>>> 17f520a4

    action.signature = HashZero;
    await expect(applyAction(initialState, action)).revertedWith("invalid counterparty signature");
  });
});<|MERGE_RESOLUTION|>--- conflicted
+++ resolved
@@ -64,11 +64,7 @@
     );
   };
 
-<<<<<<< HEAD
-  const createInitialState = (): WithdrawAppState => {
-=======
-  const createInitialState = async (): Promise<WithdrawAppState<string>> => {
->>>>>>> 17f520a4
+  const createInitialState = async (): Promise<WithdrawAppState> => {
     return {
       transfers: [
         {
@@ -95,15 +91,9 @@
 
   beforeEach(async () => {});
 
-<<<<<<< HEAD
   it("It zeroes withdrawer balance if state is finalized (w/ valid signatures)", async () => {
-    let initialState = createInitialState();
-    let action = createAction();
-=======
-  describe("It zeroes withdrawer balance if state is finalized (w/ valid signatures)", async () => {
     let initialState = await createInitialState();
     let action = await createAction();
->>>>>>> 17f520a4
 
     let ret = await applyAction(initialState, action);
     const afterActionState = decodeAppState(ret);
@@ -119,13 +109,8 @@
     expect(decoded[1].amount).eq(Zero);
   });
 
-<<<<<<< HEAD
   it("It cancels the withdrawal if state is not finalized", async () => {
-    let initialState = createInitialState();
-=======
-  describe("It cancels the withdrawal if state is not finalized", async () => {
     let initialState = await createInitialState();
->>>>>>> 17f520a4
 
     // Compute outcome without taking action
     let ret = await computeOutcome(initialState);
@@ -137,15 +122,9 @@
     expect(decoded[1].amount).eq(Zero);
   });
 
-<<<<<<< HEAD
   it("It reverts the action if state is finalized", async () => {
-    let initialState = createInitialState();
-    let action = createAction();
-=======
-  describe("It reverts the action if state is finalized", async () => {
     let initialState = await createInitialState();
     let action = await createAction();
->>>>>>> 17f520a4
 
     let ret = await applyAction(initialState, action);
     const afterActionState = decodeAppState(ret);
@@ -157,29 +136,17 @@
     );
   });
 
-<<<<<<< HEAD
   it("It reverts the action if withdrawer signature is invalid", async () => {
-    let initialState = createInitialState();
-    let action = createAction();
-=======
-  describe("It reverts the action if withdrawer signature is invalid", async () => {
     let initialState = await createInitialState();
     let action = await createAction();
->>>>>>> 17f520a4
 
     initialState.signatures[0] = mkHash("0x0");
     await expect(applyAction(initialState, action)).revertedWith("invalid withdrawer signature");
   });
 
-<<<<<<< HEAD
   it("It reverts the action if counterparty signature is invalid", async () => {
-    let initialState = createInitialState();
-    let action = createAction();
-=======
-  describe("It reverts the action if counterparty signature is invalid", async () => {
     let initialState = await createInitialState();
     let action = await createAction();
->>>>>>> 17f520a4
 
     action.signature = HashZero;
     await expect(applyAction(initialState, action)).revertedWith("invalid counterparty signature");
