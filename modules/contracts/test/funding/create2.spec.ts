/* global before */
import { waffle as buidler } from "@nomiclabs/buidler";
import * as waffle from "ethereum-waffle";
import { Contract, Event, Wallet } from "ethers";
<<<<<<< HEAD
import { TransactionResponse, Web3Provider } from "ethers/providers";
import { getAddress, keccak256, solidityKeccak256, solidityPack } from "ethers/utils";
import { before } from "mocha";
=======
import { TransactionResponse } from "ethers/providers";
import {
  getAddress,
  keccak256,
  solidityKeccak256,
  solidityPack
} from "ethers/utils";
>>>>>>> f31088b3

import Echo from "../../build/Echo.json";
import Proxy from "../../build/Proxy.json";
import ProxyFactory from "../../build/ProxyFactory.json";

import { expect } from "./utils/index";

describe("ProxyFactory with CREATE2", function() {
  this.timeout(5000);

  let provider = buidler.provider;
  let wallet: Wallet;

  let pf: Contract;
  let echo: Contract;

  function create2(initcode: string, saltNonce: number = 0, initializer: string = "0x") {
    return getAddress(
      solidityKeccak256(
        ["bytes1", "address", "uint256", "bytes32"],
        [
          "0xff",
          pf.address,
          solidityKeccak256(["bytes32", "uint256"], [keccak256(initializer), saltNonce]),
          keccak256(initcode),
        ],
      ).slice(-40),
    );
  }

  before(async () => {
<<<<<<< HEAD
    provider = waffle.createMockProvider();
    wallet = waffle.getWallets(provider)[0];
=======
    wallet = (await provider.getWallets())[0];
>>>>>>> f31088b3

    pf = await waffle.deployContract(wallet, ProxyFactory);
    echo = await waffle.deployContract(wallet, Echo);
  });

  describe("createProxy", async () => {
    it("can be used to deploy a contract at a predictable address", async () => {
      const masterCopy = echo.address;

<<<<<<< HEAD
      const initcode = solidityPack(["bytes", "uint256"], [`0x${Proxy.evm.bytecode.object}`, echo.address]);
=======
      const initcode = solidityPack(
        ["bytes", "uint256"],
        [`0x${Proxy.bytecode.replace(/^0x/, "")}`, echo.address],
      );
>>>>>>> f31088b3

      const saltNonce = 0;

      const tx: TransactionResponse = await pf.createProxyWithNonce(masterCopy, "0x", saltNonce);

      const receipt = await tx.wait();

      const event: Event = (receipt as any).events.pop();

      expect(event.event).to.eq("ProxyCreation");
      expect(event.eventSignature).to.eq("ProxyCreation(address)");
      expect(event.args![0]).to.eq(create2(initcode, saltNonce));

      const echoProxy = new Contract(create2(initcode), Echo.abi, wallet);

      expect(await echoProxy.functions.helloWorld()).to.eq("hello world");
    });
  });
});<|MERGE_RESOLUTION|>--- conflicted
+++ resolved
@@ -2,19 +2,9 @@
 import { waffle as buidler } from "@nomiclabs/buidler";
 import * as waffle from "ethereum-waffle";
 import { Contract, Event, Wallet } from "ethers";
-<<<<<<< HEAD
-import { TransactionResponse, Web3Provider } from "ethers/providers";
+import { TransactionResponse } from "ethers/providers";
 import { getAddress, keccak256, solidityKeccak256, solidityPack } from "ethers/utils";
 import { before } from "mocha";
-=======
-import { TransactionResponse } from "ethers/providers";
-import {
-  getAddress,
-  keccak256,
-  solidityKeccak256,
-  solidityPack
-} from "ethers/utils";
->>>>>>> f31088b3
 
 import Echo from "../../build/Echo.json";
 import Proxy from "../../build/Proxy.json";
@@ -46,12 +36,7 @@
   }
 
   before(async () => {
-<<<<<<< HEAD
-    provider = waffle.createMockProvider();
-    wallet = waffle.getWallets(provider)[0];
-=======
     wallet = (await provider.getWallets())[0];
->>>>>>> f31088b3
 
     pf = await waffle.deployContract(wallet, ProxyFactory);
     echo = await waffle.deployContract(wallet, Echo);
@@ -61,14 +46,10 @@
     it("can be used to deploy a contract at a predictable address", async () => {
       const masterCopy = echo.address;
 
-<<<<<<< HEAD
-      const initcode = solidityPack(["bytes", "uint256"], [`0x${Proxy.evm.bytecode.object}`, echo.address]);
-=======
       const initcode = solidityPack(
         ["bytes", "uint256"],
         [`0x${Proxy.bytecode.replace(/^0x/, "")}`, echo.address],
       );
->>>>>>> f31088b3
 
       const saltNonce = 0;
 
