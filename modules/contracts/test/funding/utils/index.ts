import * as chai from "chai";
import { solidity } from "ethereum-waffle";
import { BigNumber, joinSignature, recoverAddress, Signature } from "ethers/utils";

export const expect = chai.use(solidity).expect;

/**
 * Converts an array of signatures into a single string
 *
 * @param signatures An array of etherium signatures
 */
export function signaturesToBytes(...signatures: Signature[]): string {
  return signatures
    .map(joinSignature)
    .map(s => s.substr(2))
    .reduce((acc, v) => acc + v, "0x");
}

/**
 * Sorts signatures in ascending order of signer address
 *
 * @param signatures An array of etherium signatures
 */
<<<<<<< HEAD
export function sortSignaturesBySignerAddress(digest: string, signatures: Signature[]): Signature[] {
=======
export function sortSignaturesBySignerAddress(
  digest: string,
  signatures: Signature[],
): Signature[] {
>>>>>>> f31088b3
  const ret = signatures.slice();
  ret.sort((sigA, sigB) => {
    const addrA = recoverAddress(digest, signaturesToBytes(sigA));
    const addrB = recoverAddress(digest, signaturesToBytes(sigB));
    return new BigNumber(addrA).lt(addrB) ? -1 : 1;
  });
  return ret;
}

/**
 * Sorts signatures in ascending order of signer address
 * and converts them into bytes
 *
 * @param signatures An array of etherium signatures
 */
<<<<<<< HEAD
export function signaturesToBytesSortedBySignerAddress(digest: string, ...signatures: Signature[]): string {
=======
export function signaturesToBytesSortedBySignerAddress(
  digest: string,
  ...signatures: Signature[]
): string {
>>>>>>> f31088b3
  return signaturesToBytes(...sortSignaturesBySignerAddress(digest, signatures));
}<|MERGE_RESOLUTION|>--- conflicted
+++ resolved
@@ -21,14 +21,10 @@
  *
  * @param signatures An array of etherium signatures
  */
-<<<<<<< HEAD
-export function sortSignaturesBySignerAddress(digest: string, signatures: Signature[]): Signature[] {
-=======
 export function sortSignaturesBySignerAddress(
   digest: string,
   signatures: Signature[],
 ): Signature[] {
->>>>>>> f31088b3
   const ret = signatures.slice();
   ret.sort((sigA, sigB) => {
     const addrA = recoverAddress(digest, signaturesToBytes(sigA));
@@ -44,13 +40,9 @@
  *
  * @param signatures An array of etherium signatures
  */
-<<<<<<< HEAD
-export function signaturesToBytesSortedBySignerAddress(digest: string, ...signatures: Signature[]): string {
-=======
 export function signaturesToBytesSortedBySignerAddress(
   digest: string,
   ...signatures: Signature[]
 ): string {
->>>>>>> f31088b3
   return signaturesToBytes(...sortSignaturesBySignerAddress(digest, signatures));
 }