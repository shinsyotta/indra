--- conflicted
+++ resolved
@@ -10,14 +10,7 @@
  * This file is excluded from ethlint/solium because of this issue:
  * https://github.com/duaraghav8/Ethlint/issues/261
  */
-<<<<<<< HEAD
-contract SingleAssetTwoPartyCoinTransferInterpreter is Interpreter {
-
-    mapping(address => uint256) public totalAmountWithdrawn;
-    address constant CONVENTION_FOR_ETH_TOKEN_ADDRESS = address(0x0);
-=======
 contract SingleAssetTwoPartyCoinTransferInterpreter is MultisigTransfer, Interpreter {
->>>>>>> 4cc08640
 
     struct Params {
         uint256 limit;
@@ -41,26 +34,8 @@
             (LibOutcome.CoinTransfer[2])
         );
 
-<<<<<<< HEAD
-        // Note, explicitly do NOT use safemath here. See discussion in: TODO
-        totalAmountWithdrawn[params.tokenAddress] += (outcome[0].amount + outcome[1].amount);
-
-        if (params.tokenAddress == CONVENTION_FOR_ETH_TOKEN_ADDRESS) {
-            // note: send() is deliberately used instead of coinTransfer() here
-            // so that a revert does not stop the rest of the sends
-            // see decenter audit for context
-            /* solium-disable-next-line */
-            outcome[0].to.send(outcome[0].amount);
-            /* solium-disable-next-line */
-            outcome[1].to.send(outcome[1].amount);
-        } else {
-            ERC20(params.tokenAddress).transfer(outcome[0].to, outcome[0].amount);
-            ERC20(params.tokenAddress).transfer(outcome[1].to, outcome[1].amount);
-        }
-=======
         multisigTransfer(outcome[0].to, params.tokenAddress, outcome[0].amount);
         multisigTransfer(outcome[1].to, params.tokenAddress, outcome[1].amount);
->>>>>>> 4cc08640
     }
 
 }