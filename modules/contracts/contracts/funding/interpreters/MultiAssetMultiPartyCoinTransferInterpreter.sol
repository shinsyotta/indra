--- conflicted
+++ resolved
@@ -8,7 +8,6 @@
 
 contract MultiAssetMultiPartyCoinTransferInterpreter is MultisigTransfer, Interpreter {
 
-    mapping(address => uint256) public totalAmountWithdrawn;
     uint256 constant MAX_UINT256 = 2 ** 256 - 1;
 
     struct MultiAssetMultiPartyCoinTransferInterpreterParams {
@@ -51,22 +50,7 @@
 
                 if (coinTransfer.amount > 0) {
                     limitRemaining -= coinTransfer.amount;
-<<<<<<< HEAD
-
-                    // Note, explicitly do NOT use safemath here. See discussion in: TODO
-                    totalAmountWithdrawn[tokenAddress] += coinTransfer.amount;
-
-                    if (tokenAddress == CONVENTION_FOR_ETH_TOKEN_ADDRESS) {
-                        // note: send() is deliberately used instead of coinTransfer() here
-                        // so that a revert does not stop the rest of the sends
-                        // solium-disable-next-line security/no-send
-                        to.send(coinTransfer.amount);
-                    } else {
-                        ERC20(tokenAddress).transfer(to, coinTransfer.amount);
-                    }
-=======
                     multisigTransfer(to, tokenAddress, coinTransfer.amount);
->>>>>>> 4cc08640
                 }
 
             }
