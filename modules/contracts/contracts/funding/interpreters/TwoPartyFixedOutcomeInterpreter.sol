--- conflicted
+++ resolved
@@ -11,14 +11,7 @@
 /// OutcomeType: TwoPartyFixedOutcome
 /// The committed coins are sent to one of params.playerAddrs
 /// or split in half according to the outcome
-<<<<<<< HEAD
-contract TwoPartyFixedOutcomeInterpreter is Interpreter {
-
-    mapping(address => uint256) public totalAmountWithdrawn;
-    address constant CONVENTION_FOR_ETH_TOKEN_ADDRESS = address(0x0);
-=======
 contract TwoPartyFixedOutcomeInterpreter is MultisigTransfer, Interpreter {
->>>>>>> 4cc08640
 
     struct Params {
         address payable[2] playerAddrs;
@@ -39,9 +32,6 @@
 
         Params memory params = abi.decode(encodedParams, (Params));
 
-        // Note, explicitly do NOT use safemath here. See discussion in: TODO
-        totalAmountWithdrawn[params.tokenAddress] += params.amount;
-
         if (outcome == LibOutcome.TwoPartyFixedOutcome.SEND_TO_ADDR_ONE) {
             multisigTransfer(params.playerAddrs[0], params.tokenAddress, params.amount);
         } else if (outcome == LibOutcome.TwoPartyFixedOutcome.SEND_TO_ADDR_TWO) {
