import {
  ConditionalTransactionCommitmentJSON,
  MultisigOperation,
  ContractAddresses,
} from "@connext/types";
import { constants, utils } from "ethers";

import * as ConditionalTransactionDelegateTarget from "../../artifacts/ConditionalTransactionDelegateTarget.json";

import { MultisigCommitment } from "./multisig-commitment";

const { AddressZero } = constants;
const { Interface } = utils;

const iface = new Interface(ConditionalTransactionDelegateTarget.abi);

// class to represent an unsigned multisignature wallet transaction
// to the ConditionalTransactionDelegateTarget contract.
export class ConditionalTransactionCommitment extends MultisigCommitment {
  constructor(
    public readonly contractAddresses: ContractAddresses,
    public readonly multisig: string,
    public readonly multisigOwners: string[],
    public readonly appIdentityHash: string,
    public readonly freeBalanceAppIdentityHash: string,
    public readonly interpreterAddr: string,
    public readonly interpreterParams: string,
    public readonly transactionData: string = "",
    initiatorSignature?: string,
    responderSignature?: string,
  ) {
    super(multisig, multisigOwners, initiatorSignature, responderSignature);
    if (interpreterAddr === AddressZero) {
      throw Error("The outcome type in this application logic contract is not supported yet.");
    }

    this.transactionData = this.transactionData || this.getTransactionData();
  }

  toJson(): ConditionalTransactionCommitmentJSON {
    return {
      appIdentityHash: this.appIdentityHash,
      freeBalanceAppIdentityHash: this.freeBalanceAppIdentityHash,
      interpreterAddr: this.interpreterAddr,
      interpreterParams: this.interpreterParams,
      multisigAddress: this.multisigAddress,
      multisigOwners: this.multisigOwners,
      contractAddresses: this.contractAddresses,
      signatures: this.signatures,
      transactionData: this.transactionData!,
    };
  }

  public static fromJson(json: ConditionalTransactionCommitmentJSON) {
    const sigs = json.signatures || [
      (json as any)["initiatorSignature"],
      (json as any)["responderSignature"],
    ];
    return new ConditionalTransactionCommitment(
      json.contractAddresses,
      json.multisigAddress,
      json.multisigOwners,
      json.appIdentityHash,
      json.freeBalanceAppIdentityHash,
      json.interpreterAddr,
      json.interpreterParams,
<<<<<<< HEAD
      sigs[0],
      sigs[1],
=======
      json.transactionData,
      json.signatures[0],
      json.signatures[1],
>>>>>>> a72e53e2
    );
  }

  /**
   * Takes parameters for executeEffectOfInterpretedAppOutcome function call and
   * encodes them into a bytes array for the data field of the transaction.
   *
   * @returns The (to, value, data, op) data required by MultisigCommitment
   * @memberof ConditionalTransactionCommitment
   */
  public getTransactionDetails() {
    return {
      to: this.contractAddresses.ConditionalTransactionDelegateTarget,
      value: 0,
      data: this.transactionData,
      operation: MultisigOperation.DelegateCall,
    };
  }

  private getTransactionData(): string {
    return iface.encodeFunctionData("executeEffectOfInterpretedAppOutcome", [
      this.contractAddresses.ChallengeRegistry,
      this.freeBalanceAppIdentityHash,
      this.appIdentityHash,
      this.interpreterAddr,
      this.interpreterParams,
    ]);
  }
}<|MERGE_RESOLUTION|>--- conflicted
+++ resolved
@@ -64,14 +64,9 @@
       json.freeBalanceAppIdentityHash,
       json.interpreterAddr,
       json.interpreterParams,
-<<<<<<< HEAD
+      json.transactionData,
       sigs[0],
       sigs[1],
-=======
-      json.transactionData,
-      json.signatures[0],
-      json.signatures[1],
->>>>>>> a72e53e2
     );
   }
 
