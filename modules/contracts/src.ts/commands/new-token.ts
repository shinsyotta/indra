--- conflicted
+++ resolved
@@ -6,17 +6,9 @@
 import { isContractDeployed, deployContract } from "../deploy";
 import { getProvider } from "../utils";
 
-<<<<<<< HEAD
 const { parseEther } = utils;
 
-const newToken = async (wallet: Wallet, addressBookPath: string) => {
-=======
-const newToken = async (
-  wallet: Wallet,
-  addressBookPath: string,
-  force: boolean,
-) => {
->>>>>>> 31bbea4a
+const newToken = async (wallet: Wallet, addressBookPath: string, force: boolean) => {
   const chainId = (await wallet.provider.getNetwork()).chainId;
   const addressBook = getAddressBook(addressBookPath, chainId.toString());
   const savedAddress = addressBook.getEntry("Token").address;
