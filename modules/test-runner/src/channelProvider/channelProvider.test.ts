--- conflicted
+++ resolved
@@ -83,11 +83,7 @@
         );
       }),
       new Promise(async resolve => {
-<<<<<<< HEAD
         clientB.once(RECIEVE_TRANSFER_FINISHED_EVENT, async () => {
-=======
-        clientB.once(`RECEIVE_TRANSFER_FINISHED_EVENT`, async () => {
->>>>>>> d39b429a
           resolve();
         });
       }),
