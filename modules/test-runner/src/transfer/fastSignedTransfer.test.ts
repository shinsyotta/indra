import {
  IConnextClient,
  FastSignedTransferParameters,
  FAST_SIGNED_TRANSFER,
  FastSignedTransferAppStateBigNumber,
  bigNumberifyObj,
  CoinTransfer,
  ResolveFastSignedTransferParameters,
  FastSignedTransferResponse,
  delay,
  ResolveConditionResponse,
  createRandom32ByteHexString,
} from "@connext/types";
import { signDigest } from "@connext/crypto";
import { bigNumberify, BigNumber, solidityKeccak256 } from "ethers/utils";
import { Wallet } from "ethers";
import { AddressZero, One, Zero } from "ethers/constants";

import { createClient, fundChannel, expect } from "../util";
import { xkeyKthAddress } from "@connext/cf-core";

describe.skip("Fast Signed Transfer", () => {
  let clientA: IConnextClient;
  let clientB: IConnextClient;

  beforeEach(async () => {
    clientA = await createClient();
    clientB = await createClient();
  });

  afterEach(async () => {
    await clientA.messaging.disconnect();
    await clientB.messaging.disconnect();
  });

  it("Should send a fast signed transfer", async () => {
    const paymentId = createRandom32ByteHexString();
    const signerWallet = Wallet.createRandom();
    const signerAddress = await signerWallet.getAddress();

    const initialChannelBalance = bigNumberify(10);
    const transferAmount = One;

    await fundChannel(clientA, initialChannelBalance);
    const { transferAppInstanceId } = (await clientA.conditionalTransfer({
      amount: transferAmount.toString(),
      conditionType: FAST_SIGNED_TRANSFER,
      paymentId,
      recipient: clientB.publicIdentifier,
      signer: signerAddress,
      assetId: AddressZero,
      meta: { foo: "bar" },
    } as FastSignedTransferParameters)) as FastSignedTransferResponse;

    let transferApp = await clientA.getAppInstanceDetails(transferAppInstanceId);
    expect(transferApp).to.be.ok;
    let transferAppState = transferApp.appInstance
      .latestState as FastSignedTransferAppStateBigNumber;

    let coinTransfers: CoinTransfer<BigNumber>[] = transferAppState.coinTransfers.map(
      bigNumberifyObj,
    );
    expect(coinTransfers[0][0]).eq(clientA.freeBalanceAddress);
    expect(coinTransfers[0][1]).eq(initialChannelBalance.sub(transferAmount));
    expect(coinTransfers[1][0]).eq(xkeyKthAddress(clientA.nodePublicIdentifier));
    expect(coinTransfers[1][1]).eq(Zero);

    // locked payments contains transfer info
    expect(transferAppState.amount).to.eq(transferAmount);
    expect(transferAppState.paymentId).to.eq(paymentId);
    expect(transferAppState.recipientXpub).to.eq(clientB.publicIdentifier);
    expect(transferAppState.signer).to.eq(signerAddress);
    expect(transferAppState.turnNum).to.eq(One);

<<<<<<< HEAD
    const data = hexlify(randomBytes(32));
=======
    const data = createRandom32ByteHexString();

>>>>>>> 17f520a4
    const digest = solidityKeccak256(["bytes32", "bytes32"], [data, paymentId]);
    const signature = await signDigest(signerWallet.privateKey, digest);

    let resolveCondition: ResolveConditionResponse;
    await new Promise(async resolve => {
      clientA.on("UPDATE_STATE_EVENT", data => {
        expect(data.newState.coinTransfers[0][1]).eq(initialChannelBalance.sub(transferAmount));
        expect(data.newState.coinTransfers[1][1]).eq(transferAmount);
        resolve();
      });
      resolveCondition = await clientB.resolveCondition({
        conditionType: FAST_SIGNED_TRANSFER,
        paymentId,
        signature,
        data,
      } as ResolveFastSignedTransferParameters);
    });

    // locked payment resolved
    transferApp = await clientB.getAppInstanceDetails(resolveCondition!.appId);
    transferAppState = transferApp.appInstance.latestState as FastSignedTransferAppStateBigNumber;
    coinTransfers = transferAppState.coinTransfers.map(bigNumberifyObj);
    expect(coinTransfers[0][0]).eq(xkeyKthAddress(clientB.nodePublicIdentifier));
    expect(coinTransfers[1][0]).eq(clientB.freeBalanceAddress);
    expect(coinTransfers[1][1]).eq(Zero.add(transferAmount));
  });

  it("Should send multiple fast signed transfers using the same app", async () => {
    const signerWallet = Wallet.createRandom();
    const signerAddress = await signerWallet.getAddress();

    const initialChannelBalance = bigNumberify(10);
    const transferAmount = One;

    await fundChannel(clientA, initialChannelBalance);

    let initialSenderAppInstanceId: string = "";
    let initialReceiverAppInstanceId: string = "";
    const n = 5;
    for (let i = 0; i < n; i++) {
      const paymentId = createRandom32ByteHexString();
      const { transferAppInstanceId } = (await clientA.conditionalTransfer({
        amount: transferAmount.toString(),
        conditionType: FAST_SIGNED_TRANSFER,
        paymentId,
        recipient: clientB.publicIdentifier,
        signer: signerAddress,
        assetId: AddressZero,
        meta: { foo: "bar" },
      } as FastSignedTransferParameters)) as FastSignedTransferResponse;
      if (i === 0) {
        initialSenderAppInstanceId = transferAppInstanceId;
      }
      expect(transferAppInstanceId).to.eq(initialSenderAppInstanceId);

      const data = createRandom32ByteHexString();

      const digest = solidityKeccak256(["bytes32", "bytes32"], [data, paymentId]);
      const signature = await signDigest(signerWallet.privateKey, digest);

      const res = await clientB.resolveCondition({
        conditionType: FAST_SIGNED_TRANSFER,
        paymentId,
        signature,
        data,
      } as ResolveFastSignedTransferParameters);
      if (i === 0) {
        initialReceiverAppInstanceId = res.appId;
      }
      expect(res.appId).to.be.eq(initialReceiverAppInstanceId);
      await delay(3000); // TODO: wait on something more explicit..?
    }
    await delay(5000);

    // locked payment can resolve
    const transferApp = await clientB.getAppInstanceDetails(initialReceiverAppInstanceId);
    const transferAppState = transferApp.appInstance
      .latestState as FastSignedTransferAppStateBigNumber;
    const coinTransfers = transferAppState.coinTransfers.map(bigNumberifyObj);
    expect(coinTransfers[0][0]).eq(xkeyKthAddress(clientB.nodePublicIdentifier));
    expect(coinTransfers[1][0]).eq(clientB.freeBalanceAddress);
    expect(coinTransfers[1][1]).eq(n);
  });
});<|MERGE_RESOLUTION|>--- conflicted
+++ resolved
@@ -72,12 +72,8 @@
     expect(transferAppState.signer).to.eq(signerAddress);
     expect(transferAppState.turnNum).to.eq(One);
 
-<<<<<<< HEAD
-    const data = hexlify(randomBytes(32));
-=======
     const data = createRandom32ByteHexString();
 
->>>>>>> 17f520a4
     const digest = solidityKeccak256(["bytes32", "bytes32"], [data, paymentId]);
     const signature = await signDigest(signerWallet.privateKey, digest);
 
