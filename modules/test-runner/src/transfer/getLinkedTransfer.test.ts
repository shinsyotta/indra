--- conflicted
+++ resolved
@@ -1,8 +1,4 @@
-<<<<<<< HEAD
-import { IConnextClient, ConditionalTransferTypes } from "@connext/types";
-=======
-import { IConnextClient, LINKED_TRANSFER, createRandom32ByteHexString } from "@connext/types";
->>>>>>> 17f520a4
+import { IConnextClient, ConditionalTransferTypes, createRandom32ByteHexString } from "@connext/types";
 import { AddressZero, One } from "ethers/constants";
 
 import { expect } from "../util";
