--- conflicted
+++ resolved
@@ -311,21 +311,12 @@
     await requestCollateral(clientB, transfer.assetId);
 
     for (let i = 0; i < numberOfRuns; i++) {
-<<<<<<< HEAD
       const { [clientA.signerAddress]: clientAPreBal } = await clientA.getFreeBalance(
         transfer.assetId,
       );
       const {
         [clientB.signerAddress]: clientBPreBal,
         [clientB.nodeSignerAddress]: nodeBPreBal,
-=======
-      const { [clientA.freeBalanceAddress]: clientAPreBal } = await clientA.getFreeBalance(
-        transfer.assetId,
-      );
-      const {
-        [clientB.freeBalanceAddress]: clientBPreBal,
-        [clientB.nodeFreeBalanceAddress]: nodeBPreBal,
->>>>>>> fe607fad
       } = await clientB.getFreeBalance(transfer.assetId);
       const data = hexlify(randomBytes(32));
       const paymentId = hexlify(randomBytes(32));
@@ -370,21 +361,12 @@
       console.log(`Run: ${i}, Runtime: ${runTime[i]}`);
       sum = sum + runTime[i];
 
-<<<<<<< HEAD
       const { [clientA.signerAddress]: clientAPostBal } = await clientA.getFreeBalance(
         transfer.assetId,
       );
       const {
         [clientB.signerAddress]: clientBPostBal,
         [clientB.nodeSignerAddress]: nodeBPostBal,
-=======
-      const { [clientA.freeBalanceAddress]: clientAPostBal } = await clientA.getFreeBalance(
-        transfer.assetId,
-      );
-      const {
-        [clientB.freeBalanceAddress]: clientBPostBal,
-        [clientB.nodeFreeBalanceAddress]: nodeBPostBal,
->>>>>>> fe607fad
       } = await clientB.getFreeBalance(transfer.assetId);
       expect(clientAPostBal).to.eq(clientAPreBal.sub(transfer.amount));
       expect(nodeBPostBal).to.eq(nodeBPreBal.sub(transfer.amount));
