/* global before */
import {
  ConditionalTransferTypes,
  EventNames,
  NodeResponses,
  IConnextClient,
  PublicParams,
  SignedTransferStatus,
  EventPayloads,
  PrivateKey,
  Address,
  Receipt,
} from "@connext/types";
<<<<<<< HEAD
import {
  getTestVerifyingContract,
  getTestReceiptToSign,
  signReceiptMessage,
  getRandomPrivateKey,
} from "@connext/utils";
=======
import { getRandomChannelSigner, delay } from "@connext/utils";
>>>>>>> ae9e7021
import { AddressZero } from "ethers/constants";
import { hexlify, randomBytes } from "ethers/utils";
import { providers } from "ethers";

import {
  AssetOptions,
  createClient,
  ETH_AMOUNT_SM,
  expect,
  fundChannel,
  TOKEN_AMOUNT,
  env,
  requestCollateral,
} from "../util";

describe("Signed Transfers", () => {
  let privateKeyA: PrivateKey;
  let clientA: IConnextClient;
  let privateKeyB: PrivateKey;
  let clientB: IConnextClient;
  let tokenAddress: Address;
  let receipt: Receipt;
  let verifyingContract: Address;
  const provider = new providers.JsonRpcProvider(env.ethProviderUrl);

  before(async () => {
    const currBlock = await provider.getBlockNumber();
    // the node uses a `TIMEOUT_BUFFER` on recipient of 100 blocks
    // so make sure the current block
    const TIMEOUT_BUFFER = 100;
    if (currBlock > TIMEOUT_BUFFER) {
      // no adjustment needed, return
      return;
    }
    for (let index = currBlock; index <= TIMEOUT_BUFFER + 1; index++) {
      await provider.send("evm_mine", []);
    }
  });

  beforeEach(async () => {
    privateKeyA = getRandomPrivateKey();
    clientA = await createClient({ signer: privateKeyA, id: "A" });
    privateKeyB = getRandomPrivateKey();
    clientB = await createClient({ signer: privateKeyB, id: "B" });
    tokenAddress = clientA.config.contractAddresses.Token!;
    receipt = getTestReceiptToSign();
    verifyingContract = getTestVerifyingContract();
  });

  afterEach(async () => {
    await clientA.messaging.disconnect();
    await clientB.messaging.disconnect();
  });

  it.only("happy case: clientA signed transfers eth to clientB through node, clientB is online", async () => {
    const transfer: AssetOptions = { amount: ETH_AMOUNT_SM, assetId: AddressZero };
    await fundChannel(clientA, transfer.amount, transfer.assetId);
    const paymentId = hexlify(randomBytes(32));

    const [, installed] = await Promise.all([
      clientA.conditionalTransfer({
        amount: transfer.amount,
        conditionType: ConditionalTransferTypes.SignedTransfer,
        paymentId,
        signerAddress: clientB.signerAddress,
        verifyingContract,
        assetId: transfer.assetId,
        recipient: clientB.publicIdentifier,
        meta: { foo: "bar", sender: clientA.publicIdentifier },
      } as PublicParams.SignedTransfer),
      new Promise((res, rej) => {
        clientB.once(EventNames.CONDITIONAL_TRANSFER_CREATED_EVENT, res);
        clientA.once(EventNames.REJECT_INSTALL_EVENT, rej);
      }),
    ]);

    expect(installed).deep.contain({
      amount: transfer.amount,
      assetId: transfer.assetId,
      type: ConditionalTransferTypes[ConditionalTransferTypes.SignedTransfer],
      paymentId,
      sender: clientA.publicIdentifier,
      transferMeta: { signerAddress: clientB.signerAddress, verifyingContract },
      meta: {
        foo: "bar",
        recipient: clientB.publicIdentifier,
        sender: clientA.publicIdentifier,
        paymentId,
      },
    } as EventPayloads.SignedTransferCreated);

    const {
      [clientA.signerAddress]: clientAPostTransferBal,
      [clientA.nodeSignerAddress]: nodePostTransferBal,
    } = await clientA.getFreeBalance(transfer.assetId);
    expect(clientAPostTransferBal).to.eq(0);

    const { chainId } = await clientA.ethProvider.getNetwork();
    const signature = await signReceiptMessage(receipt, chainId, verifyingContract, privateKeyB);
    const attestation = {
      ...receipt,
      signature,
    };
    const [eventData] = await Promise.all([
      new Promise(async (res) => {
        clientA.once(EventNames.CONDITIONAL_TRANSFER_UNLOCKED_EVENT, res);
      }),
      new Promise((res) => {
        clientA.once(EventNames.UNINSTALL_EVENT, res);
      }),
      clientB.resolveCondition({
        conditionType: ConditionalTransferTypes.SignedTransfer,
        paymentId,
        attestation,
      } as PublicParams.ResolveSignedTransfer),
    ]);
    expect(eventData).to.deep.contain({
      amount: transfer.amount,
      assetId: transfer.assetId,
      type: ConditionalTransferTypes[ConditionalTransferTypes.SignedTransfer],
      paymentId,
      sender: clientA.publicIdentifier,
      transferMeta: attestation,
      meta: {
        foo: "bar",
        recipient: clientB.publicIdentifier,
        sender: clientA.publicIdentifier,
        paymentId,
      },
    } as EventPayloads.SignedTransferUnlocked);

    const {
      [clientA.signerAddress]: clientAPostReclaimBal,
      [clientA.nodeSignerAddress]: nodePostReclaimBal,
    } = await clientA.getFreeBalance(transfer.assetId);
    expect(clientAPostReclaimBal).to.eq(0);
    expect(nodePostReclaimBal).to.eq(nodePostTransferBal.add(transfer.amount));
    const { [clientB.signerAddress]: clientBPostTransferBal } = await clientB.getFreeBalance(
      transfer.assetId,
    );
    expect(clientBPostTransferBal).to.eq(transfer.amount);
  });

  it("happy case: clientA signed transfers tokens to clientB through node", async () => {
    const transfer: AssetOptions = { amount: TOKEN_AMOUNT, assetId: tokenAddress };
    await fundChannel(clientA, transfer.amount, transfer.assetId);
    const paymentId = hexlify(randomBytes(32));

    const promises = await Promise.all([
      clientA.conditionalTransfer({
        amount: transfer.amount,
        conditionType: ConditionalTransferTypes.SignedTransfer,
        paymentId,
        signerAddress: clientB.signerAddress,
        verifyingContract,
        assetId: transfer.assetId,
        recipient: clientB.publicIdentifier,
        meta: { foo: "bar", sender: clientA.publicIdentifier },
      } as PublicParams.SignedTransfer),
      new Promise(async (res) => {
        clientB.once(EventNames.CONDITIONAL_TRANSFER_CREATED_EVENT, res);
      }),
    ]);

    const [, installed] = promises;
    expect(installed).deep.contain({
      amount: transfer.amount,
      assetId: transfer.assetId,
      type: ConditionalTransferTypes[ConditionalTransferTypes.SignedTransfer],
      paymentId,
      transferMeta: { signerAddress: clientB.signerAddress, verifyingContract },
      meta: {
        foo: "bar",
        recipient: clientB.publicIdentifier,
        sender: clientA.publicIdentifier,
        paymentId,
      },
    } as Partial<EventPayloads.SignedTransferCreated>);

    const {
      [clientA.signerAddress]: clientAPostTransferBal,
      [clientA.nodeSignerAddress]: nodePostTransferBal,
    } = await clientA.getFreeBalance(transfer.assetId);
    expect(clientAPostTransferBal).to.eq(0);

    const { chainId } = await clientA.ethProvider.getNetwork();
    const signature = await signReceiptMessage(receipt, chainId, verifyingContract, privateKeyB);
    const attestation = {
      ...receipt,
      signature,
    };
    await new Promise(async (res) => {
      clientA.on(EventNames.UNINSTALL_EVENT, async (data) => {
        const {
          [clientA.signerAddress]: clientAPostReclaimBal,
          [clientA.nodeSignerAddress]: nodePostReclaimBal,
        } = await clientA.getFreeBalance(transfer.assetId);
        expect(clientAPostReclaimBal).to.eq(0);
        expect(nodePostReclaimBal).to.eq(nodePostTransferBal.add(transfer.amount));
        res();
      });
      await clientB.resolveCondition({
        conditionType: ConditionalTransferTypes.SignedTransfer,
        paymentId,
        attestation,
      } as PublicParams.ResolveSignedTransfer);
      const { [clientB.signerAddress]: clientBPostTransferBal } = await clientB.getFreeBalance(
        transfer.assetId,
      );
      expect(clientBPostTransferBal).to.eq(transfer.amount);
    });
  });

  it("gets a pending signed transfer by lock hash", async () => {
    const transfer: AssetOptions = { amount: TOKEN_AMOUNT, assetId: tokenAddress };
    await fundChannel(clientA, transfer.amount, transfer.assetId);
    const paymentId = hexlify(randomBytes(32));

    await clientA.conditionalTransfer({
      amount: transfer.amount,
      conditionType: ConditionalTransferTypes.SignedTransfer,
      paymentId,
      signerAddress: clientB.signerAddress,
      verifyingContract,
      assetId: transfer.assetId,
      meta: { foo: "bar", sender: clientA.publicIdentifier },
    } as PublicParams.SignedTransfer);

    const retrievedTransfer = await clientB.getSignedTransfer(paymentId);
    expect(retrievedTransfer).to.deep.equal({
      amount: transfer.amount.toString(),
      assetId: transfer.assetId,
      paymentId,
      senderIdentifier: clientA.publicIdentifier,
      status: SignedTransferStatus.PENDING,
      meta: { foo: "bar", sender: clientA.publicIdentifier, paymentId },
    } as NodeResponses.GetSignedTransfer);
  });

  it("gets a completed signed transfer by lock hash", async () => {
    const transfer: AssetOptions = { amount: TOKEN_AMOUNT, assetId: tokenAddress };
    await fundChannel(clientA, transfer.amount, transfer.assetId);
    const paymentId = hexlify(randomBytes(32));

    await clientA.conditionalTransfer({
      amount: transfer.amount,
      conditionType: ConditionalTransferTypes.SignedTransfer,
      paymentId,
      signerAddress: clientB.signerAddress,
      verifyingContract,
      assetId: transfer.assetId,
      meta: { foo: "bar", sender: clientA.publicIdentifier },
    } as PublicParams.SignedTransfer);
    // disconnect so that it cant be unlocked
    await clientA.messaging.disconnect();

    const { chainId } = await clientA.ethProvider.getNetwork();
    const signature = await signReceiptMessage(receipt, chainId, verifyingContract, privateKeyB);
    const attestation = {
      ...receipt,
      signature,
    };
    // wait for transfer to be picked up by receiver
    await new Promise(async (resolve, reject) => {
      clientB.once(EventNames.CONDITIONAL_TRANSFER_UNLOCKED_EVENT, resolve);
      clientB.once(EventNames.CONDITIONAL_TRANSFER_FAILED_EVENT, reject);
      await clientB.resolveCondition({
        conditionType: ConditionalTransferTypes.SignedTransfer,
        paymentId,
        attestation,
      });
    });
    const retrievedTransfer = await clientB.getSignedTransfer(paymentId);
    expect(retrievedTransfer).to.deep.equal({
      amount: transfer.amount.toString(),
      assetId: transfer.assetId,
      paymentId,
      senderIdentifier: clientA.publicIdentifier,
      receiverIdentifier: clientB.publicIdentifier,
      status: SignedTransferStatus.COMPLETED,
      meta: { foo: "bar", sender: clientA.publicIdentifier, paymentId },
    } as NodeResponses.GetSignedTransfer);
  });

  it("cannot resolve a signed transfer if signature is wrong", async () => {
    const transfer: AssetOptions = { amount: TOKEN_AMOUNT, assetId: tokenAddress };
    await fundChannel(clientA, transfer.amount, transfer.assetId);
    const paymentId = hexlify(randomBytes(32));

    await clientA.conditionalTransfer({
      amount: transfer.amount,
      conditionType: ConditionalTransferTypes.SignedTransfer,
      paymentId,
      signerAddress: clientB.signerAddress,
      verifyingContract,
      assetId: transfer.assetId,
      meta: { foo: "bar", sender: clientA.publicIdentifier },
    } as PublicParams.SignedTransfer);

    const badSig = hexlify(randomBytes(65));
    const attestation = {
      ...receipt,
      signature: badSig,
    };
    await expect(
      clientB.resolveCondition({
        conditionType: ConditionalTransferTypes.SignedTransfer,
        paymentId,
        attestation,
      } as PublicParams.ResolveSignedTransfer),
    ).to.eventually.be.rejectedWith(/VM Exception while processing transaction/);
  });

  it("if sender uninstalls, node should force uninstall receiver first", async () => {
    const transfer: AssetOptions = { amount: TOKEN_AMOUNT, assetId: tokenAddress };
    await fundChannel(clientA, transfer.amount, transfer.assetId);

    const paymentId = hexlify(randomBytes(32));
    const signer = getRandomChannelSigner();
    const signerAddress = await signer.getAddress();

    const [transferRes, receiverRes] = await Promise.all([
      clientA.conditionalTransfer({
        amount: transfer.amount,
        conditionType: ConditionalTransferTypes.SignedTransfer,
        paymentId,
        signer: signerAddress,
        assetId: transfer.assetId,
        recipient: clientB.publicIdentifier,
        meta: { foo: "bar", sender: clientA.publicIdentifier },
      } as PublicParams.SignedTransfer),
      new Promise((res, rej) => {
        clientB.once(EventNames.CONDITIONAL_TRANSFER_CREATED_EVENT, res);
        clientA.once(EventNames.REJECT_INSTALL_EVENT, rej);
      }),
    ]);

    clientA.uninstallApp((transferRes as any).appIdentityHash);
    const winner = await Promise.race([
      new Promise<EventPayloads.Uninstall>((res) => {
        clientA.once(
          EventNames.UNINSTALL_EVENT,
          res,
          (data) => data.appIdentityHash === (transferRes as any).appIdentityHash,
        );
      }),
      new Promise<EventPayloads.Uninstall>((res) => {
        clientB.once(EventNames.UNINSTALL_EVENT, res);
      }),
    ]);
    expect(winner.appIdentityHash).to.be.eq(
      (receiverRes as EventPayloads.SignedTransferCreated).appIdentityHash,
    );
  });

  it("sender cannot uninstall before receiver", async () => {
    const transfer: AssetOptions = { amount: TOKEN_AMOUNT, assetId: tokenAddress };
    await fundChannel(clientA, transfer.amount, transfer.assetId);

    const paymentId = hexlify(randomBytes(32));
    const signer = getRandomChannelSigner();
    const signerAddress = await signer.getAddress();

    const [transferRes] = await Promise.all([
      clientA.conditionalTransfer({
        amount: transfer.amount,
        conditionType: ConditionalTransferTypes.SignedTransfer,
        paymentId,
        signer: signerAddress,
        assetId: transfer.assetId,
        recipient: clientB.publicIdentifier,
        meta: { foo: "bar", sender: clientA.publicIdentifier },
      } as PublicParams.SignedTransfer),
      new Promise((res, rej) => {
        clientB.once(EventNames.CONDITIONAL_TRANSFER_CREATED_EVENT, res);
        clientA.once(EventNames.REJECT_INSTALL_EVENT, rej);
      }),
    ]);

    // disconnect so receiver cannot uninstall
    clientB.messaging.disconnect();
    clientB.off();

    await expect(clientA.uninstallApp((transferRes as any).appIdentityHash)).to.eventually.be
      .rejected;
  });

  it("sender cannot uninstall unfinalized app when receiver is finalized", async () => {
    const transfer: AssetOptions = { amount: TOKEN_AMOUNT, assetId: tokenAddress };
    await fundChannel(clientA, transfer.amount, transfer.assetId);

    const paymentId = hexlify(randomBytes(32));
    const signer = getRandomChannelSigner();
    const signerAddress = await signer.getAddress();

    const [transferRes] = await Promise.all([
      clientA.conditionalTransfer({
        amount: transfer.amount,
        conditionType: ConditionalTransferTypes.SignedTransfer,
        paymentId,
        signer: signerAddress,
        assetId: transfer.assetId,
        recipient: clientB.publicIdentifier,
        meta: { foo: "bar", sender: clientA.publicIdentifier },
      } as PublicParams.SignedTransfer),
      new Promise((res, rej) => {
        clientB.once(EventNames.CONDITIONAL_TRANSFER_CREATED_EVENT, res);
        clientA.once(EventNames.REJECT_INSTALL_EVENT, rej);
      }),
    ]);

    const data = hexlify(randomBytes(32));
    const digest = solidityKeccak256(["bytes32", "bytes32"], [data, paymentId]);
    const signature = await signer.signMessage(digest);

    // disconnect so sender cannot unlock
    clientA.messaging.disconnect();

    await Promise.all([
      new Promise((res) => {
        clientB.once(EventNames.CONDITIONAL_TRANSFER_UNLOCKED_EVENT, res);
      }),
      clientB.resolveCondition({
        conditionType: ConditionalTransferTypes.SignedTransfer,
        paymentId,
        data,
        signature,
      } as PublicParams.ResolveSignedTransfer),
    ]);

    clientA.messaging.connect();
    await expect(clientA.uninstallApp((transferRes as any).appIdentityHash)).to.eventually.be
      .rejected;
  });

  // average time in multichannel test
  it.skip("Experimental: Average latency of 5 signed transfers with Eth", async () => {
    let runTime: number[] = [];
    let sum = 0;
    const numberOfRuns = 5;
    const transfer: AssetOptions = { amount: ETH_AMOUNT_SM, assetId: AddressZero };

    await fundChannel(clientA, transfer.amount.mul(25), transfer.assetId);
    await requestCollateral(clientB, transfer.assetId);

    for (let i = 0; i < numberOfRuns; i++) {
      const { [clientA.signerAddress]: clientAPreBal } = await clientA.getFreeBalance(
        transfer.assetId,
      );
      const {
        [clientB.signerAddress]: clientBPreBal,
        [clientB.nodeSignerAddress]: nodeBPreBal,
      } = await clientB.getFreeBalance(transfer.assetId);
      const paymentId = hexlify(randomBytes(32));

      // Start timer
      const start = Date.now();

      // TODO: what are these errors
      // eslint-disable-next-line no-loop-func
      await new Promise(async (res) => {
        clientB.once(EventNames.CONDITIONAL_TRANSFER_CREATED_EVENT, async (data) => {
          res();
        });
        await clientA.conditionalTransfer({
          amount: transfer.amount,
          conditionType: ConditionalTransferTypes[ConditionalTransferTypes.SignedTransfer],
          paymentId,
          signerAddress: clientB.signerAddress,
          verifyingContract,
          assetId: transfer.assetId,
          meta: { foo: "bar", sender: clientA.publicIdentifier },
          recipient: clientB.publicIdentifier,
        } as PublicParams.SignedTransfer);
      });

      // Including recipient signing in test to match real conditions
      const { chainId } = await clientA.ethProvider.getNetwork();
      const signature = await signReceiptMessage(receipt, chainId, verifyingContract, privateKeyB);
      const attestation = {
        ...receipt,
        signature,
      };
      // eslint-disable-next-line no-loop-func
      await new Promise(async (res) => {
        clientB.once(EventNames.CONDITIONAL_TRANSFER_UNLOCKED_EVENT, async (data) => {
          res();
        });
        await clientB.resolveCondition({
          conditionType: ConditionalTransferTypes[ConditionalTransferTypes.SignedTransfer],
          paymentId,
          attestation,
        } as PublicParams.ResolveSignedTransfer);
      });

      // Stop timer and add to sum
      runTime[i] = Date.now() - start;
      console.log(`Run: ${i}, Runtime: ${runTime[i]}`);
      sum = sum + runTime[i];

      const { [clientA.signerAddress]: clientAPostBal } = await clientA.getFreeBalance(
        transfer.assetId,
      );
      const {
        [clientB.signerAddress]: clientBPostBal,
        [clientB.nodeSignerAddress]: nodeBPostBal,
      } = await clientB.getFreeBalance(transfer.assetId);
      expect(clientAPostBal).to.eq(clientAPreBal.sub(transfer.amount));
      expect(nodeBPostBal).to.eq(nodeBPreBal.sub(transfer.amount));
      expect(clientBPostBal).to.eq(clientBPreBal.add(transfer.amount));
    }
    console.log(`Average = ${sum / numberOfRuns} ms`);
  });
});<|MERGE_RESOLUTION|>--- conflicted
+++ resolved
@@ -11,16 +11,12 @@
   Address,
   Receipt,
 } from "@connext/types";
-<<<<<<< HEAD
 import {
   getTestVerifyingContract,
   getTestReceiptToSign,
   signReceiptMessage,
   getRandomPrivateKey,
 } from "@connext/utils";
-=======
-import { getRandomChannelSigner, delay } from "@connext/utils";
->>>>>>> ae9e7021
 import { AddressZero } from "ethers/constants";
 import { hexlify, randomBytes } from "ethers/utils";
 import { providers } from "ethers";
@@ -339,15 +335,14 @@
     await fundChannel(clientA, transfer.amount, transfer.assetId);
 
     const paymentId = hexlify(randomBytes(32));
-    const signer = getRandomChannelSigner();
-    const signerAddress = await signer.getAddress();
 
     const [transferRes, receiverRes] = await Promise.all([
       clientA.conditionalTransfer({
         amount: transfer.amount,
         conditionType: ConditionalTransferTypes.SignedTransfer,
         paymentId,
-        signer: signerAddress,
+        signerAddress: clientB.signerAddress,
+        verifyingContract,
         assetId: transfer.assetId,
         recipient: clientB.publicIdentifier,
         meta: { foo: "bar", sender: clientA.publicIdentifier },
@@ -381,15 +376,20 @@
     await fundChannel(clientA, transfer.amount, transfer.assetId);
 
     const paymentId = hexlify(randomBytes(32));
-    const signer = getRandomChannelSigner();
-    const signerAddress = await signer.getAddress();
+    const { chainId } = await clientA.ethProvider.getNetwork();
+    const signature = await signReceiptMessage(receipt, chainId, verifyingContract, privateKeyB);
+    const attestation = {
+      ...receipt,
+      signature,
+    };
 
     const [transferRes] = await Promise.all([
       clientA.conditionalTransfer({
         amount: transfer.amount,
         conditionType: ConditionalTransferTypes.SignedTransfer,
         paymentId,
-        signer: signerAddress,
+        signerAddress: clientB.signerAddress,
+        verifyingContract,
         assetId: transfer.assetId,
         recipient: clientB.publicIdentifier,
         meta: { foo: "bar", sender: clientA.publicIdentifier },
@@ -413,15 +413,20 @@
     await fundChannel(clientA, transfer.amount, transfer.assetId);
 
     const paymentId = hexlify(randomBytes(32));
-    const signer = getRandomChannelSigner();
-    const signerAddress = await signer.getAddress();
+    const { chainId } = await clientA.ethProvider.getNetwork();
+    const signature = await signReceiptMessage(receipt, chainId, verifyingContract, privateKeyB);
+    const attestation = {
+      ...receipt,
+      signature,
+    };
 
     const [transferRes] = await Promise.all([
       clientA.conditionalTransfer({
         amount: transfer.amount,
         conditionType: ConditionalTransferTypes.SignedTransfer,
         paymentId,
-        signer: signerAddress,
+        signerAddress: clientB.signerAddress,
+        verifyingContract,
         assetId: transfer.assetId,
         recipient: clientB.publicIdentifier,
         meta: { foo: "bar", sender: clientA.publicIdentifier },
@@ -432,10 +437,6 @@
       }),
     ]);
 
-    const data = hexlify(randomBytes(32));
-    const digest = solidityKeccak256(["bytes32", "bytes32"], [data, paymentId]);
-    const signature = await signer.signMessage(digest);
-
     // disconnect so sender cannot unlock
     clientA.messaging.disconnect();
 
@@ -446,8 +447,7 @@
       clientB.resolveCondition({
         conditionType: ConditionalTransferTypes.SignedTransfer,
         paymentId,
-        data,
-        signature,
+        attestation,
       } as PublicParams.ResolveSignedTransfer),
     ]);
 
