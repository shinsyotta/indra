/* global before after */
import {
  IConnextClient,
  HashLockTransferParameters,
  ResolveHashLockTransferParameters,
  GetHashLockTransferResponse,
} from "@connext/types";
import { xkeyKthAddress } from "@connext/cf-core";
import { AddressZero } from "ethers/constants";
import { hexlify, randomBytes, soliditySha256 } from "ethers/utils";
import { providers } from "ethers";

import {
  AssetOptions,
  createClient,
  ETH_AMOUNT_SM,
  expect,
  fundChannel,
  TOKEN_AMOUNT,
  getNatsClient,
  env,
} from "../util";
import { Client } from "ts-nats";

describe("HashLock Transfers", () => {
  let clientA: IConnextClient;
  let clientB: IConnextClient;
  let tokenAddress: string;
<<<<<<< HEAD
  let nats: Client;

  before(async () => {
    nats = getNatsClient();
  });
  const provider = new providers.JsonRpcProvider(env.ethProviderUrl);
=======
  const provider = new providers.JsonRpcProvider(env.ethProviderUrl);

  before(async () => {
    const currBlock = await provider.getBlockNumber();
    // the node uses a `TIMEOUT_BUFFER` on recipient of 100 blocks
    // so make sure the current block
    const TIMEOUT_BUFFER = 100;
    if (currBlock > TIMEOUT_BUFFER) {
      // no adjustment needed, return
      return;
    }
    for (let index = currBlock; index <= TIMEOUT_BUFFER + 1; index++) {
      await provider.send("evm_mine", []);
    }
  });
>>>>>>> a608a674

  beforeEach(async () => {
    clientA = await createClient({ id: "A" });
    clientB = await createClient({ id: "B" });
    tokenAddress = clientA.config.contractAddresses.Token;
  });

  afterEach(async () => {
    await clientA.messaging.disconnect();
    await clientB.messaging.disconnect();
  });

  it("happy case: client A hashlock transfers eth to client B through node", async () => {
    const transfer: AssetOptions = { amount: ETH_AMOUNT_SM, assetId: AddressZero };
    await fundChannel(clientA, transfer.amount, transfer.assetId);
    const preImage = hexlify(randomBytes(32));
    const timelock = ((await provider.getBlockNumber()) + 5000).toString();

    const lockHash = soliditySha256(["bytes32"], [preImage]);
    await clientA.conditionalTransfer({
      amount: transfer.amount.toString(),
      conditionType: "HASHLOCK_TRANSFER",
      lockHash,
      timelock,
      assetId: transfer.assetId,
      meta: { foo: "bar" },
    } as HashLockTransferParameters);

    const {
      [clientA.freeBalanceAddress]: clientAPostTransferBal,
      [xkeyKthAddress(clientA.nodePublicIdentifier)]: nodePostTransferBal,
    } = await clientA.getFreeBalance(transfer.assetId);
    expect(clientAPostTransferBal).to.eq(0);
    expect(nodePostTransferBal).to.eq(0);

    await new Promise(async res => {
      clientA.on("UNINSTALL_EVENT", async data => {
        const {
          [clientA.freeBalanceAddress]: clientAPostReclaimBal,
          [xkeyKthAddress(clientA.nodePublicIdentifier)]: nodePostReclaimBal,
        } = await clientA.getFreeBalance(transfer.assetId);
        expect(clientAPostReclaimBal).to.eq(0);
        expect(nodePostReclaimBal).to.eq(transfer.amount);
        res();
      });
      await clientB.resolveCondition({
        conditionType: "HASHLOCK_TRANSFER",
        preImage,
      } as ResolveHashLockTransferParameters);
      const { [clientB.freeBalanceAddress]: clientBPostTransferBal } = await clientB.getFreeBalance(
        transfer.assetId,
      );
      expect(clientBPostTransferBal).to.eq(transfer.amount);
    });
  });

  it("happy case: client A hashlock transfers tokens to client B through node", async () => {
    const transfer: AssetOptions = { amount: TOKEN_AMOUNT, assetId: tokenAddress };
    await fundChannel(clientA, transfer.amount, transfer.assetId);
    const preImage = hexlify(randomBytes(32));
    const timelock = ((await provider.getBlockNumber()) + 5000).toString();

    const lockHash = soliditySha256(["bytes32"], [preImage]);
    await clientA.conditionalTransfer({
      amount: transfer.amount.toString(),
      conditionType: "HASHLOCK_TRANSFER",
      lockHash,
      timelock,
      assetId: transfer.assetId,
      meta: { foo: "bar" },
    } as HashLockTransferParameters);

    const {
      [clientA.freeBalanceAddress]: clientAPostTransferBal,
      [xkeyKthAddress(clientA.nodePublicIdentifier)]: nodePostTransferBal,
    } = await clientA.getFreeBalance(transfer.assetId);
    expect(clientAPostTransferBal).to.eq(0);
    expect(nodePostTransferBal).to.eq(0);

    await new Promise(async res => {
      clientA.on("UNINSTALL_EVENT", async data => {
        const {
          [clientA.freeBalanceAddress]: clientAPostReclaimBal,
          [xkeyKthAddress(clientA.nodePublicIdentifier)]: nodePostReclaimBal,
        } = await clientA.getFreeBalance(transfer.assetId);
        expect(clientAPostReclaimBal).to.eq(0);
        expect(nodePostReclaimBal).to.eq(transfer.amount);
        res();
      });
      await clientB.resolveCondition({
        conditionType: "HASHLOCK_TRANSFER",
        preImage,
      } as ResolveHashLockTransferParameters);
      const { [clientB.freeBalanceAddress]: clientBPostTransferBal } = await clientB.getFreeBalance(
        transfer.assetId,
      );
      expect(clientBPostTransferBal).to.eq(transfer.amount);
    });
  });

  it("gets a hashlock transfer by lock hash", async () => {
    const transfer: AssetOptions = { amount: TOKEN_AMOUNT, assetId: tokenAddress };
    await fundChannel(clientA, transfer.amount, transfer.assetId);
    const preImage = hexlify(randomBytes(32));
    const timelock = ((await provider.getBlockNumber()) + 5000).toString();

    const lockHash = soliditySha256(["bytes32"], [preImage]);
    await clientA.conditionalTransfer({
      amount: transfer.amount.toString(),
      conditionType: "HASHLOCK_TRANSFER",
      lockHash,
      timelock,
      assetId: transfer.assetId,
      meta: { foo: "bar" },
    } as HashLockTransferParameters);

    const retrievedTransfer = await clientB.getHashLockTransfer(lockHash);
    expect(retrievedTransfer).to.deep.equal({
      amount: transfer.amount.toString(),
      assetId: transfer.assetId,
      lockHash,
      sender: clientA.publicIdentifier,
      meta: {},
    } as GetHashLockTransferResponse);
  });

  it("cannot resolve a hashlock transfer if pre image is wrong", async () => {
    const transfer: AssetOptions = { amount: TOKEN_AMOUNT, assetId: tokenAddress };
    await fundChannel(clientA, transfer.amount, transfer.assetId);
    const preImage = hexlify(randomBytes(32));
    const timelock = ((await provider.getBlockNumber()) + 5000).toString();

    const lockHash = soliditySha256(["bytes32"], [preImage]);
    await clientA.conditionalTransfer({
      amount: transfer.amount.toString(),
      conditionType: "HASHLOCK_TRANSFER",
      lockHash,
      timelock,
      assetId: transfer.assetId,
      meta: { foo: "bar" },
    } as HashLockTransferParameters);

    const badPreImage = hexlify(randomBytes(32));
    await expect(
      clientB.resolveCondition({
        conditionType: "HASHLOCK_TRANSFER",
        preImage: badPreImage,
      } as ResolveHashLockTransferParameters),
    ).to.eventually.be.rejectedWith(/No sender app installed for lockHash/);
  });

  it("cannot resolve a hashlock if timelock is expired", async () => {
    const transfer: AssetOptions = { amount: TOKEN_AMOUNT, assetId: tokenAddress };
    await fundChannel(clientA, transfer.amount, transfer.assetId);
    const preImage = hexlify(randomBytes(32));
<<<<<<< HEAD
    const timelock = (await provider.getBlockNumber()).toString();
=======
    const timelock = await provider.getBlockNumber();
>>>>>>> a608a674

    const lockHash = soliditySha256(["bytes32"], [preImage]);
    await clientA.conditionalTransfer({
      amount: transfer.amount.toString(),
      conditionType: "HASHLOCK_TRANSFER",
      lockHash,
      timelock: timelock.toString(),
      assetId: transfer.assetId,
      meta: { foo: "bar" },
    } as HashLockTransferParameters);
    await expect(
      clientB.resolveCondition({
        conditionType: "HASHLOCK_TRANSFER",
        preImage,
      } as ResolveHashLockTransferParameters),
<<<<<<< HEAD
    ).to.eventually.be.rejectedWith(/Could not install app on receiver side./);
=======
    ).to.be.rejectedWith(/Cannot resolve hash lock transfer with expired timelock/);
>>>>>>> a608a674
  });
});<|MERGE_RESOLUTION|>--- conflicted
+++ resolved
@@ -26,14 +26,6 @@
   let clientA: IConnextClient;
   let clientB: IConnextClient;
   let tokenAddress: string;
-<<<<<<< HEAD
-  let nats: Client;
-
-  before(async () => {
-    nats = getNatsClient();
-  });
-  const provider = new providers.JsonRpcProvider(env.ethProviderUrl);
-=======
   const provider = new providers.JsonRpcProvider(env.ethProviderUrl);
 
   before(async () => {
@@ -49,7 +41,6 @@
       await provider.send("evm_mine", []);
     }
   });
->>>>>>> a608a674
 
   beforeEach(async () => {
     clientA = await createClient({ id: "A" });
@@ -205,11 +196,7 @@
     const transfer: AssetOptions = { amount: TOKEN_AMOUNT, assetId: tokenAddress };
     await fundChannel(clientA, transfer.amount, transfer.assetId);
     const preImage = hexlify(randomBytes(32));
-<<<<<<< HEAD
-    const timelock = (await provider.getBlockNumber()).toString();
-=======
     const timelock = await provider.getBlockNumber();
->>>>>>> a608a674
 
     const lockHash = soliditySha256(["bytes32"], [preImage]);
     await clientA.conditionalTransfer({
@@ -225,10 +212,6 @@
         conditionType: "HASHLOCK_TRANSFER",
         preImage,
       } as ResolveHashLockTransferParameters),
-<<<<<<< HEAD
-    ).to.eventually.be.rejectedWith(/Could not install app on receiver side./);
-=======
     ).to.be.rejectedWith(/Cannot resolve hash lock transfer with expired timelock/);
->>>>>>> a608a674
   });
 });