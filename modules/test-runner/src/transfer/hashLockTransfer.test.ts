/* global before after */
import {
  IConnextClient,
  HashLockTransferParameters,
  ResolveHashLockTransferParameters,
  GetHashLockTransferResponse,
} from "@connext/types";
import { xkeyKthAddress } from "@connext/cf-core";
import { AddressZero } from "ethers/constants";
import { hexlify, randomBytes, soliditySha256 } from "ethers/utils";

import {
  AssetOptions,
  createClient,
  ETH_AMOUNT_SM,
  expect,
  fundChannel,
  TOKEN_AMOUNT,
<<<<<<< HEAD
  getNatsClient,
} from "../util";
import { Client } from "ts-nats";
=======
  env,
} from "../util";
import { providers } from "ethers";
>>>>>>> 291b17f2

describe("HashLock Transfers", () => {
  let clientA: IConnextClient;
  let clientB: IConnextClient;
  let tokenAddress: string;
<<<<<<< HEAD
  let nats: Client;

  before(async () => {
    nats = getNatsClient();
  });
=======
  const provider = new providers.JsonRpcProvider(env.ethProviderUrl)
>>>>>>> 291b17f2

  beforeEach(async () => {
    clientA = await createClient({ id: "A" });
    clientB = await createClient({ id: "B" });
    tokenAddress = clientA.config.contractAddresses.Token;
  });

  afterEach(async () => {
    await clientA.messaging.disconnect();
    await clientB.messaging.disconnect();
  });

<<<<<<< HEAD
  it("happy case: client A transfers eth to client B through node", async () => {
=======
  it("happy case: client A hashlock transfers eth to client B through node", async () => {
>>>>>>> 291b17f2
    const transfer: AssetOptions = { amount: ETH_AMOUNT_SM, assetId: AddressZero };
    await fundChannel(clientA, transfer.amount, transfer.assetId);
    const preImage = hexlify(randomBytes(32));
    const timelock = ((await provider.getBlockNumber()) + 5000).toString()

    const lockHash = soliditySha256(["bytes32"], [preImage]);
    await clientA.conditionalTransfer({
      amount: transfer.amount.toString(),
      conditionType: "HASHLOCK_TRANSFER",
      lockHash,
      timelock,
      assetId: transfer.assetId,
      meta: { foo: "bar" },
    } as HashLockTransferParameters);

    const {
      [clientA.freeBalanceAddress]: clientAPostTransferBal,
      [xkeyKthAddress(clientA.nodePublicIdentifier)]: nodePostTransferBal,
    } = await clientA.getFreeBalance(transfer.assetId);
    expect(clientAPostTransferBal).to.eq(0);
    expect(nodePostTransferBal).to.eq(0);

    await new Promise(async res => {
      clientA.on("UNINSTALL_EVENT", async data => {
        const {
          [clientA.freeBalanceAddress]: clientAPostReclaimBal,
          [xkeyKthAddress(clientA.nodePublicIdentifier)]: nodePostReclaimBal,
        } = await clientA.getFreeBalance(transfer.assetId);
        expect(clientAPostReclaimBal).to.eq(0);
        expect(nodePostReclaimBal).to.eq(transfer.amount);
        res();
      });
      await clientB.resolveCondition({
        conditionType: "HASHLOCK_TRANSFER",
        preImage,
      } as ResolveHashLockTransferParameters);
      const { [clientB.freeBalanceAddress]: clientBPostTransferBal } = await clientB.getFreeBalance(
        transfer.assetId,
      );
      expect(clientBPostTransferBal).to.eq(transfer.amount);
    });
  });

  it("happy case: client A hashlock transfers tokens to client B through node", async () => {
    const transfer: AssetOptions = { amount: TOKEN_AMOUNT, assetId: tokenAddress };
    await fundChannel(clientA, transfer.amount, transfer.assetId);
    const preImage = hexlify(randomBytes(32));
    const timelock = ((await provider.getBlockNumber()) + 5000).toString()

    const lockHash = soliditySha256(["bytes32"], [preImage]);
    await clientA.conditionalTransfer({
      amount: transfer.amount.toString(),
      conditionType: "HASHLOCK_TRANSFER",
      lockHash,
      timelock,
      assetId: transfer.assetId,
      meta: { foo: "bar" },
    } as HashLockTransferParameters);

    const {
      [clientA.freeBalanceAddress]: clientAPostTransferBal,
      [xkeyKthAddress(clientA.nodePublicIdentifier)]: nodePostTransferBal,
    } = await clientA.getFreeBalance(transfer.assetId);
    expect(clientAPostTransferBal).to.eq(0);
    expect(nodePostTransferBal).to.eq(0);

    await new Promise(async res => {
      clientA.on("UNINSTALL_EVENT", async data => {
        const {
          [clientA.freeBalanceAddress]: clientAPostReclaimBal,
          [xkeyKthAddress(clientA.nodePublicIdentifier)]: nodePostReclaimBal,
        } = await clientA.getFreeBalance(transfer.assetId);
        expect(clientAPostReclaimBal).to.eq(0);
        expect(nodePostReclaimBal).to.eq(transfer.amount);
        res();
      });
      await clientB.resolveCondition({
        conditionType: "HASHLOCK_TRANSFER",
        preImage,
      } as ResolveHashLockTransferParameters);
      const { [clientB.freeBalanceAddress]: clientBPostTransferBal } = await clientB.getFreeBalance(
        transfer.assetId,
      );
      expect(clientBPostTransferBal).to.eq(transfer.amount);
    });
  });

  it("gets a hashlock transfer by lock hash", async () => {
    const transfer: AssetOptions = { amount: TOKEN_AMOUNT, assetId: tokenAddress };
    await fundChannel(clientA, transfer.amount, transfer.assetId);
    const preImage = hexlify(randomBytes(32));
    const timelock = ((await provider.getBlockNumber()) + 5000).toString()

    const lockHash = soliditySha256(["bytes32"], [preImage]);
    await clientA.conditionalTransfer({
      amount: transfer.amount.toString(),
      conditionType: "HASHLOCK_TRANSFER",
      lockHash,
      timelock,
      assetId: transfer.assetId,
      meta: { foo: "bar" },
    } as HashLockTransferParameters);

    const retrievedTransfer = await clientB.getHashLockTransfer(lockHash);
    expect(retrievedTransfer).to.deep.equal({
      amount: transfer.amount.toString(),
      assetId: transfer.assetId,
      lockHash,
      sender: clientA.publicIdentifier,
      meta: {},
    } as GetHashLockTransferResponse);
  });

  it("cannot resolve a hashlock transfer if pre image is wrong", async () => {
    const transfer: AssetOptions = { amount: TOKEN_AMOUNT, assetId: tokenAddress };
    await fundChannel(clientA, transfer.amount, transfer.assetId);
    const preImage = hexlify(randomBytes(32));
    const timelock = ((await provider.getBlockNumber()) + 5000).toString()

    const lockHash = soliditySha256(["bytes32"], [preImage]);
    await clientA.conditionalTransfer({
      amount: transfer.amount.toString(),
      conditionType: "HASHLOCK_TRANSFER",
      lockHash,
      timelock,
      assetId: transfer.assetId,
      meta: { foo: "bar" },
    } as HashLockTransferParameters);

    const badPreImage = hexlify(randomBytes(32));
    await expect(
      clientB.resolveCondition({
        conditionType: "HASHLOCK_TRANSFER",
        preImage: badPreImage,
      } as ResolveHashLockTransferParameters),
    ).to.eventually.be.rejectedWith(/No sender app installed for lockHash/);
  });

  it("cannot resolve a hashlock if timelock is expired", async () => {
    const transfer: AssetOptions = { amount: TOKEN_AMOUNT, assetId: tokenAddress };
    await fundChannel(clientA, transfer.amount, transfer.assetId);
    const preImage = hexlify(randomBytes(32));
    const timelock = (await provider.getBlockNumber()).toString()

    const lockHash = soliditySha256(["bytes32"], [preImage]);
    await clientA.conditionalTransfer({
      amount: transfer.amount.toString(),
      conditionType: "HASHLOCK_TRANSFER",
      lockHash,
      timelock,
      assetId: transfer.assetId,
      meta: { foo: "bar" },
    } as HashLockTransferParameters);
    await expect(
      clientB.resolveCondition({
        conditionType: "HASHLOCK_TRANSFER",
        preImage
      } as ResolveHashLockTransferParameters),
    ).to.eventually.be.rejectedWith(/Could not install app on receiver side./);
  });  
});<|MERGE_RESOLUTION|>--- conflicted
+++ resolved
@@ -8,6 +8,7 @@
 import { xkeyKthAddress } from "@connext/cf-core";
 import { AddressZero } from "ethers/constants";
 import { hexlify, randomBytes, soliditySha256 } from "ethers/utils";
+import { providers } from "ethers";
 
 import {
   AssetOptions,
@@ -16,29 +17,21 @@
   expect,
   fundChannel,
   TOKEN_AMOUNT,
-<<<<<<< HEAD
   getNatsClient,
+  env,
 } from "../util";
 import { Client } from "ts-nats";
-=======
-  env,
-} from "../util";
-import { providers } from "ethers";
->>>>>>> 291b17f2
 
 describe("HashLock Transfers", () => {
   let clientA: IConnextClient;
   let clientB: IConnextClient;
   let tokenAddress: string;
-<<<<<<< HEAD
   let nats: Client;
 
   before(async () => {
     nats = getNatsClient();
   });
-=======
-  const provider = new providers.JsonRpcProvider(env.ethProviderUrl)
->>>>>>> 291b17f2
+  const provider = new providers.JsonRpcProvider(env.ethProviderUrl);
 
   beforeEach(async () => {
     clientA = await createClient({ id: "A" });
@@ -51,15 +44,11 @@
     await clientB.messaging.disconnect();
   });
 
-<<<<<<< HEAD
-  it("happy case: client A transfers eth to client B through node", async () => {
-=======
   it("happy case: client A hashlock transfers eth to client B through node", async () => {
->>>>>>> 291b17f2
     const transfer: AssetOptions = { amount: ETH_AMOUNT_SM, assetId: AddressZero };
     await fundChannel(clientA, transfer.amount, transfer.assetId);
     const preImage = hexlify(randomBytes(32));
-    const timelock = ((await provider.getBlockNumber()) + 5000).toString()
+    const timelock = ((await provider.getBlockNumber()) + 5000).toString();
 
     const lockHash = soliditySha256(["bytes32"], [preImage]);
     await clientA.conditionalTransfer({
@@ -103,7 +92,7 @@
     const transfer: AssetOptions = { amount: TOKEN_AMOUNT, assetId: tokenAddress };
     await fundChannel(clientA, transfer.amount, transfer.assetId);
     const preImage = hexlify(randomBytes(32));
-    const timelock = ((await provider.getBlockNumber()) + 5000).toString()
+    const timelock = ((await provider.getBlockNumber()) + 5000).toString();
 
     const lockHash = soliditySha256(["bytes32"], [preImage]);
     await clientA.conditionalTransfer({
@@ -147,7 +136,7 @@
     const transfer: AssetOptions = { amount: TOKEN_AMOUNT, assetId: tokenAddress };
     await fundChannel(clientA, transfer.amount, transfer.assetId);
     const preImage = hexlify(randomBytes(32));
-    const timelock = ((await provider.getBlockNumber()) + 5000).toString()
+    const timelock = ((await provider.getBlockNumber()) + 5000).toString();
 
     const lockHash = soliditySha256(["bytes32"], [preImage]);
     await clientA.conditionalTransfer({
@@ -173,7 +162,7 @@
     const transfer: AssetOptions = { amount: TOKEN_AMOUNT, assetId: tokenAddress };
     await fundChannel(clientA, transfer.amount, transfer.assetId);
     const preImage = hexlify(randomBytes(32));
-    const timelock = ((await provider.getBlockNumber()) + 5000).toString()
+    const timelock = ((await provider.getBlockNumber()) + 5000).toString();
 
     const lockHash = soliditySha256(["bytes32"], [preImage]);
     await clientA.conditionalTransfer({
@@ -198,7 +187,7 @@
     const transfer: AssetOptions = { amount: TOKEN_AMOUNT, assetId: tokenAddress };
     await fundChannel(clientA, transfer.amount, transfer.assetId);
     const preImage = hexlify(randomBytes(32));
-    const timelock = (await provider.getBlockNumber()).toString()
+    const timelock = (await provider.getBlockNumber()).toString();
 
     const lockHash = soliditySha256(["bytes32"], [preImage]);
     await clientA.conditionalTransfer({
@@ -212,8 +201,8 @@
     await expect(
       clientB.resolveCondition({
         conditionType: "HASHLOCK_TRANSFER",
-        preImage
+        preImage,
       } as ResolveHashLockTransferParameters),
     ).to.eventually.be.rejectedWith(/Could not install app on receiver side./);
-  });  
+  });
 });