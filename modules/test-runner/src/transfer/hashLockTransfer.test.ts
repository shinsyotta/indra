/* global before after */
import {
  IConnextClient,
  HashLockTransferParameters,
  ResolveHashLockTransferParameters,
  GetHashLockTransferResponse,
  HashLockTransferStatus,
  RECEIVE_TRANSFER_FINISHED_EVENT,
  RECEIVE_TRANSFER_FAILED_EVENT,
  HASHLOCK_TRANSFER,
} from "@connext/types";
import { xkeyKthAddress } from "@connext/cf-core";
import { AddressZero } from "ethers/constants";
<<<<<<< HEAD
import { soliditySha256 } from "ethers/utils";
=======
import { hexlify, randomBytes, soliditySha256 } from "ethers/utils";
import { providers } from "ethers";
>>>>>>> da03d721

import {
  AssetOptions,
  createClient,
  ETH_AMOUNT_SM,
  expect,
  fundChannel,
  TOKEN_AMOUNT,
  env,
  createRandom32ByteHexString,
} from "../util";

describe("HashLock Transfers", () => {
  let clientA: IConnextClient;
  let clientB: IConnextClient;
  let tokenAddress: string;
  const provider = new providers.JsonRpcProvider(env.ethProviderUrl);

  before(async () => {
    const currBlock = await provider.getBlockNumber();
    // the node uses a `TIMEOUT_BUFFER` on recipient of 100 blocks
    // so make sure the current block
    const TIMEOUT_BUFFER = 100;
    if (currBlock > TIMEOUT_BUFFER) {
      // no adjustment needed, return
      return;
    }
    for (let index = currBlock; index <= TIMEOUT_BUFFER + 1; index++) {
      await provider.send("evm_mine", []);
    }
  });

  beforeEach(async () => {
    clientA = await createClient({ id: "A" });
    clientB = await createClient({ id: "B" });
    tokenAddress = clientA.config.contractAddresses.Token;
  });

  afterEach(async () => {
    await clientA.messaging.disconnect();
    await clientB.messaging.disconnect();
  });

  it("happy case: client A hashlock transfers eth to client B through node", async () => {
    const transfer: AssetOptions = { amount: ETH_AMOUNT_SM, assetId: AddressZero };
    await fundChannel(clientA, transfer.amount, transfer.assetId);
    const preImage = createRandom32ByteHexString();
    const timelock = ((await provider.getBlockNumber()) + 5000).toString();

    const lockHash = soliditySha256(["bytes32"], [preImage]);
    await clientA.conditionalTransfer({
      amount: transfer.amount.toString(),
      conditionType: HASHLOCK_TRANSFER,
      lockHash,
      timelock,
      assetId: transfer.assetId,
      meta: { foo: "bar" },
    } as HashLockTransferParameters);

    const {
      [clientA.freeBalanceAddress]: clientAPostTransferBal,
      [xkeyKthAddress(clientA.nodePublicIdentifier)]: nodePostTransferBal,
    } = await clientA.getFreeBalance(transfer.assetId);
    expect(clientAPostTransferBal).to.eq(0);
    expect(nodePostTransferBal).to.eq(0);

    await new Promise(async res => {
      clientA.on("UNINSTALL_EVENT", async data => {
        const {
          [clientA.freeBalanceAddress]: clientAPostReclaimBal,
          [xkeyKthAddress(clientA.nodePublicIdentifier)]: nodePostReclaimBal,
        } = await clientA.getFreeBalance(transfer.assetId);
        expect(clientAPostReclaimBal).to.eq(0);
        expect(nodePostReclaimBal).to.eq(transfer.amount);
        res();
      });
      await clientB.resolveCondition({
        conditionType: HASHLOCK_TRANSFER,
        preImage,
      } as ResolveHashLockTransferParameters);
      const { [clientB.freeBalanceAddress]: clientBPostTransferBal } = await clientB.getFreeBalance(
        transfer.assetId,
      );
      expect(clientBPostTransferBal).to.eq(transfer.amount);
    });
  });

  it("happy case: client A hashlock transfers tokens to client B through node", async () => {
    const transfer: AssetOptions = { amount: TOKEN_AMOUNT, assetId: tokenAddress };
    await fundChannel(clientA, transfer.amount, transfer.assetId);
    const preImage = createRandom32ByteHexString();
    const timelock = ((await provider.getBlockNumber()) + 5000).toString();

    const lockHash = soliditySha256(["bytes32"], [preImage]);
    await clientA.conditionalTransfer({
      amount: transfer.amount.toString(),
      conditionType: HASHLOCK_TRANSFER,
      lockHash,
      timelock,
      assetId: transfer.assetId,
      meta: { foo: "bar" },
    } as HashLockTransferParameters);

    const {
      [clientA.freeBalanceAddress]: clientAPostTransferBal,
      [xkeyKthAddress(clientA.nodePublicIdentifier)]: nodePostTransferBal,
    } = await clientA.getFreeBalance(transfer.assetId);
    expect(clientAPostTransferBal).to.eq(0);
    expect(nodePostTransferBal).to.eq(0);

    await new Promise(async res => {
      clientA.on("UNINSTALL_EVENT", async data => {
        const {
          [clientA.freeBalanceAddress]: clientAPostReclaimBal,
          [xkeyKthAddress(clientA.nodePublicIdentifier)]: nodePostReclaimBal,
        } = await clientA.getFreeBalance(transfer.assetId);
        expect(clientAPostReclaimBal).to.eq(0);
        expect(nodePostReclaimBal).to.eq(transfer.amount);
        res();
      });
      await clientB.resolveCondition({
        conditionType: HASHLOCK_TRANSFER,
        preImage,
      } as ResolveHashLockTransferParameters);
      const { [clientB.freeBalanceAddress]: clientBPostTransferBal } = await clientB.getFreeBalance(
        transfer.assetId,
      );
      expect(clientBPostTransferBal).to.eq(transfer.amount);
    });
  });

  // TODO: fix race condition here
  it.skip("gets a hashlock transfer by lock hash", async () => {
    const transfer: AssetOptions = { amount: TOKEN_AMOUNT, assetId: tokenAddress };
    await fundChannel(clientA, transfer.amount, transfer.assetId);
    const preImage = createRandom32ByteHexString();
    const timelock = ((await provider.getBlockNumber()) + 5000).toString();

    const lockHash = soliditySha256(["bytes32"], [preImage]);
    await clientA.conditionalTransfer({
      amount: transfer.amount.toString(),
      conditionType: HASHLOCK_TRANSFER,
      lockHash,
      timelock,
      assetId: transfer.assetId,
      meta: { foo: "bar" },
    } as HashLockTransferParameters);

    // wait for transfer to be picked up by receiver
    await new Promise(async (resolve, reject) => {
      clientB.once(RECEIVE_TRANSFER_FINISHED_EVENT, resolve);
      clientB.once(RECEIVE_TRANSFER_FAILED_EVENT, reject);
      await clientB.resolveCondition({
        conditionType: HASHLOCK_TRANSFER,
        preImage,
      });
    });
    const retrievedTransfer = await clientB.getHashLockTransfer(lockHash);
    expect(retrievedTransfer).to.deep.equal({
      amount: transfer.amount.toString(),
      assetId: transfer.assetId,
      lockHash,
      senderPublicIdentifier: clientA.publicIdentifier,
      receiverPublicIdentifier: clientB.publicIdentifier,
      status: HashLockTransferStatus.REDEEMED,
      meta: { foo: "bar" },
    } as GetHashLockTransferResponse);
  });

  it("cannot resolve a hashlock transfer if pre image is wrong", async () => {
    const transfer: AssetOptions = { amount: TOKEN_AMOUNT, assetId: tokenAddress };
    await fundChannel(clientA, transfer.amount, transfer.assetId);
    const preImage = createRandom32ByteHexString();
    const timelock = ((await provider.getBlockNumber()) + 5000).toString();

    const lockHash = soliditySha256(["bytes32"], [preImage]);
    await clientA.conditionalTransfer({
      amount: transfer.amount.toString(),
      conditionType: HASHLOCK_TRANSFER,
      lockHash,
      timelock,
      assetId: transfer.assetId,
      meta: { foo: "bar" },
    } as HashLockTransferParameters);

    const badPreImage = createRandom32ByteHexString();
    await expect(
      clientB.resolveCondition({
        conditionType: HASHLOCK_TRANSFER,
        preImage: badPreImage,
      } as ResolveHashLockTransferParameters),
    ).to.eventually.be.rejectedWith(/No sender app installed for lockHash/);
  });

  it("cannot resolve a hashlock if timelock is expired", async () => {
    const transfer: AssetOptions = { amount: TOKEN_AMOUNT, assetId: tokenAddress };
    await fundChannel(clientA, transfer.amount, transfer.assetId);
    const preImage = createRandom32ByteHexString();
    const timelock = await provider.getBlockNumber();

    const lockHash = soliditySha256(["bytes32"], [preImage]);
    await clientA.conditionalTransfer({
      amount: transfer.amount.toString(),
      conditionType: HASHLOCK_TRANSFER,
      lockHash,
      timelock: timelock.toString(),
      assetId: transfer.assetId,
      meta: { foo: "bar" },
    } as HashLockTransferParameters);
    await expect(
      clientB.resolveCondition({
        conditionType: HASHLOCK_TRANSFER,
        preImage,
      } as ResolveHashLockTransferParameters),
    ).to.be.rejectedWith(/Cannot resolve hash lock transfer with expired timelock/);
  });
});<|MERGE_RESOLUTION|>--- conflicted
+++ resolved
@@ -8,15 +8,12 @@
   RECEIVE_TRANSFER_FINISHED_EVENT,
   RECEIVE_TRANSFER_FAILED_EVENT,
   HASHLOCK_TRANSFER,
+  createRandom32ByteHexString,
 } from "@connext/types";
 import { xkeyKthAddress } from "@connext/cf-core";
 import { AddressZero } from "ethers/constants";
-<<<<<<< HEAD
 import { soliditySha256 } from "ethers/utils";
-=======
-import { hexlify, randomBytes, soliditySha256 } from "ethers/utils";
 import { providers } from "ethers";
->>>>>>> da03d721
 
 import {
   AssetOptions,
@@ -26,7 +23,6 @@
   fundChannel,
   TOKEN_AMOUNT,
   env,
-  createRandom32ByteHexString,
 } from "../util";
 
 describe("HashLock Transfers", () => {
