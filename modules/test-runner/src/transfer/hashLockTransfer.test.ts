--- conflicted
+++ resolved
@@ -1,5 +1,5 @@
-/* global before after */
 import {
+  EventNames,
   ConditionalTransferTypes,
   HashLockTransferParameters,
   IConnextClient,
@@ -27,7 +27,7 @@
   let tokenAddress: string;
   const provider = new providers.JsonRpcProvider(env.ethProviderUrl);
 
-  before(async () => {
+  beforeAll(async () => {
     const currBlock = await provider.getBlockNumber();
     // the node uses a `TIMEOUT_BUFFER` on recipient of 100 blocks
     // so make sure the current block
@@ -61,7 +61,7 @@
     const lockHash = soliditySha256(["bytes32"], [preImage]);
     await clientA.conditionalTransfer({
       amount: transfer.amount.toString(),
-      conditionType: "HASHLOCK_TRANSFER",
+      conditionType: ConditionalTransferTypes.HashLockTransfer,
       lockHash,
       timelock,
       assetId: transfer.assetId,
@@ -76,7 +76,7 @@
     expect(nodePostTransferBal).to.eq(0);
 
     await new Promise(async res => {
-      clientA.on("UNINSTALL_EVENT", async data => {
+      clientA.on(EventNames.UNINSTALL_EVENT, async data => {
         const {
           [clientA.freeBalanceAddress]: clientAPostReclaimBal,
           [xkeyKthAddress(clientA.nodePublicIdentifier)]: nodePostReclaimBal,
@@ -86,7 +86,7 @@
         res();
       });
       await clientB.resolveCondition({
-        conditionType: "HASHLOCK_TRANSFER",
+        conditionType: ConditionalTransferTypes.HashLockTransfer,
         preImage,
       } as ResolveHashLockTransferParameters);
       const { [clientB.freeBalanceAddress]: clientBPostTransferBal } = await clientB.getFreeBalance(
@@ -104,16 +104,10 @@
 
     const lockHash = soliditySha256(["bytes32"], [preImage]);
     await clientA.conditionalTransfer({
-<<<<<<< HEAD
       amount: transfer.amount,
       conditionType: ConditionalTransferTypes.HashLockTransfer,
-      preImage,
-=======
-      amount: transfer.amount.toString(),
-      conditionType: "HASHLOCK_TRANSFER",
-      lockHash,
-      timelock,
->>>>>>> ea97ac54
+      lockHash,
+      timelock,
       assetId: transfer.assetId,
       meta: { foo: "bar" },
     } as HashLockTransferParameters);
@@ -126,7 +120,7 @@
     expect(nodePostTransferBal).to.eq(0);
 
     await new Promise(async res => {
-      clientA.on("UNINSTALL_EVENT", async data => {
+      clientA.on(EventNames.UNINSTALL_EVENT, async data => {
         const {
           [clientA.freeBalanceAddress]: clientAPostReclaimBal,
           [xkeyKthAddress(clientA.nodePublicIdentifier)]: nodePostReclaimBal,
@@ -155,7 +149,7 @@
     const lockHash = soliditySha256(["bytes32"], [preImage]);
     await clientA.conditionalTransfer({
       amount: transfer.amount.toString(),
-      conditionType: "HASHLOCK_TRANSFER",
+      conditionType: ConditionalTransferTypes.HashLockTransfer,
       lockHash,
       timelock,
       assetId: transfer.assetId,
@@ -181,7 +175,7 @@
     const lockHash = soliditySha256(["bytes32"], [preImage]);
     await clientA.conditionalTransfer({
       amount: transfer.amount.toString(),
-      conditionType: "HASHLOCK_TRANSFER",
+      conditionType: ConditionalTransferTypes.HashLockTransfer,
       lockHash,
       timelock,
       assetId: transfer.assetId,
@@ -191,7 +185,7 @@
     const badPreImage = hexlify(randomBytes(32));
     await expect(
       clientB.resolveCondition({
-        conditionType: "HASHLOCK_TRANSFER",
+        conditionType: ConditionalTransferTypes.HashLockTransfer,
         preImage: badPreImage,
       } as ResolveHashLockTransferParameters),
     ).to.eventually.be.rejectedWith(/No sender app installed for lockHash/);
@@ -206,7 +200,7 @@
     const lockHash = soliditySha256(["bytes32"], [preImage]);
     await clientA.conditionalTransfer({
       amount: transfer.amount.toString(),
-      conditionType: "HASHLOCK_TRANSFER",
+      conditionType: ConditionalTransferTypes.HashLockTransfer,
       lockHash,
       timelock: timelock.toString(),
       assetId: transfer.assetId,
@@ -214,7 +208,7 @@
     } as HashLockTransferParameters);
     await expect(
       clientB.resolveCondition({
-        conditionType: "HASHLOCK_TRANSFER",
+        conditionType: ConditionalTransferTypes.HashLockTransfer,
         preImage,
       } as ResolveHashLockTransferParameters),
     ).to.be.rejectedWith(/Cannot resolve hash lock transfer with expired timelock/);
