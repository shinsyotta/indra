/* global before */
import {
  ConditionalTransferTypes,
  EventNames,
  HashLockTransferStatus,
  IConnextClient,
  NodeResponses,
  PublicParams,
  EventPayloads,
} from "@connext/types";
import { getRandomBytes32 } from "@connext/utils";
import { providers } from "ethers";
import { AddressZero, HashZero } from "ethers/constants";
import { soliditySha256, bigNumberify } from "ethers/utils";

import {
  AssetOptions,
  createClient,
  ETH_AMOUNT_SM,
  expect,
  fundChannel,
  TOKEN_AMOUNT,
  env,
  requestCollateral,
} from "../util";

describe("HashLock Transfers", () => {
  let clientA: IConnextClient;
  let clientB: IConnextClient;
  let tokenAddress: string;
  const provider = new providers.JsonRpcProvider(env.ethProviderUrl);

  before(async () => {
    const currBlock = await provider.getBlockNumber();
    // the node uses a `TIMEOUT_BUFFER` on recipient of 100 blocks
    // so make sure the current block
    const TIMEOUT_BUFFER = 100;
    if (currBlock > TIMEOUT_BUFFER) {
      // no adjustment needed, return
      return;
    }
    for (let index = currBlock; index <= TIMEOUT_BUFFER + 1; index++) {
      await provider.send("evm_mine", []);
    }
  });

  beforeEach(async () => {
    clientA = await createClient({ id: "A" });
    clientB = await createClient({ id: "B" });
    tokenAddress = clientA.config.contractAddresses.Token!;
  });

  afterEach(async () => {
    await clientA.messaging.disconnect();
    await clientB.messaging.disconnect();
  });

  it("happy case: client A hashlock transfers eth to client B through node", async () => {
    const transfer: AssetOptions = { amount: ETH_AMOUNT_SM, assetId: AddressZero };
    await fundChannel(clientA, transfer.amount, transfer.assetId);
    const preImage = getRandomBytes32();
    const timelock = (5000).toString();
    const expiry = bigNumberify(timelock).add(await provider.getBlockNumber());

    const lockHash = soliditySha256(["bytes32"], [preImage]);

    await Promise.all([
      new Promise(async (res) => {
        clientA.once(
          EventNames.CONDITIONAL_TRANSFER_CREATED_EVENT,
          (eventPayload: EventPayloads.HashLockTransferCreated) => {
            expect(eventPayload).to.deep.contain({
              amount: transfer.amount,
              assetId: transfer.assetId,
              type: ConditionalTransferTypes.HashLockTransfer,
              paymentId: lockHash,
              recipient: clientB.publicIdentifier,
            } as EventPayloads.HashLockTransferCreated);
            expect(eventPayload.transferMeta).to.deep.eq({
              timelock,
              lockHash,
              expiry,
            });
            res();
          },
        );
        await clientA.conditionalTransfer({
          amount: transfer.amount.toString(),
          conditionType: ConditionalTransferTypes.HashLockTransfer,
          lockHash,
          timelock,
          assetId: transfer.assetId,
          meta: { foo: "bar", sender: clientA.publicIdentifier },
          recipient: clientB.publicIdentifier,
        } as PublicParams.HashLockTransfer);
      }),
      new Promise((res) =>
        clientB.once(
          EventNames.CONDITIONAL_TRANSFER_CREATED_EVENT,
          (eventPayload: EventPayloads.HashLockTransferCreated) => {
            expect(eventPayload).to.deep.contain({
              amount: transfer.amount,
              assetId: transfer.assetId,
              type: ConditionalTransferTypes.HashLockTransfer,
              paymentId: lockHash,
              recipient: clientB.publicIdentifier,
            } as EventPayloads.HashLockTransferCreated);
            expect(eventPayload.transferMeta).to.deep.eq({
              timelock,
              lockHash,
              expiry: expiry.sub(100),
            });
            res();
          },
        ),
      ),
    ]);

    const {
      [clientA.signerAddress]: clientAPostTransferBal,
      [clientA.nodeSignerAddress]: nodePostTransferBal,
    } = await clientA.getFreeBalance(transfer.assetId);
    expect(clientAPostTransferBal).to.eq(0);

    await Promise.all([
      new Promise(async (res) => {
        clientA.once(EventNames.CONDITIONAL_TRANSFER_UNLOCKED_EVENT, res);
      }),
      new Promise(async (res) => {
        clientB.once(EventNames.CONDITIONAL_TRANSFER_UNLOCKED_EVENT, res);
      }),
      clientB.resolveCondition({
        conditionType: ConditionalTransferTypes.HashLockTransfer,
        preImage,
        assetId: transfer.assetId,
      } as PublicParams.ResolveHashLockTransfer),
    ]);
    const {
      [clientA.signerAddress]: clientAPostReclaimBal,
      [clientA.nodeSignerAddress]: nodePostReclaimBal,
    } = await clientA.getFreeBalance(transfer.assetId);
    expect(clientAPostReclaimBal).to.eq(0);
    expect(nodePostReclaimBal).to.eq(nodePostTransferBal.add(transfer.amount));
    const { [clientB.signerAddress]: clientBPostTransferBal } = await clientB.getFreeBalance(
      transfer.assetId,
    );
    expect(clientBPostTransferBal).to.eq(transfer.amount);
  });

  it("happy case: client A hashlock transfers tokens to client B through node", async () => {
    const transfer: AssetOptions = { amount: TOKEN_AMOUNT, assetId: tokenAddress };
    await fundChannel(clientA, transfer.amount, transfer.assetId);
    const preImage = getRandomBytes32();
    const timelock = (5000).toString();
    const expiry = bigNumberify(timelock).add(await provider.getBlockNumber());

    const lockHash = soliditySha256(["bytes32"], [preImage]);
    // both sender + receiver apps installed, sender took action
    await Promise.all([
      clientA.conditionalTransfer({
        amount: transfer.amount.toString(),
        conditionType: ConditionalTransferTypes.HashLockTransfer,
        lockHash,
        timelock,
        assetId: transfer.assetId,
        meta: { foo: "bar", sender: clientA.publicIdentifier },
        recipient: clientB.publicIdentifier,
      } as PublicParams.HashLockTransfer),
      new Promise((res) => {
        clientA.on(
          EventNames.CONDITIONAL_TRANSFER_CREATED_EVENT,
          (eventPayload: EventPayloads.HashLockTransferCreated) => {
            expect(eventPayload).to.deep.contain({
              amount: transfer.amount,
              assetId: transfer.assetId,
              type: ConditionalTransferTypes.HashLockTransfer,
              paymentId: lockHash,
              recipient: clientB.publicIdentifier,
            } as EventPayloads.HashLockTransferCreated);
            expect(eventPayload.transferMeta).to.deep.eq({
              timelock,
              lockHash,
              expiry,
            });
            res();
          },
        );
      }),
      new Promise((res) => {
        clientB.on(
          EventNames.CONDITIONAL_TRANSFER_CREATED_EVENT,
          (eventPayload: EventPayloads.HashLockTransferCreated) => {
            expect(eventPayload).to.deep.contain({
              amount: transfer.amount,
              assetId: transfer.assetId,
              type: ConditionalTransferTypes.HashLockTransfer,
              paymentId: lockHash,
              recipient: clientB.publicIdentifier,
            } as EventPayloads.HashLockTransferCreated);
            expect(eventPayload.transferMeta).to.deep.eq({
              timelock,
              lockHash,
              expiry: expiry.sub(100),
            });
            res();
          },
        );
      }),
    ]);

    const {
      [clientA.signerAddress]: clientAPostTransferBal,
      [clientA.nodeSignerAddress]: nodePostTransferBal,
    } = await clientA.getFreeBalance(transfer.assetId);
    expect(clientAPostTransferBal).to.eq(0);

    await new Promise(async (res) => {
      clientA.on(EventNames.UNINSTALL_EVENT, async (data) => {
        const {
          [clientA.signerAddress]: clientAPostReclaimBal,
          [clientA.nodeSignerAddress]: nodePostReclaimBal,
        } = await clientA.getFreeBalance(transfer.assetId);
        expect(clientAPostReclaimBal).to.eq(0);
        expect(nodePostReclaimBal).to.eq(nodePostTransferBal.add(transfer.amount));
        res();
      });
      await clientB.resolveCondition({
        conditionType: ConditionalTransferTypes.HashLockTransfer,
        preImage,
        assetId: transfer.assetId,
      } as PublicParams.ResolveHashLockTransfer);
      const { [clientB.signerAddress]: clientBPostTransferBal } = await clientB.getFreeBalance(
        transfer.assetId,
      );
      expect(clientBPostTransferBal).to.eq(transfer.amount);
    });
  });

  it("gets a pending hashlock transfer by lock hash", async () => {
    const TIMEOUT_BUFFER = 100; // This currently isn't exported by the node so must be hardcoded
    const transfer: AssetOptions = { amount: TOKEN_AMOUNT, assetId: tokenAddress };
    await fundChannel(clientA, transfer.amount, transfer.assetId);
    const preImage = getRandomBytes32();
    const timelock = (5000).toString();

    const lockHash = soliditySha256(["bytes32"], [preImage]);
<<<<<<< HEAD
    const paymentId = soliditySha256(["address", "bytes32"], [transfer.assetId, lockHash]);
=======
    const expiry = bigNumberify(await provider.getBlockNumber()).add(timelock).sub(TIMEOUT_BUFFER);
>>>>>>> ef856093
    // both sender + receiver apps installed, sender took action
    clientA.conditionalTransfer({
      amount: transfer.amount.toString(),
      conditionType: ConditionalTransferTypes.HashLockTransfer,
      lockHash,
      timelock,
      assetId: transfer.assetId,
      meta: { foo: "bar", sender: clientA.publicIdentifier },
      recipient: clientB.publicIdentifier,
    } as PublicParams.HashLockTransfer);
    await new Promise((res) => clientB.once(EventNames.CONDITIONAL_TRANSFER_CREATED_EVENT, res));

    const retrievedTransfer = await clientB.getHashLockTransfer(lockHash, transfer.assetId);
    expect(retrievedTransfer).to.deep.equal({
      amount: transfer.amount.toString(),
      assetId: transfer.assetId,
      lockHash,
      senderIdentifier: clientA.publicIdentifier,
      receiverIdentifier: clientB.publicIdentifier,
      status: HashLockTransferStatus.PENDING,
      meta: { foo: "bar", sender: clientA.publicIdentifier, timelock, paymentId },
      preImage: HashZero,
      expiry
    } as NodeResponses.GetHashLockTransfer);
  });

  it("gets a completed hashlock transfer by lock hash", async () => {
    const TIMEOUT_BUFFER = 100; // This currently isn't exported by the node so must be hardcoded
    const transfer: AssetOptions = { amount: TOKEN_AMOUNT, assetId: tokenAddress };
    await fundChannel(clientA, transfer.amount, transfer.assetId);
    const preImage = getRandomBytes32();
    const timelock = (5000).toString();
    const expiry = bigNumberify(await provider.getBlockNumber()).add(timelock).sub(TIMEOUT_BUFFER);

    const lockHash = soliditySha256(["bytes32"], [preImage]);
    const paymentId = soliditySha256(["address", "bytes32"], [transfer.assetId, lockHash]);

    // both sender + receiver apps installed, sender took action
    clientA.conditionalTransfer({
      amount: transfer.amount.toString(),
      conditionType: ConditionalTransferTypes.HashLockTransfer,
      lockHash,
      timelock,
      assetId: transfer.assetId,
      meta: { foo: "bar", sender: clientA.publicIdentifier },
      recipient: clientB.publicIdentifier,
    } as PublicParams.HashLockTransfer);
    await new Promise((res) => clientB.once(EventNames.CONDITIONAL_TRANSFER_CREATED_EVENT, res));

    // wait for transfer to be picked up by receiver
    await new Promise(async (resolve, reject) => {
      // Note: MUST wait for uninstall, bc UNLOCKED gets thrown on takeAction
      // at the moment, there's no way to filter the uninstalled app here so we're just gonna 
      // resolve and hope for the best
      clientB.on(EventNames.UNINSTALL_EVENT,resolve);
      clientB.once(EventNames.CONDITIONAL_TRANSFER_FAILED_EVENT, reject);
      await clientB.resolveCondition({
        conditionType: ConditionalTransferTypes.HashLockTransfer,
        preImage,
        assetId: transfer.assetId,
      });
    })

    const retrievedTransfer = await clientB.getHashLockTransfer(lockHash, transfer.assetId);
    expect(retrievedTransfer).to.deep.equal({
      amount: transfer.amount.toString(),
      assetId: transfer.assetId,
      lockHash,
      senderIdentifier: clientA.publicIdentifier,
      receiverIdentifier: clientB.publicIdentifier,
      status: HashLockTransferStatus.COMPLETED,
      preImage,
<<<<<<< HEAD
      meta: { foo: "bar", sender: clientA.publicIdentifier, timelock, paymentId },
=======
      expiry,
      meta: { foo: "bar", sender: clientA.publicIdentifier, timelock },
>>>>>>> ef856093
    } as NodeResponses.GetHashLockTransfer);
  });

  it("can send two hashlock transfers with different assetIds and the same lock hash", async () => {
    const transferToken: AssetOptions = { amount: TOKEN_AMOUNT, assetId: tokenAddress };
    await fundChannel(clientA, transferToken.amount, transferToken.assetId);
    const transferEth: AssetOptions = { amount: ETH_AMOUNT_SM, assetId: AddressZero };
    await fundChannel(clientA, transferEth.amount, transferEth.assetId);
    const preImage = getRandomBytes32();
    const timelock = (5000).toString();
    const lockHash = soliditySha256(["bytes32"], [preImage]);

    clientA.conditionalTransfer({
      amount: transferToken.amount.toString(),
      conditionType: ConditionalTransferTypes.HashLockTransfer,
      lockHash,
      timelock,
      assetId: transferToken.assetId,
      meta: { foo: "bar" },
      recipient: clientB.publicIdentifier,
    } as PublicParams.HashLockTransfer);
    await new Promise((res) => clientB.once(EventNames.CONDITIONAL_TRANSFER_CREATED_EVENT, res));

    clientA.conditionalTransfer({
      amount: transferEth.amount.toString(),
      conditionType: ConditionalTransferTypes.HashLockTransfer,
      lockHash,
      timelock,
      assetId: transferEth.assetId,
      meta: { foo: "bar" },
      recipient: clientB.publicIdentifier,
    } as PublicParams.HashLockTransfer);
    await new Promise((res) => clientB.once(EventNames.CONDITIONAL_TRANSFER_CREATED_EVENT, res));

    await clientB.resolveCondition({
      conditionType: ConditionalTransferTypes.HashLockTransfer,
      preImage,
      assetId: transferToken.assetId,
    } as PublicParams.ResolveHashLockTransfer);

    await clientB.resolveCondition({
      conditionType: ConditionalTransferTypes.HashLockTransfer,
      preImage,
      assetId: transferEth.assetId,
    } as PublicParams.ResolveHashLockTransfer);

    const { [clientB.signerAddress]: freeBalanceToken } = await clientB.getFreeBalance(
      transferToken.assetId,
    );
    const { [clientB.signerAddress]: freeBalanceEth } = await clientB.getFreeBalance(
      transferEth.assetId,
    );

    expect(freeBalanceToken).to.eq(transferToken.amount);
    expect(freeBalanceEth).to.eq(transferEth.amount);
  });

  it("cannot resolve a hashlock transfer if pre image is wrong", async () => {
    const transfer: AssetOptions = { amount: TOKEN_AMOUNT, assetId: tokenAddress };
    await fundChannel(clientA, transfer.amount, transfer.assetId);
    const preImage = getRandomBytes32();
    const timelock = (5000).toString();

    const lockHash = soliditySha256(["bytes32"], [preImage]);

    clientA.conditionalTransfer({
      amount: transfer.amount.toString(),
      conditionType: ConditionalTransferTypes.HashLockTransfer,
      lockHash,
      timelock,
      assetId: transfer.assetId,
      meta: { foo: "bar", sender: clientA.publicIdentifier },
      recipient: clientB.publicIdentifier,
    } as PublicParams.HashLockTransfer);
    await new Promise((res) => clientB.once(EventNames.CONDITIONAL_TRANSFER_CREATED_EVENT, res));

    const badPreImage = getRandomBytes32();
    await expect(
      clientB.resolveCondition({
        conditionType: ConditionalTransferTypes.HashLockTransfer,
        preImage: badPreImage,
        assetId: transfer.assetId,
      } as PublicParams.ResolveHashLockTransfer),
    ).to.eventually.be.rejectedWith(/Hashlock app has not been installed/);
  });

  // NOTE: if the node tries to collateralize or send a transaction during
  // this test, it will likely pass due to the 1 block margin of error in the
  // timelock variable
  it("cannot resolve a hashlock if timelock is expired", async () => {
    const transfer: AssetOptions = { amount: TOKEN_AMOUNT, assetId: tokenAddress };
    await fundChannel(clientA, transfer.amount, transfer.assetId);
    const preImage = getRandomBytes32();
    const timelock = 101;

    const lockHash = soliditySha256(["bytes32"], [preImage]);
    await new Promise((resolve, reject) => {
      clientA.conditionalTransfer({
        amount: transfer.amount.toString(),
        conditionType: ConditionalTransferTypes.HashLockTransfer,
        lockHash,
        timelock,
        assetId: transfer.assetId,
        meta: { foo: "bar", sender: clientA.publicIdentifier },
        recipient: clientB.publicIdentifier,
      } as PublicParams.HashLockTransfer);
      clientB.once(EventNames.CONDITIONAL_TRANSFER_CREATED_EVENT, resolve);
      clientA.once(EventNames.REJECT_INSTALL_EVENT, reject);
    });

    await new Promise((resolve) => provider.once("block", resolve));
    await expect(
      clientB.resolveCondition({
        conditionType: ConditionalTransferTypes.HashLockTransfer,
        preImage,
        assetId: transfer.assetId,
      } as PublicParams.ResolveHashLockTransfer),
    ).to.be.rejectedWith(/Cannot take action if expiry is expired/);
  });

  it("cannot install receiver app without sender app installed", async () => {
    const transfer: AssetOptions = { amount: TOKEN_AMOUNT, assetId: tokenAddress };

    const preImage = getRandomBytes32();
    const timelock = (5000).toString();

    const lockHash = soliditySha256(["bytes32"], [preImage]);

    clientA
      .conditionalTransfer({
        amount: transfer.amount.toString(),
        conditionType: ConditionalTransferTypes.HashLockTransfer,
        lockHash,
        timelock,
        assetId: transfer.assetId,
        meta: { foo: "bar", sender: clientA.publicIdentifier },
        recipient: clientB.publicIdentifier,
      } as PublicParams.HashLockTransfer)
      .catch((e) => {
        console.log("Expected this error: ", e.message);
      });

    await expect(
      new Promise((res, rej) => {
        // should not see this event, wait 10 seconds to make sure it doesnt happen
        // TODO: change to rej
        clientB.once(EventNames.CONDITIONAL_TRANSFER_CREATED_EVENT, () => {
          rej("Should not get this event!");
        });
        setTimeout(res, 10_000);
      }),
    ).to.be.fulfilled;
  });

  it.skip("Experimental: Average latency of 5 hashlock transfers with Eth", async () => {
    let runTime: number[] = [];
    let sum = 0;
    const numberOfRuns = 5;
    const transfer: AssetOptions = { amount: ETH_AMOUNT_SM, assetId: AddressZero };
    await fundChannel(clientA, transfer.amount.mul(25), transfer.assetId);
    await requestCollateral(clientB, transfer.assetId);

    for (let i = 0; i < numberOfRuns; i++) {
      const {
        [clientA.signerAddress]: clientAPreBal,
        [clientA.nodeSignerAddress]: nodeAPreBal,
      } = await clientA.getFreeBalance(transfer.assetId);
      const {
        [clientB.signerAddress]: clientBPreBal,
        [clientB.nodeSignerAddress]: nodeBPreBal,
      } = await clientB.getFreeBalance(transfer.assetId);

      const preImage = getRandomBytes32();
      const timelock = (5000).toString();
      const lockHash = soliditySha256(["bytes32"], [preImage]);

      // Start timer
      const start = Date.now();

      // both sender + receiver apps installed, sender took action
      clientA.conditionalTransfer({
        amount: transfer.amount.toString(),
        conditionType: ConditionalTransferTypes.HashLockTransfer,
        lockHash,
        timelock,
        assetId: transfer.assetId,
        meta: { foo: "bar", sender: clientA.publicIdentifier },
        recipient: clientB.publicIdentifier,
      } as PublicParams.HashLockTransfer);
      await new Promise((res) => clientB.once(EventNames.CONDITIONAL_TRANSFER_CREATED_EVENT, res));

      // eslint-disable-next-line no-loop-func
      await new Promise(async (res) => {
        clientA.once(EventNames.CONDITIONAL_TRANSFER_UNLOCKED_EVENT, async (data) => {
          res();
        });
        await clientB.resolveCondition({
          conditionType: ConditionalTransferTypes.HashLockTransfer,
          preImage,
          assetId: transfer.assetId,
        } as PublicParams.ResolveHashLockTransfer);
      });

      // Stop timer and add to sum
      runTime[i] = Date.now() - start;
      console.log(`Run: ${i}, Runtime: ${runTime[i]}`);
      sum = sum + runTime[i];

      const {
        [clientA.signerAddress]: clientAPostBal,
        [clientA.nodeSignerAddress]: nodeAPostBal,
      } = await clientA.getFreeBalance(transfer.assetId);
      const {
        [clientB.signerAddress]: clientBPostBal,
        [clientB.nodeSignerAddress]: nodeBPostBal,
      } = await clientB.getFreeBalance(transfer.assetId);
      expect(clientAPostBal).to.eq(clientAPreBal.sub(transfer.amount));
      expect(nodeAPostBal).to.eq(nodeAPreBal.add(transfer.amount));
      expect(nodeBPostBal).to.eq(nodeBPreBal.sub(transfer.amount));
      expect(clientBPostBal).to.eq(clientBPreBal.add(transfer.amount));
    }
    console.log(`Average = ${sum / numberOfRuns} ms`);
  });
});<|MERGE_RESOLUTION|>--- conflicted
+++ resolved
@@ -244,11 +244,10 @@
     const timelock = (5000).toString();
 
     const lockHash = soliditySha256(["bytes32"], [preImage]);
-<<<<<<< HEAD
     const paymentId = soliditySha256(["address", "bytes32"], [transfer.assetId, lockHash]);
-=======
-    const expiry = bigNumberify(await provider.getBlockNumber()).add(timelock).sub(TIMEOUT_BUFFER);
->>>>>>> ef856093
+    const expiry = bigNumberify(await provider.getBlockNumber())
+      .add(timelock)
+      .sub(TIMEOUT_BUFFER);
     // both sender + receiver apps installed, sender took action
     clientA.conditionalTransfer({
       amount: transfer.amount.toString(),
@@ -271,7 +270,7 @@
       status: HashLockTransferStatus.PENDING,
       meta: { foo: "bar", sender: clientA.publicIdentifier, timelock, paymentId },
       preImage: HashZero,
-      expiry
+      expiry,
     } as NodeResponses.GetHashLockTransfer);
   });
 
@@ -281,7 +280,9 @@
     await fundChannel(clientA, transfer.amount, transfer.assetId);
     const preImage = getRandomBytes32();
     const timelock = (5000).toString();
-    const expiry = bigNumberify(await provider.getBlockNumber()).add(timelock).sub(TIMEOUT_BUFFER);
+    const expiry = bigNumberify(await provider.getBlockNumber())
+      .add(timelock)
+      .sub(TIMEOUT_BUFFER);
 
     const lockHash = soliditySha256(["bytes32"], [preImage]);
     const paymentId = soliditySha256(["address", "bytes32"], [transfer.assetId, lockHash]);
@@ -301,16 +302,16 @@
     // wait for transfer to be picked up by receiver
     await new Promise(async (resolve, reject) => {
       // Note: MUST wait for uninstall, bc UNLOCKED gets thrown on takeAction
-      // at the moment, there's no way to filter the uninstalled app here so we're just gonna 
+      // at the moment, there's no way to filter the uninstalled app here so we're just gonna
       // resolve and hope for the best
-      clientB.on(EventNames.UNINSTALL_EVENT,resolve);
+      clientB.on(EventNames.UNINSTALL_EVENT, resolve);
       clientB.once(EventNames.CONDITIONAL_TRANSFER_FAILED_EVENT, reject);
       await clientB.resolveCondition({
         conditionType: ConditionalTransferTypes.HashLockTransfer,
         preImage,
         assetId: transfer.assetId,
       });
-    })
+    });
 
     const retrievedTransfer = await clientB.getHashLockTransfer(lockHash, transfer.assetId);
     expect(retrievedTransfer).to.deep.equal({
@@ -321,12 +322,8 @@
       receiverIdentifier: clientB.publicIdentifier,
       status: HashLockTransferStatus.COMPLETED,
       preImage,
-<<<<<<< HEAD
+      expiry,
       meta: { foo: "bar", sender: clientA.publicIdentifier, timelock, paymentId },
-=======
-      expiry,
-      meta: { foo: "bar", sender: clientA.publicIdentifier, timelock },
->>>>>>> ef856093
     } as NodeResponses.GetHashLockTransfer);
   });
 
