/* global before */
import {
  ConditionalTransferTypes,
  EventNames,
  HashLockTransferStatus,
  IConnextClient,
  NodeResponses,
  PublicParams,
  ConditionalTransferCreatedEventData,
} from "@connext/types";
import { getRandomBytes32, getChainId, delay, stringify } from "@connext/utils";
import { BigNumber, providers, constants, utils } from "ethers";

import {
  AssetOptions,
  createClient,
  ETH_AMOUNT_SM,
  expect,
  fundChannel,
  TOKEN_AMOUNT,
  env,
} from "../util";

const { AddressZero, HashZero } = constants;
const { soliditySha256 } = utils;

const TIMEOUT_BUFFER = 100; // This currently isn't exported by the node so must be hardcoded

describe("HashLock Transfers", () => {
  let clientA: IConnextClient;
  let clientB: IConnextClient;
  let tokenAddress: string;
  let provider: providers.JsonRpcProvider;

  before(async () => {
    provider = new providers.JsonRpcProvider(
      env.ethProviderUrl,
      await getChainId(env.ethProviderUrl),
    );
    const currBlock = await provider.getBlockNumber();
    if (currBlock > TIMEOUT_BUFFER) {
      // no adjustment needed, return
      return;
    }
    for (let index = currBlock; index <= TIMEOUT_BUFFER + 1; index++) {
      await provider.send("evm_mine", []);
    }
  });

  // Define helper functions
  const sendHashlockTransfer = async (
    sender: IConnextClient,
    receiver: IConnextClient,
    transfer: AssetOptions & { preImage: string; timelock: string },
  ): Promise<ConditionalTransferCreatedEventData<"HashLockTransferApp">> => {
    // Fund sender channel
    await fundChannel(sender, transfer.amount, transfer.assetId);

    // Create transfer parameters
    const expiry = BigNumber.from(transfer.timelock).add(await provider.getBlockNumber());
    const lockHash = soliditySha256(["bytes32"], [transfer.preImage]);

    // return promise with [sender ret, receiver event data]
    const [senderResult, receiverEvent] = await Promise.all([
      // sender result
      clientA.conditionalTransfer({
        amount: transfer.amount.toString(),
        conditionType: ConditionalTransferTypes.HashLockTransfer,
        lockHash,
        timelock: transfer.timelock,
        assetId: transfer.assetId,
        meta: { foo: "bar", sender: clientA.publicIdentifier },
        recipient: clientB.publicIdentifier,
      }),
      // receiver created event
      new Promise((resolve) => {
        receiver.once(EventNames.CONDITIONAL_TRANSFER_CREATED_EVENT, (eventPayload) =>
          resolve(eventPayload),
        );
      }),
    ]);
    const paymentId = soliditySha256(["address", "bytes32"], [transfer.assetId, lockHash]);
    const expectedVals = {
      amount: transfer.amount,
      assetId: transfer.assetId,
      paymentId,
      recipient: receiver.publicIdentifier,
      sender: sender.publicIdentifier,
      transferMeta: {
        timelock: transfer.timelock,
        lockHash,
        expiry: expiry.sub(TIMEOUT_BUFFER),
      },
    };
    // verify the receiver event
    expect(receiverEvent).to.containSubset({
      ...expectedVals,
      type: ConditionalTransferTypes.HashLockTransfer,
    });

    // verify sender return value
    expect(senderResult).to.containSubset({
      ...expectedVals,
      transferMeta: {
        ...expectedVals.transferMeta,
        expiry,
      },
    });
    return receiverEvent as any;
  };

  // returns [resolveResult, undefined, undefined]
  const waitForResolve = (
    sender: IConnextClient,
    receiver: IConnextClient,
    transfer: AssetOptions & { preImage: string; timelock: string },
    waitForSender: boolean = true,
  ) => {
    const lockHash = soliditySha256(["bytes32"], [transfer.preImage]);
    const paymentId = soliditySha256(["address", "bytes32"], [transfer.assetId, lockHash]);
    return Promise.all([
      // receiver result
      receiver.resolveCondition({
        conditionType: ConditionalTransferTypes.HashLockTransfer,
        preImage: transfer.preImage,
        assetId: transfer.assetId,
        paymentId,
      }),
      // receiver event
      new Promise((resolve, reject) => {
        receiver.once(EventNames.CONDITIONAL_TRANSFER_UNLOCKED_EVENT, resolve);
        receiver.once(EventNames.CONDITIONAL_TRANSFER_FAILED_EVENT, reject);
      }),
      // sender event
      new Promise((resolve, reject) => {
        if (waitForSender) {
          sender.once(EventNames.CONDITIONAL_TRANSFER_UNLOCKED_EVENT, resolve);
          sender.once(EventNames.CONDITIONAL_TRANSFER_FAILED_EVENT, reject);
        } else {
          resolve();
        }
      }),
    ]);
  };

  const assertSenderDecrement = async (
    sender: IConnextClient,
    transfer: AssetOptions & { preImage: string; timelock: string },
  ) => {
    const { [sender.signerAddress]: senderBal } = await sender.getFreeBalance(transfer.assetId);
    expect(senderBal).to.eq(0);
  };

  const assertPostTransferBalances = async (
    sender: IConnextClient,
    receiver: IConnextClient,
    transfer: AssetOptions & { preImage: string; timelock: string },
  ) => {
    const { [sender.signerAddress]: senderBal } = await sender.getFreeBalance(transfer.assetId);
    expect(senderBal).to.eq(0);
    const { [receiver.signerAddress]: receiverBal } = await receiver.getFreeBalance(
      transfer.assetId,
    );
    expect(receiverBal).to.eq(transfer.amount);
  };

  const assertRetrievedTransfer = async (
    client: IConnextClient,
    transfer: AssetOptions & {
      timelock: string;
      preImage: string;
      senderIdentifier: string;
      receiverIdentifier: string;
    },
    expected: Partial<NodeResponses.GetHashLockTransfer> = {},
  ) => {
    const lockHash = soliditySha256(["bytes32"], [transfer.preImage]);
    const retrieved = await client.getHashLockTransfer(lockHash, transfer.assetId);
    const paymentId = soliditySha256(["address", "bytes32"], [transfer.assetId, lockHash]);
    expect(retrieved).to.containSubset({
      amount: transfer.amount.toString(),
      assetId: transfer.assetId,
      lockHash,
      senderIdentifier: transfer.senderIdentifier,
      receiverIdentifier: transfer.receiverIdentifier,
      meta: {
        sender: transfer.senderIdentifier,
        timelock: transfer.timelock,
        paymentId,
      },
      ...expected,
    });
  };

  beforeEach(async () => {
    clientA = await createClient({ id: "A" });
    clientB = await createClient({ id: "B" });
    tokenAddress = clientA.config.contractAddresses.Token!;
  });

  afterEach(async () => {
    await clientA.messaging.disconnect();
    await clientB.messaging.disconnect();
  });

  it("happy case: client A hashlock transfers eth to client B through node", async () => {
    const transfer: AssetOptions = { amount: ETH_AMOUNT_SM, assetId: AddressZero };
    const preImage = getRandomBytes32();
    const timelock = (5000).toString();
    const opts = { ...transfer, preImage, timelock };

    await sendHashlockTransfer(clientA, clientB, opts);

    await assertSenderDecrement(clientA, opts);

    await waitForResolve(clientA, clientB, opts);

    await assertPostTransferBalances(clientA, clientB, opts);
  });

  it("happy case: client A hashlock transfers tokens to client B through node", async () => {
    const transfer: AssetOptions = { amount: TOKEN_AMOUNT, assetId: tokenAddress };
    const preImage = getRandomBytes32();
    const timelock = (5000).toString();
    const opts = { ...transfer, preImage, timelock };

    await sendHashlockTransfer(clientA, clientB, opts);

    await assertSenderDecrement(clientA, opts);

    await waitForResolve(clientA, clientB, opts);

    await assertPostTransferBalances(clientA, clientB, opts);
  });

  it("gets a pending hashlock transfer by lock hash", async () => {
    const transfer: AssetOptions = { amount: TOKEN_AMOUNT, assetId: tokenAddress };
    const preImage = getRandomBytes32();
    const timelock = (5000).toString();
    const opts = { ...transfer, preImage, timelock };

    await sendHashlockTransfer(clientA, clientB, opts);

    await assertRetrievedTransfer(
      clientB,
      {
        ...opts,
        senderIdentifier: clientA.publicIdentifier,
        receiverIdentifier: clientB.publicIdentifier,
      },
      {
        status: HashLockTransferStatus.PENDING,
        preImage: HashZero,
      },
    );
  });

  it("gets a completed hashlock transfer by lock hash", async () => {
    const transfer: AssetOptions = { amount: TOKEN_AMOUNT, assetId: tokenAddress };
    const preImage = getRandomBytes32();
    const timelock = (5000).toString();
    const opts = { ...transfer, preImage, timelock };

    await sendHashlockTransfer(clientA, clientB, opts);

    // wait for transfer to be picked up by receiver, but not reclaim
    // by node for sender
    await waitForResolve(clientA, clientB, opts, false);

    await assertRetrievedTransfer(
      clientB,
      {
        ...opts,
        senderIdentifier: clientA.publicIdentifier,
        receiverIdentifier: clientB.publicIdentifier,
      },
      {
        status: HashLockTransferStatus.COMPLETED,
        preImage,
      },
    );
  });

  it("can send two hashlock transfers with different assetIds and the same lock hash", async () => {
    const transferToken: AssetOptions = { amount: TOKEN_AMOUNT, assetId: tokenAddress };
    const transferEth: AssetOptions = { amount: ETH_AMOUNT_SM, assetId: AddressZero };
    const preImage = getRandomBytes32();
    const timelock = (5000).toString();

    const ethOpts = { ...transferEth, preImage, timelock };
    const tokenOpts = { ...transferToken, preImage, timelock };

    await sendHashlockTransfer(clientA, clientB, ethOpts);
    await sendHashlockTransfer(clientA, clientB, tokenOpts);

    await waitForResolve(clientA, clientB, ethOpts);
    await waitForResolve(clientA, clientB, tokenOpts);

    await assertPostTransferBalances(clientA, clientB, ethOpts);
    await assertPostTransferBalances(clientA, clientB, tokenOpts);
  });

  it("cannot resolve a hashlock transfer if pre image is wrong", async () => {
    const transfer: AssetOptions = { amount: TOKEN_AMOUNT, assetId: tokenAddress };
    const preImage = getRandomBytes32();
    const timelock = (5000).toString();
    const opts = { ...transfer, preImage, timelock };

    const { paymentId } = await sendHashlockTransfer(clientA, clientB, opts);

    const badPreImage = getRandomBytes32();
    await expect(
      clientB.resolveCondition({
        conditionType: ConditionalTransferTypes.HashLockTransfer,
        preImage: badPreImage,
        paymentId: paymentId!,
        assetId: transfer.assetId,
      } as PublicParams.ResolveHashLockTransfer),
    ).to.be.rejectedWith(/Hash generated from preimage does not match hash in state/);

    // verfy payment did not go through
    const { [clientB.signerAddress]: receiverBal } = await clientB.getFreeBalance(transfer.assetId);
    expect(receiverBal).to.eq(0);
  });

  // NOTE: if the node tries to collateralize or send a transaction during
  // this test, it will likely pass due to the 1 block margin of error in the
  // timelock variable
  it("cannot resolve a hashlock if timelock is expired", async () => {
    const transfer: AssetOptions = { amount: TOKEN_AMOUNT, assetId: tokenAddress };
    const preImage = getRandomBytes32();
    const timelock = (101).toString();
    const opts = { ...transfer, preImage, timelock };

    const { paymentId } = await sendHashlockTransfer(clientA, clientB, opts);

    await new Promise((resolve) => provider.once("block", resolve));

    await expect(
      clientB.resolveCondition({
        conditionType: ConditionalTransferTypes.HashLockTransfer,
        preImage,
        paymentId: paymentId!,
        assetId: transfer.assetId,
      } as PublicParams.ResolveHashLockTransfer),
    ).to.be.rejectedWith(/Cannot take action if expiry is expired/);
  });

  it("cannot install receiver app without sender app installed", async () => {
    const transfer: AssetOptions = { amount: TOKEN_AMOUNT, assetId: tokenAddress };

    const preImage = getRandomBytes32();
    const timelock = (5000).toString();

    const lockHash = soliditySha256(["bytes32"], [preImage]);

    clientA
      .conditionalTransfer({
        amount: transfer.amount.toString(),
        conditionType: ConditionalTransferTypes.HashLockTransfer,
        lockHash,
        timelock,
        assetId: transfer.assetId,
        meta: { foo: "bar", sender: clientA.publicIdentifier },
        recipient: clientB.publicIdentifier,
      } as PublicParams.HashLockTransfer)
      .catch((e) => {
        console.log("Expected this error: ", e.message);
      });

    await expect(
      new Promise((res, rej) => {
        // should not see this event, wait 10 seconds to make sure it doesnt happen
        // TODO: change to rej
        clientB.once(EventNames.CONDITIONAL_TRANSFER_CREATED_EVENT, () => {
          rej("Should not get this event!");
        });
        setTimeout(res, 10_000);
      }),
    ).to.be.fulfilled;
  });

<<<<<<< HEAD
  it("receiver should be able to cancel an active payment", async () => {
    const transfer: AssetOptions = { amount: TOKEN_AMOUNT, assetId: tokenAddress };
    const preImage = getRandomBytes32();
    const timelock = (5000).toString();
    const opts = { ...transfer, preImage, timelock };

    const { paymentId } = await sendHashlockTransfer(clientA, clientB, opts);
    await assertSenderDecrement(clientA, opts);
    const { [clientB.signerAddress]: initialBal } = await clientB.getFreeBalance(transfer.assetId);
    expect(initialBal).to.eq(0);

    await new Promise((resolve, reject) => {
      clientA.once(EventNames.CONDITIONAL_TRANSFER_UNLOCKED_EVENT, resolve);
      clientB
        .resolveCondition({
          paymentId: paymentId!,
          preImage: HashZero,
          conditionType: ConditionalTransferTypes.HashLockTransfer,
          assetId: transfer.assetId,
        })
        .catch((e) => reject(e));
    });

    const { [clientA.signerAddress]: senderBal } = await clientA.getFreeBalance(transfer.assetId);
    const { [clientB.signerAddress]: receiverBal } = await clientB.getFreeBalance(transfer.assetId);
    expect(senderBal).to.eq(transfer.amount);
    expect(receiverBal).to.eq(0);
  });

  it("receiver should be able to cancel an expired payment", async () => {
    const transfer: AssetOptions = { amount: TOKEN_AMOUNT, assetId: tokenAddress };
    const preImage = getRandomBytes32();
    const timelock = (101).toString();
    const opts = { ...transfer, preImage, timelock };

    const { paymentId } = await sendHashlockTransfer(clientA, clientB, opts);
    await assertSenderDecrement(clientA, opts);

    await new Promise((resolve) => provider.on("block", resolve));

    await new Promise((resolve, reject) => {
      clientA.once(EventNames.CONDITIONAL_TRANSFER_UNLOCKED_EVENT, resolve);
      clientB
        .resolveCondition({
          paymentId: paymentId!,
          preImage: HashZero,
          conditionType: ConditionalTransferTypes.HashLockTransfer,
          assetId: transfer.assetId,
        })
        .catch((e) => reject(e));
    });

    const { [clientA.signerAddress]: senderBal } = await clientA.getFreeBalance(transfer.assetId);
    const { [clientB.signerAddress]: receiverBal } = await clientB.getFreeBalance(transfer.assetId);
    expect(senderBal).to.eq(transfer.amount);
    expect(receiverBal).to.eq(0);
  });

  it.skip("sender should be able to refund an expired payment", async () => {
    const transfer: AssetOptions = { amount: TOKEN_AMOUNT, assetId: tokenAddress };
    const preImage = getRandomBytes32();
    const timelock = (1).toString();
    const opts = { ...transfer, preImage, timelock };

    const { paymentId } = await sendHashlockTransfer(clientA, clientB, opts);

    await assertSenderDecrement(clientA, opts);

    // FIXME: how to move blocks successfully?
    // for (const i of Array(parseInt(timelock) + 5)) {
    //   await new Promise((resolve) => provider.once("block", resolve));
    // }

    await assertRetrievedTransfer(
      clientB,
      {
        ...opts,
        senderIdentifier: clientA.publicIdentifier,
        receiverIdentifier: clientB.publicIdentifier,
      },
      {
        status: HashLockTransferStatus.EXPIRED,
        preImage: HashZero,
      },
    );

    await clientA.resolveCondition({
      paymentId: paymentId!,
      preImage: HashZero,
      conditionType: ConditionalTransferTypes.HashLockTransfer,
      assetId: transfer.assetId,
    });

    // make sure payment was reverted in balances
    const { [clientA.signerAddress]: senderBal } = await clientA.getFreeBalance(transfer.assetId);
    const { [clientB.signerAddress]: receiverBal } = await clientB.getFreeBalance(transfer.assetId);
    expect(senderBal).to.eq(transfer.amount);
    expect(receiverBal).to.eq(0);

    // make sure payment says failed on node
    await assertRetrievedTransfer(
      clientB,
      {
        ...opts,
        senderIdentifier: clientA.publicIdentifier,
        receiverIdentifier: clientB.publicIdentifier,
      },
      {
        status: HashLockTransferStatus.FAILED,
        preImage: HashZero,
      },
    );
=======
  // FIXME: may not work depending on collateral, will expect some payment
  // errors even with a small number of payments until this is handled better
  it.skip("can send concurrent hashlock transfers", async () => {
    const transfer: AssetOptions = { amount: TOKEN_AMOUNT.div(5), assetId: tokenAddress };
    await fundChannel(clientA, transfer.amount.mul(5), transfer.assetId);
    await fundChannel(clientB, transfer.amount.mul(5), transfer.assetId);
    await requestCollateral(clientA, transfer.assetId, true);
    await requestCollateral(clientB, transfer.assetId, true);

    // add in assertions that will cause the test to fail once these
    // events are thrown
    const registerAssertions = (client: IConnextClient): Promise<void> => {
      return new Promise((resolve, reject) => {
        let reclaimed = 0;
        client.once(EventNames.CONDITIONAL_TRANSFER_FAILED_EVENT, (data) => {
          return reject(`${EventNames.CONDITIONAL_TRANSFER_FAILED_EVENT}: ${stringify(data)}`);
        });
        // client.once(EventNames.PROPOSE_INSTALL_FAILED_EVENT, (data) => {
        //   return reject(`${EventNames.PROPOSE_INSTALL_FAILED_EVENT}: ${stringify(data)}`);
        // });
        // client.once(EventNames.INSTALL_FAILED_EVENT, (data) => {
        //   return reject(`${EventNames.INSTALL_FAILED_EVENT}: ${stringify(data)}`);
        // });
        // client.once(EventNames.UNINSTALL_FAILED_EVENT, (data) => {
        //   return reject(`${EventNames.UNINSTALL_FAILED_EVENT}: ${stringify(data)}`);
        // });
        client.once(EventNames.SYNC_FAILED_EVENT, (data) => {
          return reject(`${EventNames.SYNC_FAILED_EVENT}: ${stringify(data)}`);
        });
        client.on(EventNames.CONDITIONAL_TRANSFER_UNLOCKED_EVENT, (data) => {
          if (data.sender !== client.publicIdentifier) {
            return;
          }
          reclaimed += 1;
          if (reclaimed === 2) {
            return resolve();
          }
        });
      });
    };
    const a = registerAssertions(clientA);
    const b = registerAssertions(clientB);

    const timelock = (5000).toString();

    let preImage = getRandomBytes32();
    let lockHash = soliditySha256(["bytes32"], [preImage]);

    const t1 = clientA.conditionalTransfer({
      amount: transfer.amount.toString(),
      conditionType: ConditionalTransferTypes.HashLockTransfer,
      lockHash,
      timelock,
      assetId: transfer.assetId,
      meta: { foo: "bar", sender: clientA.publicIdentifier },
      recipient: clientB.publicIdentifier,
    } as PublicParams.HashLockTransfer);

    preImage = getRandomBytes32();
    lockHash = soliditySha256(["bytes32"], [preImage]);

    const t2 = clientA.conditionalTransfer({
      amount: transfer.amount.toString(),
      conditionType: ConditionalTransferTypes.HashLockTransfer,
      lockHash,
      timelock,
      assetId: transfer.assetId,
      meta: { foo: "bar", sender: clientA.publicIdentifier },
      recipient: clientB.publicIdentifier,
    } as PublicParams.HashLockTransfer);

    await delay(100);

    preImage = getRandomBytes32();
    lockHash = soliditySha256(["bytes32"], [preImage]);

    const t3 = clientB.conditionalTransfer({
      amount: transfer.amount.toString(),
      conditionType: ConditionalTransferTypes.HashLockTransfer,
      lockHash,
      timelock,
      assetId: transfer.assetId,
      meta: { foo: "bar", sender: clientB.publicIdentifier },
      recipient: clientA.publicIdentifier,
    } as PublicParams.HashLockTransfer);

    preImage = getRandomBytes32();
    lockHash = soliditySha256(["bytes32"], [preImage]);

    const t4 = clientB.conditionalTransfer({
      amount: transfer.amount.toString(),
      conditionType: ConditionalTransferTypes.HashLockTransfer,
      lockHash,
      timelock,
      assetId: transfer.assetId,
      meta: { foo: "bar", sender: clientB.publicIdentifier },
      recipient: clientA.publicIdentifier,
    } as PublicParams.HashLockTransfer);

    const [aRes, bRes] = await Promise.all([a, b, t1, t2, t3, t4]);
    expect(aRes).to.be.undefined;
    expect(bRes).to.be.undefined;

    // await delay(20000);
>>>>>>> ea112f59
  });
});<|MERGE_RESOLUTION|>--- conflicted
+++ resolved
@@ -19,6 +19,7 @@
   fundChannel,
   TOKEN_AMOUNT,
   env,
+  requestCollateral,
 } from "../util";
 
 const { AddressZero, HashZero } = constants;
@@ -380,7 +381,6 @@
     ).to.be.fulfilled;
   });
 
-<<<<<<< HEAD
   it("receiver should be able to cancel an active payment", async () => {
     const transfer: AssetOptions = { amount: TOKEN_AMOUNT, assetId: tokenAddress };
     const preImage = getRandomBytes32();
@@ -493,7 +493,6 @@
         preImage: HashZero,
       },
     );
-=======
   // FIXME: may not work depending on collateral, will expect some payment
   // errors even with a small number of payments until this is handled better
   it.skip("can send concurrent hashlock transfers", async () => {
@@ -598,6 +597,5 @@
     expect(bRes).to.be.undefined;
 
     // await delay(20000);
->>>>>>> ea112f59
   });
 });