/* global before */
import {
  ConditionalTransferTypes,
  EventNames,
  HashLockTransferStatus,
  IConnextClient,
  NodeResponses,
  PublicParams,
  EventPayloads,
  UnlockedHashLockTransferMeta,
} from "@connext/types";
<<<<<<< HEAD
import { getRandomBytes32 } from "@connext/utils";
=======
import { getRandomBytes32, getChainId } from "@connext/utils";
>>>>>>> 8f5e1cd9
import { BigNumber, providers, constants, utils } from "ethers";

import {
  AssetOptions,
  createClient,
  ETH_AMOUNT_SM,
  expect,
  fundChannel,
  TOKEN_AMOUNT,
  env,
  requestCollateral,
} from "../util";

const { AddressZero, HashZero } = constants;
const { soliditySha256 } = utils;

describe("HashLock Transfers", () => {
  let clientA: IConnextClient;
  let clientB: IConnextClient;
  let tokenAddress: string;
  let provider: providers.JsonRpcProvider;

  before(async () => {
    provider = new providers.JsonRpcProvider(
      env.ethProviderUrl,
      await getChainId(env.ethProviderUrl),
    );
    const currBlock = await provider.getBlockNumber();
    // the node uses a `TIMEOUT_BUFFER` on recipient of 100 blocks
    // so make sure the current block
    const TIMEOUT_BUFFER = 100;
    if (currBlock > TIMEOUT_BUFFER) {
      // no adjustment needed, return
      return;
    }
    for (let index = currBlock; index <= TIMEOUT_BUFFER + 1; index++) {
      await provider.send("evm_mine", []);
    }
  });

  beforeEach(async () => {
    clientA = await createClient({ id: "A" });
    clientB = await createClient({ id: "B" });
    tokenAddress = clientA.config.contractAddresses.Token!;
  });

  afterEach(async () => {
    await clientA.messaging.disconnect();
    await clientB.messaging.disconnect();
  });

  it("happy case: client A hashlock transfers eth to client B through node", async () => {
    const transfer: AssetOptions = { amount: ETH_AMOUNT_SM, assetId: AddressZero };
    await fundChannel(clientA, transfer.amount, transfer.assetId);
    const preImage = getRandomBytes32();
    const timelock = (5000).toString();
    const expiry = BigNumber.from(timelock).add(await provider.getBlockNumber());

    const lockHash = soliditySha256(["bytes32"], [preImage]);

    await Promise.all([
      new Promise((res) => {
        clientB.once(EventNames.CONDITIONAL_TRANSFER_CREATED_EVENT, (eventPayload) => {
          expect(eventPayload).to.deep.contain({
            amount: transfer.amount,
            assetId: transfer.assetId,
            type: ConditionalTransferTypes.HashLockTransfer,
            paymentId: lockHash,
            recipient: clientB.publicIdentifier,
          } as EventPayloads.HashLockTransferCreated);
          expect(eventPayload.transferMeta).to.deep.eq({
            timelock,
            lockHash,
            expiry: expiry.sub(100),
          });
          return res();
        });
      }),
      // new Promise((reso) => {
      //   clientA.once(EventNames.CONDITIONAL_TRANSFER_CREATED_EVENT, (eventPayload) => {
      //     console.log("clientAeventPayload: ", eventPayload);
      //     expect(eventPayload).to.deep.contain({
      //       amount: transfer.amount,
      //       assetId: transfer.assetId,
      //       type: ConditionalTransferTypes.HashLockTransfer,
      //       paymentId: lockHash,
      //       recipient: clientB.publicIdentifier,
      //     } as EventPayloads.HashLockTransferCreated);
      //     expect(eventPayload.transferMeta).to.deep.eq({
      //       timelock,
      //       lockHash,
      //       expiry,
      //     });
      //     console.log("RESOLVING A");
      //     return reso();
      //   });
      // }),
      clientA.conditionalTransfer({
        amount: transfer.amount.toString(),
        conditionType: ConditionalTransferTypes.HashLockTransfer,
        lockHash,
        timelock,
        assetId: transfer.assetId,
        meta: { foo: "bar", sender: clientA.publicIdentifier },
        recipient: clientB.publicIdentifier,
      } as PublicParams.HashLockTransfer),
    ]);

    const {
      [clientA.signerAddress]: clientAPostTransferBal,
      [clientA.nodeSignerAddress]: nodePostTransferBal,
    } = await clientA.getFreeBalance(transfer.assetId);
    expect(clientAPostTransferBal).to.eq(0);

    await Promise.all([
      new Promise(async (res) => {
        clientA.once(EventNames.CONDITIONAL_TRANSFER_UNLOCKED_EVENT, res);
      }),
      new Promise(async (res) => {
        clientB.once(EventNames.CONDITIONAL_TRANSFER_UNLOCKED_EVENT, res);
      }),
      clientB.resolveCondition({
        conditionType: ConditionalTransferTypes.HashLockTransfer,
        preImage,
        assetId: transfer.assetId,
      } as PublicParams.ResolveHashLockTransfer),
    ]);
    const {
      [clientA.signerAddress]: clientAPostReclaimBal,
      [clientA.nodeSignerAddress]: nodePostReclaimBal,
    } = await clientA.getFreeBalance(transfer.assetId);
    expect(clientAPostReclaimBal).to.eq(0);
    expect(nodePostReclaimBal).to.eq(nodePostTransferBal.add(transfer.amount));
    const { [clientB.signerAddress]: clientBPostTransferBal } = await clientB.getFreeBalance(
      transfer.assetId,
    );
    expect(clientBPostTransferBal).to.eq(transfer.amount);
  });

  it("happy case: client A hashlock transfers tokens to client B through node", async () => {
    const transfer: AssetOptions = { amount: TOKEN_AMOUNT, assetId: tokenAddress };
    await fundChannel(clientA, transfer.amount, transfer.assetId);
    const preImage = getRandomBytes32();
    const timelock = (5000).toString();
    const expiry = BigNumber.from(timelock).add(await provider.getBlockNumber());

    const lockHash = soliditySha256(["bytes32"], [preImage]);
    // both sender + receiver apps installed, sender took action
    await Promise.all([
      clientA.conditionalTransfer({
        amount: transfer.amount.toString(),
        conditionType: ConditionalTransferTypes.HashLockTransfer,
        lockHash,
        timelock,
        assetId: transfer.assetId,
        meta: { foo: "bar", sender: clientA.publicIdentifier },
        recipient: clientB.publicIdentifier,
      } as PublicParams.HashLockTransfer),
      new Promise((res) => {
        clientB.on(EventNames.CONDITIONAL_TRANSFER_CREATED_EVENT, (eventPayload) => {
          expect(eventPayload).to.deep.contain({
            amount: transfer.amount,
            assetId: transfer.assetId,
            type: ConditionalTransferTypes.HashLockTransfer,
            paymentId: lockHash,
            recipient: clientB.publicIdentifier,
          } as EventPayloads.HashLockTransferCreated);
          expect(eventPayload.transferMeta).to.deep.eq({
            timelock,
            lockHash,
            expiry: expiry.sub(100),
          });
          res();
        });
      }),
    ]);

    const {
      [clientA.signerAddress]: clientAPostTransferBal,
      [clientA.nodeSignerAddress]: nodePostTransferBal,
    } = await clientA.getFreeBalance(transfer.assetId);
    expect(clientAPostTransferBal).to.eq(0);

    await new Promise(async (res) => {
      clientA.on(EventNames.UNINSTALL_EVENT, async (data) => {
        const {
          [clientA.signerAddress]: clientAPostReclaimBal,
          [clientA.nodeSignerAddress]: nodePostReclaimBal,
        } = await clientA.getFreeBalance(transfer.assetId);
        expect(clientAPostReclaimBal).to.eq(0);
        expect(nodePostReclaimBal).to.eq(nodePostTransferBal.add(transfer.amount));
        res();
      });
      await clientB.resolveCondition({
        conditionType: ConditionalTransferTypes.HashLockTransfer,
        preImage,
        assetId: transfer.assetId,
      } as PublicParams.ResolveHashLockTransfer);
      const { [clientB.signerAddress]: clientBPostTransferBal } = await clientB.getFreeBalance(
        transfer.assetId,
      );
      expect(clientBPostTransferBal).to.eq(transfer.amount);
    });
  });

  it("gets a pending hashlock transfer by lock hash", async () => {
    const TIMEOUT_BUFFER = 100; // This currently isn't exported by the node so must be hardcoded
    const transfer: AssetOptions = { amount: TOKEN_AMOUNT, assetId: tokenAddress };
    await fundChannel(clientA, transfer.amount, transfer.assetId);
    const preImage = getRandomBytes32();
    const timelock = (5000).toString();

    const lockHash = soliditySha256(["bytes32"], [preImage]);
    const paymentId = soliditySha256(["address", "bytes32"], [transfer.assetId, lockHash]);
    const expiry = BigNumber.from(await provider.getBlockNumber())
      .add(timelock)
      .sub(TIMEOUT_BUFFER);
    // both sender + receiver apps installed, sender took action
    clientA.conditionalTransfer({
      amount: transfer.amount.toString(),
      conditionType: ConditionalTransferTypes.HashLockTransfer,
      lockHash,
      timelock,
      assetId: transfer.assetId,
      meta: { foo: "bar", sender: clientA.publicIdentifier },
      recipient: clientB.publicIdentifier,
    } as PublicParams.HashLockTransfer);
    await new Promise((res) => clientB.once(EventNames.CONDITIONAL_TRANSFER_CREATED_EVENT, res));

    const retrievedTransfer = await clientB.getHashLockTransfer(lockHash, transfer.assetId);
    expect(retrievedTransfer).to.deep.equal({
      amount: transfer.amount.toString(),
      assetId: transfer.assetId,
      lockHash,
      senderIdentifier: clientA.publicIdentifier,
      receiverIdentifier: clientB.publicIdentifier,
      status: HashLockTransferStatus.PENDING,
      meta: { foo: "bar", sender: clientA.publicIdentifier, timelock, paymentId },
      preImage: HashZero,
      expiry,
    } as NodeResponses.GetHashLockTransfer);
  });

  it("gets a completed hashlock transfer by lock hash", async () => {
    const TIMEOUT_BUFFER = 100; // This currently isn't exported by the node so must be hardcoded
    const transfer: AssetOptions = { amount: TOKEN_AMOUNT, assetId: tokenAddress };
    await fundChannel(clientA, transfer.amount, transfer.assetId);
    const preImage = getRandomBytes32();
    const timelock = (5000).toString();
    const expiry = BigNumber.from(await provider.getBlockNumber())
      .add(timelock)
      .sub(TIMEOUT_BUFFER);

    const lockHash = soliditySha256(["bytes32"], [preImage]);
    const paymentId = soliditySha256(["address", "bytes32"], [transfer.assetId, lockHash]);

    // both sender + receiver apps installed, sender took action
    await new Promise((resolve, reject) => {
      clientB.once(EventNames.CONDITIONAL_TRANSFER_CREATED_EVENT, resolve);
      clientA
        .conditionalTransfer({
          amount: transfer.amount.toString(),
          conditionType: ConditionalTransferTypes.HashLockTransfer,
          lockHash,
          timelock,
          assetId: transfer.assetId,
          meta: { foo: "bar", sender: clientA.publicIdentifier },
          recipient: clientB.publicIdentifier,
        } as PublicParams.HashLockTransfer)
        .catch((e) => reject(e.message));
    });

    // wait for transfer to be picked up by receiver
    await new Promise(async (resolve, reject) => {
      // Note: MUST wait for uninstall, bc UNLOCKED gets thrown on takeAction
      // at the moment, there's no way to filter the uninstalled app here so
      // we're just gonna resolve and hope for the best
      clientB.once(
        EventNames.CONDITIONAL_TRANSFER_UNLOCKED_EVENT,
        resolve,
        (data) => (data.transferMeta as UnlockedHashLockTransferMeta).preImage === preImage,
      );
      clientB.once(EventNames.CONDITIONAL_TRANSFER_FAILED_EVENT, reject);
      await clientB.resolveCondition({
        conditionType: ConditionalTransferTypes.HashLockTransfer,
        preImage,
        assetId: transfer.assetId,
      });
    });

    const retrievedTransfer = await clientB.getHashLockTransfer(lockHash, transfer.assetId);
    expect(retrievedTransfer).to.deep.equal({
      amount: transfer.amount.toString(),
      assetId: transfer.assetId,
      lockHash,
      senderIdentifier: clientA.publicIdentifier,
      receiverIdentifier: clientB.publicIdentifier,
      status: HashLockTransferStatus.COMPLETED,
      preImage,
      expiry,
      meta: { foo: "bar", sender: clientA.publicIdentifier, timelock, paymentId },
    } as NodeResponses.GetHashLockTransfer);
  });

  it("can send two hashlock transfers with different assetIds and the same lock hash", async () => {
    const transferToken: AssetOptions = { amount: TOKEN_AMOUNT, assetId: tokenAddress };
    await fundChannel(clientA, transferToken.amount, transferToken.assetId);
    const transferEth: AssetOptions = { amount: ETH_AMOUNT_SM, assetId: AddressZero };
    await fundChannel(clientA, transferEth.amount, transferEth.assetId);
    const preImage = getRandomBytes32();
    const timelock = (5000).toString();
    const lockHash = soliditySha256(["bytes32"], [preImage]);

    clientA.conditionalTransfer({
      amount: transferToken.amount.toString(),
      conditionType: ConditionalTransferTypes.HashLockTransfer,
      lockHash,
      timelock,
      assetId: transferToken.assetId,
      meta: { foo: "bar" },
      recipient: clientB.publicIdentifier,
    } as PublicParams.HashLockTransfer);
    await new Promise((res) => clientB.once(EventNames.CONDITIONAL_TRANSFER_CREATED_EVENT, res));

    clientA.conditionalTransfer({
      amount: transferEth.amount.toString(),
      conditionType: ConditionalTransferTypes.HashLockTransfer,
      lockHash,
      timelock,
      assetId: transferEth.assetId,
      meta: { foo: "bar" },
      recipient: clientB.publicIdentifier,
    } as PublicParams.HashLockTransfer);
    await new Promise((res) => clientB.once(EventNames.CONDITIONAL_TRANSFER_CREATED_EVENT, res));

    await clientB.resolveCondition({
      conditionType: ConditionalTransferTypes.HashLockTransfer,
      preImage,
      assetId: transferToken.assetId,
    } as PublicParams.ResolveHashLockTransfer);

    await clientB.resolveCondition({
      conditionType: ConditionalTransferTypes.HashLockTransfer,
      preImage,
      assetId: transferEth.assetId,
    } as PublicParams.ResolveHashLockTransfer);

    const { [clientB.signerAddress]: freeBalanceToken } = await clientB.getFreeBalance(
      transferToken.assetId,
    );
    const { [clientB.signerAddress]: freeBalanceEth } = await clientB.getFreeBalance(
      transferEth.assetId,
    );

    expect(freeBalanceToken).to.eq(transferToken.amount);
    expect(freeBalanceEth).to.eq(transferEth.amount);
  });

  it("cannot resolve a hashlock transfer if pre image is wrong", async () => {
    const transfer: AssetOptions = { amount: TOKEN_AMOUNT, assetId: tokenAddress };
    await fundChannel(clientA, transfer.amount, transfer.assetId);
    const preImage = getRandomBytes32();
    const timelock = (5000).toString();

    const lockHash = soliditySha256(["bytes32"], [preImage]);

    clientA.conditionalTransfer({
      amount: transfer.amount.toString(),
      conditionType: ConditionalTransferTypes.HashLockTransfer,
      lockHash,
      timelock,
      assetId: transfer.assetId,
      meta: { foo: "bar", sender: clientA.publicIdentifier },
      recipient: clientB.publicIdentifier,
    } as PublicParams.HashLockTransfer);
    await new Promise((res) => clientB.once(EventNames.CONDITIONAL_TRANSFER_CREATED_EVENT, res));

    const badPreImage = getRandomBytes32();
    await expect(
      clientB.resolveCondition({
        conditionType: ConditionalTransferTypes.HashLockTransfer,
        preImage: badPreImage,
        assetId: transfer.assetId,
      } as PublicParams.ResolveHashLockTransfer),
    ).to.eventually.be.rejectedWith(/app has not been installed/);
  });

  // NOTE: if the node tries to collateralize or send a transaction during
  // this test, it will likely pass due to the 1 block margin of error in the
  // timelock variable
  it("cannot resolve a hashlock if timelock is expired", async () => {
    const transfer: AssetOptions = { amount: TOKEN_AMOUNT, assetId: tokenAddress };
    await fundChannel(clientA, transfer.amount, transfer.assetId);
    const preImage = getRandomBytes32();
    const timelock = 105;

    const lockHash = soliditySha256(["bytes32"], [preImage]);
    await new Promise((resolve, reject) => {
      clientA.conditionalTransfer({
        amount: transfer.amount.toString(),
        conditionType: ConditionalTransferTypes.HashLockTransfer,
        lockHash,
        timelock,
        assetId: transfer.assetId,
        meta: { foo: "bar", sender: clientA.publicIdentifier },
        recipient: clientB.publicIdentifier,
      } as PublicParams.HashLockTransfer);
      clientB.once(EventNames.CONDITIONAL_TRANSFER_CREATED_EVENT, resolve);
      clientA.once(EventNames.REJECT_INSTALL_EVENT, reject);
    });

    for (let i = 0; i < 5; i++) {
      await new Promise((resolve) => provider.once("block", resolve));
    }

    await expect(
      clientB.resolveCondition({
        conditionType: ConditionalTransferTypes.HashLockTransfer,
        preImage,
        assetId: transfer.assetId,
      } as PublicParams.ResolveHashLockTransfer),
    ).to.be.rejectedWith(/Cannot take action if expiry is expired/);
  });

  it("cannot install receiver app without sender app installed", async () => {
    const transfer: AssetOptions = { amount: TOKEN_AMOUNT, assetId: tokenAddress };

    const preImage = getRandomBytes32();
    const timelock = (5000).toString();

    const lockHash = soliditySha256(["bytes32"], [preImage]);

    clientA
      .conditionalTransfer({
        amount: transfer.amount.toString(),
        conditionType: ConditionalTransferTypes.HashLockTransfer,
        lockHash,
        timelock,
        assetId: transfer.assetId,
        meta: { foo: "bar", sender: clientA.publicIdentifier },
        recipient: clientB.publicIdentifier,
      } as PublicParams.HashLockTransfer)
      .catch((e) => {
        console.log("Expected this error: ", e.message);
      });

    await expect(
      new Promise((res, rej) => {
        // should not see this event, wait 10 seconds to make sure it doesnt happen
        // TODO: change to rej
        clientB.once(EventNames.CONDITIONAL_TRANSFER_CREATED_EVENT, () => {
          rej("Should not get this event!");
        });
        setTimeout(res, 10_000);
      }),
    ).to.be.fulfilled;
  });

  it.skip("Experimental: Average latency of 5 hashlock transfers with Eth", async () => {
    const runTime: number[] = [];
    let sum = 0;
    const numberOfRuns = 5;
    const transfer: AssetOptions = { amount: ETH_AMOUNT_SM, assetId: AddressZero };
    await fundChannel(clientA, transfer.amount.mul(25), transfer.assetId);
    await requestCollateral(clientB, transfer.assetId);

    for (let i = 0; i < numberOfRuns; i++) {
      const {
        [clientA.signerAddress]: clientAPreBal,
        [clientA.nodeSignerAddress]: nodeAPreBal,
      } = await clientA.getFreeBalance(transfer.assetId);
      const {
        [clientB.signerAddress]: clientBPreBal,
        [clientB.nodeSignerAddress]: nodeBPreBal,
      } = await clientB.getFreeBalance(transfer.assetId);

      const preImage = getRandomBytes32();
      const timelock = (5000).toString();
      const lockHash = soliditySha256(["bytes32"], [preImage]);

      // Start timer
      const start = Date.now();

      // both sender + receiver apps installed, sender took action
      clientA.conditionalTransfer({
        amount: transfer.amount.toString(),
        conditionType: ConditionalTransferTypes.HashLockTransfer,
        lockHash,
        timelock,
        assetId: transfer.assetId,
        meta: { foo: "bar", sender: clientA.publicIdentifier },
        recipient: clientB.publicIdentifier,
      } as PublicParams.HashLockTransfer);

      // eslint-disable-next-line no-loop-func
      await new Promise((res) => clientB.once(EventNames.CONDITIONAL_TRANSFER_CREATED_EVENT, res));

      // eslint-disable-next-line no-loop-func
      await new Promise(async (res) => {
        clientA.once(EventNames.CONDITIONAL_TRANSFER_UNLOCKED_EVENT, async (data) => {
          res();
        });
        await clientB.resolveCondition({
          conditionType: ConditionalTransferTypes.HashLockTransfer,
          preImage,
          assetId: transfer.assetId,
        } as PublicParams.ResolveHashLockTransfer);
      });

      // Stop timer and add to sum
      runTime[i] = Date.now() - start;
      console.log(`Run: ${i}, Runtime: ${runTime[i]}`);
      sum = sum + runTime[i];

      const {
        [clientA.signerAddress]: clientAPostBal,
        [clientA.nodeSignerAddress]: nodeAPostBal,
      } = await clientA.getFreeBalance(transfer.assetId);
      const {
        [clientB.signerAddress]: clientBPostBal,
        [clientB.nodeSignerAddress]: nodeBPostBal,
      } = await clientB.getFreeBalance(transfer.assetId);
      expect(clientAPostBal).to.eq(clientAPreBal.sub(transfer.amount));
      expect(nodeAPostBal).to.eq(nodeAPreBal.add(transfer.amount));
      expect(nodeBPostBal).to.eq(nodeBPreBal.sub(transfer.amount));
      expect(clientBPostBal).to.eq(clientBPreBal.add(transfer.amount));
    }
    console.log(`Average = ${sum / numberOfRuns} ms`);
  });
});<|MERGE_RESOLUTION|>--- conflicted
+++ resolved
@@ -9,11 +9,7 @@
   EventPayloads,
   UnlockedHashLockTransferMeta,
 } from "@connext/types";
-<<<<<<< HEAD
-import { getRandomBytes32 } from "@connext/utils";
-=======
 import { getRandomBytes32, getChainId } from "@connext/utils";
->>>>>>> 8f5e1cd9
 import { BigNumber, providers, constants, utils } from "ethers";
 
 import {
@@ -426,6 +422,7 @@
     });
 
     for (let i = 0; i < 5; i++) {
+      // eslint-disable-next-line no-loop-func
       await new Promise((resolve) => provider.once("block", resolve));
     }
 
