/* global before */
import {
  ConditionalTransferTypes,
  EventNames,
  HashLockTransferStatus,
  IConnextClient,
  NodeResponses,
  PublicParams,
<<<<<<< HEAD
=======
  EventPayloads,
  UnlockedHashLockTransferMeta,
>>>>>>> 2da99f76
  ConditionalTransferCreatedEventData,
} from "@connext/types";
import { getRandomBytes32, getChainId, delay, stringify } from "@connext/utils";
import { BigNumber, providers, constants, utils } from "ethers";

import {
  AssetOptions,
  createClient,
  ETH_AMOUNT_SM,
  expect,
  fundChannel,
  TOKEN_AMOUNT,
  env,
  requestCollateral,
} from "../util";

const { AddressZero, HashZero } = constants;
const { soliditySha256 } = utils;

const TIMEOUT_BUFFER = 100; // This currently isn't exported by the node so must be hardcoded

describe("HashLock Transfers", () => {
  let clientA: IConnextClient;
  let clientB: IConnextClient;
  let tokenAddress: string;
  let provider: providers.JsonRpcProvider;

  before(async () => {
    provider = new providers.JsonRpcProvider(
      env.ethProviderUrl,
      await getChainId(env.ethProviderUrl),
    );
    const currBlock = await provider.getBlockNumber();
    if (currBlock > TIMEOUT_BUFFER) {
      // no adjustment needed, return
      return;
    }
    for (let index = currBlock; index <= TIMEOUT_BUFFER + 1; index++) {
      await provider.send("evm_mine", []);
    }
  });

  // Define helper functions
  const sendHashlockTransfer = async (
    sender: IConnextClient,
    receiver: IConnextClient,
    transfer: AssetOptions & { preImage: string; timelock: string },
  ): Promise<ConditionalTransferCreatedEventData<"HashLockTransferApp">> => {
    // Fund sender channel
    await fundChannel(sender, transfer.amount, transfer.assetId);

    // Create transfer parameters
    const expiry = BigNumber.from(transfer.timelock).add(await provider.getBlockNumber());
    const lockHash = soliditySha256(["bytes32"], [transfer.preImage]);

    // return promise with [sender ret, receiver event data]
    const [senderResult, receiverEvent] = await Promise.all([
      // sender result
      clientA.conditionalTransfer({
        amount: transfer.amount.toString(),
        conditionType: ConditionalTransferTypes.HashLockTransfer,
        lockHash,
        timelock: transfer.timelock,
        assetId: transfer.assetId,
        meta: { foo: "bar", sender: clientA.publicIdentifier },
        recipient: clientB.publicIdentifier,
      }),
      // receiver created event
      new Promise((resolve) => {
        receiver.once(EventNames.CONDITIONAL_TRANSFER_CREATED_EVENT, (eventPayload) =>
          resolve(eventPayload),
        );
      }),
    ]);
    const paymentId = soliditySha256(["address", "bytes32"], [transfer.assetId, lockHash]);
    const expectedVals = {
      amount: transfer.amount,
      assetId: transfer.assetId,
      paymentId,
      recipient: receiver.publicIdentifier,
      sender: sender.publicIdentifier,
      transferMeta: {
        timelock: transfer.timelock,
        lockHash,
        expiry: expiry.sub(TIMEOUT_BUFFER),
      },
    };
    // verify the receiver event
    expect(receiverEvent).to.containSubset({
      ...expectedVals,
      type: ConditionalTransferTypes.HashLockTransfer,
    });

    // verify sender return value
    expect(senderResult).to.containSubset({
      ...expectedVals,
      transferMeta: {
        ...expectedVals.transferMeta,
        expiry,
      },
    });
    return receiverEvent as any;
  };

  // returns [resolveResult, undefined, undefined]
  const waitForResolve = (
    sender: IConnextClient,
    receiver: IConnextClient,
    transfer: AssetOptions & { preImage: string; timelock: string },
    waitForSender: boolean = true,
  ) => {
    const lockHash = soliditySha256(["bytes32"], [transfer.preImage]);
    const paymentId = soliditySha256(["address", "bytes32"], [transfer.assetId, lockHash]);
    return Promise.all([
      // receiver result
      receiver.resolveCondition({
        conditionType: ConditionalTransferTypes.HashLockTransfer,
        preImage: transfer.preImage,
        assetId: transfer.assetId,
        paymentId,
      }),
      // receiver event
      new Promise((resolve, reject) => {
        receiver.once(EventNames.CONDITIONAL_TRANSFER_UNLOCKED_EVENT, resolve);
        receiver.once(EventNames.CONDITIONAL_TRANSFER_FAILED_EVENT, reject);
      }),
      // sender event
      new Promise((resolve, reject) => {
        if (waitForSender) {
          sender.once(EventNames.CONDITIONAL_TRANSFER_UNLOCKED_EVENT, resolve);
          sender.once(EventNames.CONDITIONAL_TRANSFER_FAILED_EVENT, reject);
        } else {
          resolve();
        }
      }),
    ]);
  };

  const assertSenderDecrement = async (
    sender: IConnextClient,
    transfer: AssetOptions & { preImage: string; timelock: string },
  ) => {
    const { [sender.signerAddress]: senderBal } = await sender.getFreeBalance(transfer.assetId);
    expect(senderBal).to.eq(0);
  };

  const assertPostTransferBalances = async (
    sender: IConnextClient,
    receiver: IConnextClient,
    transfer: AssetOptions & { preImage: string; timelock: string },
  ) => {
    const { [sender.signerAddress]: senderBal } = await sender.getFreeBalance(transfer.assetId);
    expect(senderBal).to.eq(0);
    const { [receiver.signerAddress]: receiverBal } = await receiver.getFreeBalance(
      transfer.assetId,
    );
    expect(receiverBal).to.eq(transfer.amount);
  };

  const assertRetrievedTransfer = async (
    client: IConnextClient,
    transfer: AssetOptions & {
      timelock: string;
      preImage: string;
      senderIdentifier: string;
      receiverIdentifier: string;
    },
    expected: Partial<NodeResponses.GetHashLockTransfer> = {},
  ) => {
    const lockHash = soliditySha256(["bytes32"], [transfer.preImage]);
    const retrieved = await client.getHashLockTransfer(lockHash, transfer.assetId);
    const paymentId = soliditySha256(["address", "bytes32"], [transfer.assetId, lockHash]);
    expect(retrieved).to.containSubset({
      amount: transfer.amount.toString(),
      assetId: transfer.assetId,
      lockHash,
      senderIdentifier: transfer.senderIdentifier,
      receiverIdentifier: transfer.receiverIdentifier,
      meta: {
        sender: transfer.senderIdentifier,
        timelock: transfer.timelock,
        paymentId,
      },
      ...expected,
    });
  };

  beforeEach(async () => {
    clientA = await createClient({ id: "A" });
    clientB = await createClient({ id: "B" });
    tokenAddress = clientA.config.contractAddresses.Token!;
  });

  afterEach(async () => {
    await clientA.messaging.disconnect();
    await clientB.messaging.disconnect();
  });

  it("happy case: client A hashlock transfers eth to client B through node", async () => {
    const transfer: AssetOptions = { amount: ETH_AMOUNT_SM, assetId: AddressZero };
    const preImage = getRandomBytes32();
    const timelock = (5000).toString();
    const opts = { ...transfer, preImage, timelock };

    await sendHashlockTransfer(clientA, clientB, opts);

    await assertSenderDecrement(clientA, opts);

    await waitForResolve(clientA, clientB, opts);

    await assertPostTransferBalances(clientA, clientB, opts);
  });

  it("happy case: client A hashlock transfers tokens to client B through node", async () => {
    const transfer: AssetOptions = { amount: TOKEN_AMOUNT, assetId: tokenAddress };
    const preImage = getRandomBytes32();
    const timelock = (5000).toString();
    const opts = { ...transfer, preImage, timelock };

    await sendHashlockTransfer(clientA, clientB, opts);

    await assertSenderDecrement(clientA, opts);

    await waitForResolve(clientA, clientB, opts);

    await assertPostTransferBalances(clientA, clientB, opts);
  });

  it("gets a pending hashlock transfer by lock hash", async () => {
    const transfer: AssetOptions = { amount: TOKEN_AMOUNT, assetId: tokenAddress };
    const preImage = getRandomBytes32();
    const timelock = (5000).toString();
    const opts = { ...transfer, preImage, timelock };

    await sendHashlockTransfer(clientA, clientB, opts);

    await assertRetrievedTransfer(
      clientB,
      {
        ...opts,
        senderIdentifier: clientA.publicIdentifier,
        receiverIdentifier: clientB.publicIdentifier,
      },
      {
        status: HashLockTransferStatus.PENDING,
        preImage: HashZero,
      },
    );
  });

  it("gets a completed hashlock transfer by lock hash", async () => {
    const transfer: AssetOptions = { amount: TOKEN_AMOUNT, assetId: tokenAddress };
    const preImage = getRandomBytes32();
    const timelock = (5000).toString();
    const opts = { ...transfer, preImage, timelock };

    await sendHashlockTransfer(clientA, clientB, opts);

    // wait for transfer to be picked up by receiver, but not reclaim
    // by node for sender
    await waitForResolve(clientA, clientB, opts, false);

    await assertRetrievedTransfer(
      clientB,
      {
        ...opts,
        senderIdentifier: clientA.publicIdentifier,
        receiverIdentifier: clientB.publicIdentifier,
      },
      {
        status: HashLockTransferStatus.COMPLETED,
        preImage,
      },
    );
  });

  it("can send two hashlock transfers with different assetIds and the same lock hash", async () => {
    const transferToken: AssetOptions = { amount: TOKEN_AMOUNT, assetId: tokenAddress };
    const transferEth: AssetOptions = { amount: ETH_AMOUNT_SM, assetId: AddressZero };
    const preImage = getRandomBytes32();
    const timelock = (5000).toString();

    const ethOpts = { ...transferEth, preImage, timelock };
    const tokenOpts = { ...transferToken, preImage, timelock };

    await sendHashlockTransfer(clientA, clientB, ethOpts);
    await sendHashlockTransfer(clientA, clientB, tokenOpts);

    await waitForResolve(clientA, clientB, ethOpts);
    await waitForResolve(clientA, clientB, tokenOpts);

    await assertPostTransferBalances(clientA, clientB, ethOpts);
    await assertPostTransferBalances(clientA, clientB, tokenOpts);
  });

  it("cannot resolve a hashlock transfer if pre image is wrong", async () => {
    const transfer: AssetOptions = { amount: TOKEN_AMOUNT, assetId: tokenAddress };
    const preImage = getRandomBytes32();
    const timelock = (5000).toString();
    const opts = { ...transfer, preImage, timelock };

    const { paymentId } = await sendHashlockTransfer(clientA, clientB, opts);

    const badPreImage = getRandomBytes32();
    await expect(
      clientB.resolveCondition({
        conditionType: ConditionalTransferTypes.HashLockTransfer,
        preImage: badPreImage,
        paymentId: paymentId!,
        assetId: transfer.assetId,
      } as PublicParams.ResolveHashLockTransfer),
    ).to.be.rejectedWith(/Hash generated from preimage does not match hash in state/);

    // verfy payment did not go through
    const { [clientB.signerAddress]: receiverBal } = await clientB.getFreeBalance(transfer.assetId);
    expect(receiverBal).to.eq(0);
  });

  // NOTE: if the node tries to collateralize or send a transaction during
  // this test, it will likely pass due to the 1 block margin of error in the
  // timelock variable
  it("cannot resolve a hashlock if timelock is expired", async () => {
    const transfer: AssetOptions = { amount: TOKEN_AMOUNT, assetId: tokenAddress };
    const preImage = getRandomBytes32();
    const timelock = (101).toString();
    const opts = { ...transfer, preImage, timelock };

<<<<<<< HEAD
    const { paymentId } = await sendHashlockTransfer(clientA, clientB, opts);
=======
    const lockHash = soliditySha256(["bytes32"], [preImage]);
    const { appIdentityHash } = ((await new Promise((resolve, reject) => {
      clientB.once(EventNames.CONDITIONAL_TRANSFER_CREATED_EVENT, (data) => resolve(data));
      clientA.once(EventNames.REJECT_INSTALL_EVENT, reject);
      clientA.conditionalTransfer({
        amount: transfer.amount.toString(),
        conditionType: ConditionalTransferTypes.HashLockTransfer,
        lockHash,
        timelock,
        assetId: transfer.assetId,
        meta: { foo: "bar", sender: clientA.publicIdentifier },
        recipient: clientB.publicIdentifier,
      } as PublicParams.HashLockTransfer);
    })) as unknown) as ConditionalTransferCreatedEventData<"HashLockTransferApp">;
    const app = await clientB.getAppInstance(appIdentityHash);
    expect(app).to.be.ok;
>>>>>>> 2da99f76

    await new Promise((resolve) => provider.once("block", resolve));
<<<<<<< HEAD

=======
    // }
>>>>>>> 2da99f76
    await expect(
      clientB.resolveCondition({
        conditionType: ConditionalTransferTypes.HashLockTransfer,
        preImage,
        paymentId: paymentId!,
        assetId: transfer.assetId,
      } as PublicParams.ResolveHashLockTransfer),
    ).to.be.rejectedWith(/Cannot take action if expiry is expired/);
  });

  it("cannot install receiver app without sender app installed", async () => {
    const transfer: AssetOptions = { amount: TOKEN_AMOUNT, assetId: tokenAddress };

    const preImage = getRandomBytes32();
    const timelock = (5000).toString();

    const lockHash = soliditySha256(["bytes32"], [preImage]);

    clientA
      .conditionalTransfer({
        amount: transfer.amount.toString(),
        conditionType: ConditionalTransferTypes.HashLockTransfer,
        lockHash,
        timelock,
        assetId: transfer.assetId,
        meta: { foo: "bar", sender: clientA.publicIdentifier },
        recipient: clientB.publicIdentifier,
      } as PublicParams.HashLockTransfer)
      .catch((e) => {
        console.log("Expected this error: ", e.message);
      });

    await expect(
      new Promise((res, rej) => {
        // should not see this event, wait 10 seconds to make sure it doesnt happen
        // TODO: change to rej
        clientB.once(EventNames.CONDITIONAL_TRANSFER_CREATED_EVENT, () => {
          rej("Should not get this event!");
        });
        setTimeout(res, 10_000);
      }),
    ).to.be.fulfilled;
  });

  it("receiver should be able to cancel an active payment", async () => {
    const transfer: AssetOptions = { amount: TOKEN_AMOUNT, assetId: tokenAddress };
    const preImage = getRandomBytes32();
    const timelock = (5000).toString();
    const opts = { ...transfer, preImage, timelock };

    const { paymentId } = await sendHashlockTransfer(clientA, clientB, opts);
    await assertSenderDecrement(clientA, opts);
    const { [clientB.signerAddress]: initialBal } = await clientB.getFreeBalance(transfer.assetId);
    expect(initialBal).to.eq(0);

    await new Promise((resolve, reject) => {
      clientA.once(EventNames.CONDITIONAL_TRANSFER_UNLOCKED_EVENT, resolve);
      clientB
        .resolveCondition({
          paymentId: paymentId!,
          preImage: HashZero,
          conditionType: ConditionalTransferTypes.HashLockTransfer,
          assetId: transfer.assetId,
        })
        .catch((e) => reject(e));
    });

    const { [clientA.signerAddress]: senderBal } = await clientA.getFreeBalance(transfer.assetId);
    const { [clientB.signerAddress]: receiverBal } = await clientB.getFreeBalance(transfer.assetId);
    expect(senderBal).to.eq(transfer.amount);
    expect(receiverBal).to.eq(0);
  });

  it("receiver should be able to cancel an expired payment", async () => {
    const transfer: AssetOptions = { amount: TOKEN_AMOUNT, assetId: tokenAddress };
    const preImage = getRandomBytes32();
    const timelock = (101).toString();
    const opts = { ...transfer, preImage, timelock };

    const { paymentId } = await sendHashlockTransfer(clientA, clientB, opts);
    await assertSenderDecrement(clientA, opts);

    await new Promise((resolve) => provider.on("block", resolve));

    await new Promise((resolve, reject) => {
      clientA.once(EventNames.CONDITIONAL_TRANSFER_UNLOCKED_EVENT, resolve);
      clientB
        .resolveCondition({
          paymentId: paymentId!,
          preImage: HashZero,
          conditionType: ConditionalTransferTypes.HashLockTransfer,
          assetId: transfer.assetId,
        })
        .catch((e) => reject(e));
    });

    const { [clientA.signerAddress]: senderBal } = await clientA.getFreeBalance(transfer.assetId);
    const { [clientB.signerAddress]: receiverBal } = await clientB.getFreeBalance(transfer.assetId);
    expect(senderBal).to.eq(transfer.amount);
    expect(receiverBal).to.eq(0);
  });

  it.skip("sender should be able to refund an expired payment", async () => {
    const transfer: AssetOptions = { amount: TOKEN_AMOUNT, assetId: tokenAddress };
    const preImage = getRandomBytes32();
    const timelock = (1).toString();
    const opts = { ...transfer, preImage, timelock };

    const { paymentId } = await sendHashlockTransfer(clientA, clientB, opts);

    await assertSenderDecrement(clientA, opts);

    // FIXME: how to move blocks successfully?
    // for (const i of Array(parseInt(timelock) + 5)) {
    //   await new Promise((resolve) => provider.once("block", resolve));
    // }

    await assertRetrievedTransfer(
      clientB,
      {
        ...opts,
        senderIdentifier: clientA.publicIdentifier,
        receiverIdentifier: clientB.publicIdentifier,
      },
      {
        status: HashLockTransferStatus.EXPIRED,
        preImage: HashZero,
      },
    );

    await clientA.resolveCondition({
      paymentId: paymentId!,
      preImage: HashZero,
      conditionType: ConditionalTransferTypes.HashLockTransfer,
      assetId: transfer.assetId,
    });

    // make sure payment was reverted in balances
    const { [clientA.signerAddress]: senderBal } = await clientA.getFreeBalance(transfer.assetId);
    const { [clientB.signerAddress]: receiverBal } = await clientB.getFreeBalance(transfer.assetId);
    expect(senderBal).to.eq(transfer.amount);
    expect(receiverBal).to.eq(0);

    // make sure payment says failed on node
    await assertRetrievedTransfer(
      clientB,
      {
        ...opts,
        senderIdentifier: clientA.publicIdentifier,
        receiverIdentifier: clientB.publicIdentifier,
      },
      {
        status: HashLockTransferStatus.FAILED,
        preImage: HashZero,
      },
    );
  });

  // FIXME: may not work depending on collateral, will expect some payment
  // errors even with a small number of payments until this is handled better
  it.skip("can send concurrent hashlock transfers", async () => {
    const transfer: AssetOptions = { amount: TOKEN_AMOUNT.div(5), assetId: tokenAddress };
    await fundChannel(clientA, transfer.amount.mul(5), transfer.assetId);
    await fundChannel(clientB, transfer.amount.mul(5), transfer.assetId);
    await requestCollateral(clientA, transfer.assetId, true);
    await requestCollateral(clientB, transfer.assetId, true);

    // add in assertions that will cause the test to fail once these
    // events are thrown
    const registerAssertions = (client: IConnextClient): Promise<void> => {
      return new Promise((resolve, reject) => {
        let reclaimed = 0;
        client.once(EventNames.CONDITIONAL_TRANSFER_FAILED_EVENT, (data) => {
          return reject(`${EventNames.CONDITIONAL_TRANSFER_FAILED_EVENT}: ${stringify(data)}`);
        });
        // client.once(EventNames.PROPOSE_INSTALL_FAILED_EVENT, (data) => {
        //   return reject(`${EventNames.PROPOSE_INSTALL_FAILED_EVENT}: ${stringify(data)}`);
        // });
        // client.once(EventNames.INSTALL_FAILED_EVENT, (data) => {
        //   return reject(`${EventNames.INSTALL_FAILED_EVENT}: ${stringify(data)}`);
        // });
        // client.once(EventNames.UNINSTALL_FAILED_EVENT, (data) => {
        //   return reject(`${EventNames.UNINSTALL_FAILED_EVENT}: ${stringify(data)}`);
        // });
        client.once(EventNames.SYNC_FAILED_EVENT, (data) => {
          return reject(`${EventNames.SYNC_FAILED_EVENT}: ${stringify(data)}`);
        });
        client.on(EventNames.CONDITIONAL_TRANSFER_UNLOCKED_EVENT, (data) => {
          if (data.sender !== client.publicIdentifier) {
            return;
          }
          reclaimed += 1;
          if (reclaimed === 2) {
            return resolve();
          }
        });
      });
    };
    const a = registerAssertions(clientA);
    const b = registerAssertions(clientB);

    const timelock = (5000).toString();

    let preImage = getRandomBytes32();
    let lockHash = soliditySha256(["bytes32"], [preImage]);

    const t1 = clientA.conditionalTransfer({
      amount: transfer.amount.toString(),
      conditionType: ConditionalTransferTypes.HashLockTransfer,
      lockHash,
      timelock,
      assetId: transfer.assetId,
      meta: { foo: "bar", sender: clientA.publicIdentifier },
      recipient: clientB.publicIdentifier,
    } as PublicParams.HashLockTransfer);

    preImage = getRandomBytes32();
    lockHash = soliditySha256(["bytes32"], [preImage]);

    const t2 = clientA.conditionalTransfer({
      amount: transfer.amount.toString(),
      conditionType: ConditionalTransferTypes.HashLockTransfer,
      lockHash,
      timelock,
      assetId: transfer.assetId,
      meta: { foo: "bar", sender: clientA.publicIdentifier },
      recipient: clientB.publicIdentifier,
    } as PublicParams.HashLockTransfer);

    await delay(100);

    preImage = getRandomBytes32();
    lockHash = soliditySha256(["bytes32"], [preImage]);

    const t3 = clientB.conditionalTransfer({
      amount: transfer.amount.toString(),
      conditionType: ConditionalTransferTypes.HashLockTransfer,
      lockHash,
      timelock,
      assetId: transfer.assetId,
      meta: { foo: "bar", sender: clientB.publicIdentifier },
      recipient: clientA.publicIdentifier,
    } as PublicParams.HashLockTransfer);

    preImage = getRandomBytes32();
    lockHash = soliditySha256(["bytes32"], [preImage]);

    const t4 = clientB.conditionalTransfer({
      amount: transfer.amount.toString(),
      conditionType: ConditionalTransferTypes.HashLockTransfer,
      lockHash,
      timelock,
      assetId: transfer.assetId,
      meta: { foo: "bar", sender: clientB.publicIdentifier },
      recipient: clientA.publicIdentifier,
    } as PublicParams.HashLockTransfer);

    const [aRes, bRes] = await Promise.all([a, b, t1, t2, t3, t4]);
    expect(aRes).to.be.undefined;
    expect(bRes).to.be.undefined;

    // await delay(20000);
  });
});<|MERGE_RESOLUTION|>--- conflicted
+++ resolved
@@ -6,11 +6,6 @@
   IConnextClient,
   NodeResponses,
   PublicParams,
-<<<<<<< HEAD
-=======
-  EventPayloads,
-  UnlockedHashLockTransferMeta,
->>>>>>> 2da99f76
   ConditionalTransferCreatedEventData,
 } from "@connext/types";
 import { getRandomBytes32, getChainId, delay, stringify } from "@connext/utils";
@@ -338,33 +333,9 @@
     const timelock = (101).toString();
     const opts = { ...transfer, preImage, timelock };
 
-<<<<<<< HEAD
     const { paymentId } = await sendHashlockTransfer(clientA, clientB, opts);
-=======
-    const lockHash = soliditySha256(["bytes32"], [preImage]);
-    const { appIdentityHash } = ((await new Promise((resolve, reject) => {
-      clientB.once(EventNames.CONDITIONAL_TRANSFER_CREATED_EVENT, (data) => resolve(data));
-      clientA.once(EventNames.REJECT_INSTALL_EVENT, reject);
-      clientA.conditionalTransfer({
-        amount: transfer.amount.toString(),
-        conditionType: ConditionalTransferTypes.HashLockTransfer,
-        lockHash,
-        timelock,
-        assetId: transfer.assetId,
-        meta: { foo: "bar", sender: clientA.publicIdentifier },
-        recipient: clientB.publicIdentifier,
-      } as PublicParams.HashLockTransfer);
-    })) as unknown) as ConditionalTransferCreatedEventData<"HashLockTransferApp">;
-    const app = await clientB.getAppInstance(appIdentityHash);
-    expect(app).to.be.ok;
->>>>>>> 2da99f76
 
     await new Promise((resolve) => provider.once("block", resolve));
-<<<<<<< HEAD
-
-=======
-    // }
->>>>>>> 2da99f76
     await expect(
       clientB.resolveCondition({
         conditionType: ConditionalTransferTypes.HashLockTransfer,
