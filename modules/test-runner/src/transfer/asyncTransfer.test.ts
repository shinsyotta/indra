--- conflicted
+++ resolved
@@ -16,10 +16,6 @@
   TOKEN_AMOUNT,
   requestCollateral,
 } from "../util";
-<<<<<<< HEAD
-=======
-const tokenArtifacts = require("openzeppelin-solidity/build/contracts/ERC20Mintable.json");
->>>>>>> 2ad677db
 
 describe("Async Transfers", () => {
   let clientA: IConnextClient;
