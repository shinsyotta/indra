import { IConnextClient, LINKED_TRANSFER_TO_RECIPIENT } from "@connext/types";
import { ContractFactory, Wallet } from "ethers";
import { AddressZero } from "ethers/constants";
import { HDNode, hexlify, randomBytes } from "ethers/utils";
import {
  AssetOptions,
  asyncTransferAsset,
  createClient,
  ETH_AMOUNT_LG,
  ETH_AMOUNT_MD,
  ETH_AMOUNT_SM,
  ethProvider,
  expect,
  fundChannel,
  FUNDED_MNEMONICS,
  TOKEN_AMOUNT,
  requestCollateral,
} from "../util";
const tokenArtifacts = require(`openzeppelin-solidity/build/contracts/ERC20Mintable.json`);

describe(`Async Transfers`, () => {
  let clientA: IConnextClient;
  let clientB: IConnextClient;
  let tokenAddress: string;

  beforeEach(async () => {
    clientA = await createClient();
    clientB = await createClient();

    tokenAddress = clientA.config.contractAddresses.Token;
  });

  it(`happy case: client A transfers eth to client B through node`, async () => {
    const transfer: AssetOptions = { amount: ETH_AMOUNT_SM, assetId: AddressZero };
    await fundChannel(clientA, transfer.amount, transfer.assetId);
    await requestCollateral(clientB, transfer.assetId);
    await asyncTransferAsset(clientA, clientB, transfer.amount, transfer.assetId);
  });

  it(`happy case: client A transfers tokens to client B through node`, async () => {
    const transfer: AssetOptions = { amount: TOKEN_AMOUNT, assetId: tokenAddress };
    await fundChannel(clientA, transfer.amount, transfer.assetId);
    await clientB.requestCollateral(transfer.assetId);
    await asyncTransferAsset(clientA, clientB, transfer.amount, transfer.assetId);
  });

  it(`client A transfers eth to client B without collateralizing`, async () => {
    const transfer: AssetOptions = { amount: ETH_AMOUNT_SM, assetId: AddressZero };
    await fundChannel(clientA, transfer.amount, transfer.assetId);

    await asyncTransferAsset(clientA, clientB, transfer.amount, transfer.assetId);
  });

  it(`client A transfers tokens to client B without collateralizing`, async () => {
    const transfer: AssetOptions = { amount: TOKEN_AMOUNT, assetId: tokenAddress };
    await fundChannel(clientA, transfer.amount, transfer.assetId);

    await asyncTransferAsset(clientA, clientB, transfer.amount, transfer.assetId);
  });

  it(`Bot A tries to transfer a negative amount`, async () => {
    await fundChannel(clientA, ETH_AMOUNT_MD, tokenAddress);
    // verify collateral
    await clientB.requestCollateral(tokenAddress);

    const amount = ETH_AMOUNT_SM.mul(-1).toString();
    await expect(
      clientA.transfer({
        amount,
        assetId: tokenAddress,
        recipient: clientB.publicIdentifier,
      }),
    ).to.be.rejectedWith(`Value ${amount} is negative`);
  });

  it(`Bot A tries to transfer with an invalid token address`, async () => {
    await fundChannel(clientA, ETH_AMOUNT_SM, tokenAddress);

    const amount = ETH_AMOUNT_SM.toString();
    const assetId = `0xabc`;
    await expect(
      clientA.transfer({
        amount,
        assetId,
        recipient: clientB.publicIdentifier,
      }),
    ).to.be.rejectedWith(
      `Value "${assetId}" is not a valid eth address, Value (${amount}) is not less than or equal to 0`,
    );
    // NOTE: will also include a `Value (..) is not less than or equal to 0
    // because it will not be able to fetch the free balance of the assetId
  });

  // TODO: Fix race condition in this one
  it.skip(`Bot A transfers w a valid, unsupported token address`, async () => {
    // deploy a token
    const factory = ContractFactory.fromSolidity(tokenArtifacts);
    const token = await factory
      .connect(Wallet.fromMnemonic(FUNDED_MNEMONICS[0]).connect(ethProvider))
      .deploy();
    const deployHash = token.deployTransaction.hash;
    expect(deployHash).to.exist;
    await ethProvider.waitForTransaction(token.deployTransaction.hash!);
    // mint token to client
    await token.mint(clientA.signerAddress, TOKEN_AMOUNT);
    // assert sender balance
    const senderBal = await token.balanceOf(clientA.signerAddress);
    expect(senderBal).to.equal(TOKEN_AMOUNT);

    // fund channel
    await fundChannel(clientA, ETH_AMOUNT_LG, token.address);

    await expect(
      clientA.transfer({
        amount: ETH_AMOUNT_LG.toString(),
        assetId: token.address,
        recipient: clientB.publicIdentifier,
      }),
    ).to.be.rejectedWith(`Install failed`);
    // NOTE: you will not get a more descriptive title
    // because the node maintains the valid tokens list
  });

  it(`Bot A tries to transfer with invalid recipient xpub`, async () => {
    await fundChannel(clientA, ETH_AMOUNT_SM, tokenAddress);

    const recipient = `nope`;
    await expect(
      clientA.transfer({
        amount: ETH_AMOUNT_SM.toString(),
        assetId: tokenAddress,
        recipient,
      }),
    ).to.be.rejectedWith(`Value \"${recipient}\" must start with \"xpub\"`);
  });

  it(`Bot A tries to transfer an amount greater than they have in their free balance`, async () => {
    const amount = ETH_AMOUNT_SM.toString();
    await expect(
      clientA.transfer({
        amount,
        assetId: tokenAddress,
        recipient: clientB.publicIdentifier,
      }),
    ).to.be.rejectedWith(`Value (${amount}) is not less than or equal to 0`);
  });

  it(`Bot A tries to transfer with a paymentId that is not 32 bytes`, async () => {
    await fundChannel(clientA, ETH_AMOUNT_SM, tokenAddress);

    const paymentId = `nope`;
    await expect(
      clientA.conditionalTransfer({
        amount: ETH_AMOUNT_SM.toString(),
        assetId: tokenAddress,
<<<<<<< HEAD
        conditionType: LINKED_TRANSFER_TO_RECIPIENT,
=======
        conditionType: `LINKED_TRANSFER_TO_RECIPIENT`,
>>>>>>> d39b429a
        paymentId,
        preImage: hexlify(randomBytes(32)),
        recipient: clientB.publicIdentifier,
      }),
    ).to.be.rejectedWith(`Value \"${paymentId}\" is not a valid hex string`);
  });

  it(`Bot A tries to transfer with a preimage that is not 32 bytes`, async () => {
    await fundChannel(clientA, ETH_AMOUNT_SM, tokenAddress);

    const preImage = `nope`;
    await expect(
      clientA.conditionalTransfer({
        amount: ETH_AMOUNT_SM.toString(),
        assetId: tokenAddress,
<<<<<<< HEAD
        conditionType: LINKED_TRANSFER_TO_RECIPIENT,
=======
        conditionType: `LINKED_TRANSFER_TO_RECIPIENT`,
>>>>>>> d39b429a
        paymentId: hexlify(randomBytes(32)),
        preImage,
        recipient: clientB.publicIdentifier,
      }),
    ).to.be.rejectedWith(`Value \"${preImage}\" is not a valid hex string`);
  });

  it(`Bot A proposes a transfer to an xpub that doesn’t have a channel`, async () => {
    await fundChannel(clientA, ETH_AMOUNT_SM, tokenAddress);

    await expect(
      clientA.transfer({
        amount: ETH_AMOUNT_SM.toString(),
        assetId: tokenAddress,
        recipient: HDNode.fromMnemonic(Wallet.createRandom().mnemonic).neuter().extendedKey,
      }),
    ).to.be.rejectedWith(`No channel exists for recipientPublicIdentifier`);
  });
});<|MERGE_RESOLUTION|>--- conflicted
+++ resolved
@@ -153,11 +153,7 @@
       clientA.conditionalTransfer({
         amount: ETH_AMOUNT_SM.toString(),
         assetId: tokenAddress,
-<<<<<<< HEAD
         conditionType: LINKED_TRANSFER_TO_RECIPIENT,
-=======
-        conditionType: `LINKED_TRANSFER_TO_RECIPIENT`,
->>>>>>> d39b429a
         paymentId,
         preImage: hexlify(randomBytes(32)),
         recipient: clientB.publicIdentifier,
@@ -173,11 +169,7 @@
       clientA.conditionalTransfer({
         amount: ETH_AMOUNT_SM.toString(),
         assetId: tokenAddress,
-<<<<<<< HEAD
         conditionType: LINKED_TRANSFER_TO_RECIPIENT,
-=======
-        conditionType: `LINKED_TRANSFER_TO_RECIPIENT`,
->>>>>>> d39b429a
         paymentId: hexlify(randomBytes(32)),
         preImage,
         recipient: clientB.publicIdentifier,
