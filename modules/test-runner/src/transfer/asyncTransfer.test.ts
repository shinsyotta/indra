--- conflicted
+++ resolved
@@ -4,21 +4,15 @@
 import { AddressZero } from "ethers/constants";
 import { HDNode, hexlify, randomBytes } from "ethers/utils";
 const tokenArtifacts = require("openzeppelin-solidity/build/contracts/ERC20Mintable.json");
-<<<<<<< HEAD
-=======
-
->>>>>>> 6939649d
 import {
+  AssetOptions,
   asyncTransferAsset,
   createClient,
   ETH_AMOUNT_LG,
   ETH_AMOUNT_MD,
   ETH_AMOUNT_SM,
   ethProvider,
-<<<<<<< HEAD
   expect,
-=======
->>>>>>> 6939649d
   fundChannel,
   FUNDED_MNEMONICS,
   TOKEN_AMOUNT,
@@ -40,22 +34,23 @@
     nodeFreeBalanceAddress = xkeyKthAddress(nodePublicIdentifier);
   }, 90_000);
 
-<<<<<<< HEAD
   it("happy case: client A transfers eth to client B through node", async () => {
-    await fundChannel(clientA, ETH_AMOUNT_SM, AddressZero);
-    await clientB.requestCollateral(AddressZero);
-    await asyncTransferAsset(clientA, clientB, ETH_AMOUNT_SM, AddressZero, nodeFreeBalanceAddress, {
-      freeBalanceNodeB: ETH_AMOUNT_MD,
+    const transfer: AssetOptions = { amount: ETH_AMOUNT_SM, assetId: AddressZero };
+    await fundChannel(clientA, transfer.amount, transfer.assetId);
+    await clientB.requestCollateral(transfer.assetId);
+    await asyncTransferAsset(clientA, clientB, transfer.amount, transfer.assetId, nodeFreeBalanceAddress, {
+      freeBalanceNodeB: ETH_AMOUNT_MD, // collateralization amount
     });
   });
 
   it("happy case: client A transfers tokens to client B through node", async () => {
-    await fundChannel(clientA, TOKEN_AMOUNT, tokenAddress);
-    await clientB.requestCollateral(tokenAddress);
+    const transfer: AssetOptions = { amount: TOKEN_AMOUNT, assetId: tokenAddress };
+    await fundChannel(clientA, transfer.amount, transfer.assetId);
+    await clientB.requestCollateral(transfer.assetId);
 
     // NOTE: will fail if not collateralized by transfer amount exactly
     // when pretransfer balances are not supplied.
-    await asyncTransferAsset(clientA, clientB, TOKEN_AMOUNT, tokenAddress, nodeFreeBalanceAddress);
+    await asyncTransferAsset(clientA, clientB, transfer.amount, transfer.assetId, nodeFreeBalanceAddress);
   });
 
   it("Bot A tries to transfer a negative amount", async () => {
@@ -63,47 +58,30 @@
     // verify collateral
     await clientB.requestCollateral(tokenAddress);
 
+    const amount = ETH_AMOUNT_SM.mul(-1).toString();
     await expect(
       clientA.transfer({
-        amount: ETH_AMOUNT_SM.mul(-1).toString(),
+        amount,
         assetId: tokenAddress,
         recipient: clientB.publicIdentifier,
       }),
-    ).to.be.rejectedWith("Value -10000000000000000 is negative");
+    ).to.be.rejectedWith(`Value ${amount} is negative`);
   });
-=======
-  test("happy case: client A transfers eth to client B through node", async () => {
-    const transfer: AssetOptions = { amount: ETH_AMOUNT_SM, assetId: AddressZero };
-    await fundChannel(clientA, transfer.amount, transfer.assetId);
-    await clientB.requestCollateral(transfer.assetId);
-
-    await asyncTransferAsset(
-      clientA,
-      clientB,
-      transfer.amount,
-      transfer.assetId,
-      nodeFreeBalanceAddress,
-    );
-  });
-
-  test("happy case: client A transfers tokens to client B through node", async () => {
-    const transfer: AssetOptions = { amount: ETH_AMOUNT_LG, assetId: tokenAddress };
-    await fundChannel(clientA, transfer.amount, transfer.assetId);
-    await clientB.requestCollateral(transfer.assetId);
->>>>>>> 6939649d
 
   it("Bot A tries to transfer with an invalid token address", async () => {
     await fundChannel(clientA, ETH_AMOUNT_SM, tokenAddress);
 
+    const amount = ETH_AMOUNT_SM.toString();
+    const assetId = "0xabc";
     await expect(
       clientA.transfer({
-        amount: ETH_AMOUNT_SM.toString(),
-        assetId: "0xabc",
+        amount,
+        assetId,
         recipient: clientB.publicIdentifier,
       }),
     ).to.be.rejectedWith(
-      `Value "0xabc" is not a valid eth address, Value (${ETH_AMOUNT_SM.toString()}) is not less than or equal to 0`,
-    );
+      `Value "${assetId}" is not a valid eth address, Value (${amount}) is not less than or equal to 0`,
+    )
     // NOTE: will also include a `Value (..) is not less than or equal to 0
     // because it will not be able to fetch the free balance of the assetId
   });
@@ -140,54 +118,58 @@
   it("Bot A tries to transfer with invalid recipient xpub", async () => {
     await fundChannel(clientA, ETH_AMOUNT_SM, tokenAddress);
 
+    const recipient = "nope";
     await expect(
       clientA.transfer({
         amount: ETH_AMOUNT_SM.toString(),
         assetId: tokenAddress,
-        recipient: `nope`,
+        recipient,
       }),
-    ).to.be.rejectedWith(`Value \"nope\" must start with \"xpub\"`);
+    ).to.be.rejectedWith(`Value \"${recipient}\" must start with \"xpub\"`);
   });
 
   // tslint:disable-next-line: max-line-length
   it("Bot A tries to transfer an amount greater than they have in their free balance", async () => {
+    const amount = ETH_AMOUNT_SM.toString();
     await expect(
       clientA.transfer({
-        amount: ETH_AMOUNT_SM.toString(),
+        amount,
         assetId: tokenAddress,
         recipient: clientB.publicIdentifier,
       }),
-    ).to.be.rejectedWith(`Value (${ETH_AMOUNT_SM.toString()}) is not less than or equal to 0`);
+    ).to.be.rejectedWith(`Value (${amount}) is not less than or equal to 0`);
   });
 
   it("Bot A tries to transfer with a paymentId that is not 32 bytes", async () => {
     await fundChannel(clientA, ETH_AMOUNT_SM, tokenAddress);
 
+    const paymentId = "nope";
     await expect(
       clientA.conditionalTransfer({
         amount: ETH_AMOUNT_SM.toString(),
         assetId: tokenAddress,
         conditionType: "LINKED_TRANSFER_TO_RECIPIENT",
-        paymentId: "nope",
+        paymentId,
         preImage: hexlify(randomBytes(32)),
         recipient: clientB.publicIdentifier,
       }),
-    ).to.be.rejectedWith(`Value \"nope\" is not a valid hex string`);
+    ).to.be.rejectedWith(`Value \"${paymentId}\" is not a valid hex string`);
   });
 
   it("Bot A tries to transfer with a preimage that is not 32 bytes", async () => {
     await fundChannel(clientA, ETH_AMOUNT_SM, tokenAddress);
 
+    const preImage = "nope";
     await expect(
       clientA.conditionalTransfer({
         amount: ETH_AMOUNT_SM.toString(),
         assetId: tokenAddress,
         conditionType: "LINKED_TRANSFER_TO_RECIPIENT",
         paymentId: hexlify(randomBytes(32)),
-        preImage: "nope",
+        preImage,
         recipient: clientB.publicIdentifier,
       }),
-    ).to.be.rejectedWith(`Value \"nope\" is not a valid hex string`);
+    ).to.be.rejectedWith(`Value \"${preImage}\" is not a valid hex string`);
   });
 
   it("Bot A proposes a transfer to an xpub that doesn’t have a channel", async () => {
@@ -201,136 +183,4 @@
       }),
     ).to.be.rejectedWith(`No channel exists for recipientPublicIdentifier`);
   });
-
-  test("Bot A tries to transfer a negative amount", async () => {
-    await fundChannel(clientA, ETH_AMOUNT_MD, tokenAddress);
-    // verify collateral
-    await clientB.requestCollateral(tokenAddress);
-
-    const amount = ETH_AMOUNT_SM.mul(-1).toString();
-    await expect(
-      clientA.transfer({
-        amount,
-        assetId: tokenAddress,
-        recipient: clientB.publicIdentifier,
-      }),
-    ).rejects.toThrowError(`Value ${amount} is negative`);
-  });
-
-  test("Bot A tries to transfer with an invalid token address", async () => {
-    await fundChannel(clientA, ETH_AMOUNT_SM, tokenAddress);
-
-    const amount = ETH_AMOUNT_SM.toString();
-    const assetId = "0xabc";
-    await expect(
-      clientA.transfer({
-        amount,
-        assetId,
-        recipient: clientB.publicIdentifier,
-      }),
-    ).rejects.toThrowError(
-      `Value \"${assetId}\" is not a valid eth address, Value (${amount}) is not less than or equal to 0`,
-    );
-    // NOTE: will also include a `Value (..) is not less than or equal to 0
-    // because it will not be able to fetch the free balance of the assetId
-  });
-
-  // Failing because `REJECT_INSTALL_EVENT` is fired before the promise
-  // is created. Skipped to merge in other tests, will be continued in
-  // PR #736
-  test.skip("Bot A tries to transfer with an unsupported (but not invalid) token address", async () => {
-    // deploy a token
-    const factory = ContractFactory.fromSolidity(tokenArtifacts);
-    const token = await factory
-      .connect(Wallet.fromMnemonic(FUNDED_MNEMONICS[0]).connect(ethProvider))
-      .deploy();
-    const deployHash = token.deployTransaction.hash;
-    expect(deployHash).toBeDefined();
-    await ethProvider.waitForTransaction(token.deployTransaction.hash!);
-    // mint token to client
-    await token.mint(clientA.signerAddress, TOKEN_AMOUNT);
-    // assert sender balance
-    const senderBal = await token.balanceOf(clientA.signerAddress);
-    expect(senderBal).toBeBigNumberEq(TOKEN_AMOUNT);
-
-    // fund channel
-    await fundChannel(clientA, ETH_AMOUNT_LG, token.address);
-
-    await expect(
-      clientA.transfer({
-        amount: ETH_AMOUNT_LG.toString(),
-        assetId: token.address,
-        recipient: clientB.publicIdentifier,
-      }),
-    ).rejects.toThrowError(`test`);
-  });
-
-  test("Bot A tries to transfer with invalid recipient xpub", async () => {
-    await fundChannel(clientA, ETH_AMOUNT_SM, tokenAddress);
-
-    const recipient = "nope";
-    await expect(
-      clientA.transfer({
-        amount: ETH_AMOUNT_SM.toString(),
-        assetId: tokenAddress,
-        recipient,
-      }),
-    ).rejects.toThrowError(`Value \"${recipient}\" must start with \"xpub\"`);
-  });
-
-  // tslint:disable-next-line: max-line-length
-  test("Bot A tries to transfer an amount greater than they have in their free balance", async () => {
-    const amount = ETH_AMOUNT_SM.toString();
-    await expect(
-      clientA.transfer({
-        amount,
-        assetId: tokenAddress,
-        recipient: clientB.publicIdentifier,
-      }),
-    ).rejects.toThrowError(`Value (${amount}) is not less than or equal to 0`);
-  });
-
-  test("Bot A tries to transfer with a paymentId that is not 32 bytes", async () => {
-    await fundChannel(clientA, ETH_AMOUNT_SM, tokenAddress);
-
-    const paymentId = "nope";
-    await expect(
-      clientA.conditionalTransfer({
-        amount: ETH_AMOUNT_SM.toString(),
-        assetId: tokenAddress,
-        conditionType: "LINKED_TRANSFER_TO_RECIPIENT",
-        paymentId,
-        preImage: hexlify(randomBytes(32)),
-        recipient: clientB.publicIdentifier,
-      }),
-    ).rejects.toThrowError(`Value \"${paymentId}\" is not a valid hex string`);
-  });
-
-  test("Bot A tries to transfer with a preimage that is not 32 bytes", async () => {
-    await fundChannel(clientA, ETH_AMOUNT_SM, tokenAddress);
-
-    const preImage = "nope";
-    await expect(
-      clientA.conditionalTransfer({
-        amount: ETH_AMOUNT_SM.toString(),
-        assetId: tokenAddress,
-        conditionType: "LINKED_TRANSFER_TO_RECIPIENT",
-        paymentId: hexlify(randomBytes(32)),
-        preImage,
-        recipient: clientB.publicIdentifier,
-      }),
-    ).rejects.toThrowError(`Value \"${preImage}\" is not a valid hex string`);
-  });
-
-  test("Bot A proposes a transfer to an xpub that doesn’t have a channel", async () => {
-    await fundChannel(clientA, ETH_AMOUNT_SM, tokenAddress);
-
-    await expect(
-      clientA.transfer({
-        amount: ETH_AMOUNT_SM.toString(),
-        assetId: tokenAddress,
-        recipient: HDNode.fromMnemonic(Wallet.createRandom().mnemonic).neuter().extendedKey,
-      }),
-    ).rejects.toThrowError(`No channel exists for recipientPublicIdentifier`);
-  });
 });