import { xkeyKthAddress } from "@connext/cf-core";
import { IConnextClient } from "@connext/types";
import { ContractFactory, Wallet } from "ethers";
import { AddressZero } from "ethers/constants";
import { HDNode, hexlify, randomBytes } from "ethers/utils";
const tokenArtifacts = require("openzeppelin-solidity/build/contracts/ERC20Mintable.json");

import { expect } from "../util";
import {
  asyncTransferAsset,
  createClient,
  ETH_AMOUNT_LG,
  ETH_AMOUNT_MD,
  ETH_AMOUNT_SM,
  ethProvider,
  fundChannel,
  FUNDED_MNEMONICS,
  TOKEN_AMOUNT,
} from "../util";

describe.only("Async Transfers", () => {
  let clientA: IConnextClient;
  let clientB: IConnextClient;
  let tokenAddress: string;
  let nodeFreeBalanceAddress: string;
  let nodePublicIdentifier: string;

  beforeEach(async () => {
    clientA = await createClient();
    clientB = await createClient();

    tokenAddress = clientA.config.contractAddresses.Token;
    nodePublicIdentifier = clientA.config.nodePublicIdentifier;
    nodeFreeBalanceAddress = xkeyKthAddress(nodePublicIdentifier);
  }, 90_000);

<<<<<<< HEAD
  it("happy case: client A transfers eth to client B through node", async () => {
    const transfer: AssetOptions = { amount: ETH_AMOUNT_SM, assetId: AddressZero };
    await clientA.deposit({ amount: transfer.amount.toString(), assetId: transfer.assetId });
    await clientB.requestCollateral(transfer.assetId);

    const { [nodeFreeBalanceAddress]: freeBalanceNodeB } = await clientB.getFreeBalance(
      transfer.assetId,
    );

    await asyncTransferAsset(
      clientA,
      clientB,
      transfer.amount,
      transfer.assetId,
      nodeFreeBalanceAddress,
      { freeBalanceNodeB },
    );
  });

  it("happy case: client A transfers tokens to client B through node", async () => {
    const transfer: AssetOptions = { amount: ETH_AMOUNT_LG, assetId: tokenAddress };
    await clientA.deposit({ amount: transfer.amount.toString(), assetId: transfer.assetId });
    await clientB.requestCollateral(transfer.assetId);

    const { [nodeFreeBalanceAddress]: freeBalanceNodeB } = await clientB.getFreeBalance(
      transfer.assetId,
    );

    await asyncTransferAsset(
      clientA,
      clientB,
      transfer.amount,
      transfer.assetId,
      nodeFreeBalanceAddress,
      { freeBalanceNodeB },
=======
  test("happy case: client A transfers eth to client B through node", async () => {
    await fundChannel(clientA, ETH_AMOUNT_SM, AddressZero);
    await clientB.requestCollateral(AddressZero);

    await asyncTransferAsset(clientA, clientB, ETH_AMOUNT_SM, AddressZero, nodeFreeBalanceAddress);
  });

  test("happy case: client A transfers tokens to client B through node", async () => {
    await fundChannel(clientA, ETH_AMOUNT_LG, tokenAddress);
    await clientB.requestCollateral(tokenAddress);

    await asyncTransferAsset(clientA, clientB, ETH_AMOUNT_LG, tokenAddress, nodeFreeBalanceAddress);
  });

  test("Bot A tries to transfer a negative amount", async () => {
    await fundChannel(clientA, ETH_AMOUNT_MD, tokenAddress);
    // verify collateral
    await clientB.requestCollateral(tokenAddress);

    await expect(
      clientA.transfer({
        amount: ETH_AMOUNT_SM.mul(-1).toString(),
        assetId: tokenAddress,
        recipient: clientB.publicIdentifier,
      }),
    ).rejects.toThrowError("Value -10000000000000000 is negative");
  });

  test("Bot A tries to transfer with an invalid token address", async () => {
    await fundChannel(clientA, ETH_AMOUNT_SM, tokenAddress);

    await expect(
      clientA.transfer({
        amount: ETH_AMOUNT_SM.toString(),
        assetId: "0xabc",
        recipient: clientB.publicIdentifier,
      }),
    ).rejects.toThrowError(
      `Value "0xabc" is not a valid eth address, Value (${ETH_AMOUNT_SM.toString()}) is not less than or equal to 0`,
>>>>>>> 76e1e16b
    );
    // NOTE: will also include a `Value (..) is not less than or equal to 0
    // because it will not be able to fetch the free balance of the assetId
  });

  test.only("Bot A tries to transfer with an unsupported (but not invalid) token address", async () => {
    // deploy a token
    const factory = ContractFactory.fromSolidity(tokenArtifacts);
    const token = await factory
      .connect(Wallet.fromMnemonic(FUNDED_MNEMONICS[0]).connect(ethProvider))
      .deploy();
    const deployHash = token.deployTransaction.hash;
    expect(deployHash).toBeDefined();
    await ethProvider.waitForTransaction(token.deployTransaction.hash!);
    // mint token to client
    await token.mint(clientA.signerAddress, TOKEN_AMOUNT);
    // assert sender balance
    const senderBal = await token.balanceOf(clientA.signerAddress);
    expect(senderBal).toBeBigNumberEq(TOKEN_AMOUNT);

    // fund channel
    await fundChannel(clientA, ETH_AMOUNT_LG, token.address);

    await expect(
      clientA.transfer({
        amount: ETH_AMOUNT_LG.toString(),
        assetId: token.address,
        recipient: clientB.publicIdentifier,
      }),
    ).rejects.toThrowError(`test`);
  });

  test("Bot A tries to transfer with invalid recipient xpub", async () => {
    await fundChannel(clientA, ETH_AMOUNT_SM, tokenAddress);

    await expect(
      clientA.transfer({
        amount: ETH_AMOUNT_SM.toString(),
        assetId: tokenAddress,
        recipient: `nope`,
      }),
    ).rejects.toThrowError(`Value \"nope\" must start with \"xpub\"`);
  });

  // tslint:disable-next-line: max-line-length
  test("Bot A tries to transfer an amount greater than they have in their free balance", async () => {
    await expect(
      clientA.transfer({
        amount: ETH_AMOUNT_SM.toString(),
        assetId: tokenAddress,
        recipient: clientB.publicIdentifier,
      }),
    ).rejects.toThrowError(`Value (${ETH_AMOUNT_SM.toString()}) is not less than or equal to 0`);
  });

  test("Bot A tries to transfer with a paymentId that is not 32 bytes", async () => {
    await fundChannel(clientA, ETH_AMOUNT_SM, tokenAddress);

    await expect(
      clientA.conditionalTransfer({
        amount: ETH_AMOUNT_SM.toString(),
        assetId: tokenAddress,
        conditionType: "LINKED_TRANSFER_TO_RECIPIENT",
        paymentId: "nope",
        preImage: hexlify(randomBytes(32)),
        recipient: clientB.publicIdentifier,
      }),
    ).rejects.toThrowError(`Value \"nope\" is not a valid hex string`);
  });

  test("Bot A tries to transfer with a preimage that is not 32 bytes", async () => {
    await fundChannel(clientA, ETH_AMOUNT_SM, tokenAddress);

    await expect(
      clientA.conditionalTransfer({
        amount: ETH_AMOUNT_SM.toString(),
        assetId: tokenAddress,
        conditionType: "LINKED_TRANSFER_TO_RECIPIENT",
        paymentId: hexlify(randomBytes(32)),
        preImage: "nope",
        recipient: clientB.publicIdentifier,
      }),
    ).rejects.toThrowError(`Value \"nope\" is not a valid hex string`);
  });

  test("Bot A proposes a transfer to an xpub that doesn’t have a channel", async () => {
    await fundChannel(clientA, ETH_AMOUNT_SM, tokenAddress);

    await expect(
      clientA.transfer({
        amount: ETH_AMOUNT_SM.toString(),
        assetId: tokenAddress,
        recipient: HDNode.fromMnemonic(Wallet.createRandom().mnemonic).neuter().extendedKey,
      }),
    ).rejects.toThrowError(`No channel exists for recipientPublicIdentifier`);
  });
});<|MERGE_RESOLUTION|>--- conflicted
+++ resolved
@@ -34,43 +34,6 @@
     nodeFreeBalanceAddress = xkeyKthAddress(nodePublicIdentifier);
   }, 90_000);
 
-<<<<<<< HEAD
-  it("happy case: client A transfers eth to client B through node", async () => {
-    const transfer: AssetOptions = { amount: ETH_AMOUNT_SM, assetId: AddressZero };
-    await clientA.deposit({ amount: transfer.amount.toString(), assetId: transfer.assetId });
-    await clientB.requestCollateral(transfer.assetId);
-
-    const { [nodeFreeBalanceAddress]: freeBalanceNodeB } = await clientB.getFreeBalance(
-      transfer.assetId,
-    );
-
-    await asyncTransferAsset(
-      clientA,
-      clientB,
-      transfer.amount,
-      transfer.assetId,
-      nodeFreeBalanceAddress,
-      { freeBalanceNodeB },
-    );
-  });
-
-  it("happy case: client A transfers tokens to client B through node", async () => {
-    const transfer: AssetOptions = { amount: ETH_AMOUNT_LG, assetId: tokenAddress };
-    await clientA.deposit({ amount: transfer.amount.toString(), assetId: transfer.assetId });
-    await clientB.requestCollateral(transfer.assetId);
-
-    const { [nodeFreeBalanceAddress]: freeBalanceNodeB } = await clientB.getFreeBalance(
-      transfer.assetId,
-    );
-
-    await asyncTransferAsset(
-      clientA,
-      clientB,
-      transfer.amount,
-      transfer.assetId,
-      nodeFreeBalanceAddress,
-      { freeBalanceNodeB },
-=======
   test("happy case: client A transfers eth to client B through node", async () => {
     await fundChannel(clientA, ETH_AMOUNT_SM, AddressZero);
     await clientB.requestCollateral(AddressZero);
@@ -110,7 +73,6 @@
       }),
     ).rejects.toThrowError(
       `Value "0xabc" is not a valid eth address, Value (${ETH_AMOUNT_SM.toString()}) is not less than or equal to 0`,
->>>>>>> 76e1e16b
     );
     // NOTE: will also include a `Value (..) is not less than or equal to 0
     // because it will not be able to fetch the free balance of the assetId
