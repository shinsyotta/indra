import { utils } from "@connext/client";
import {
  CF_PATH,
  ConditionalTransferTypes, 
  createRandom32ByteHexString,
  IConnextClient,
} from "@connext/types";
import { ContractFactory, Wallet } from "ethers";
import { AddressZero } from "ethers/constants";
import { HDNode } from "ethers/utils";
import tokenArtifacts from "@openzeppelin/contracts/build/contracts/ERC20Mintable.json";
import { before } from "mocha";
import { Client } from "ts-nats";

import {
  AssetOptions,
  asyncTransferAsset,
  createClient,
  ETH_AMOUNT_LG,
  ETH_AMOUNT_MD,
  ETH_AMOUNT_SM,
  ethProvider,
  expect,
  fundChannel,
  FUNDED_MNEMONICS,
  TOKEN_AMOUNT,
  requestCollateral,
  withdrawFromChannel,
  ZERO_ZERO_ONE_ETH,
} from "../util";
import { getNatsClient } from "../util/nats";

const { xpubToAddress } = utils;

describe("Async Transfers", () => {
  let clientA: IConnextClient;
  let clientB: IConnextClient;
  let tokenAddress: string;
  let nats: Client;

  before(async () => {
    nats = getNatsClient();
  });

  beforeEach(async () => {
    clientA = await createClient({ id: "A" });
    clientB = await createClient({ id: "B" });
    tokenAddress = clientA.config.contractAddresses.Token;
  });

  afterEach(async () => {
    await clientA.messaging.disconnect();
    await clientB.messaging.disconnect();
  });

  it("happy case: client A transfers eth to client B through node", async () => {
    const transfer: AssetOptions = { amount: ETH_AMOUNT_SM, assetId: AddressZero };
    await fundChannel(clientA, transfer.amount, transfer.assetId);
    await requestCollateral(clientB, transfer.assetId);
    await asyncTransferAsset(clientA, clientB, transfer.amount, transfer.assetId, nats);
  });

  it("happy case: client A transfers tokens to client B through node", async () => {
    const transfer: AssetOptions = { amount: TOKEN_AMOUNT, assetId: tokenAddress };
    await fundChannel(clientA, transfer.amount, transfer.assetId);
    await clientB.requestCollateral(transfer.assetId);
    await asyncTransferAsset(clientA, clientB, transfer.amount, transfer.assetId, nats);
  });

  it("happy case: client A successfully transfers to an xpub that doesn’t have a channel", async () => {
    const receiverMnemonic = Wallet.createRandom().mnemonic;
    const receiverXpub = HDNode.fromMnemonic(receiverMnemonic)
      .derivePath(CF_PATH)
      .neuter().extendedKey;
    await fundChannel(clientA, ETH_AMOUNT_SM, tokenAddress);
    await clientA.transfer({
      amount: ETH_AMOUNT_SM.toString(),
      assetId: tokenAddress,
      recipient: receiverXpub,
    });
    const receiverClient = await createClient({ mnemonic: receiverMnemonic }, false);
    expect(receiverClient.publicIdentifier).to.eq(receiverXpub);
    const freeBalance = await receiverClient.getFreeBalance(tokenAddress);
    expect(freeBalance[receiverClient.freeBalanceAddress]).to.be.above(0);
    receiverClient.messaging.disconnect();
  });

  it.skip("latency test: deposit, collateralize, many transfers, withdraw", async () => {
    const transfer: AssetOptions = { amount: ETH_AMOUNT_SM, assetId: AddressZero };
    await fundChannel(clientA, ETH_AMOUNT_MD, transfer.assetId);
    await requestCollateral(clientB, transfer.assetId);
    await asyncTransferAsset(clientA, clientB, transfer.amount, transfer.assetId, nats);
    await asyncTransferAsset(clientA, clientB, transfer.amount, transfer.assetId, nats);
    await asyncTransferAsset(clientA, clientB, transfer.amount, transfer.assetId, nats);
    await asyncTransferAsset(clientA, clientB, transfer.amount, transfer.assetId, nats);
    await asyncTransferAsset(clientA, clientB, transfer.amount, transfer.assetId, nats);
    await withdrawFromChannel(clientA, ZERO_ZERO_ONE_ETH, AddressZero);
    /*
      // @ts-ignore
      this.timeout(1200000);
      const transfer: AssetOptions = { amount: ETH_AMOUNT_SM, assetId: AddressZero };
      await fundChannel(clientA, transfer.amount, transfer.assetId);
      await requestCollateral(clientB, transfer.assetId);
      let startTime: number[] = [];
      let y = 0;
      clientB.on("RECEIVE_TRANSFER_FINISHED_EVENT", data => {
        // log.info(data)
        const duration = Date.now() - startTime[data.meta.index];
        log.info("Caught #: " + y + ". Index: " + data.meta.index + ". Time: " + duration / 1000);
        y++;
        if (y === 5) {
          res();
        }
      });
      for (let i = 0; i < 5; i++) {
        startTime[i] = Date.now();
        await clientA.transfer({
          amount: transfer.amount.div(toBN(10)).toString(),
          assetId: AddressZero,
          meta: { index: i },
          recipient: clientB.publicIdentifier,
        });
        delay(30000);
        log.info("i: " + i);
      }
    });
    */
  });

  it("client A transfers eth to client B without collateralizing", async () => {
    const transfer: AssetOptions = { amount: ETH_AMOUNT_SM, assetId: AddressZero };
    await fundChannel(clientA, transfer.amount, transfer.assetId);

    const receiverBal = await clientB.getFreeBalance(transfer.assetId);
    expect(receiverBal[xpubToAddress(clientB.nodePublicIdentifier)].lt(transfer.amount)).to.be.true;

    await asyncTransferAsset(clientA, clientB, transfer.amount, transfer.assetId, nats);
  });

  it("client A transfers tokens to client B without collateralizing", async () => {
    const transfer: AssetOptions = { amount: TOKEN_AMOUNT, assetId: tokenAddress };
    await fundChannel(clientA, transfer.amount, transfer.assetId);

    await asyncTransferAsset(clientA, clientB, transfer.amount, transfer.assetId, nats);
  });

  it("Bot A tries to transfer a negative amount", async () => {
    await fundChannel(clientA, ETH_AMOUNT_MD, tokenAddress);
    // verify collateral
    await clientB.requestCollateral(tokenAddress);

    const amount = ETH_AMOUNT_SM.mul(-1).toString();
    await expect(
      clientA.transfer({
        amount,
        assetId: tokenAddress,
        recipient: clientB.publicIdentifier,
      }),
    ).to.be.rejectedWith(`invalid BigNumber value`);
  });

  it("Bot A tries to transfer with an invalid token address", async () => {
    await fundChannel(clientA, ETH_AMOUNT_SM, tokenAddress);

    const amount = ETH_AMOUNT_SM.toString();
    const assetId = "0xabc";
    await expect(
      clientA.transfer({
        amount,
        assetId,
        recipient: clientB.publicIdentifier,
      }),
<<<<<<< HEAD
    ).to.be.rejectedWith(
      `invalid address`,
    );
=======
    ).to.be.rejectedWith(`invalid address`);
>>>>>>> c075b070
    // NOTE: will also include a `Value (..) is not less than or equal to 0
    // because it will not be able to fetch the free balance of the assetId
  });

  // TODO: Fix race condition in this one
  it.skip("Bot A transfers w a valid, unsupported token address", async () => {
    // deploy a token
    const factory = ContractFactory.fromSolidity(tokenArtifacts);
    const token = await factory
      .connect(Wallet.fromMnemonic(FUNDED_MNEMONICS[0]).connect(ethProvider))
      .deploy();
    const deployHash = token.deployTransaction.hash;
    expect(deployHash).to.exist;
    await ethProvider.waitForTransaction(token.deployTransaction.hash!);
    // mint token to client
    await token.mint(clientA.signerAddress, TOKEN_AMOUNT);
    // assert sender balance
    const senderBal = await token.balanceOf(clientA.signerAddress);
    expect(senderBal).to.equal(TOKEN_AMOUNT);

    // fund channel
    await fundChannel(clientA, ETH_AMOUNT_LG, token.address);

    await expect(
      clientA.transfer({
        amount: ETH_AMOUNT_LG.toString(),
        assetId: token.address,
        recipient: clientB.publicIdentifier,
      }),
    ).to.be.rejectedWith("Install failed");
    // NOTE: you will not get a more descriptive title
    // because the node maintains the valid tokens list
  });

  it("Bot A tries to transfer with invalid recipient xpub", async () => {
    await fundChannel(clientA, ETH_AMOUNT_SM, tokenAddress);

    const recipient = "nope";
    await expect(
      clientA.transfer({
        amount: ETH_AMOUNT_SM.toString(),
        assetId: tokenAddress,
        recipient,
      }),
    ).to.be.rejectedWith(`Value "${recipient}" must start with "xpub"`);
  });

  it("Bot A tries to transfer an amount greater than they have in their free balance", async () => {
    const amount = ETH_AMOUNT_SM.toString();
    await expect(
      clientA.transfer({
        amount,
        assetId: tokenAddress,
        recipient: clientB.publicIdentifier,
      }),
    ).to.be.rejectedWith(`Install failed.`);
  });

  it("Bot A tries to transfer with a paymentId that is not 32 bytes", async () => {
    await fundChannel(clientA, ETH_AMOUNT_SM, tokenAddress);

    const paymentId = "nope";
    await expect(
      clientA.conditionalTransfer({
        amount: ETH_AMOUNT_SM.toString(),
        assetId: tokenAddress,
        conditionType: ConditionalTransferTypes.LinkedTransfer,
        paymentId,
        preImage: createRandom32ByteHexString(),
        recipient: clientB.publicIdentifier,
      }),
    ).to.be.rejectedWith(`invalid hexidecimal string`);
  });

  it("Bot A tries to transfer with a preImage that is not 32 bytes", async () => {
    await fundChannel(clientA, ETH_AMOUNT_SM, tokenAddress);

    const preImage = "nope";
    await expect(
      clientA.conditionalTransfer({
        amount: ETH_AMOUNT_SM.toString(),
        assetId: tokenAddress,
        conditionType: ConditionalTransferTypes.LinkedTransfer,
        paymentId: createRandom32ByteHexString(),
        preImage,
        recipient: clientB.publicIdentifier,
      }),
    ).to.be.rejectedWith(`invalid hexidecimal string`);
  });

  it("Experimental: Average latency of 10 async transfers with Eth", async () => {
    let runTime: number[] = [];
    let sum = 0;
    const numberOfRuns = 5;
    const transfer: AssetOptions = { amount: ETH_AMOUNT_SM, assetId: AddressZero };
    await fundChannel(clientA, transfer.amount.mul(25), transfer.assetId);
    await requestCollateral(clientB, transfer.assetId);
    for (let i = 0; i < numberOfRuns; i++) {
      const start = Date.now();
      await asyncTransferAsset(clientA, clientB, transfer.amount, transfer.assetId, nats);
      runTime[i] = Date.now() - start;
      console.log(`Run: ${i}, Runtime: ${runTime[i]}`)
      sum = sum + runTime[i];
    }
    console.log(`Average = ${sum/numberOfRuns} ms`)
  });
});<|MERGE_RESOLUTION|>--- conflicted
+++ resolved
@@ -170,13 +170,9 @@
         assetId,
         recipient: clientB.publicIdentifier,
       }),
-<<<<<<< HEAD
     ).to.be.rejectedWith(
       `invalid address`,
     );
-=======
-    ).to.be.rejectedWith(`invalid address`);
->>>>>>> c075b070
     // NOTE: will also include a `Value (..) is not less than or equal to 0
     // because it will not be able to fetch the free balance of the assetId
   });
