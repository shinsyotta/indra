<<<<<<< HEAD
import { IConnextClient, LINKED_TRANSFER_TO_RECIPIENT } from "@connext/types";
=======
import { utils } from "@connext/client";
import { ERC20TokenArtifacts, IConnextClient, LINKED_TRANSFER_TO_RECIPIENT, toBN } from "@connext/types";
>>>>>>> 1b7f5db6
import { ContractFactory, Wallet } from "ethers";
import { AddressZero } from "ethers/constants";
import { HDNode, hexlify, randomBytes } from "ethers/utils";
import tokenAbi from "human-standard-token-abi";

import {
  AssetOptions,
  asyncTransferAsset,
  createClient,
  ETH_AMOUNT_LG,
  ETH_AMOUNT_MD,
  ETH_AMOUNT_SM,
  ethProvider,
  expect,
  fundChannel,
  FUNDED_MNEMONICS,
  TOKEN_AMOUNT,
  requestCollateral,
  delay,
} from "../util";

const { xpubToAddress } = utils;

describe("Async Transfers", () => {
  let clientA: IConnextClient;
  let clientB: IConnextClient;
  let tokenAddress: string;

  beforeEach(async () => {
    clientA = await createClient();
    clientB = await createClient();
    tokenAddress = clientA.config.contractAddresses.Token;
  });

  afterEach(async () => {
    await clientA.messaging.disconnect();
    await clientB.messaging.disconnect();
  });

  it("happy case: client A transfers eth to client B through node", async () => {
    const transfer: AssetOptions = { amount: ETH_AMOUNT_SM, assetId: AddressZero };
    await fundChannel(clientA, transfer.amount, transfer.assetId);
    await requestCollateral(clientB, transfer.assetId);
    await asyncTransferAsset(clientA, clientB, transfer.amount, transfer.assetId);
  });

  it("happy case: client A transfers tokens to client B through node", async () => {
    const transfer: AssetOptions = { amount: TOKEN_AMOUNT, assetId: tokenAddress };
    await fundChannel(clientA, transfer.amount, transfer.assetId);
    await clientB.requestCollateral(transfer.assetId);
    await asyncTransferAsset(clientA, clientB, transfer.amount, transfer.assetId);
  });

  it.skip("latency test: client A transfers eth to client B through node", function() {
    return new Promise(async res => {
      // @ts-ignore
      this.timeout(1200000);
      const transfer: AssetOptions = { amount: ETH_AMOUNT_SM, assetId: AddressZero };
      await fundChannel(clientA, transfer.amount, transfer.assetId);
      await requestCollateral(clientB, transfer.assetId);
      let startTime: number[] = [];
      let y = 0;
      clientB.on("RECEIVE_TRANSFER_FINISHED_EVENT", data => {
        // console.log(data)
        const duration = Date.now() - startTime[data.meta.index];
        console.log("Caught #: " + y + ". Index: " + data.meta.index + ". Time: " + duration / 1000);
        console.log("===========================");
        y++;
        if (y === 5) {
          res();
        }
      });

      for (let i = 0; i < 5; i++) {
        startTime[i] = Date.now();
        await clientA.transfer({
          amount: transfer.amount.div(toBN(10)).toString(),
          assetId: AddressZero,
          meta: { index: i },
          recipient: clientB.publicIdentifier,
        });
        delay(30000);
        console.log("i: " + i);
      }
    });
  });

  it("client A transfers eth to client B without collateralizing", async () => {
    const transfer: AssetOptions = { amount: ETH_AMOUNT_SM, assetId: AddressZero };
    await fundChannel(clientA, transfer.amount, transfer.assetId);

    const receiverBal = await clientB.getFreeBalance(transfer.assetId);
    expect(receiverBal[xpubToAddress(clientB.nodePublicIdentifier)].lt(transfer.amount)).to.be.true;

    await asyncTransferAsset(clientA, clientB, transfer.amount, transfer.assetId);
  });

  it("client A transfers tokens to client B without collateralizing", async () => {
    const transfer: AssetOptions = { amount: TOKEN_AMOUNT, assetId: tokenAddress };
    await fundChannel(clientA, transfer.amount, transfer.assetId);

    await asyncTransferAsset(clientA, clientB, transfer.amount, transfer.assetId);
  });

  it("Bot A tries to transfer a negative amount", async () => {
    await fundChannel(clientA, ETH_AMOUNT_MD, tokenAddress);
    // verify collateral
    await clientB.requestCollateral(tokenAddress);

    const amount = ETH_AMOUNT_SM.mul(-1).toString();
    await expect(
      clientA.transfer({
        amount,
        assetId: tokenAddress,
        recipient: clientB.publicIdentifier,
      }),
    ).to.be.rejectedWith(`Value ${amount} is negative`);
  });

  it("Bot A tries to transfer with an invalid token address", async () => {
    await fundChannel(clientA, ETH_AMOUNT_SM, tokenAddress);

    const amount = ETH_AMOUNT_SM.toString();
    const assetId = "0xabc";
    await expect(
      clientA.transfer({
        amount,
        assetId,
        recipient: clientB.publicIdentifier,
      }),
    ).to.be.rejectedWith(
      `Value "${assetId}" is not a valid eth address, Value (${amount}) is not less than or equal to 0`,
    );
    // NOTE: will also include a `Value (..) is not less than or equal to 0
    // because it will not be able to fetch the free balance of the assetId
  });

  // TODO: Fix race condition in this one
  it.skip("Bot A transfers w a valid, unsupported token address", async () => {
    // deploy a token
<<<<<<< HEAD
    const factory = ContractFactory.fromSolidity(tokenAbi);
    const token = await factory
      .connect(Wallet.fromMnemonic(FUNDED_MNEMONICS[0]).connect(ethProvider))
      .deploy();
=======
    const factory = ContractFactory.fromSolidity(ERC20TokenArtifacts);
    const token = await factory.connect(Wallet.fromMnemonic(FUNDED_MNEMONICS[0]).connect(ethProvider)).deploy();
>>>>>>> 1b7f5db6
    const deployHash = token.deployTransaction.hash;
    expect(deployHash).to.exist;
    await ethProvider.waitForTransaction(token.deployTransaction.hash!);
    // mint token to client
    await token.mint(clientA.signerAddress, TOKEN_AMOUNT);
    // assert sender balance
    const senderBal = await token.balanceOf(clientA.signerAddress);
    expect(senderBal).to.equal(TOKEN_AMOUNT);

    // fund channel
    await fundChannel(clientA, ETH_AMOUNT_LG, token.address);

    await expect(
      clientA.transfer({
        amount: ETH_AMOUNT_LG.toString(),
        assetId: token.address,
        recipient: clientB.publicIdentifier,
      }),
    ).to.be.rejectedWith("Install failed");
    // NOTE: you will not get a more descriptive title
    // because the node maintains the valid tokens list
  });

  it("Bot A tries to transfer with invalid recipient xpub", async () => {
    await fundChannel(clientA, ETH_AMOUNT_SM, tokenAddress);

    const recipient = "nope";
    await expect(
      clientA.transfer({
        amount: ETH_AMOUNT_SM.toString(),
        assetId: tokenAddress,
        recipient,
      }),
    ).to.be.rejectedWith(`Value "${recipient}" must start with "xpub"`);
  });

  it("Bot A tries to transfer an amount greater than they have in their free balance", async () => {
    const amount = ETH_AMOUNT_SM.toString();
    await expect(
      clientA.transfer({
        amount,
        assetId: tokenAddress,
        recipient: clientB.publicIdentifier,
      }),
    ).to.be.rejectedWith(`Value (${amount}) is not less than or equal to 0`);
  });

  it("Bot A tries to transfer with a paymentId that is not 32 bytes", async () => {
    await fundChannel(clientA, ETH_AMOUNT_SM, tokenAddress);

    const paymentId = "nope";
    await expect(
      clientA.conditionalTransfer({
        amount: ETH_AMOUNT_SM.toString(),
        assetId: tokenAddress,
        conditionType: LINKED_TRANSFER_TO_RECIPIENT,
        paymentId,
        preImage: hexlify(randomBytes(32)),
        recipient: clientB.publicIdentifier,
      }),
    ).to.be.rejectedWith(`Value "${paymentId}" is not a valid hex string`);
  });

  it("Bot A tries to transfer with a preimage that is not 32 bytes", async () => {
    await fundChannel(clientA, ETH_AMOUNT_SM, tokenAddress);

    const preImage = "nope";
    await expect(
      clientA.conditionalTransfer({
        amount: ETH_AMOUNT_SM.toString(),
        assetId: tokenAddress,
        conditionType: LINKED_TRANSFER_TO_RECIPIENT,
        paymentId: hexlify(randomBytes(32)),
        preImage,
        recipient: clientB.publicIdentifier,
      }),
    ).to.be.rejectedWith(`Value "${preImage}" is not a valid hex string`);
  });

  it("Bot A proposes a transfer to an xpub that doesn’t have a channel", async () => {
    await fundChannel(clientA, ETH_AMOUNT_SM, tokenAddress);

    await expect(
      clientA.transfer({
        amount: ETH_AMOUNT_SM.toString(),
        assetId: tokenAddress,
        recipient: HDNode.fromMnemonic(Wallet.createRandom().mnemonic).neuter().extendedKey,
      }),
    ).to.be.rejectedWith("No channel exists for recipientPublicIdentifier");
  });
});<|MERGE_RESOLUTION|>--- conflicted
+++ resolved
@@ -1,9 +1,5 @@
-<<<<<<< HEAD
-import { IConnextClient, LINKED_TRANSFER_TO_RECIPIENT } from "@connext/types";
-=======
 import { utils } from "@connext/client";
 import { ERC20TokenArtifacts, IConnextClient, LINKED_TRANSFER_TO_RECIPIENT, toBN } from "@connext/types";
->>>>>>> 1b7f5db6
 import { ContractFactory, Wallet } from "ethers";
 import { AddressZero } from "ethers/constants";
 import { HDNode, hexlify, randomBytes } from "ethers/utils";
@@ -144,15 +140,8 @@
   // TODO: Fix race condition in this one
   it.skip("Bot A transfers w a valid, unsupported token address", async () => {
     // deploy a token
-<<<<<<< HEAD
-    const factory = ContractFactory.fromSolidity(tokenAbi);
-    const token = await factory
-      .connect(Wallet.fromMnemonic(FUNDED_MNEMONICS[0]).connect(ethProvider))
-      .deploy();
-=======
     const factory = ContractFactory.fromSolidity(ERC20TokenArtifacts);
     const token = await factory.connect(Wallet.fromMnemonic(FUNDED_MNEMONICS[0]).connect(ethProvider)).deploy();
->>>>>>> 1b7f5db6
     const deployHash = token.deployTransaction.hash;
     expect(deployHash).to.exist;
     await ethProvider.waitForTransaction(token.deployTransaction.hash!);
