import { utils } from "@connext/client";
<<<<<<< HEAD
import { ConditionalTransferTypes, CF_PATH, delay, IConnextClient } from "@connext/types";
=======
import {
  IConnextClient,
  CF_PATH,
  LINKED_TRANSFER,
  createRandom32ByteHexString,
} from "@connext/types";
>>>>>>> 17f520a4
import { ContractFactory, Wallet } from "ethers";
import { AddressZero } from "ethers/constants";
import { HDNode } from "ethers/utils";
import tokenArtifacts from "@openzeppelin/contracts/build/contracts/ERC20Mintable.json";
import { before } from "mocha";
import { Client } from "ts-nats";

import {
  AssetOptions,
  asyncTransferAsset,
  createClient,
  ETH_AMOUNT_LG,
  ETH_AMOUNT_MD,
  ETH_AMOUNT_SM,
  ethProvider,
  expect,
  fundChannel,
  FUNDED_MNEMONICS,
  TOKEN_AMOUNT,
  requestCollateral,
  withdrawFromChannel,
  ZERO_ZERO_ONE_ETH,
} from "../util";
import { getNatsClient } from "../util/nats";

const { xpubToAddress } = utils;

describe("Async Transfers", () => {
  let clientA: IConnextClient;
  let clientB: IConnextClient;
  let tokenAddress: string;
  let nats: Client;

  before(async () => {
    nats = getNatsClient();
  });

  beforeEach(async () => {
    clientA = await createClient({ id: "A" });
    clientB = await createClient({ id: "B" });
    tokenAddress = clientA.config.contractAddresses.Token;
  });

  afterEach(async () => {
    await clientA.messaging.disconnect();
    await clientB.messaging.disconnect();
  });

  it("happy case: client A transfers eth to client B through node", async () => {
    const transfer: AssetOptions = { amount: ETH_AMOUNT_SM, assetId: AddressZero };
    await fundChannel(clientA, transfer.amount, transfer.assetId);
    await requestCollateral(clientB, transfer.assetId);
    await asyncTransferAsset(clientA, clientB, transfer.amount, transfer.assetId, nats);
  });

  it("happy case: client A transfers tokens to client B through node", async () => {
    const transfer: AssetOptions = { amount: TOKEN_AMOUNT, assetId: tokenAddress };
    await fundChannel(clientA, transfer.amount, transfer.assetId);
    await clientB.requestCollateral(transfer.assetId);
    await asyncTransferAsset(clientA, clientB, transfer.amount, transfer.assetId, nats);
  });

  it("happy case: client A successfully transfers to an xpub that doesn’t have a channel", async () => {
    const receiverMnemonic = Wallet.createRandom().mnemonic;
    const receiverXpub = HDNode.fromMnemonic(receiverMnemonic)
      .derivePath(CF_PATH)
      .neuter().extendedKey;
    await fundChannel(clientA, ETH_AMOUNT_SM, tokenAddress);
    await clientA.transfer({
      amount: ETH_AMOUNT_SM.toString(),
      assetId: tokenAddress,
      recipient: receiverXpub,
    });
    const receiverClient = await createClient({ mnemonic: receiverMnemonic }, false);
    expect(receiverClient.publicIdentifier).to.eq(receiverXpub);
    const freeBalance = await receiverClient.getFreeBalance(tokenAddress);
    expect(freeBalance[receiverClient.freeBalanceAddress]).to.be.above(0);
    receiverClient.messaging.disconnect();
  });

  it.skip("latency test: deposit, collateralize, many transfers, withdraw", async () => {
    const transfer: AssetOptions = { amount: ETH_AMOUNT_SM, assetId: AddressZero };
    await fundChannel(clientA, ETH_AMOUNT_MD, transfer.assetId);
    await requestCollateral(clientB, transfer.assetId);
    await asyncTransferAsset(clientA, clientB, transfer.amount, transfer.assetId, nats);
    await asyncTransferAsset(clientA, clientB, transfer.amount, transfer.assetId, nats);
    await asyncTransferAsset(clientA, clientB, transfer.amount, transfer.assetId, nats);
    await asyncTransferAsset(clientA, clientB, transfer.amount, transfer.assetId, nats);
    await asyncTransferAsset(clientA, clientB, transfer.amount, transfer.assetId, nats);
    await withdrawFromChannel(clientA, ZERO_ZERO_ONE_ETH, AddressZero);
    /*
      // @ts-ignore
      this.timeout(1200000);
      const transfer: AssetOptions = { amount: ETH_AMOUNT_SM, assetId: AddressZero };
      await fundChannel(clientA, transfer.amount, transfer.assetId);
      await requestCollateral(clientB, transfer.assetId);
      let startTime: number[] = [];
      let y = 0;
      clientB.on("RECEIVE_TRANSFER_FINISHED_EVENT", data => {
        // log.info(data)
        const duration = Date.now() - startTime[data.meta.index];
        log.info("Caught #: " + y + ". Index: " + data.meta.index + ". Time: " + duration / 1000);
        y++;
        if (y === 5) {
          res();
        }
      });
      for (let i = 0; i < 5; i++) {
        startTime[i] = Date.now();
        await clientA.transfer({
          amount: transfer.amount.div(toBN(10)).toString(),
          assetId: AddressZero,
          meta: { index: i },
          recipient: clientB.publicIdentifier,
        });
        delay(30000);
        log.info("i: " + i);
      }
    });
    */
  });

  it("client A transfers eth to client B without collateralizing", async () => {
    const transfer: AssetOptions = { amount: ETH_AMOUNT_SM, assetId: AddressZero };
    await fundChannel(clientA, transfer.amount, transfer.assetId);

    const receiverBal = await clientB.getFreeBalance(transfer.assetId);
    expect(receiverBal[xpubToAddress(clientB.nodePublicIdentifier)].lt(transfer.amount)).to.be.true;

    await asyncTransferAsset(clientA, clientB, transfer.amount, transfer.assetId, nats);
  });

  it("client A transfers tokens to client B without collateralizing", async () => {
    const transfer: AssetOptions = { amount: TOKEN_AMOUNT, assetId: tokenAddress };
    await fundChannel(clientA, transfer.amount, transfer.assetId);

    await asyncTransferAsset(clientA, clientB, transfer.amount, transfer.assetId, nats);
  });

  it("Bot A tries to transfer a negative amount", async () => {
    await fundChannel(clientA, ETH_AMOUNT_MD, tokenAddress);
    // verify collateral
    await clientB.requestCollateral(tokenAddress);

    const amount = ETH_AMOUNT_SM.mul(-1).toString();
    await expect(
      clientA.transfer({
        amount,
        assetId: tokenAddress,
        recipient: clientB.publicIdentifier,
      }),
    ).to.be.rejectedWith(`Value ${amount} is negative`);
  });

  it("Bot A tries to transfer with an invalid token address", async () => {
    await fundChannel(clientA, ETH_AMOUNT_SM, tokenAddress);

    const amount = ETH_AMOUNT_SM.toString();
    const assetId = "0xabc";
    await expect(
      clientA.transfer({
        amount,
        assetId,
        recipient: clientB.publicIdentifier,
      }),
    ).to.be.rejectedWith(`invalid address`);
    // NOTE: will also include a `Value (..) is not less than or equal to 0
    // because it will not be able to fetch the free balance of the assetId
  });

  // TODO: Fix race condition in this one
  it.skip("Bot A transfers w a valid, unsupported token address", async () => {
    // deploy a token
    const factory = ContractFactory.fromSolidity(tokenArtifacts);
    const token = await factory
      .connect(Wallet.fromMnemonic(FUNDED_MNEMONICS[0]).connect(ethProvider))
      .deploy();
    const deployHash = token.deployTransaction.hash;
    expect(deployHash).to.exist;
    await ethProvider.waitForTransaction(token.deployTransaction.hash!);
    // mint token to client
    await token.mint(clientA.signerAddress, TOKEN_AMOUNT);
    // assert sender balance
    const senderBal = await token.balanceOf(clientA.signerAddress);
    expect(senderBal).to.equal(TOKEN_AMOUNT);

    // fund channel
    await fundChannel(clientA, ETH_AMOUNT_LG, token.address);

    await expect(
      clientA.transfer({
        amount: ETH_AMOUNT_LG.toString(),
        assetId: token.address,
        recipient: clientB.publicIdentifier,
      }),
    ).to.be.rejectedWith("Install failed");
    // NOTE: you will not get a more descriptive title
    // because the node maintains the valid tokens list
  });

  it("Bot A tries to transfer with invalid recipient xpub", async () => {
    await fundChannel(clientA, ETH_AMOUNT_SM, tokenAddress);

    const recipient = "nope";
    await expect(
      clientA.transfer({
        amount: ETH_AMOUNT_SM.toString(),
        assetId: tokenAddress,
        recipient,
      }),
    ).to.be.rejectedWith(`Value "${recipient}" must start with "xpub"`);
  });

  it("Bot A tries to transfer an amount greater than they have in their free balance", async () => {
    const amount = ETH_AMOUNT_SM.toString();
    await expect(
      clientA.transfer({
        amount,
        assetId: tokenAddress,
        recipient: clientB.publicIdentifier,
      }),
    ).to.be.rejectedWith(`Value (${amount}) is not less than or equal to 0`);
  });

  it("Bot A tries to transfer with a paymentId that is not 32 bytes", async () => {
    await fundChannel(clientA, ETH_AMOUNT_SM, tokenAddress);

    const paymentId = "nope";
    await expect(
      clientA.conditionalTransfer({
        amount: ETH_AMOUNT_SM.toString(),
        assetId: tokenAddress,
        conditionType: ConditionalTransferTypes.LinkedTransfer,
        paymentId,
        preImage: createRandom32ByteHexString(),
        recipient: clientB.publicIdentifier,
      }),
    ).to.be.rejectedWith(`Value "${paymentId}" is not a valid hex string`);
  });

  it("Bot A tries to transfer with a preImage that is not 32 bytes", async () => {
    await fundChannel(clientA, ETH_AMOUNT_SM, tokenAddress);

    const preImage = "nope";
    await expect(
      clientA.conditionalTransfer({
        amount: ETH_AMOUNT_SM.toString(),
        assetId: tokenAddress,
<<<<<<< HEAD
        conditionType: ConditionalTransferTypes.LinkedTransfer,
        paymentId: hexlify(randomBytes(32)),
=======
        conditionType: LINKED_TRANSFER,
        paymentId: createRandom32ByteHexString(),
>>>>>>> 17f520a4
        preImage,
        recipient: clientB.publicIdentifier,
      }),
    ).to.be.rejectedWith(`Value "${preImage}" is not a valid hex string`);
  });
});<|MERGE_RESOLUTION|>--- conflicted
+++ resolved
@@ -1,14 +1,10 @@
 import { utils } from "@connext/client";
-<<<<<<< HEAD
-import { ConditionalTransferTypes, CF_PATH, delay, IConnextClient } from "@connext/types";
-=======
 import {
+  CF_PATH,
+  ConditionalTransferTypes, 
+  createRandom32ByteHexString,
   IConnextClient,
-  CF_PATH,
-  LINKED_TRANSFER,
-  createRandom32ByteHexString,
 } from "@connext/types";
->>>>>>> 17f520a4
 import { ContractFactory, Wallet } from "ethers";
 import { AddressZero } from "ethers/constants";
 import { HDNode } from "ethers/utils";
@@ -257,13 +253,8 @@
       clientA.conditionalTransfer({
         amount: ETH_AMOUNT_SM.toString(),
         assetId: tokenAddress,
-<<<<<<< HEAD
         conditionType: ConditionalTransferTypes.LinkedTransfer,
-        paymentId: hexlify(randomBytes(32)),
-=======
-        conditionType: LINKED_TRANSFER,
         paymentId: createRandom32ByteHexString(),
->>>>>>> 17f520a4
         preImage,
         recipient: clientB.publicIdentifier,
       }),
