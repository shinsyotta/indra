import { getLocalStore } from "@connext/store";
import { ConditionalTransferTypes, IConnextClient } from "@connext/types";
import {
  getRandomBytes32,
  getRandomPrivateKey,
  getPublicKeyFromPrivateKey,
  getPublicIdentifierFromPublicKey,
  delay,
} from "@connext/utils";
import { ContractFactory, Wallet, constants } from "ethers";
import tokenArtifacts from "@openzeppelin/contracts/build/contracts/ERC20Mintable.json";
import { before } from "mocha";
import { Client } from "ts-nats";

import {
  AssetOptions,
  asyncTransferAsset,
  createClient,
  ETH_AMOUNT_LG,
  ETH_AMOUNT_MD,
  ETH_AMOUNT_SM,
  ethProvider,
  expect,
  fundChannel,
  FUNDED_MNEMONICS,
  TOKEN_AMOUNT,
  requestCollateral,
  withdrawFromChannel,
  ZERO_ZERO_ONE_ETH,
} from "../util";
import { getNatsClient } from "../util/nats";

<<<<<<< HEAD
describe.only("Async Transfers", () => {
=======
const { AddressZero } = constants;

describe("Async Transfers", () => {
>>>>>>> 29584f21
  let clientA: IConnextClient;
  let clientB: IConnextClient;
  let tokenAddress: string;
  let nats: Client;

  before(async () => {
    nats = getNatsClient();
  });

  beforeEach(async () => {
    clientA = await createClient({ id: "A" });
    clientB = await createClient({ id: "B" });
    tokenAddress = clientA.config.contractAddresses.Token!;
  });

  afterEach(async () => {
    await clientA.messaging.disconnect();
    await clientB.messaging.disconnect();
  });

  it.only("happy case: client A transfers eth to client B through node", async () => {
    const transfer: AssetOptions = { amount: ETH_AMOUNT_SM, assetId: AddressZero };
    await fundChannel(clientA, transfer.amount, transfer.assetId);
    await requestCollateral(clientB, transfer.assetId);
    await asyncTransferAsset(clientA, clientB, transfer.amount, transfer.assetId, nats);
  });

  it("happy case: client A transfers eth to client B through node with localstorage", async () => {
    const localStorageClient = await createClient({ store: getLocalStore() });
    const transfer: AssetOptions = { amount: ETH_AMOUNT_SM, assetId: AddressZero };
    await fundChannel(localStorageClient, transfer.amount, transfer.assetId);
    await requestCollateral(clientB, transfer.assetId);
    await asyncTransferAsset(localStorageClient, clientB, transfer.amount, transfer.assetId, nats);
  });

  it("happy case: client A transfers tokens to client B through node", async () => {
    const transfer: AssetOptions = { amount: TOKEN_AMOUNT, assetId: tokenAddress };
    await fundChannel(clientA, transfer.amount, transfer.assetId);
    await clientB.requestCollateral(transfer.assetId);
    await asyncTransferAsset(clientA, clientB, transfer.amount, transfer.assetId, nats);
  });

  it.skip("happy case: client A transfers eth to offline client through node", async () => {
    const transfer: AssetOptions = { amount: ETH_AMOUNT_SM, assetId: AddressZero };
    await fundChannel(clientA, transfer.amount, transfer.assetId);

    const receiverPk = getRandomPrivateKey();
    let receiver = await createClient({ id: "C", signer: receiverPk });
    await requestCollateral(receiver, transfer.assetId);
    await receiver.messaging.disconnect();
    receiver.off();
    const paymentId = getRandomBytes32();
    await clientA.transfer({
      amount: transfer.amount.toString(),
      assetId: transfer.assetId,
      recipient: receiver.publicIdentifier,
      paymentId,
    });
    receiver = await createClient({ id: "C", signer: receiverPk, logLevel: 3 });
    await delay(5000);

    const { [receiver.signerAddress]: receiverFreeBalance } = await receiver.getFreeBalance(
      transfer.assetId,
    );
    expect(receiverFreeBalance).to.eq(transfer.amount);
  });

  it.only("happy case: client A successfully transfers to an address that doesn’t have a channel", async () => {
    const receiverPk = getRandomPrivateKey();
    const receiverIdentifier = getPublicIdentifierFromPublicKey(
      getPublicKeyFromPrivateKey(receiverPk),
    );
    await fundChannel(clientA, ETH_AMOUNT_SM, tokenAddress);
    await clientA.transfer({
      amount: ETH_AMOUNT_SM.toString(),
      assetId: tokenAddress,
      recipient: receiverIdentifier,
    });
    const receiverClient = await createClient({ signer: receiverPk, logLevel: 3, id: "R" }, false);
    await delay(5000);
    expect(receiverClient.publicIdentifier).to.eq(receiverIdentifier);
    const freeBalance = await receiverClient.getFreeBalance(tokenAddress);
    expect(freeBalance[receiverClient.signerAddress]).to.be.above(0);
    receiverClient.messaging.disconnect();
  });

  it.skip("latency test: deposit, collateralize, many transfers, withdraw", async () => {
    const transfer: AssetOptions = { amount: ETH_AMOUNT_SM, assetId: AddressZero };
    await fundChannel(clientA, ETH_AMOUNT_MD, transfer.assetId);
    await requestCollateral(clientB, transfer.assetId);
    await asyncTransferAsset(clientA, clientB, transfer.amount, transfer.assetId, nats);
    await asyncTransferAsset(clientA, clientB, transfer.amount, transfer.assetId, nats);
    await asyncTransferAsset(clientA, clientB, transfer.amount, transfer.assetId, nats);
    await asyncTransferAsset(clientA, clientB, transfer.amount, transfer.assetId, nats);
    await asyncTransferAsset(clientA, clientB, transfer.amount, transfer.assetId, nats);
    await withdrawFromChannel(clientA, ZERO_ZERO_ONE_ETH, AddressZero);
    /*
      // @ts-ignore
      this.timeout(1200000);
      const transfer: AssetOptions = { amount: ETH_AMOUNT_SM, assetId: AddressZero };
      await fundChannel(clientA, transfer.amount, transfer.assetId);
      await requestCollateral(clientB, transfer.assetId);
      let startTime: number[] = [];
      let y = 0;
      clientB.on("RECEIVE_TRANSFER_FINISHED_EVENT", data => {
        // log.info(data)
        const duration = Date.now() - startTime[data.meta.index];
        log.info("Caught #: " + y + ". Index: " + data.meta.index + ". Time: " + duration / 1000);
        y++;
        if (y === 5) {
          res();
        }
      });
      for (let i = 0; i < 5; i++) {
        startTime[i] = Date.now();
        await clientA.transfer({
          amount: transfer.amount.div(toBN(10)).toString(),
          assetId: AddressZero,
          meta: { index: i },
          recipient: clientB.publicIdentifier,
        });
        delay(30000);
        log.info("i: " + i);
      }
    });
    */
  });

  it("client A transfers eth to client B without collateralizing", async () => {
    const transfer: AssetOptions = { amount: ETH_AMOUNT_SM, assetId: AddressZero };
    await fundChannel(clientA, transfer.amount, transfer.assetId);

    const receiverBal = await clientB.getFreeBalance(transfer.assetId);
    expect(receiverBal[clientB.nodeSignerAddress].lt(transfer.amount)).to.be.true;

    await asyncTransferAsset(clientA, clientB, transfer.amount, transfer.assetId, nats);
  });

  it("client A transfers tokens to client B without collateralizing", async () => {
    const transfer: AssetOptions = { amount: TOKEN_AMOUNT, assetId: tokenAddress };
    await fundChannel(clientA, transfer.amount, transfer.assetId);

    await asyncTransferAsset(clientA, clientB, transfer.amount, transfer.assetId, nats);
  });

  it("Bot A tries to transfer a negative amount", async () => {
    await fundChannel(clientA, ETH_AMOUNT_MD, tokenAddress);
    // verify collateral
    await clientB.requestCollateral(tokenAddress);

    const amount = ETH_AMOUNT_SM.mul(-1).toString();
    await expect(
      clientA.transfer({
        amount,
        assetId: tokenAddress,
        recipient: clientB.publicIdentifier,
      }),
    ).to.be.rejectedWith(`Will not accept transfer install where initiator deposit is <= 0`);
  });

  it("Bot A tries to transfer with an invalid token address", async () => {
    await fundChannel(clientA, ETH_AMOUNT_SM, tokenAddress);

    const amount = ETH_AMOUNT_SM.toString();
    const assetId = "0xabc";
    await expect(
      clientA.transfer({
        amount,
        assetId,
        recipient: clientB.publicIdentifier,
      }),
    ).to.be.rejectedWith(`invalid address`);
    // NOTE: will also include a `Value (..) is not less than or equal to 0
    // because it will not be able to fetch the free balance of the assetId
  });

  // TODO: Fix race condition in this one
  it.skip("Bot A transfers w a valid, unsupported token address", async () => {
    // deploy a token
    const factory = ContractFactory.fromSolidity(tokenArtifacts);
    const token = await factory
      .connect(Wallet.fromMnemonic(FUNDED_MNEMONICS[0]).connect(ethProvider))
      .deploy();
    const deployHash = token.deployTransaction.hash;
    expect(deployHash).to.exist;
    await ethProvider.waitForTransaction(token.deployTransaction.hash!);
    // mint token to client
    await token.mint(clientA.signerAddress, TOKEN_AMOUNT);
    // assert sender balance
    const senderBal = await token.balanceOf(clientA.signerAddress);
    expect(senderBal).to.equal(TOKEN_AMOUNT);

    // fund channel
    await fundChannel(clientA, ETH_AMOUNT_LG, token.address);

    await expect(
      clientA.transfer({
        amount: ETH_AMOUNT_LG.toString(),
        assetId: token.address,
        recipient: clientB.publicIdentifier,
      }),
    ).to.be.rejectedWith("Install failed");
    // NOTE: you will not get a more descriptive title
    // because the node maintains the valid tokens list
  });

  it("Bot A tries to transfer with invalid recipient identifier", async () => {
    await fundChannel(clientA, ETH_AMOUNT_SM, tokenAddress);

    const recipient = "nope";
    await expect(
      clientA.transfer({
        amount: ETH_AMOUNT_SM.toString(),
        assetId: tokenAddress,
        recipient,
      }),
    ).to.be.rejectedWith(`Invalid checksum`);
  });

  it("Bot A tries to transfer an amount greater than they have in their free balance", async () => {
    const amount = ETH_AMOUNT_SM.toString();
    await expect(
      clientA.transfer({
        amount,
        assetId: tokenAddress,
        recipient: clientB.publicIdentifier,
      }),
    ).to.be.rejectedWith(`Insufficient funds.`);
  });

  // this doesnt really matter anymore since its not encoded in the state
  it.skip("Bot A tries to transfer with a paymentId that is not 32 bytes", async () => {
    await fundChannel(clientA, ETH_AMOUNT_SM, tokenAddress);

    const paymentId = "nope";
    await expect(
      clientA.conditionalTransfer({
        amount: ETH_AMOUNT_SM.toString(),
        assetId: tokenAddress,
        conditionType: ConditionalTransferTypes.LinkedTransfer,
        paymentId,
        preImage: getRandomBytes32(),
        recipient: clientB.publicIdentifier,
      }),
    ).to.be.rejectedWith(`Invalid hex string`);
  });

  it("Bot A tries to transfer with a preImage that is not 32 bytes", async () => {
    await fundChannel(clientA, ETH_AMOUNT_SM, tokenAddress);

    const preImage = "nope";
    await expect(
      clientA.conditionalTransfer({
        amount: ETH_AMOUNT_SM.toString(),
        assetId: tokenAddress,
        conditionType: ConditionalTransferTypes.LinkedTransfer,
        paymentId: getRandomBytes32(),
        preImage,
        recipient: clientB.publicIdentifier,
      }),
    ).to.be.rejectedWith(`invalid hexidecimal string`);
  });

  it("Experimental: Average latency of 10 async transfers with Eth", async () => {
    const runTime: number[] = [];
    let sum = 0;
    const numberOfRuns = 5;
    const transfer: AssetOptions = { amount: ETH_AMOUNT_SM, assetId: AddressZero };
    await fundChannel(clientA, transfer.amount.mul(25), transfer.assetId);
    await requestCollateral(clientB, transfer.assetId);
    for (let i = 0; i < numberOfRuns; i++) {
      const start = Date.now();
      await asyncTransferAsset(clientA, clientB, transfer.amount, transfer.assetId, nats);
      runTime[i] = Date.now() - start;
      console.log(`Run: ${i}, Runtime: ${runTime[i]}`);
      sum = sum + runTime[i];
    }
    console.log(`Average = ${sum / numberOfRuns} ms`);
  });
});<|MERGE_RESOLUTION|>--- conflicted
+++ resolved
@@ -30,13 +30,9 @@
 } from "../util";
 import { getNatsClient } from "../util/nats";
 
-<<<<<<< HEAD
-describe.only("Async Transfers", () => {
-=======
 const { AddressZero } = constants;
 
 describe("Async Transfers", () => {
->>>>>>> 29584f21
   let clientA: IConnextClient;
   let clientB: IConnextClient;
   let tokenAddress: string;
