import { xkeyKthAddress } from "@connext/cf-core";
import { IConnextClient } from "@connext/types";
import { ContractFactory, Wallet } from "ethers";
import { AddressZero } from "ethers/constants";
import { HDNode, hexlify, randomBytes } from "ethers/utils";
const tokenArtifacts = require("openzeppelin-solidity/build/contracts/ERC20Mintable.json");
import {
  AssetOptions,
  asyncTransferAsset,
  createClient,
  ETH_AMOUNT_LG,
  ETH_AMOUNT_MD,
  ETH_AMOUNT_SM,
  ethProvider,
  expect,
  fundChannel,
  FUNDED_MNEMONICS,
  TOKEN_AMOUNT,
} from "../util";

describe("Async Transfers", () => {
  let clientA: IConnextClient;
  let clientB: IConnextClient;
  let tokenAddress: string;
  let nodeFreeBalanceAddress: string;
  let nodePublicIdentifier: string;

  beforeEach(async () => {
    clientA = await createClient();
    clientB = await createClient();

    tokenAddress = clientA.config.contractAddresses.Token;
    nodePublicIdentifier = clientA.config.nodePublicIdentifier;
    nodeFreeBalanceAddress = xkeyKthAddress(nodePublicIdentifier);
  }, 90_000);

  it("happy case: client A transfers eth to client B through node", async () => {
    const transfer: AssetOptions = { amount: ETH_AMOUNT_SM, assetId: AddressZero };
    await fundChannel(clientA, transfer.amount, transfer.assetId);
    await clientB.requestCollateral(transfer.assetId);
<<<<<<< HEAD
    await asyncTransferAsset(
      clientA,
      clientB,
      transfer.amount,
      transfer.assetId,
      nodeFreeBalanceAddress,
      {
        freeBalanceNodeB: ETH_AMOUNT_MD, // collateralization amount
      },
    );
=======
    await asyncTransferAsset(clientA, clientB, transfer.amount, transfer.assetId);
>>>>>>> b71d931d
  });

  it("happy case: client A transfers tokens to client B through node", async () => {
    const transfer: AssetOptions = { amount: TOKEN_AMOUNT, assetId: tokenAddress };
    await fundChannel(clientA, transfer.amount, transfer.assetId);
    await clientB.requestCollateral(transfer.assetId);
    await asyncTransferAsset(clientA, clientB, transfer.amount, transfer.assetId);
  });

  it("client A transfers eth to client B without collateralizing", async () => {
    const transfer: AssetOptions = { amount: ETH_AMOUNT_SM, assetId: AddressZero };
    await fundChannel(clientA, transfer.amount, transfer.assetId);

    await asyncTransferAsset(clientA, clientB, transfer.amount, transfer.assetId);
  });

  it("client A transfers tokens to client B without collateralizing", async () => {
    const transfer: AssetOptions = { amount: TOKEN_AMOUNT, assetId: tokenAddress };
    await fundChannel(clientA, transfer.amount, transfer.assetId);

<<<<<<< HEAD
    // NOTE: will fail if not collateralized by transfer amount exactly
    // when pretransfer balances are not supplied.
    await asyncTransferAsset(
      clientA,
      clientB,
      transfer.amount,
      transfer.assetId,
      nodeFreeBalanceAddress,
    );
=======
    await asyncTransferAsset(clientA, clientB, transfer.amount, transfer.assetId);
>>>>>>> b71d931d
  });

  it("Bot A tries to transfer a negative amount", async () => {
    await fundChannel(clientA, ETH_AMOUNT_MD, tokenAddress);
    // verify collateral
    await clientB.requestCollateral(tokenAddress);

    const amount = ETH_AMOUNT_SM.mul(-1).toString();
    await expect(
      clientA.transfer({
        amount,
        assetId: tokenAddress,
        recipient: clientB.publicIdentifier,
      }),
    ).to.be.rejectedWith(`Value ${amount} is negative`);
  });

  it("Bot A tries to transfer with an invalid token address", async () => {
    await fundChannel(clientA, ETH_AMOUNT_SM, tokenAddress);

    const amount = ETH_AMOUNT_SM.toString();
    const assetId = "0xabc";
    await expect(
      clientA.transfer({
        amount,
        assetId,
        recipient: clientB.publicIdentifier,
      }),
    ).to.be.rejectedWith(
      `Value "${assetId}" is not a valid eth address, Value (${amount}) is not less than or equal to 0`,
    );
    // NOTE: will also include a `Value (..) is not less than or equal to 0
    // because it will not be able to fetch the free balance of the assetId
  });

  // TODO: Fix race condition in this one
  it.skip("Bot A transfers w a valid, unsupported token address", async () => {
    // deploy a token
    const factory = ContractFactory.fromSolidity(tokenArtifacts);
    const token = await factory
      .connect(Wallet.fromMnemonic(FUNDED_MNEMONICS[0]).connect(ethProvider))
      .deploy();
    const deployHash = token.deployTransaction.hash;
    expect(deployHash).to.exist;
    await ethProvider.waitForTransaction(token.deployTransaction.hash!);
    // mint token to client
    await token.mint(clientA.signerAddress, TOKEN_AMOUNT);
    // assert sender balance
    const senderBal = await token.balanceOf(clientA.signerAddress);
    expect(senderBal).to.equal(TOKEN_AMOUNT);

    // fund channel
    await fundChannel(clientA, ETH_AMOUNT_LG, token.address);

    await expect(
      clientA.transfer({
        amount: ETH_AMOUNT_LG.toString(),
        assetId: token.address,
        recipient: clientB.publicIdentifier,
      }),
    ).to.be.rejectedWith(`Install failed`);
    // NOTE: you will not get a more descriptive title
    // because the node maintains the valid tokens list
  });

  it("Bot A tries to transfer with invalid recipient xpub", async () => {
    await fundChannel(clientA, ETH_AMOUNT_SM, tokenAddress);

    const recipient = "nope";
    await expect(
      clientA.transfer({
        amount: ETH_AMOUNT_SM.toString(),
        assetId: tokenAddress,
        recipient,
      }),
    ).to.be.rejectedWith(`Value \"${recipient}\" must start with \"xpub\"`);
  });

  // tslint:disable-next-line: max-line-length
  it("Bot A tries to transfer an amount greater than they have in their free balance", async () => {
    const amount = ETH_AMOUNT_SM.toString();
    await expect(
      clientA.transfer({
        amount,
        assetId: tokenAddress,
        recipient: clientB.publicIdentifier,
      }),
    ).to.be.rejectedWith(`Value (${amount}) is not less than or equal to 0`);
  });

  it("Bot A tries to transfer with a paymentId that is not 32 bytes", async () => {
    await fundChannel(clientA, ETH_AMOUNT_SM, tokenAddress);

    const paymentId = "nope";
    await expect(
      clientA.conditionalTransfer({
        amount: ETH_AMOUNT_SM.toString(),
        assetId: tokenAddress,
        conditionType: "LINKED_TRANSFER_TO_RECIPIENT",
        paymentId,
        preImage: hexlify(randomBytes(32)),
        recipient: clientB.publicIdentifier,
      }),
    ).to.be.rejectedWith(`Value \"${paymentId}\" is not a valid hex string`);
  });

  it("Bot A tries to transfer with a preimage that is not 32 bytes", async () => {
    await fundChannel(clientA, ETH_AMOUNT_SM, tokenAddress);

    const preImage = "nope";
    await expect(
      clientA.conditionalTransfer({
        amount: ETH_AMOUNT_SM.toString(),
        assetId: tokenAddress,
        conditionType: "LINKED_TRANSFER_TO_RECIPIENT",
        paymentId: hexlify(randomBytes(32)),
        preImage,
        recipient: clientB.publicIdentifier,
      }),
    ).to.be.rejectedWith(`Value \"${preImage}\" is not a valid hex string`);
  });

  it("Bot A proposes a transfer to an xpub that doesn’t have a channel", async () => {
    await fundChannel(clientA, ETH_AMOUNT_SM, tokenAddress);

    await expect(
      clientA.transfer({
        amount: ETH_AMOUNT_SM.toString(),
        assetId: tokenAddress,
        recipient: HDNode.fromMnemonic(Wallet.createRandom().mnemonic).neuter().extendedKey,
      }),
    ).to.be.rejectedWith(`No channel exists for recipientPublicIdentifier`);
  });
});<|MERGE_RESOLUTION|>--- conflicted
+++ resolved
@@ -1,4 +1,3 @@
-import { xkeyKthAddress } from "@connext/cf-core";
 import { IConnextClient } from "@connext/types";
 import { ContractFactory, Wallet } from "ethers";
 import { AddressZero } from "ethers/constants";
@@ -22,7 +21,6 @@
   let clientA: IConnextClient;
   let clientB: IConnextClient;
   let tokenAddress: string;
-  let nodeFreeBalanceAddress: string;
   let nodePublicIdentifier: string;
 
   beforeEach(async () => {
@@ -31,27 +29,13 @@
 
     tokenAddress = clientA.config.contractAddresses.Token;
     nodePublicIdentifier = clientA.config.nodePublicIdentifier;
-    nodeFreeBalanceAddress = xkeyKthAddress(nodePublicIdentifier);
   }, 90_000);
 
   it("happy case: client A transfers eth to client B through node", async () => {
     const transfer: AssetOptions = { amount: ETH_AMOUNT_SM, assetId: AddressZero };
     await fundChannel(clientA, transfer.amount, transfer.assetId);
     await clientB.requestCollateral(transfer.assetId);
-<<<<<<< HEAD
-    await asyncTransferAsset(
-      clientA,
-      clientB,
-      transfer.amount,
-      transfer.assetId,
-      nodeFreeBalanceAddress,
-      {
-        freeBalanceNodeB: ETH_AMOUNT_MD, // collateralization amount
-      },
-    );
-=======
     await asyncTransferAsset(clientA, clientB, transfer.amount, transfer.assetId);
->>>>>>> b71d931d
   });
 
   it("happy case: client A transfers tokens to client B through node", async () => {
@@ -72,19 +56,7 @@
     const transfer: AssetOptions = { amount: TOKEN_AMOUNT, assetId: tokenAddress };
     await fundChannel(clientA, transfer.amount, transfer.assetId);
 
-<<<<<<< HEAD
-    // NOTE: will fail if not collateralized by transfer amount exactly
-    // when pretransfer balances are not supplied.
-    await asyncTransferAsset(
-      clientA,
-      clientB,
-      transfer.amount,
-      transfer.assetId,
-      nodeFreeBalanceAddress,
-    );
-=======
     await asyncTransferAsset(clientA, clientB, transfer.amount, transfer.assetId);
->>>>>>> b71d931d
   });
 
   it("Bot A tries to transfer a negative amount", async () => {
