--- conflicted
+++ resolved
@@ -70,19 +70,6 @@
     await asyncTransferAsset(clientA, clientB, transfer.amount, transfer.assetId, nats);
   });
 
-<<<<<<< HEAD
-  it("latency test: deposit, collateralize, many transfers, withdraw", async () => {
-    const transfer: AssetOptions = { amount: ETH_AMOUNT_SM, assetId: AddressZero };
-    await fundChannel(clientA, ETH_AMOUNT_MD, transfer.assetId);
-    await requestCollateral(clientB, transfer.assetId);
-    await asyncTransferAsset(clientA, clientB, transfer.amount, transfer.assetId, nats);
-    await asyncTransferAsset(clientA, clientB, transfer.amount, transfer.assetId, nats);
-    await asyncTransferAsset(clientA, clientB, transfer.amount, transfer.assetId, nats);
-    await asyncTransferAsset(clientA, clientB, transfer.amount, transfer.assetId, nats);
-    await asyncTransferAsset(clientA, clientB, transfer.amount, transfer.assetId, nats);
-    await withdrawFromChannel(clientA, ZERO_ZERO_ONE_ETH, AddressZero, true);
-    /*
-=======
   it("happy case: client A successfully transfers to an xpub that doesn’t have a channel", async () => {
     const receiverMnemonic = Wallet.createRandom().mnemonic;
     console.log("receiverMnemonic: ", receiverMnemonic);
@@ -102,9 +89,17 @@
     receiverClient.messaging.disconnect();
   });
 
-  it.skip("latency test: client A transfers eth to client B through node", function() {
->>>>>>> 37115b5a
-    return new Promise(async res => {
+  it.skip("latency test: deposit, collateralize, many transfers, withdraw", async () => {
+    const transfer: AssetOptions = { amount: ETH_AMOUNT_SM, assetId: AddressZero };
+    await fundChannel(clientA, ETH_AMOUNT_MD, transfer.assetId);
+    await requestCollateral(clientB, transfer.assetId);
+    await asyncTransferAsset(clientA, clientB, transfer.amount, transfer.assetId, nats);
+    await asyncTransferAsset(clientA, clientB, transfer.amount, transfer.assetId, nats);
+    await asyncTransferAsset(clientA, clientB, transfer.amount, transfer.assetId, nats);
+    await asyncTransferAsset(clientA, clientB, transfer.amount, transfer.assetId, nats);
+    await asyncTransferAsset(clientA, clientB, transfer.amount, transfer.assetId, nats);
+    await withdrawFromChannel(clientA, ZERO_ZERO_ONE_ETH, AddressZero, true);
+    /*
       // @ts-ignore
       this.timeout(1200000);
       const transfer: AssetOptions = { amount: ETH_AMOUNT_SM, assetId: AddressZero };
@@ -116,7 +111,6 @@
         // log.info(data)
         const duration = Date.now() - startTime[data.meta.index];
         log.info("Caught #: " + y + ". Index: " + data.meta.index + ". Time: " + duration / 1000);
-        log.info("===========================");
         y++;
         if (y === 5) {
           res();
