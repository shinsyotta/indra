--- conflicted
+++ resolved
@@ -381,46 +381,6 @@
     );
   });
 
-<<<<<<< HEAD
-  it("sender installs transfer successfully, receiver install protocol times out", async () => {
-    const receiverConfig = {
-      ceiling: { [SEND]: 0, [RECEIVED]: 0 },
-      protocol: ProtocolNames.install,
-      params: { proposal: { appDefinition: addr } } as ProtocolParams.Install,
-    };
-    const [sender, receiver] = await createAndFundClients(undefined, receiverConfig);
-    const paymentId = await new Promise<string>(async (resolve, reject) => {
-      try {
-        const id = await sendSignedTransfer(sender, receiver, undefined, undefined, false);
-        expect(id).to.be.ok;
-        await resolveFailingSignedTransfer({
-          sender,
-          receiver,
-          paymentId: id,
-          whichFails: "receiver",
-          error: APP_PROTOCOL_TOO_LONG(ProtocolNames.install),
-          event: EventNames.INSTALL_FAILED_EVENT,
-        });
-        resolve(id);
-      } catch (err) {
-        reject(err);
-      }
-    });
-    receiver.off();
-    await receiver.messaging.disconnect();
-    await delay(1000); // Add delay to make sure messaging properly deactivates
-    await recreateClientAndRetryTransfer(
-      "receiver",
-      sender,
-      receiverSigner,
-      receiver.store,
-      paymentId,
-      true,
-    );
-  });
-
-=======
->>>>>>> 8f5e1cd9
   it("sender + receiver install transfer successfully, receiver takes action, receiver uninstall protocol times out", async () => {
     const receiverConfig = {
       ceiling: { [RECEIVED]: 2 }, // collateral
