import PQueue from "p-queue";
<<<<<<< HEAD
import { BigNumber, constants, utils } from "ethers";
import { ConditionalTransferTypes, IConnextClient, PublicParams, Address } from "@connext/types";
import { delay, ColorfulLogger, getTestVerifyingContract } from "@connext/utils";
=======
import { constants, utils } from "ethers";
import {
  ConditionalTransferTypes,
  IConnextClient,
  BigNumber,
  PublicParams,
  Address,
  Receipt,
} from "@connext/types";
import {
  delay,
  ColorfulLogger,
  getTestVerifyingContract,
  getTestReceiptToSign,
} from "@connext/utils";
>>>>>>> 1dfd5af5

import { createClient, fundChannel } from "../util";

const { AddressZero } = constants;
const { hexlify, randomBytes, parseEther } = utils;

const generatePaymentId = () => hexlify(randomBytes(32));

const TRANSFER_AMOUNT = parseEther("0.00001");
const DEPOSIT_AMOUNT = parseEther("0.1");

describe("Concurrent transfers", async () => {
  let channel: IConnextClient;
  let indexerA: IConnextClient;
  let indexerB: IConnextClient;
  let chainId: number;
  let verifyingContract: Address;
  let receipt: Receipt;
  let subgraphChannels: { signer: string; publicIdentifier: string }[];

  beforeEach(async () => {
    // let wallet = Wallet.fromMnemonic(
    //   "favorite plunge fatigue crucial decorate bottom hour veteran embark gravity devote business",
    // );
    // privateKey = wallet.privateKey;

    channel = await createClient({
      // signer: privateKey,
      loggerService: new ColorfulLogger("Client", 1, true, "Gateway"),
    });
    indexerA = await createClient();
    indexerB = await createClient();

    chainId = (await indexerA.ethProvider.getNetwork()).chainId;
    verifyingContract = getTestVerifyingContract();
    receipt = getTestReceiptToSign();

    console.log("Signer address:", channel.signerAddress);

    console.log("Deposit into state channel");
    await fundChannel(channel, DEPOSIT_AMOUNT, AddressZero);
    const balance: BigNumber = (await channel.getFreeBalance())[channel.signerAddress];
    console.log("Free balance:", balance.toString());
    console.log("Total # of payments possible: ", balance.div(parseEther("0.00001")).toString());

    subgraphChannels = [
      {
        signer: indexerA.signerAddress,
        publicIdentifier: indexerA.publicIdentifier,
      },
      {
        signer: indexerB.signerAddress,
        publicIdentifier: indexerB.publicIdentifier,
      },
    ];
  });

  it.skip("Can handle many concurrent transfers", async function () {
    this.timeout(0); // disable timeout
    let count = 0;
    indexerA.on("CONDITIONAL_TRANSFER_CREATED_EVENT", (data) => {
      count++;
      console.log(`${data.paymentId} Payment created: ${count}`);
    });
    indexerB.on("CONDITIONAL_TRANSFER_CREATED_EVENT", (data) => {
      count++;
      console.log(`${data.paymentId} Payment created: ${count}`);
    });
    const queue = new PQueue({ concurrency: 10 });
    const sendLoop = async () => {
      while (true) {
        for (const subgraphChannel of subgraphChannels) {
          const recipient = subgraphChannel.publicIdentifier;
          const paymentId = generatePaymentId();

          // Send payment and query
          // eslint-disable-next-line no-loop-func
          queue.add(async () => {
            console.log(paymentId, "Send payment");
            try {
              await channel.conditionalTransfer({
                paymentId,
                amount: TRANSFER_AMOUNT,
                conditionType: ConditionalTransferTypes.SignedTransfer,
                signerAddress: subgraphChannel.signer,
                chainId,
                verifyingContract,
                requestCID: receipt.requestCID,
                subgraphDeploymentID: receipt.subgraphDeploymentID,
                recipient,
                assetId: AddressZero,
                meta: { info: "Query payment" },
              } as PublicParams.SignedTransfer);
            } catch (e) {
              console.error(`Failed to send payment: ${e}`);
            }
            console.log(`${paymentId} Payment sent`);
          });
        }
        await delay(100);
      }
    };

    sendLoop();

    await queue.onIdle();
  });
});<|MERGE_RESOLUTION|>--- conflicted
+++ resolved
@@ -1,14 +1,8 @@
 import PQueue from "p-queue";
-<<<<<<< HEAD
 import { BigNumber, constants, utils } from "ethers";
-import { ConditionalTransferTypes, IConnextClient, PublicParams, Address } from "@connext/types";
-import { delay, ColorfulLogger, getTestVerifyingContract } from "@connext/utils";
-=======
-import { constants, utils } from "ethers";
 import {
   ConditionalTransferTypes,
   IConnextClient,
-  BigNumber,
   PublicParams,
   Address,
   Receipt,
@@ -19,7 +13,6 @@
   getTestVerifyingContract,
   getTestReceiptToSign,
 } from "@connext/utils";
->>>>>>> 1dfd5af5
 
 import { createClient, fundChannel } from "../util";
 
