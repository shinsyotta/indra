--- conflicted
+++ resolved
@@ -1,10 +1,12 @@
-<<<<<<< HEAD
-import { EventNames, IConnextClient, LinkedTransferStatus, IChannelSigner, IClientStore } from "@connext/types";
-import { delay, stringify } from "@connext/utils";
-=======
-import { EventNames, IConnextClient, LinkedTransferStatus, ProtocolNames } from "@connext/types";
+import {
+  EventNames,
+  IConnextClient,
+  LinkedTransferStatus,
+  IChannelSigner,
+  IClientStore,
+  ProtocolNames,
+} from "@connext/types";
 import { delay } from "@connext/utils";
->>>>>>> 1fab412a
 import * as lolex from "lolex";
 
 import {
@@ -55,18 +57,24 @@
   expect(transfer.encryptedPreImage).to.be.ok;
 };
 
-const recreateClientAndRetryTransfer = async (signer: IChannelSigner, senderClient: IConnextClient, receiverClient: IConnextClient, store: IClientStore, transferParams: any) => {
-  const { amount, assetId, nats } = transferParams
-  receiverClient.messaging.disconnect()
-  const newClient = await createClient({signer, store})
+const recreateClientAndRetryTransfer = async (
+  signer: IChannelSigner,
+  senderClient: IConnextClient,
+  receiverClient: IConnextClient,
+  store: IClientStore,
+  transferParams: any,
+) => {
+  const { amount, assetId, nats } = transferParams;
+  receiverClient.messaging.disconnect();
+  const newClient = await createClient({ signer, store });
 
   const fbBefore = (await newClient.getFreeBalance())[newClient.signerAddress];
   // Check that client can recover and continue
-  await asyncTransferAsset(senderClient, newClient, amount, assetId, nats)
-  const fb = await newClient.getFreeBalance()
+  await asyncTransferAsset(senderClient, newClient, amount, assetId, nats);
+  const fb = await newClient.getFreeBalance();
   const fbAfter = (await newClient.getFreeBalance())[newClient.signerAddress];
-  expect((fbBefore.sub(fbAfter)).eq(amount)).to.be.true;
-}
+  expect(fbBefore.sub(fbAfter).eq(amount)).to.be.true;
+};
 
 describe.only("Async transfer offline tests", () => {
   let clock: any;
@@ -81,7 +89,7 @@
   });
 
   beforeEach(async () => {
-    signer = getRandomChannelSigner(env.ethProviderUrl)
+    signer = getRandomChannelSigner(env.ethProviderUrl);
     store = getMemoryStore();
     clock = lolex.install({
       shouldAdvanceTime: true,
@@ -110,7 +118,7 @@
       ceiling: { [RECEIVED]: 0 },
       protocol: "propose",
       signer,
-      store
+      store,
     });
     const tokenAddress = senderClient.config.contractAddresses.Token;
     await fundForTransfers(receiverClient, senderClient);
@@ -138,15 +146,10 @@
     // create the sender client and receiver clients + fund
     senderClient = await createClientWithMessagingLimits();
     receiverClient = await createClientWithMessagingLimits({
-<<<<<<< HEAD
-      ceiling: { received: 0 },
-      protocol: "takeAction",
-      signer,
-      store
-=======
       ceiling: { [RECEIVED]: 1 },
       protocol: ProtocolNames.takeAction,
->>>>>>> 1fab412a
+      signer,
+      store,
     });
     const tokenAddress = senderClient.config.contractAddresses.Token;
     await fundForTransfers(receiverClient, senderClient);
@@ -165,8 +168,8 @@
     await recreateClientAndRetryTransfer(signer, senderClient, receiverClient, store, {
       amount: TOKEN_AMOUNT_SM,
       assetId: tokenAddress,
-      nats
-    })
+      nats,
+    });
   });
 
   /**
