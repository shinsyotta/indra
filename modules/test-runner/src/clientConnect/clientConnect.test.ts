--- conflicted
+++ resolved
@@ -52,15 +52,10 @@
     await client.requestDepositRights({ assetId: AddressZero });
     await client.requestDepositRights({ assetId: client.config.contractAddresses.Token });
     let apps = await client.getAppInstances();
-<<<<<<< HEAD
-    let depositApps = apps.filter(
-      (app) => app.appInterface.addr === client.config.contractAddresses.DepositApp,
-=======
     const initDepositApps = apps.filter(
       (app) =>
         app.appInterface.addr === client.config.contractAddresses.DepositApp &&
         app.initiatorIdentifier === client.publicIdentifier,
->>>>>>> 7813486d
     );
     expect(initDepositApps.length).to.be.eq(2);
     await client.messaging.disconnect();
@@ -70,15 +65,10 @@
 
     client = await createClient({ signer: pk, store });
     apps = await client.getAppInstances();
-<<<<<<< HEAD
-    depositApps = apps.filter(
-      (app) => app.appInterface.addr === client.config.contractAddresses.DepositApp,
-=======
     const depositApps = apps.filter(
       (app) =>
         app.appInterface.addr === client.config.contractAddresses.DepositApp &&
         app.initiatorIdentifier === client.publicIdentifier,
->>>>>>> 7813486d
     );
     expect(depositApps.length).to.be.eq(0);
   });
