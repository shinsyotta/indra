import { getLocalStore } from "@connext/store";
import { IConnextClient, IChannelSigner, EventNames } from "@connext/types";
import { getRandomChannelSigner, toBN, delay } from "@connext/utils";
import { constants } from "ethers";

import {
  createClient,
  ETH_AMOUNT_SM,
  ethProviderUrl,
  ethProvider,
  expect,
  fundChannel,
  getNatsClient,
  TOKEN_AMOUNT,
  TOKEN_AMOUNT_SM,
} from "../util";
import { addRebalanceProfile } from "../util/helpers/rebalanceProfile";

const { AddressZero, Zero } = constants;

describe("Restore State", () => {
  let clientA: IConnextClient;
  let tokenAddress: string;
  let nodeSignerAddress: string;
  let signerA: IChannelSigner;

  beforeEach(async () => {
    const nats = getNatsClient();
    signerA = getRandomChannelSigner(ethProviderUrl);
    clientA = await createClient({ signer: signerA, store: getLocalStore() });
    tokenAddress = clientA.config.contractAddresses[clientA.chainId].Token!;
    nodeSignerAddress = clientA.nodeSignerAddress;

    const REBALANCE_PROFILE = {
      assetId: AddressZero,
      collateralizeThreshold: toBN("0"),
      target: toBN("0"),
      reclaimThreshold: toBN("0"),
    };

    // set rebalancing profile to reclaim collateral
    await addRebalanceProfile(nats, clientA, REBALANCE_PROFILE);
  });

  afterEach(async () => {
    await clientA.messaging.disconnect();
  });

  it("happy case: client can delete its store and restore from a remote backup", async () => {
    // client deposit and request node collateral
    await clientA.deposit({ amount: ETH_AMOUNT_SM.toString(), assetId: AddressZero });

    // TODO: rm 'as any' once type returned by requestCollateral is fixed
    const tx = (await clientA.requestCollateral(tokenAddress)) as any;
    await ethProvider.waitForTransaction(tx.hash);
    await clientA.waitFor(EventNames.UNINSTALL_EVENT, 10_000);

    // Wait for the node to uninstall the deposit app & persist too
    await delay(200);

    // check balances pre
    const freeBalanceEthPre = await clientA.getFreeBalance(AddressZero);
    const freeBalanceTokenPre = await clientA.getFreeBalance(tokenAddress);
    expect(freeBalanceEthPre[clientA.signerAddress]).to.be.eq(ETH_AMOUNT_SM);
    expect(freeBalanceEthPre[nodeSignerAddress]).to.be.eq(Zero);
    expect(freeBalanceTokenPre[clientA.signerAddress]).to.be.eq(Zero);
    expect(freeBalanceTokenPre[nodeSignerAddress]).to.be.least(TOKEN_AMOUNT);

    // delete store
    await clientA.store.clear();

    // check that getting balances will now error
    await expect(clientA.getFreeBalance(AddressZero)).to.be.rejectedWith(
      "Call to getStateChannel failed when searching for multisig address",
    );
    await expect(clientA.getFreeBalance(tokenAddress)).to.be.rejectedWith(
      "Call to getStateChannel failed when searching for multisig address",
    );

    await clientA.restoreState();

    // check balances post
    const freeBalanceEthPost = await clientA.getFreeBalance(AddressZero);
    const freeBalanceTokenPost = await clientA.getFreeBalance(tokenAddress);
    expect(freeBalanceEthPost[clientA.signerAddress]).to.be.eq(ETH_AMOUNT_SM);
    expect(freeBalanceEthPost[nodeSignerAddress]).to.be.eq(Zero);
    expect(freeBalanceTokenPost[clientA.signerAddress]).to.be.eq(Zero);
    expect(freeBalanceTokenPost[nodeSignerAddress]).to.be.least(TOKEN_AMOUNT);
  });

  it("happy case: client can delete its store, restore from a node backup, and receive any pending transfers", async () => {
    const transferAmount = TOKEN_AMOUNT_SM;
    const assetId = tokenAddress;
    const recipient = clientA.publicIdentifier;
    expect(recipient).to.be.eq(signerA.publicIdentifier);
    const senderClient = await createClient();
    await fundChannel(senderClient, TOKEN_AMOUNT, assetId);

    // first clear the client store and take client offline
    await clientA.store.clear();
    await clientA.messaging.disconnect();
    clientA.off();

    // send the transfer
    const sent = senderClient.waitFor(EventNames.CONDITIONAL_TRANSFER_CREATED_EVENT, 30_000);
    await senderClient.transfer({
      amount: transferAmount,
      assetId,
      recipient,
    });
    await sent;

    // delay so that the node -> receiver proposal times out
    await delay(30_000);

    const freeBalanceSender = await senderClient.getFreeBalance(assetId);
    expect(freeBalanceSender[senderClient.signerAddress]).to.be.eq(
      TOKEN_AMOUNT.sub(TOKEN_AMOUNT_SM),
    );

    // bring clientA back online
<<<<<<< HEAD
    const unlocked = senderClient.waitFor(EventNames.CONDITIONAL_TRANSFER_UNLOCKED_EVENT, 25_000);
=======
    const unlocked = senderClient.waitFor(EventNames.CONDITIONAL_TRANSFER_UNLOCKED_EVENT, 30_000);
>>>>>>> 7d27086f
    clientA = await createClient(
      {
        signer: signerA,
        id: "A-recreated",
      },
      false,
    );
    expect(clientA.signerAddress).to.be.eq(signerA.address);
    expect(clientA.publicIdentifier).to.be.eq(signerA.publicIdentifier);
    await unlocked;

    const freeBalanceA = await clientA.getFreeBalance(assetId);
    expect(freeBalanceA[clientA.signerAddress]).to.be.eq(transferAmount);
  });
});<|MERGE_RESOLUTION|>--- conflicted
+++ resolved
@@ -119,11 +119,7 @@
     );
 
     // bring clientA back online
-<<<<<<< HEAD
-    const unlocked = senderClient.waitFor(EventNames.CONDITIONAL_TRANSFER_UNLOCKED_EVENT, 25_000);
-=======
     const unlocked = senderClient.waitFor(EventNames.CONDITIONAL_TRANSFER_UNLOCKED_EVENT, 30_000);
->>>>>>> 7d27086f
     clientA = await createClient(
       {
         signer: signerA,
