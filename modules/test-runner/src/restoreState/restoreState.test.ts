--- conflicted
+++ resolved
@@ -121,15 +121,6 @@
     clientA = await createClient(
       {
         signer: signerA,
-<<<<<<< HEAD
-        id: "A2",
-      });
-      expect(clientA.signerAddress).to.be.eq(signerA.address);
-      expect(clientA.publicIdentifier).to.be.eq(signerA.publicIdentifier);
-      resolve();
-    });
-    await delay(3000);
-=======
         id: "A-recreated",
       },
       false,
@@ -137,7 +128,6 @@
     expect(clientA.signerAddress).to.be.eq(signerA.address);
     expect(clientA.publicIdentifier).to.be.eq(signerA.publicIdentifier);
     await unlocked;
->>>>>>> 41120ab6
 
     const freeBalanceA = await clientA.getFreeBalance(assetId);
     expect(freeBalanceA[clientA.signerAddress]).to.be.eq(transferAmount);
