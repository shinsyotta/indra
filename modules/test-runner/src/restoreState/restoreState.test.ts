import { getLocalStore } from "@connext/store";
<<<<<<< HEAD
import { IConnextClient, IChannelSigner, EventNames, IStoreService } from "@connext/types";
=======
import { IConnextClient, IChannelSigner, EventNames, CF_METHOD_TIMEOUT } from "@connext/types";
>>>>>>> 939eb68f
import { getRandomChannelSigner, toBN, delay } from "@connext/utils";
import { constants } from "ethers";

import {
  createClient,
  ETH_AMOUNT_SM,
  ethProviderUrl,
  ethProvider,
  expect,
  fundChannel,
  getNatsClient,
  TOKEN_AMOUNT,
  TOKEN_AMOUNT_SM,
} from "../util";
import { addRebalanceProfile } from "../util/helpers/rebalanceProfile";

const { AddressZero, Zero } = constants;

describe("Restore State", () => {
  let clientA: IConnextClient;
  let tokenAddress: string;
  let nodeSignerAddress: string;
  let signerA: IChannelSigner;
  let store: IStoreService;

  beforeEach(async () => {
    const nats = getNatsClient();
    signerA = getRandomChannelSigner(ethProviderUrl);
    store = getLocalStore();
    clientA = await createClient({ signer: signerA, store });
    tokenAddress = clientA.config.contractAddresses[clientA.chainId].Token!;
    nodeSignerAddress = clientA.nodeSignerAddress;

    const REBALANCE_PROFILE = {
      assetId: AddressZero,
      collateralizeThreshold: toBN("0"),
      target: toBN("0"),
      reclaimThreshold: toBN("0"),
    };

    // set rebalancing profile to reclaim collateral
    await addRebalanceProfile(nats, clientA, REBALANCE_PROFILE);
  });

  afterEach(async () => {
    await clientA.messaging.disconnect();
  });

  it("happy case: client can delete its store and restore from a remote backup", async () => {
    // client deposit and request node collateral
    await clientA.deposit({ amount: ETH_AMOUNT_SM.toString(), assetId: AddressZero });

    // TODO: rm 'as any' once type returned by requestCollateral is fixed
    const tx = (await clientA.requestCollateral(tokenAddress)) as any;
    await ethProvider.waitForTransaction(tx.hash);
    await clientA.waitFor(EventNames.UNINSTALL_EVENT, 10_000);

    // Wait for the node to uninstall the deposit app & persist too
    await delay(200);

    // check balances pre
    const freeBalanceEthPre = await clientA.getFreeBalance(AddressZero);
    const freeBalanceTokenPre = await clientA.getFreeBalance(tokenAddress);
    expect(freeBalanceEthPre[clientA.signerAddress]).to.be.eq(ETH_AMOUNT_SM);
    expect(freeBalanceEthPre[nodeSignerAddress]).to.be.eq(Zero);
    expect(freeBalanceTokenPre[clientA.signerAddress]).to.be.eq(Zero);
    expect(freeBalanceTokenPre[nodeSignerAddress]).to.be.least(TOKEN_AMOUNT);

    // delete store
    await store.clear();

    // check that getting balances will now error
    await expect(clientA.getFreeBalance(AddressZero)).to.be.rejectedWith(
      "Call to getStateChannel failed when searching for multisig address",
    );
    await expect(clientA.getFreeBalance(tokenAddress)).to.be.rejectedWith(
      "Call to getStateChannel failed when searching for multisig address",
    );
    await clientA.messaging.disconnect();
    clientA.off();
    await delay(1000);

    // recreate client
    clientA = await createClient({ signer: signerA, store });

    // check balances post
    const freeBalanceEthPost = await clientA.getFreeBalance(AddressZero);
    const freeBalanceTokenPost = await clientA.getFreeBalance(tokenAddress);
    expect(freeBalanceEthPost[clientA.signerAddress]).to.be.eq(ETH_AMOUNT_SM);
    expect(freeBalanceEthPost[nodeSignerAddress]).to.be.eq(Zero);
    expect(freeBalanceTokenPost[clientA.signerAddress]).to.be.eq(Zero);
    expect(freeBalanceTokenPost[nodeSignerAddress]).to.be.least(TOKEN_AMOUNT);
  });

  it("happy case: client can delete its store, restore from a node backup, and receive any pending transfers", async () => {
    const transferAmount = TOKEN_AMOUNT_SM;
    const assetId = tokenAddress;
    const recipient = clientA.publicIdentifier;
    expect(recipient).to.be.eq(signerA.publicIdentifier);
    const preTransfer = await clientA.getFreeBalance(assetId);
    const senderClient = await createClient();
    await fundChannel(senderClient, TOKEN_AMOUNT, assetId);

    // first clear the client store and take client offline
    await store.clear();
    await clientA.messaging.disconnect();
    clientA.off();

    // send the transfer
    const sent = senderClient.waitFor(EventNames.CONDITIONAL_TRANSFER_CREATED_EVENT, 30_000);
    await senderClient.transfer({
      amount: transferAmount,
      assetId,
      recipient,
    });
    const createRes = await sent;

    // delay so that the node -> receiver proposal times out
    // wait out for the entire lock service
    const timer = CF_METHOD_TIMEOUT + 1500;
    await delay(timer * 2);

    const freeBalanceSender = await senderClient.getFreeBalance(assetId);
    expect(freeBalanceSender[senderClient.signerAddress]).to.be.eq(
      TOKEN_AMOUNT.sub(TOKEN_AMOUNT_SM),
    );

    // bring clientA back online
    const unlocked = new Promise((resolve, reject) => {
      senderClient.once(
        EventNames.CONDITIONAL_TRANSFER_UNLOCKED_EVENT,
        resolve,
        (msg) => msg.paymentId === createRes.paymentId,
      );
      senderClient.once(
        EventNames.CONDITIONAL_TRANSFER_FAILED_EVENT,
        (msg) => reject(msg.error),
        (msg) => msg.paymentId === createRes.paymentId,
      );
      delay(10_000).then(() => reject(`No events thrown in 10s`));
    });
    clientA = await createClient(
      {
        signer: signerA,
        id: "A-recreated",
      },
      false,
    );

    expect(clientA.signerAddress).to.be.eq(signerA.address);
    expect(clientA.publicIdentifier).to.be.eq(signerA.publicIdentifier);
    await unlocked;

    const freeBalanceA = await clientA.getFreeBalance(assetId);
    expect(freeBalanceA[clientA.signerAddress]).to.be.eq(
      preTransfer[clientA.signerAddress].add(transferAmount),
    );
  });
});<|MERGE_RESOLUTION|>--- conflicted
+++ resolved
@@ -1,9 +1,11 @@
 import { getLocalStore } from "@connext/store";
-<<<<<<< HEAD
-import { IConnextClient, IChannelSigner, EventNames, IStoreService } from "@connext/types";
-=======
-import { IConnextClient, IChannelSigner, EventNames, CF_METHOD_TIMEOUT } from "@connext/types";
->>>>>>> 939eb68f
+import {
+  IConnextClient,
+  IChannelSigner,
+  EventNames,
+  CF_METHOD_TIMEOUT,
+  IStoreService,
+} from "@connext/types";
 import { getRandomChannelSigner, toBN, delay } from "@connext/utils";
 import { constants } from "ethers";
 
