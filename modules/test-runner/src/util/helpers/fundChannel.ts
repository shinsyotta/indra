import { IConnextClient } from "@connext/types";
import { AddressZero } from "ethers/constants";
import { BigNumber } from "ethers/utils";

export const fundChannel = async (
  client: IConnextClient,
<<<<<<< HEAD
  amount: string, // ETH string
=======
  amount: BigNumber,
>>>>>>> da442e99
  assetId: string = AddressZero,
): Promise<void> => {
  const prevFreeBalance = await client.getFreeBalance(assetId);
  await new Promise(async resolve => {
    client.once("DEPOSIT_CONFIRMED_EVENT", async () => {
      const freeBalance = await client.getFreeBalance(assetId);
      // verify free balance increased as expected
      const expected = prevFreeBalance[client.freeBalanceAddress].add(amount);
      expect(freeBalance[client.freeBalanceAddress]).toBeBigNumberEq(expected);
      resolve();
    });

    await client.deposit({ amount: amount.toString(), assetId });
  });

  return;
};<|MERGE_RESOLUTION|>--- conflicted
+++ resolved
@@ -4,11 +4,7 @@
 
 export const fundChannel = async (
   client: IConnextClient,
-<<<<<<< HEAD
-  amount: string, // ETH string
-=======
   amount: BigNumber,
->>>>>>> da442e99
   assetId: string = AddressZero,
 ): Promise<void> => {
   const prevFreeBalance = await client.getFreeBalance(assetId);
