--- conflicted
+++ resolved
@@ -1,5 +1,5 @@
 import { xkeyKthAddress } from "@connext/cf-core";
-import { IConnextClient, DEPOSIT_FAILED_EVENT } from "@connext/types";
+import { IConnextClient, DEPOSIT_CONFIRMED_EVENT, DEPOSIT_FAILED_EVENT } from "@connext/types";
 import { AddressZero } from "ethers/constants";
 import { BigNumber } from "ethers/utils";
 
@@ -12,18 +12,14 @@
 ): Promise<void> => {
   const prevFreeBalance = await client.getFreeBalance(assetId);
   await new Promise(async (resolve, reject) => {
-    client.once(`DEPOSIT_CONFIRMED_EVENT`, async () => {
+    client.once(DEPOSIT_CONFIRMED_EVENT, async () => {
       const freeBalance = await client.getFreeBalance(assetId);
       // verify free balance increased as expected
       const expected = prevFreeBalance[client.freeBalanceAddress].add(amount);
       expect(freeBalance[client.freeBalanceAddress]).to.equal(expected);
       resolve();
     });
-<<<<<<< HEAD
     client.once(DEPOSIT_FAILED_EVENT, async (msg: any) => {
-=======
-    client.once(`DEPOSIT_FAILED_EVENT`, async (msg: any) => {
->>>>>>> d39b429a
       reject(new Error(JSON.stringify(msg)));
     });
 
@@ -52,11 +48,7 @@
       );
       resolve();
     });
-<<<<<<< HEAD
     client.once(DEPOSIT_FAILED_EVENT, async (msg: any) => {
-=======
-    client.once(`DEPOSIT_FAILED_EVENT`, async (msg: any) => {
->>>>>>> d39b429a
       reject(new Error(JSON.stringify(msg)));
     });
 
