--- conflicted
+++ resolved
@@ -14,48 +14,17 @@
   assetId: string,
   nodeFreeBalanceAddress: string,
 ): Promise<ExistingBalancesAsyncTransfer> {
-<<<<<<< HEAD
-=======
-  const preTransfer: ExistingBalancesAsyncTransfer = {
-    freeBalanceClientA: transferAmount,
-    freeBalanceNodeA: Zero,
-    freeBalanceClientB: Zero,
-    freeBalanceNodeB: transferAmount,
-    ...preExistingBalances,
-  };
-
->>>>>>> 3b869c5f
   const {
     [clientA.freeBalanceAddress]: preTransferFreeBalanceClientA,
     [nodeFreeBalanceAddress]: preTransferFreeBalanceNodeA,
   } = await clientA.getFreeBalance(assetId);
-<<<<<<< HEAD
-=======
-  expect(preTransferFreeBalanceClientA).to.be.bigNumberEq(preTransfer.freeBalanceClientA);
-  expect(preTransferFreeBalanceNodeA).to.be.bigNumberEq(preTransfer.freeBalanceNodeA);
->>>>>>> 3b869c5f
 
   const {
     [clientB.freeBalanceAddress]: preTransferFreeBalanceClientB,
     [nodeFreeBalanceAddress]: preTransferFreeBalanceNodeB,
   } = await clientB.getFreeBalance(assetId);
-<<<<<<< HEAD
 
   let paymentId: string;
-=======
-  expect(preTransferFreeBalanceClientB).to.be.bigNumberEq(preTransfer.freeBalanceClientB);
-  expect(preTransferFreeBalanceNodeB).to.be.bigNumberEq(preTransfer.freeBalanceNodeB);
-
-  let paymentId;
-  await new Promise(async resolve => {
-    let count = 0;
-    clientA.once("UNINSTALL_EVENT", async () => {
-      count += 1;
-      if (count === 2) {
-        resolve();
-      }
-    });
->>>>>>> 3b869c5f
 
   const transferFinished = Promise.all([
     new Promise(async resolve => {
@@ -76,16 +45,11 @@
     meta: { hello: "world" },
     recipient: clientB.publicIdentifier,
   });
-<<<<<<< HEAD
   paymentId = senderPaymentId;
 
   await transferFinished;
   expect((await clientB.getAppInstances()).length).toEqual(Zero.toNumber());
   expect((await clientA.getAppInstances()).length).toEqual(Zero.toNumber());
-=======
-  expect((await clientB.getAppInstances()).length).to.be.eq(Zero.toNumber());
-  expect((await clientA.getAppInstances()).length).to.be.eq(Zero.toNumber());
->>>>>>> 3b869c5f
 
   const {
     [clientA.freeBalanceAddress]: postTransferFreeBalanceClientA,
