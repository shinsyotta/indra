--- conflicted
+++ resolved
@@ -1,5 +1,5 @@
 import { xkeyKthAddress } from "@connext/cf-core";
-import { IConnextClient, RECIEVE_TRANSFER_FINISHED_EVENT, UNINSTALL_EVENT } from "@connext/types";
+import { IConnextClient, RECEIVE_TRANSFER_FINISHED_EVENT, UNINSTALL_EVENT } from "@connext/types";
 import { BigNumber } from "ethers/utils";
 
 import { expect } from "../";
@@ -36,11 +36,7 @@
     ),
     new Promise(
       async (resolve: Function): Promise<void> => {
-<<<<<<< HEAD
-        clientB.once(RECIEVE_TRANSFER_FINISHED_EVENT, async () => {
-=======
-        clientB.once("RECEIVE_TRANSFER_FINISHED_EVENT", async () => {
->>>>>>> a7947ed1
+        clientB.once(RECEIVE_TRANSFER_FINISHED_EVENT, async () => {
           resolve();
         });
       },
