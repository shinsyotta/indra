import {
  ConnextStore,
  KeyValueStorage,
  WrappedLocalStorage,
  FileStorage,
  WrappedAsyncStorage,
  WrappedPostgresStorage,
} from "@connext/store";
import {
  StoreFactoryOptions,
  StorePair,
  StoreTypes,
  WrappedStorage,
  AppInstanceProposal,
  StateChannelJSON,
  AppInstanceJson,
  OutcomeType,
  MinimalTransaction,
  SetStateCommitmentJSON,
  NetworkContext,
  ConditionalTransactionCommitmentJSON,
  createRandomBytesHexString,
  toBN,
} from "@connext/types";
import { BigNumber } from "ethers/utils";
import MockAsyncStorage from "mock-async-storage";
import { v4 as uuid } from "uuid";

import { expect, env } from "../";
import { One, AddressZero } from "ethers/constants";

export const TEST_STORE_PAIR: StorePair = { path: "testing", value: "something" };

export const TEST_STORE_ETH_ADDRESS: string = "0x5a0b54d5dc17e0aadc383d2db43b0a0d3e029c4b";

export const TEST_STORE_APP_INSTANCE: AppInstanceJson = {
  identityHash: "identityHashApp",
  multisigAddress: TEST_STORE_ETH_ADDRESS,
<<<<<<< HEAD
  initiator: "sender",
  responder: "receiver",
  defaultTimeout: 0,
=======
  participants: ["sender", "receiver"],
  defaultTimeout: "0x00",
>>>>>>> c081a00d
  appInterface: {
    addr: TEST_STORE_ETH_ADDRESS,
    actionEncoding: `action encoding`,
    stateEncoding: `state encoding`,
  },
  appSeqNo: 1,
  latestVersionNumber: 2,
  stateTimeout: "0x01",
  latestState: {
    counter: 4,
  },
  outcomeType: OutcomeType.SINGLE_ASSET_TWO_PARTY_COIN_TRANSFER,
  twoPartyOutcomeInterpreterParams: {
    amount: { _hex: "0x42" } as any,
    playerAddrs: [AddressZero, AddressZero],
    tokenAddress: AddressZero,
  },
};

export const TEST_STORE_PROPOSAL: AppInstanceProposal = {
  abiEncodings: {
    actionEncoding: `action encoding`,
    stateEncoding: `state encoding`,
  },
  appDefinition: TEST_STORE_ETH_ADDRESS,
  appSeqNo: 1,
  identityHash: "identityHashProposal",
  initialState: {
    counter: 4,
  },
  initiatorDeposit: "10",
  initiatorDepositTokenAddress: TEST_STORE_ETH_ADDRESS,
  outcomeType: OutcomeType.MULTI_ASSET_MULTI_PARTY_COIN_TRANSFER,
  proposedByIdentifier: "xpub1",
  proposedToIdentifier: "xpub2",
  responderDeposit: "11",
  responderDepositTokenAddress: TEST_STORE_ETH_ADDRESS,
  defaultTimeout: "0x01",
  stateTimeout: "0x00",
  singleAssetTwoPartyCoinTransferInterpreterParams: {
    limit: { _hex: "0x1" } as any,
    tokenAddress: AddressZero,
  },
};

export const TEST_STORE_CHANNEL: StateChannelJSON = {
  schemaVersion: 1,
  multisigAddress: TEST_STORE_ETH_ADDRESS,
  addresses: {
    multisigMastercopy: TEST_STORE_ETH_ADDRESS,
    proxyFactory: TEST_STORE_ETH_ADDRESS,
  },
  userNeuteredExtendedKeys: ["xpub1", "xpub2"],
  proposedAppInstances: [[TEST_STORE_PROPOSAL.identityHash, TEST_STORE_PROPOSAL]],
  appInstances: [[TEST_STORE_APP_INSTANCE.identityHash, TEST_STORE_APP_INSTANCE]],
  freeBalanceAppInstance: TEST_STORE_APP_INSTANCE,
  monotonicNumProposedApps: 2,
};

export const TEST_STORE_MINIMAL_TX: MinimalTransaction = {
  to: TEST_STORE_ETH_ADDRESS,
  value: One,
  data: createRandomBytesHexString(64),
};

export const TEST_STORE_SET_STATE_COMMITMENT: SetStateCommitmentJSON = {
  appIdentity: {
    channelNonce: TEST_STORE_APP_INSTANCE.appSeqNo.toString(),
    participants: [TEST_STORE_APP_INSTANCE.initiator, TEST_STORE_APP_INSTANCE.responder],
    multisigAddress: TEST_STORE_APP_INSTANCE.multisigAddress,
    appDefinition: TEST_STORE_APP_INSTANCE.appInterface.addr,
    defaultTimeout: "35",
  },
  appIdentityHash: TEST_STORE_APP_INSTANCE.identityHash,
  appStateHash: "setStateAppStateHash",
  challengeRegistryAddress: TEST_STORE_ETH_ADDRESS,
  stateTimeout: toBN(17).toHexString(),
  versionNumber: 23,
  signatures: ["sig1", "sig2"] as any[], // Signature type, lazy mock
};

export const TEST_STORE_CONDITIONAL_COMMITMENT: ConditionalTransactionCommitmentJSON = {
  appIdentityHash: TEST_STORE_APP_INSTANCE.identityHash,
  freeBalanceAppIdentityHash: "conditionalFreeBalance",
  interpreterAddr: TEST_STORE_ETH_ADDRESS,
  interpreterParams: "conditionalInterpreter",
  multisigAddress: TEST_STORE_ETH_ADDRESS,
  multisigOwners: TEST_STORE_CHANNEL.userNeuteredExtendedKeys,
  networkContext: {} as NetworkContext,
  signatures: ["sig1", "sig2"] as any[], // Signature type, lazy mock
};

export function createKeyValueStore(type: StoreTypes, opts: StoreFactoryOptions = {}) {
  switch (type) {
    case StoreTypes.AsyncStorage:
      return new KeyValueStorage(
        new WrappedAsyncStorage(
          new MockAsyncStorage(),
          opts.prefix,
          opts.separator,
          opts.asyncStorageKey,
        ),
      );
    case StoreTypes.LocalStorage:
      return new KeyValueStorage(new WrappedLocalStorage(opts.prefix, opts.separator));
    case StoreTypes.File:
      return new KeyValueStorage(
        new FileStorage(opts.prefix, opts.separator, opts.fileExt, opts.fileDir),
      );
    default:
      throw new Error(`Unable to create KeyValueStore from type: ${type}`);
  }
}

export async function createConnextStore(
  type: StoreTypes,
  opts: StoreFactoryOptions = {},
): Promise<ConnextStore> {
  if (!Object.values(StoreTypes).includes(type)) {
    throw new Error(`Unrecognized type: ${type}`);
  }

  if (type === StoreTypes.Postgres) {
    const wrappedStore = new WrappedPostgresStorage(
      "test",
      "/",
      undefined,
      undefined,
      `postgres://${env.dbConfig.user}:${env.dbConfig.password}@${env.dbConfig.host}:${env.dbConfig.port}/${env.dbConfig.database}`,
      opts.backupService,
    );
    opts.storage = wrappedStore;
    await wrappedStore.sequelize.authenticate();
    await wrappedStore.syncModels(true);
  }

  if (type === StoreTypes.AsyncStorage) {
    opts.storage = new MockAsyncStorage();
  }

  const store = new ConnextStore(type, opts);
  expect(store).to.be.instanceOf(ConnextStore);

  await store.clear();

  return store;
}

export function createArray(length: number = 10): string[] {
  return Array(length).fill("");
}

export function generateStorePairs(length: number = 10): StorePair[] {
  return createArray(length).map(() => {
    const id = uuid();
    return { path: `path-${id}`, value: `value-${id}` };
  });
}

export async function setAndGet(
  store: KeyValueStorage,
  pair: StorePair = TEST_STORE_PAIR,
): Promise<void> {
  await store.setItem(pair.path, pair.value);
  const value = await store.getItem(pair.path);
  if (typeof pair.value === "object" && !BigNumber.isBigNumber(pair.value)) {
    expect(value).to.be.deep.equal(pair.value);
    return;
  }
  expect(value).to.be.equal(pair.value);
}

export async function setAndGetMultiple(
  store: KeyValueStorage,
  length: number = 10,
): Promise<void> {
  const pairs = generateStorePairs(length);
  expect(pairs.length).to.equal(length);
  for (const pair of pairs) {
    await setAndGet(store, pair);
  }
}

export async function testAsyncStorageKey(
  storage: WrappedStorage,
  asyncStorageKey: string,
): Promise<void> {
  const keys = await storage.getKeys();
  expect(keys.length).to.equal(1);
  expect(keys[0]).to.equal(asyncStorageKey);
}<|MERGE_RESOLUTION|>--- conflicted
+++ resolved
@@ -36,14 +36,9 @@
 export const TEST_STORE_APP_INSTANCE: AppInstanceJson = {
   identityHash: "identityHashApp",
   multisigAddress: TEST_STORE_ETH_ADDRESS,
-<<<<<<< HEAD
   initiator: "sender",
   responder: "receiver",
-  defaultTimeout: 0,
-=======
-  participants: ["sender", "receiver"],
   defaultTimeout: "0x00",
->>>>>>> c081a00d
   appInterface: {
     addr: TEST_STORE_ETH_ADDRESS,
     actionEncoding: `action encoding`,
