--- conflicted
+++ resolved
@@ -35,11 +35,8 @@
 export const ETH_AMOUNT_MD = ZERO_ONE_ETH;
 export const ETH_AMOUNT_LG = ONE_ETH;
 export const TOKEN_AMOUNT = TEN_ETH;
-<<<<<<< HEAD
+export const TOKEN_AMOUNT_SM = ONE_ETH;
 
 // Messaging constants
-export const SETUP_RESPONDER_RECEIVED_COUNT = 1; // responder gets 1 messages
-export const SETUP_RESPONDER_SENT_COUNT = 1; // responder sends 1 message
-=======
-export const TOKEN_AMOUNT_SM = ONE_ETH;
->>>>>>> b71d931d
+export const SETUP_RESPONDER_RECEIVED_COUNT = 1;
+export const SETUP_RESPONDER_SENT_COUNT = 1;