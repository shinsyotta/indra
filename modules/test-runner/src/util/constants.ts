--- conflicted
+++ resolved
@@ -8,11 +8,7 @@
 export const WRONG_ADDRESS = "0xdeadbeef";
 
 export const NEGATIVE_ONE = "-1";
-<<<<<<< HEAD
-export const NEGATIVE_ZERO__ZERO_ONE = "-0.01";
-=======
 export const NEGATIVE_ZERO_ZERO_ONE = "-0.01";
->>>>>>> da442e99
 
 export const TEN = "10";
 export const TWO = "2";
@@ -23,12 +19,6 @@
 export const ZERO_ZERO_ZERO_FIVE = "0.005";
 export const ZERO_ZERO_ZERO_ONE = "0.001";
 
-<<<<<<< HEAD
-export const ETH_AMOUNT_SM = parseEther(ZERO_ZERO_ONE);
-export const ETH_AMOUNT_MD = parseEther(ZERO_ONE);
-export const ETH_AMOUNT_LG = parseEther(ONE);
-export const TOKEN_AMOUNT = parseEther(TEN);
-=======
 export const NEGATIVE_ONE_ETH = parseEther(NEGATIVE_ONE);
 export const NEGATIVE_ZERO_ZERO_ONE_ETH = parseEther(NEGATIVE_ZERO_ZERO_ONE);
 
@@ -44,5 +34,4 @@
 export const ETH_AMOUNT_SM = ZERO_ZERO_ONE_ETH;
 export const ETH_AMOUNT_MD = ZERO_ONE_ETH;
 export const ETH_AMOUNT_LG = ONE_ETH;
-export const TOKEN_AMOUNT = TEN_ETH;
->>>>>>> da442e99
+export const TOKEN_AMOUNT = TEN_ETH;