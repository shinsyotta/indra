--- conflicted
+++ resolved
@@ -1,10 +1,6 @@
 import { connect } from "@connext/client";
 import { ClientOptions, IChannelProvider, IConnextClient } from "@connext/types";
 import { Contract, Wallet } from "ethers";
-<<<<<<< HEAD
-=======
-import { parseEther } from "ethers/utils";
->>>>>>> d0a5274e
 import tokenAbi from "human-standard-token-abi";
 
 import { TEST_ETH_AMOUNT_ALT, TEST_TOKEN_AMOUNT } from "./constants";
@@ -16,17 +12,11 @@
 
 let clientStore: MemoryStoreService;
 
-<<<<<<< HEAD
 export const getStore = (): MemoryStoreService => {
   return clientStore;
 };
 
-export const createClient = async (
-  mnemonic: string = Wallet.createRandom().mnemonic,
-): Promise<IConnextClient> => {
-=======
 export const createClient = async (opts?: Partial<ClientOptions>): Promise<IConnextClient> => {
->>>>>>> d0a5274e
   const storeServiceFactory = new MemoryStoreServiceFactory();
 
   clientStore = storeServiceFactory.createStoreService();
