--- conflicted
+++ resolved
@@ -29,20 +29,11 @@
   fund: boolean = true,
 ): Promise<IConnextClient> => {
   const store = opts.store || getMemoryStore();
-<<<<<<< HEAD
-  const log = new ColorfulLogger("CreateClient", env.logLevel);
-  const clientOpts: ClientOptions = {
-    ethProviderUrl: env.ethProviderUrl,
-    loggerService: new ColorfulLogger("Client", env.logLevel, true, opts.id),
-    signer: opts.signer || getRandomPrivateKey(),
-=======
-  const wallet = Wallet.createRandom();
   const log = new ColorfulLogger("CreateClient", opts.logLevel || env.logLevel);
   const clientOpts: ClientOptions = {
     ethProviderUrl: env.ethProviderUrl,
     loggerService: new ColorfulLogger("Client", opts.logLevel || env.logLevel, true, opts.id),
-    signer: opts.signer || wallet.privateKey,
->>>>>>> f6a8aec4
+    signer: opts.signer || getRandomPrivateKey(),
     nodeUrl: env.nodeUrl,
     store,
     ...opts,
