--- conflicted
+++ resolved
@@ -8,7 +8,7 @@
 import { ChannelProvider } from "./channelProvider";
 import { env } from "./env";
 import { ethProvider } from "./ethprovider";
-import { MemoryStoreServiceFactory, MemoryStoreService } from "./store";
+import { MemoryStoreService, MemoryStoreServiceFactory } from "./store";
 
 const wallet = Wallet.fromMnemonic(env.mnemonic).connect(ethProvider);
 
@@ -20,13 +20,9 @@
   const storeServiceFactory = new MemoryStoreServiceFactory();
   console.log("createClient", "storeServiceFactory", storeServiceFactory);
 
-<<<<<<< HEAD
-  const clientStore = storeServiceFactory.createStoreService();
+  clientStore = storeServiceFactory.createStoreService();
   console.log("createClient", "clientStore", clientStore);
 
-=======
-  clientStore = storeServiceFactory.createStoreService();
->>>>>>> b754e7d8
   const clientOpts: ClientOptions = {
     ethProviderUrl: env.ethProviderUrl,
     logLevel: env.logLevel,
