--- conflicted
+++ resolved
@@ -1,18 +1,22 @@
 import { MessagingService } from "@connext/messaging";
-import { ConnextEventEmitter, CFCoreTypes, MessagingConfig, IMessagingService, VerifyNonceDtoType, CF_PATH } from "@connext/types";
+import {
+  ConnextEventEmitter,
+  CFCoreTypes,
+  MessagingConfig,
+  IMessagingService,
+  VerifyNonceDtoType,
+  CF_PATH,
+} from "@connext/types";
 
 import { env } from "./env";
 import { combineObjects, delay } from "./misc";
-<<<<<<< HEAD
 import { Wallet } from "ethers";
 import { fromMnemonic } from "ethers/utils/hdnode";
-
-const axios = require('axios').default;
-=======
 import { Logger } from "./logger";
 
+const axios = require("axios").default;
+
 const log = new Logger("Messaging", env.logLevel);
->>>>>>> d3da3be0
 
 // TYPES
 export type MessageCounter = {
@@ -142,30 +146,35 @@
     const hdNode = fromMnemonic(Wallet.createRandom().mnemonic).derivePath(CF_PATH);
     const xpub = hdNode.neuter().extendedKey;
     const getSignature = (nonce: string): Promise<string> =>
-      Promise.resolve(new Wallet(hdNode.derivePath('0').privateKey).signMessage(nonce));
-
-    const getBearerToken = async (xpub: string, getSignature: (nonce: string) => Promise<string>): Promise<string> => {
+      Promise.resolve(new Wallet(hdNode.derivePath("0").privateKey).signMessage(nonce));
+
+    const getBearerToken = async (
+      xpub: string,
+      getSignature: (nonce: string) => Promise<string>,
+    ): Promise<string> => {
       const messagingUrl = this.options.messagingConfig.messagingUrl as string;
       try {
-        let url = messagingUrl.split("//")[1]
+        let url = messagingUrl.split("//")[1];
         const nonce = await axios.get(`https://${url}/getNonce`, {
           params: {
-            userPublicIdentifier: xpub
-          }
-        })
+            userPublicIdentifier: xpub,
+          },
+        });
         const sig = await getSignature(nonce);
         const bearerToken: string = await axios.post(`https://${url}/verifyNonce`, {
           sig,
-          xpub
-        } as VerifyNonceDtoType)
+          xpub,
+        } as VerifyNonceDtoType);
         return bearerToken;
-      } catch(e) {
+      } catch (e) {
         return e;
       }
-    }
+    };
 
     // NOTE: high maxPingOut prevents stale connection errors while time-travelling
-    this.connection = new MessagingService(this.options.messagingConfig, "indra", () => getBearerToken(xpub, getSignature))
+    this.connection = new MessagingService(this.options.messagingConfig, "indra", () =>
+      getBearerToken(xpub, getSignature),
+    );
     this.protocolDefaults = this.options.protocolDefaults;
     this.countInternal = this.options.count;
     this.forbiddenSubjects = this.options.forbiddenSubjects;
@@ -277,8 +286,9 @@
     await this.awaitDelay(true);
     if (this.hasCeiling({ type: "sent" }) && this.count.sent >= this.count.ceiling!.sent!) {
       log.warn(
-        `Reached ceiling (${this.count.ceiling!
-          .sent!}), refusing to send any more messages. Sent ${this.count.sent} messages`,
+        `Reached ceiling (${this.count.ceiling!.sent!}), refusing to send any more messages. Sent ${
+          this.count.sent
+        } messages`,
       );
       return;
     }
