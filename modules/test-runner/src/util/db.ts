--- conflicted
+++ resolved
@@ -32,8 +32,6 @@
   await dbClient.query("truncate table onchain_transaction cascade;");
   await dbClient.query("truncate table payment_profile cascade;");
   await dbClient.query("truncate table peer_to_peer_transfer cascade;");
-<<<<<<< HEAD
-  console.log("Cleared database");
 };
 
 export const getOnchainTransactionsForChannel = async (userPublicIdentifier: string): Promise<any[]> => {
@@ -45,6 +43,4 @@
       )
     `);
   return onchainTransactions;
-=======
->>>>>>> cfe20315
 };