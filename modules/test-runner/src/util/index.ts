--- conflicted
+++ resolved
@@ -2,12 +2,8 @@
 export * from "./helpers/asyncTransferAsset";
 export * from "./helpers/fundChannel";
 export * from "./helpers/requestDepositRights";
-<<<<<<< HEAD
-export * from "./helpers/asyncTransfer";
-=======
 export * from "./helpers/swapAsset";
 export * from "./helpers/withdrawFromChannel";
->>>>>>> da442e99
 
 // export from current dir
 export * from "./bn";
