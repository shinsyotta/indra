<<<<<<< HEAD
import { AssetOptions, ETH_AMOUNT_SM, fundChannel, requestCollateral } from "../util";
import { IConnextClient, FILESTORAGE } from "@connext/types";
=======
import { IConnextClient } from "@connext/types";
>>>>>>> 6fb62696
import { AddressZero } from "ethers/constants";
import { ConnextStore } from "@connext/store";
import { connect } from "@connext/client";

import {
  AssetOptions,
  createClient,
  env,
  ETH_AMOUNT_SM,
  fundChannel,
  Logger,
  requestCollateral,
} from "../util";

export let clientA: IConnextClient;
export let clientB: IConnextClient;

export default async () => {
  const log = new Logger("FlamegraphPrep", env.logLevel);
  log.info("Setting up clients");
  const clientA = await connect({
    mnemonic:
      "harsh cancel view follow approve digital tool cram physical easily lend cinnamon betray scene round",
    nodeUrl: "nats://localhost:4222",
    ethProviderUrl: "http://localhost:8545",
    store: new ConnextStore(FILESTORAGE),
  });
  const clientB = await connect({
    mnemonic:
      "mom shrimp way ripple gravity scene eyebrow topic enlist apple analyst shell obscure midnight buddy",
    nodeUrl: "nats://localhost:4222",
    ethProviderUrl: "http://localhost:8545",
    store: new ConnextStore(FILESTORAGE),
  });

  const transfer: AssetOptions = { amount: ETH_AMOUNT_SM, assetId: AddressZero };
  log.info("Funding channel");
  await fundChannel(clientA, transfer.amount, transfer.assetId);
  log.info("requesting collateral");
  await requestCollateral(clientB, transfer.assetId);
};<|MERGE_RESOLUTION|>--- conflicted
+++ resolved
@@ -1,22 +1,8 @@
-<<<<<<< HEAD
-import { AssetOptions, ETH_AMOUNT_SM, fundChannel, requestCollateral } from "../util";
+import { AssetOptions, ETH_AMOUNT_SM, env, fundChannel, Logger, requestCollateral } from "../util";
 import { IConnextClient, FILESTORAGE } from "@connext/types";
-=======
-import { IConnextClient } from "@connext/types";
->>>>>>> 6fb62696
 import { AddressZero } from "ethers/constants";
 import { ConnextStore } from "@connext/store";
 import { connect } from "@connext/client";
-
-import {
-  AssetOptions,
-  createClient,
-  env,
-  ETH_AMOUNT_SM,
-  fundChannel,
-  Logger,
-  requestCollateral,
-} from "../util";
 
 export let clientA: IConnextClient;
 export let clientB: IConnextClient;
