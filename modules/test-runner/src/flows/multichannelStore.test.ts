import {
  IConnextClient,
  CONVENTION_FOR_ETH_ASSET_ID,
  EventNames,
  PublicParams,
  ConditionalTransferTypes,
  Address,
  PrivateKey,
} from "@connext/types";
import { getPostgresStore } from "@connext/store";
import { ConnextClient } from "@connext/client";
import {
  toBN,
  getRandomBytes32,
  getTestVerifyingContract,
  getTestReceiptToSign,
  getRandomPrivateKey,
  signReceiptMessage,
} from "@connext/utils";
import { Sequelize } from "sequelize";

import { createClient, fundChannel, ETH_AMOUNT_MD, expect, env } from "../util";
import { BigNumber } from "ethers/utils";

// NOTE: only groups correct number of promises associated with a payment.
// there is no validation done to ensure the events correspond to the payments,
// or to ensure that the event payloads are correct.

const registerFailureListeners = (reject: any, sender: ConnextClient, recipient: ConnextClient) => {
  recipient.on(EventNames.PROPOSE_INSTALL_FAILED_EVENT, reject);
  sender.on(EventNames.PROPOSE_INSTALL_FAILED_EVENT, reject);
  recipient.on(EventNames.INSTALL_FAILED_EVENT, reject);
  sender.on(EventNames.INSTALL_FAILED_EVENT, reject);
  recipient.on(EventNames.UPDATE_STATE_FAILED_EVENT, reject);
  sender.on(EventNames.UPDATE_STATE_FAILED_EVENT, reject);
  recipient.on(EventNames.UNINSTALL_FAILED_EVENT, reject);
  sender.on(EventNames.UNINSTALL_FAILED_EVENT, reject);
  recipient.on(EventNames.CONDITIONAL_TRANSFER_FAILED_EVENT, reject);
  sender.on(EventNames.CONDITIONAL_TRANSFER_FAILED_EVENT, reject);
};

const performConditionalTransfer = async (params: {
  ASSET: string;
  TRANSFER_AMT: BigNumber;
  conditionType: ConditionalTransferTypes;
  sender: IConnextClient;
  recipient: IConnextClient;
  verifyingContract?: Address;
  paymentId?: string;
  secret?: string; // preimage for linked
  meta?: any;
}): Promise<[string, string]> => {
  const {
    ASSET,
    TRANSFER_AMT,
    sender,
    recipient,
    conditionType,
    verifyingContract,
    paymentId,
    secret,
    meta,
  } = params;
  let TRANSFER_PARAMS;
  const baseParams = {
    conditionType,
    amount: TRANSFER_AMT,
    assetId: ASSET,
    paymentId: paymentId || getRandomBytes32(),
    recipient: recipient.publicIdentifier,
    meta,
  };
  switch (conditionType) {
    case ConditionalTransferTypes.LinkedTransfer: {
      TRANSFER_PARAMS = {
        ...baseParams,
        preImage: secret || getRandomBytes32(),
      } as PublicParams.LinkedTransfer;
      break;
    }
    case ConditionalTransferTypes.HashLockTransfer: {
      throw new Error(`Test util not yet configured for hashlock transfer`);
    }
    case ConditionalTransferTypes.SignedTransfer: {
      TRANSFER_PARAMS = {
        ...baseParams,
        signerAddress: recipient.signerAddress,
        verifyingContract: verifyingContract || getTestVerifyingContract(),
      } as PublicParams.SignedTransfer;
      break;
    }
  }

  // send transfers from sender to recipient
  const [senderResponse] = await Promise.all([
    new Promise(async (resolve, reject) => {
      sender.once(EventNames.CONDITIONAL_TRANSFER_FAILED_EVENT, () => reject());
      try {
        const res = await sender.conditionalTransfer(TRANSFER_PARAMS);
        return resolve(res);
      } catch (e) {
        return reject(e.message);
      }
    }),
    new Promise((resolve, reject) => {
      recipient.once(EventNames.CONDITIONAL_TRANSFER_UNLOCKED_EVENT, (data) => {
        return resolve(data);
      });
      recipient.once(EventNames.CONDITIONAL_TRANSFER_FAILED_EVENT, () => reject());
    }),
    new Promise((resolve) => {
      sender.once(EventNames.CONDITIONAL_TRANSFER_UNLOCKED_EVENT, (data) => {
        return resolve(data);
      });
    }),
  ]);

  // preimage is undefined for signed transfers
  const { preImage, paymentId: responsePaymentId } = senderResponse as any;

  return [responsePaymentId, preImage] as [string, string];
};

describe("Full Flow: Multichannel stores (clients share single sequelize instance)", () => {
  let senderPrivateKey: PrivateKey;
  let sender: ConnextClient;
  let recipientPrivateKey: PrivateKey;
  let recipient: ConnextClient;
  let initialSenderFb: { [x: string]: string | BigNumber };
  let initialRecipientFb: { [x: string]: BigNumber };

  const DEPOSIT_AMT = ETH_AMOUNT_MD;
  const ASSET = CONVENTION_FOR_ETH_ASSET_ID;

  beforeEach(async () => {
    const { host, port, user: username, password, database } = env.dbConfig;
    const sequelize = new Sequelize({
      host,
      port,
      username,
      password,
      database,
      dialect: "postgres",
      logging: false,
    });
    // create stores with different prefixes
    const senderStore = getPostgresStore(sequelize, "sender");
    const recipientStore = getPostgresStore(sequelize, "recipient");
    // create clients with shared store
    senderPrivateKey = getRandomPrivateKey();
    sender = (await createClient({
      signer: senderPrivateKey,
      store: senderStore,
      id: "S",
    })) as ConnextClient;
    recipientPrivateKey = getRandomPrivateKey();
    recipient = (await createClient({
      signer: recipientPrivateKey,
      store: recipientStore,
      id: "R",
    })) as ConnextClient;
    await fundChannel(sender, DEPOSIT_AMT, ASSET);
    initialSenderFb = await sender.getFreeBalance(ASSET);
    initialRecipientFb = await recipient.getFreeBalance(ASSET);
  });

  afterEach(async () => {
    await sender.messaging.disconnect();
    await recipient.messaging.disconnect();
    // clear stores
    await sender.store.clear();
    await recipient.store.clear();
  });

  it("should work when clients share the same sequelize instance with a different prefix (1 linked payment sent)", async () => {
    // establish tests constants
    const TRANSFER_AMT = toBN(100);

    await performConditionalTransfer({
      conditionType: ConditionalTransferTypes.LinkedTransfer,
      sender,
      recipient,
      ASSET,
      TRANSFER_AMT,
    });

    // verify transfer amounts
    const finalSenderFb = await sender.getFreeBalance(ASSET);
    const finalRecipientFb = await recipient.getFreeBalance(ASSET);
    expect(finalSenderFb[sender.signerAddress]).to.be.eq(
      initialSenderFb[sender.signerAddress].sub(TRANSFER_AMT),
    );
    expect(finalRecipientFb[recipient.signerAddress]).to.be.eq(
      initialRecipientFb[recipient.signerAddress].add(TRANSFER_AMT),
    );
  });

  it("should work when clients share the same sequelize instance with a different prefix (1 signed transfer payment sent)", async () => {
    // establish tests constants
    const TRANSFER_AMT = toBN(100);
    const verifyingContract = getTestVerifyingContract();

    // register listener to resolve payment
<<<<<<< HEAD
    recipient.once(
      EventNames.CONDITIONAL_TRANSFER_CREATED_EVENT,
      async (payload: EventPayloads.SignedTransferCreated) => {
        const receipt = getTestReceiptToSign();
        const { chainId } = await recipient.ethProvider.getNetwork();
        const signature = await signReceiptMessage(
          receipt,
          chainId,
          verifyingContract,
          recipientPrivateKey,
        );
        const attestation = {
          ...receipt,
          signature,
        };
        await recipient.resolveCondition({
          conditionType: ConditionalTransferTypes.SignedTransfer,
          paymentId: payload.paymentId,
          attestation,
        } as PublicParams.ResolveSignedTransfer);
      },
    );
=======
    recipient.once(EventNames.CONDITIONAL_TRANSFER_CREATED_EVENT, async (payload) => {
      const data = hexlify(randomBytes(32));
      const digest = solidityKeccak256(["bytes32", "bytes32"], [data, payload.paymentId]);
      const signature = await recipient.signer.signMessage(digest);
      await recipient.resolveCondition({
        conditionType: ConditionalTransferTypes.SignedTransfer,
        data,
        paymentId: payload.paymentId,
        signature,
      } as PublicParams.ResolveSignedTransfer);
    });
>>>>>>> ae9e7021

    await performConditionalTransfer({
      conditionType: ConditionalTransferTypes.SignedTransfer,
      sender,
      verifyingContract,
      recipient,
      ASSET,
      TRANSFER_AMT,
    });

    // verify transfer amounts
    const finalSenderFb = await sender.getFreeBalance(ASSET);
    const finalRecipientFb = await recipient.getFreeBalance(ASSET);
    expect(finalSenderFb[sender.signerAddress]).to.be.eq(
      initialSenderFb[sender.signerAddress].sub(TRANSFER_AMT),
    );
    expect(finalRecipientFb[recipient.signerAddress]).to.be.eq(
      initialRecipientFb[recipient.signerAddress].add(TRANSFER_AMT),
    );
  });

  it("should work when clients share the same sequelize instance with a different prefix (many linked payments sent)", async () => {
    // establish tests constants
    const TRANSFER_AMT = toBN(100);
    const MIN_TRANSFERS = 25;
    const TRANSFER_INTERVAL = 1000; // ms between consecutive transfer calls

    let receivedTransfers = 0;
    let intervals = 0;
    let pollerError: string | undefined;

    // call transfers on interval
    const start = Date.now();
    const interval = setInterval(async () => {
      intervals += 1;
      if (intervals > MIN_TRANSFERS) {
        clearInterval(interval);
        return;
      }
      let error: any = undefined;
      try {
        const [, preImage] = await performConditionalTransfer({
          conditionType: ConditionalTransferTypes.LinkedTransfer,
          sender,
          recipient,
          ASSET,
          TRANSFER_AMT,
        });
        console.log(`[${intervals}/${MIN_TRANSFERS}] preImage: ${preImage}`);
      } catch (e) {
        error = e;
      }
      if (error) {
        clearInterval(interval);
        throw error;
      }
    }, TRANSFER_INTERVAL);

    // setup promise to properly wait out the transfers / stop interval
    // will also periodically check if a poller error has been set and reject
    await new Promise((resolve, reject) => {
      registerFailureListeners(reject, sender, recipient);
      // setup listeners (increment on reclaim)
      recipient.on(EventNames.CONDITIONAL_TRANSFER_UNLOCKED_EVENT, () => {
        receivedTransfers += 1;
        console.log(`[${receivedTransfers}/${MIN_TRANSFERS}] redeemed`);
        if (receivedTransfers >= MIN_TRANSFERS) {
          resolve();
        }
      });
      recipient.on(EventNames.CONDITIONAL_TRANSFER_FAILED_EVENT, reject);
      sender.on(EventNames.CONDITIONAL_TRANSFER_FAILED_EVENT, reject);

      // register a check to see if the poller has been cleared
      setInterval(() => {
        if (pollerError) {
          reject(pollerError);
        }
      }, 250);
    });
    const end = Date.now();
    console.log(
      `Average latency of ${MIN_TRANSFERS} transfers: ${(end - start) / MIN_TRANSFERS}ms`,
    );

    expect(receivedTransfers).to.be.eq(MIN_TRANSFERS);
    const finalSenderFb = await sender.getFreeBalance(ASSET);
    const finalRecipientFb = await recipient.getFreeBalance(ASSET);
    expect(finalSenderFb[sender.signerAddress]).to.be.eq(
      initialSenderFb[sender.signerAddress].sub(TRANSFER_AMT.mul(receivedTransfers)),
    );
    expect(finalRecipientFb[recipient.signerAddress]).to.be.eq(
      initialRecipientFb[recipient.signerAddress].add(TRANSFER_AMT.mul(receivedTransfers)),
    );
  });

  it("should work when clients share the same sequelize instance with a different prefix (many payments sent)", async () => {
    // establish tests constants
    const TRANSFER_AMT = toBN(100);
    const MIN_TRANSFERS = 25;
    const TRANSFER_INTERVAL = 1000; // ms between consecutive transfer calls

    let receivedTransfers = 0;
    let intervals = 0;
    let pollerError: any;

<<<<<<< HEAD
    recipient.on(
      EventNames.CONDITIONAL_TRANSFER_CREATED_EVENT,
      async (payload: EventPayloads.SignedTransferCreated) => {
        console.log(`Got signed transfer event: ${payload.paymentId}`);
        const verifyingContract = getTestVerifyingContract();
        const receipt = getTestReceiptToSign();
        const { chainId } = await recipient.ethProvider.getNetwork();
        const signature = await signReceiptMessage(
          receipt,
          chainId,
          verifyingContract,
          recipientPrivateKey,
        );
        const attestation = {
          ...receipt,
          signature,
        };
        await recipient.resolveCondition({
          conditionType: ConditionalTransferTypes.SignedTransfer,
          paymentId: payload.paymentId,
          attestation,
        } as PublicParams.ResolveSignedTransfer);
        console.log(`Resolved signed transfer: ${payload.paymentId}`);
      },
    );
=======
    recipient.on(EventNames.CONDITIONAL_TRANSFER_CREATED_EVENT, async (payload) => {
      console.log(`Got signed transfer event: ${payload.paymentId}`);
      const data = hexlify(randomBytes(32));
      const digest = solidityKeccak256(["bytes32", "bytes32"], [data, payload.paymentId]);
      const signature = await recipient.signer.signMessage(digest);
      await recipient.resolveCondition({
        conditionType: ConditionalTransferTypes.SignedTransfer,
        data,
        paymentId: payload.paymentId,
        signature,
      } as PublicParams.ResolveSignedTransfer);
      console.log(`Resolved signed transfer: ${payload.paymentId}`);
    });
>>>>>>> ae9e7021

    // call transfers on interval
    const start = Date.now();
    const interval = setInterval(async () => {
      intervals += 1;
      if (intervals > MIN_TRANSFERS) {
        clearInterval(interval);
        return;
      }
      let error: any = undefined;
      try {
        const paymentId = getRandomBytes32();
        console.log(`[${intervals}/${MIN_TRANSFERS}] creating transfer with ${paymentId}`);
        const transferRes = await sender.conditionalTransfer({
          amount: TRANSFER_AMT,
          paymentId,
          conditionType: ConditionalTransferTypes.SignedTransfer,
          signerAddress: recipient.signerAddress,
          verifyingContract: getTestVerifyingContract(),
          assetId: ASSET,
          recipient: recipient.publicIdentifier,
        } as PublicParams.SignedTransfer);
        console.log(`[${intervals}/${MIN_TRANSFERS}] senderApp: ${transferRes.appIdentityHash}`);
      } catch (e) {
        clearInterval(interval);
        throw error;
      }
    }, TRANSFER_INTERVAL);

    // setup promise to properly wait out the transfers / stop interval
    // will also periodically check if a poller error has been set and reject
    await new Promise((resolve, reject) => {
      registerFailureListeners(reject, sender, recipient);
      // setup listeners (increment on reclaim)
      recipient.on(EventNames.CONDITIONAL_TRANSFER_UNLOCKED_EVENT, async (msg) => {
        receivedTransfers += 1;
        console.log(`received ${receivedTransfers}/${MIN_TRANSFERS}: ${msg.paymentId}`);
        if (receivedTransfers >= MIN_TRANSFERS) {
          resolve();
        }
      });

      // register a check to see if the poller has been cleared
      setInterval(() => {
        if (pollerError) {
          reject(pollerError);
        }
      }, 250);
    });
    const end = Date.now();
    console.log(
      `Average latency of ${MIN_TRANSFERS} transfers: ${(end - start) / MIN_TRANSFERS}ms`,
    );

    expect(receivedTransfers).to.be.eq(MIN_TRANSFERS);
    const finalSenderFb = await sender.getFreeBalance(ASSET);
    const finalRecipientFb = await recipient.getFreeBalance(ASSET);
    expect(finalSenderFb[sender.signerAddress]).to.be.eq(
      initialSenderFb[sender.signerAddress].sub(TRANSFER_AMT.mul(receivedTransfers)),
    );
    expect(finalRecipientFb[recipient.signerAddress]).to.be.eq(
      initialRecipientFb[recipient.signerAddress].add(TRANSFER_AMT.mul(receivedTransfers)),
    );
  });
});<|MERGE_RESOLUTION|>--- conflicted
+++ resolved
@@ -201,42 +201,25 @@
     const verifyingContract = getTestVerifyingContract();
 
     // register listener to resolve payment
-<<<<<<< HEAD
-    recipient.once(
-      EventNames.CONDITIONAL_TRANSFER_CREATED_EVENT,
-      async (payload: EventPayloads.SignedTransferCreated) => {
-        const receipt = getTestReceiptToSign();
-        const { chainId } = await recipient.ethProvider.getNetwork();
-        const signature = await signReceiptMessage(
-          receipt,
-          chainId,
-          verifyingContract,
-          recipientPrivateKey,
-        );
-        const attestation = {
-          ...receipt,
-          signature,
-        };
-        await recipient.resolveCondition({
-          conditionType: ConditionalTransferTypes.SignedTransfer,
-          paymentId: payload.paymentId,
-          attestation,
-        } as PublicParams.ResolveSignedTransfer);
-      },
-    );
-=======
     recipient.once(EventNames.CONDITIONAL_TRANSFER_CREATED_EVENT, async (payload) => {
-      const data = hexlify(randomBytes(32));
-      const digest = solidityKeccak256(["bytes32", "bytes32"], [data, payload.paymentId]);
-      const signature = await recipient.signer.signMessage(digest);
+      const receipt = getTestReceiptToSign();
+      const { chainId } = await recipient.ethProvider.getNetwork();
+      const signature = await signReceiptMessage(
+        receipt,
+        chainId,
+        verifyingContract,
+        recipientPrivateKey,
+      );
+      const attestation = {
+        ...receipt,
+        signature,
+      };
       await recipient.resolveCondition({
         conditionType: ConditionalTransferTypes.SignedTransfer,
-        data,
         paymentId: payload.paymentId,
-        signature,
+        attestation,
       } as PublicParams.ResolveSignedTransfer);
     });
->>>>>>> ae9e7021
 
     await performConditionalTransfer({
       conditionType: ConditionalTransferTypes.SignedTransfer,
@@ -343,47 +326,28 @@
     let intervals = 0;
     let pollerError: any;
 
-<<<<<<< HEAD
-    recipient.on(
-      EventNames.CONDITIONAL_TRANSFER_CREATED_EVENT,
-      async (payload: EventPayloads.SignedTransferCreated) => {
-        console.log(`Got signed transfer event: ${payload.paymentId}`);
-        const verifyingContract = getTestVerifyingContract();
-        const receipt = getTestReceiptToSign();
-        const { chainId } = await recipient.ethProvider.getNetwork();
-        const signature = await signReceiptMessage(
-          receipt,
-          chainId,
-          verifyingContract,
-          recipientPrivateKey,
-        );
-        const attestation = {
-          ...receipt,
-          signature,
-        };
-        await recipient.resolveCondition({
-          conditionType: ConditionalTransferTypes.SignedTransfer,
-          paymentId: payload.paymentId,
-          attestation,
-        } as PublicParams.ResolveSignedTransfer);
-        console.log(`Resolved signed transfer: ${payload.paymentId}`);
-      },
-    );
-=======
     recipient.on(EventNames.CONDITIONAL_TRANSFER_CREATED_EVENT, async (payload) => {
       console.log(`Got signed transfer event: ${payload.paymentId}`);
-      const data = hexlify(randomBytes(32));
-      const digest = solidityKeccak256(["bytes32", "bytes32"], [data, payload.paymentId]);
-      const signature = await recipient.signer.signMessage(digest);
+      const verifyingContract = getTestVerifyingContract();
+      const receipt = getTestReceiptToSign();
+      const { chainId } = await recipient.ethProvider.getNetwork();
+      const signature = await signReceiptMessage(
+        receipt,
+        chainId,
+        verifyingContract,
+        recipientPrivateKey,
+      );
+      const attestation = {
+        ...receipt,
+        signature,
+      };
       await recipient.resolveCondition({
         conditionType: ConditionalTransferTypes.SignedTransfer,
-        data,
         paymentId: payload.paymentId,
-        signature,
+        attestation,
       } as PublicParams.ResolveSignedTransfer);
       console.log(`Resolved signed transfer: ${payload.paymentId}`);
     });
->>>>>>> ae9e7021
 
     // call transfers on interval
     const start = Date.now();
