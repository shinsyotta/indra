--- conflicted
+++ resolved
@@ -14,18 +14,11 @@
 import {
   abrv,
   getRandomBytes32,
-<<<<<<< HEAD
   getRandomPrivateKey,
-  getTestReceiptToSign,
+  getTestGraphReceiptToSign,
   getTestVerifyingContract,
-  signReceiptMessage,
+  signGraphReceiptMessage,
   toBN,
-=======
-  getTestVerifyingContract,
-  getTestGraphReceiptToSign,
-  getRandomPrivateKey,
-  signGraphReceiptMessage,
->>>>>>> bae381fb
 } from "@connext/utils";
 import { Sequelize } from "sequelize";
 import { BigNumber } from "ethers";
@@ -356,13 +349,8 @@
     const { chainId } = await sender.ethProvider.getNetwork();
 
     recipient.on(EventNames.CONDITIONAL_TRANSFER_CREATED_EVENT, async (payload) => {
-<<<<<<< HEAD
       console.log(`[${receivedTransfers}/${MIN_TRANSFERS}] Received transfer ${abrv(payload.paymentId)}`);
-      const signature = await signReceiptMessage(
-=======
-      console.log(`Got signed transfer event: ${payload.paymentId}`);
       const signature = await signGraphReceiptMessage(
->>>>>>> bae381fb
         receipt,
         chainId,
         verifyingContract,
@@ -373,12 +361,8 @@
         paymentId: payload.paymentId,
         responseCID: receipt.responseCID,
         signature,
-<<<<<<< HEAD
-      } as PublicParams.ResolveSignedTransfer);
-=======
       } as PublicParams.ResolveGraphTransfer);
       console.log(`Resolved signed transfer: ${payload.paymentId}`);
->>>>>>> bae381fb
     });
 
     // call transfers on interval
@@ -402,13 +386,8 @@
           subgraphDeploymentID: receipt.subgraphDeploymentID,
           assetId: ASSET,
           recipient: recipient.publicIdentifier,
-<<<<<<< HEAD
-        } as PublicParams.SignedTransfer);
+        } as PublicParams.GraphTransfer);
         console.log(`[${intervals}/${MIN_TRANSFERS}] Sent transfer with paymentId ${abrv(paymentId)}`);
-=======
-        } as PublicParams.GraphTransfer);
-        console.log(`[${intervals}/${MIN_TRANSFERS}] senderApp: ${transferRes.appIdentityHash}`);
->>>>>>> bae381fb
       } catch (e) {
         clearInterval(interval);
         throw e;
