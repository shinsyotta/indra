import {
  IConnextClient,
  CONVENTION_FOR_ETH_ASSET_ID,
  EventNames,
  PublicParams,
  ConditionalTransferTypes,
  Address,
  PrivateKey,
  Receipt,
} from "@connext/types";
import { getPostgresStore } from "@connext/store";
import { ConnextClient } from "@connext/client";
import {
  toBN,
  getRandomBytes32,
  getTestVerifyingContract,
  getTestReceiptToSign,
  getRandomPrivateKey,
  signReceiptMessage,
} from "@connext/utils";
import { Sequelize } from "sequelize";
import { utils } from "ethers";

import { createClient, fundChannel, ETH_AMOUNT_MD, expect, env } from "../util";

// NOTE: only groups correct number of promises associated with a payment.
// there is no validation done to ensure the events correspond to the payments,
// or to ensure that the event payloads are correct.

const registerFailureListeners = (reject: any, sender: ConnextClient, recipient: ConnextClient) => {
  recipient.on(EventNames.PROPOSE_INSTALL_FAILED_EVENT, reject);
  sender.on(EventNames.PROPOSE_INSTALL_FAILED_EVENT, reject);
  recipient.on(EventNames.INSTALL_FAILED_EVENT, reject);
  sender.on(EventNames.INSTALL_FAILED_EVENT, reject);
  recipient.on(EventNames.UPDATE_STATE_FAILED_EVENT, reject);
  sender.on(EventNames.UPDATE_STATE_FAILED_EVENT, reject);
  recipient.on(EventNames.UNINSTALL_FAILED_EVENT, reject);
  sender.on(EventNames.UNINSTALL_FAILED_EVENT, reject);
  recipient.on(EventNames.CONDITIONAL_TRANSFER_FAILED_EVENT, reject);
  sender.on(EventNames.CONDITIONAL_TRANSFER_FAILED_EVENT, reject);
};

const performConditionalTransfer = async (params: {
  ASSET: string;
  TRANSFER_AMT: utils.BigNumber;
  conditionType: ConditionalTransferTypes;
  sender: IConnextClient;
  recipient: IConnextClient;
  chainId?: number;
  verifyingContract?: Address;
  paymentId?: string;
  secret?: string; // preimage for linked
  meta?: any;
}): Promise<[string, string]> => {
  const {
    ASSET,
    TRANSFER_AMT,
    sender,
    recipient,
    conditionType,
    chainId,
    verifyingContract,
    paymentId,
    secret,
    meta,
  } = params;
  let TRANSFER_PARAMS;
  const baseParams = {
    conditionType,
    amount: TRANSFER_AMT,
    assetId: ASSET,
    paymentId: paymentId || getRandomBytes32(),
    recipient: recipient.publicIdentifier,
    meta,
  };
  const networkContext = await sender.ethProvider.getNetwork();
  switch (conditionType) {
    case ConditionalTransferTypes.LinkedTransfer: {
      TRANSFER_PARAMS = {
        ...baseParams,
        preImage: secret || getRandomBytes32(),
      } as PublicParams.LinkedTransfer;
      break;
    }
    case ConditionalTransferTypes.HashLockTransfer: {
      throw new Error(`Test util not yet configured for hashlock transfer`);
    }
    case ConditionalTransferTypes.SignedTransfer: {
      TRANSFER_PARAMS = {
        ...baseParams,
        signerAddress: recipient.signerAddress,
        chainId: chainId || networkContext.chainId,
        verifyingContract: verifyingContract || getTestVerifyingContract(),
      } as PublicParams.SignedTransfer;
      break;
    }
  }

  // send transfers from sender to recipient
  const [senderResponse] = await Promise.all([
    new Promise(async (resolve, reject) => {
      sender.once(EventNames.CONDITIONAL_TRANSFER_FAILED_EVENT, () => reject());
      try {
        const res = await sender.conditionalTransfer(TRANSFER_PARAMS);
        return resolve(res);
      } catch (e) {
        return reject(e.message);
      }
    }),
    new Promise((resolve, reject) => {
      recipient.once(EventNames.CONDITIONAL_TRANSFER_UNLOCKED_EVENT, (data) => {
        return resolve(data);
      });
      recipient.once(EventNames.CONDITIONAL_TRANSFER_FAILED_EVENT, () => reject());
    }),
    new Promise((resolve) => {
      sender.once(EventNames.CONDITIONAL_TRANSFER_UNLOCKED_EVENT, (data) => {
        return resolve(data);
      });
    }),
  ]);

  // preimage is undefined for signed transfers
  const { preImage, paymentId: responsePaymentId } = senderResponse as any;

  return [responsePaymentId, preImage] as [string, string];
};

describe("Full Flow: Multichannel stores (clients share single sequelize instance)", () => {
  let senderPrivateKey: PrivateKey;
  let sender: ConnextClient;
  let recipientPrivateKey: PrivateKey;
  let recipient: ConnextClient;
  let receipt: Receipt;
  let chainId: number;
  let verifyingContract: Address;
  let initialSenderFb: { [x: string]: string | utils.BigNumber };
  let initialRecipientFb: { [x: string]: utils.BigNumber };

  const DEPOSIT_AMT = ETH_AMOUNT_MD;
  const ASSET = CONVENTION_FOR_ETH_ASSET_ID;

  beforeEach(async () => {
    const { host, port, user: username, password, database } = env.dbConfig;
    const sequelize = new Sequelize({
      host,
      port,
      username,
      password,
      database,
      dialect: "postgres",
      logging: false,
    });
    // create stores with different prefixes
    const senderStore = getPostgresStore(sequelize, { prefix: "sender" });
    const recipientStore = getPostgresStore(sequelize, { prefix: "recipient" });
    // create clients with shared store
    senderPrivateKey = getRandomPrivateKey();
    sender = (await createClient({
      signer: senderPrivateKey,
      store: senderStore,
      id: "S",
    })) as ConnextClient;
    recipientPrivateKey = getRandomPrivateKey();
    recipient = (await createClient({
      signer: recipientPrivateKey,
      store: recipientStore,
      id: "R",
    })) as ConnextClient;
    receipt = getTestReceiptToSign();
    chainId = (await sender.ethProvider.getNetwork()).chainId;
    verifyingContract = getTestVerifyingContract();
    await fundChannel(sender, DEPOSIT_AMT, ASSET);
    initialSenderFb = await sender.getFreeBalance(ASSET);
    initialRecipientFb = await recipient.getFreeBalance(ASSET);
  });

  afterEach(async () => {
    await sender.messaging.disconnect();
    await recipient.messaging.disconnect();
    // clear stores
    await sender.store.clear();
    await recipient.store.clear();
  });

  it("should work when clients share the same sequelize instance with a different prefix (1 linked payment sent)", async () => {
    // establish tests constants
    const TRANSFER_AMT = toBN(100);

    await performConditionalTransfer({
      conditionType: ConditionalTransferTypes.LinkedTransfer,
      sender,
      recipient,
      ASSET,
      TRANSFER_AMT,
    });

    // verify transfer amounts
    const finalSenderFb = await sender.getFreeBalance(ASSET);
    const finalRecipientFb = await recipient.getFreeBalance(ASSET);
    expect(finalSenderFb[sender.signerAddress]).to.be.eq(
      initialSenderFb[sender.signerAddress].sub(TRANSFER_AMT),
    );
    expect(finalRecipientFb[recipient.signerAddress]).to.be.eq(
      initialRecipientFb[recipient.signerAddress].add(TRANSFER_AMT),
    );
  });

  it("should work when clients share the same sequelize instance with a different prefix (1 signed transfer payment sent)", async () => {
    // establish tests constants
    const TRANSFER_AMT = toBN(100);

    // register listener to resolve payment
    recipient.once(EventNames.CONDITIONAL_TRANSFER_CREATED_EVENT, async (payload) => {
      const signature = await signReceiptMessage(
        receipt,
        chainId,
        verifyingContract,
        recipientPrivateKey,
      );
      const attestation = {
        ...receipt,
        signature,
      };
      await recipient.resolveCondition({
        conditionType: ConditionalTransferTypes.SignedTransfer,
        paymentId: payload.paymentId,
        attestation,
      } as PublicParams.ResolveSignedTransfer);
    });

    await performConditionalTransfer({
      conditionType: ConditionalTransferTypes.SignedTransfer,
      sender,
      chainId,
      verifyingContract,
      recipient,
      ASSET,
      TRANSFER_AMT,
    });

    // verify transfer amounts
    const finalSenderFb = await sender.getFreeBalance(ASSET);
    const finalRecipientFb = await recipient.getFreeBalance(ASSET);
    expect(finalSenderFb[sender.signerAddress]).to.be.eq(
      initialSenderFb[sender.signerAddress].sub(TRANSFER_AMT),
    );
    expect(finalRecipientFb[recipient.signerAddress]).to.be.eq(
      initialRecipientFb[recipient.signerAddress].add(TRANSFER_AMT),
    );
  });

  it("should work when clients share the same sequelize instance with a different prefix (many linked payments sent)", async () => {
    // establish tests constants
    const TRANSFER_AMT = toBN(100);
    const MIN_TRANSFERS = 25;
    const TRANSFER_INTERVAL = 1000; // ms between consecutive transfer calls

    let receivedTransfers = 0;
    let intervals = 0;
    let pollerError: string | undefined;

    // call transfers on interval
    const start = Date.now();
    const interval = setInterval(async () => {
      intervals += 1;
      if (intervals > MIN_TRANSFERS) {
        clearInterval(interval);
        return;
      }
      let error: any = undefined;
      try {
        const [, preImage] = await performConditionalTransfer({
          conditionType: ConditionalTransferTypes.LinkedTransfer,
          sender,
          recipient,
          ASSET,
          TRANSFER_AMT,
        });
        console.log(`[${intervals}/${MIN_TRANSFERS}] preImage: ${preImage}`);
      } catch (e) {
        error = e;
      }
      if (error) {
        clearInterval(interval);
        throw error;
      }
    }, TRANSFER_INTERVAL);

    // setup promise to properly wait out the transfers / stop interval
    // will also periodically check if a poller error has been set and reject
    await new Promise((resolve, reject) => {
      registerFailureListeners(reject, sender, recipient);
      // setup listeners (increment on reclaim)
      recipient.on(EventNames.CONDITIONAL_TRANSFER_UNLOCKED_EVENT, () => {
        receivedTransfers += 1;
        console.log(`[${receivedTransfers}/${MIN_TRANSFERS}] redeemed`);
        if (receivedTransfers >= MIN_TRANSFERS) {
          resolve();
        }
      });
      recipient.on(EventNames.CONDITIONAL_TRANSFER_FAILED_EVENT, reject);
      sender.on(EventNames.CONDITIONAL_TRANSFER_FAILED_EVENT, reject);

      // register a check to see if the poller has been cleared
      setInterval(() => {
        if (pollerError) {
          reject(pollerError);
        }
      }, 250);
    });
    const end = Date.now();
    console.log(
      `Average latency of ${MIN_TRANSFERS} transfers: ${(end - start) / MIN_TRANSFERS}ms`,
    );

    expect(receivedTransfers).to.be.eq(MIN_TRANSFERS);
    const finalSenderFb = await sender.getFreeBalance(ASSET);
    const finalRecipientFb = await recipient.getFreeBalance(ASSET);
    expect(finalSenderFb[sender.signerAddress]).to.be.eq(
      initialSenderFb[sender.signerAddress].sub(TRANSFER_AMT.mul(receivedTransfers)),
    );
    expect(finalRecipientFb[recipient.signerAddress]).to.be.eq(
      initialRecipientFb[recipient.signerAddress].add(TRANSFER_AMT.mul(receivedTransfers)),
    );
  });

  it("should work when clients share the same sequelize instance with a different prefix (many payments sent)", async () => {
    // establish tests constants
    const TRANSFER_AMT = toBN(100);
    const MIN_TRANSFERS = 25;
    const TRANSFER_INTERVAL = 1000; // ms between consecutive transfer calls

    let receivedTransfers = 0;
    let intervals = 0;
    let pollerError: any;

    const { chainId } = await sender.ethProvider.getNetwork();

    recipient.on(EventNames.CONDITIONAL_TRANSFER_CREATED_EVENT, async (payload) => {
      console.log(`Got signed transfer event: ${payload.paymentId}`);
      const signature = await signReceiptMessage(
        receipt,
        chainId,
        verifyingContract,
        recipientPrivateKey,
      );
      const attestation = {
        ...receipt,
        signature,
      };
      await recipient.resolveCondition({
        conditionType: ConditionalTransferTypes.SignedTransfer,
        paymentId: payload.paymentId,
        attestation,
      } as PublicParams.ResolveSignedTransfer);
      console.log(`Resolved signed transfer: ${payload.paymentId}`);
    });

    // call transfers on interval
    const start = Date.now();
    const interval = setInterval(async () => {
      intervals += 1;
      if (intervals > MIN_TRANSFERS) {
        clearInterval(interval);
        return;
      }
<<<<<<< HEAD
      const error: any = undefined;
=======
>>>>>>> 31bbea4a
      try {
        const paymentId = getRandomBytes32();
        console.log(`[${intervals}/${MIN_TRANSFERS}] creating transfer with ${paymentId}`);
        const transferRes = await sender.conditionalTransfer({
          amount: TRANSFER_AMT,
          paymentId,
          conditionType: ConditionalTransferTypes.SignedTransfer,
          signerAddress: recipient.signerAddress,
          chainId,
          verifyingContract,
          assetId: ASSET,
          recipient: recipient.publicIdentifier,
        } as PublicParams.SignedTransfer);
        console.log(`[${intervals}/${MIN_TRANSFERS}] senderApp: ${transferRes.appIdentityHash}`);
      } catch (e) {
        clearInterval(interval);
        throw e;
      }
    }, TRANSFER_INTERVAL);

    // setup promise to properly wait out the transfers / stop interval
    // will also periodically check if a poller error has been set and reject
    await new Promise((resolve, reject) => {
      registerFailureListeners(reject, sender, recipient);
      // setup listeners (increment on reclaim)
      recipient.on(EventNames.CONDITIONAL_TRANSFER_UNLOCKED_EVENT, async (msg) => {
        receivedTransfers += 1;
        console.log(`received ${receivedTransfers}/${MIN_TRANSFERS}: ${msg.paymentId}`);
        if (receivedTransfers >= MIN_TRANSFERS) {
          resolve();
        }
      });

      // register a check to see if the poller has been cleared
      setInterval(() => {
        if (pollerError) {
          reject(pollerError);
        }
      }, 250);
    });
    const end = Date.now();
    console.log(
      `Average latency of ${MIN_TRANSFERS} transfers: ${(end - start) / MIN_TRANSFERS}ms`,
    );

    expect(receivedTransfers).to.be.eq(MIN_TRANSFERS);
    const finalSenderFb = await sender.getFreeBalance(ASSET);
    const finalRecipientFb = await recipient.getFreeBalance(ASSET);
    expect(finalSenderFb[sender.signerAddress]).to.be.eq(
      initialSenderFb[sender.signerAddress].sub(TRANSFER_AMT.mul(receivedTransfers)),
    );
    expect(finalRecipientFb[recipient.signerAddress]).to.be.eq(
      initialRecipientFb[recipient.signerAddress].add(TRANSFER_AMT.mul(receivedTransfers)),
    );
  });
});<|MERGE_RESOLUTION|>--- conflicted
+++ resolved
@@ -365,10 +365,6 @@
         clearInterval(interval);
         return;
       }
-<<<<<<< HEAD
-      const error: any = undefined;
-=======
->>>>>>> 31bbea4a
       try {
         const paymentId = getRandomBytes32();
         console.log(`[${intervals}/${MIN_TRANSFERS}] creating transfer with ${paymentId}`);
