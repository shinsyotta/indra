--- conflicted
+++ resolved
@@ -46,13 +46,9 @@
     await new Promise(async (res, rej) => {
       await fundChannel(gateway, bigNumberify(100));
       gateway.on(
-        "RECEIVE_TRANSFER_FINISHED_EVENT",
-<<<<<<< HEAD
+        EventNames.RECEIVE_TRANSFER_FINISHED_EVENT,
         async (data: EventPayloads.ReceiveTransferFinished) => {
-=======
-        async (data: ReceiveTransferFinishedEventData) => {
           gatewayTransfers.received += 1;
->>>>>>> 17f520a4
           const freeBalance = await gateway.getFreeBalance();
           if (freeBalance[gateway.freeBalanceAddress].isZero()) {
             res();
@@ -77,7 +73,7 @@
       );
 
       indexerA.on(
-        "RECEIVE_TRANSFER_FINISHED_EVENT",
+        EventNames.RECEIVE_TRANSFER_FINISHED_EVENT,
         async (data: EventPayloads.ReceiveTransferFinished) => {
           indexerATransfers.received += 1;
           await indexerA.transfer({
@@ -91,7 +87,7 @@
       );
 
       indexerB.on(
-        "RECEIVE_TRANSFER_FINISHED_EVENT",
+        EventNames.RECEIVE_TRANSFER_FINISHED_EVENT,
         async (data: EventPayloads.ReceiveTransferFinished) => {
           indexerBTransfers.received += 1;
           await indexerB.transfer({
