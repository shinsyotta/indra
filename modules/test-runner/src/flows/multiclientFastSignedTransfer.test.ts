import {
  IConnextClient,
  ReceiveTransferFinishedEventData,
  FastSignedTransferParameters,
  CREATE_TRANSFER,
  CreateTransferEventData,
  ResolveFastSignedTransferParameters,
} from "@connext/types";
<<<<<<< HEAD
import { bigNumberify, hexlify, randomBytes, solidityKeccak256, SigningKey } from "ethers/utils";
import { before, after } from "mocha";
=======
import {
  bigNumberify,
  hexlify,
  randomBytes,
  solidityKeccak256,
  joinSignature,
  SigningKey,
} from "ethers/utils";
import { before } from "mocha";
>>>>>>> 7f32c090
import { Client } from "ts-nats";

import { createClient, fundChannel, getNatsClient } from "../util";
import { Wallet } from "ethers";
<<<<<<< HEAD
import { One, AddressZero } from "ethers/constants";
import { clientA } from "../benchmarking/flamegraphPrep";
import { signDigestWithEthers } from "@connext/cf-core/dist/src/utils";
=======
import { AddressZero } from "ethers/constants";
>>>>>>> 7f32c090

describe("Full Flow: Multi-client transfer", () => {
  let gateway: IConnextClient;
  let indexerA: IConnextClient;
  let indexerB: IConnextClient;
  let nats: Client;
  let signerWalletA: Wallet;
  let signerWalletB: Wallet;

  before(async () => {
    nats = getNatsClient();
  });

  beforeEach(async () => {
    gateway = await createClient();
    indexerA = await createClient();
    indexerB = await createClient();

    signerWalletA = Wallet.createRandom();
    signerWalletB = Wallet.createRandom();
  });

  afterEach(async () => {
    await gateway.messaging.disconnect();
    await indexerA.messaging.disconnect();
    await indexerB.messaging.disconnect();
  });

  it.skip("Clients fast signed transfer assets between themselves", async function() {
    const startTime = Date.now();
    const DURATION = 90_000;

    let gatewayTransfers = {
      sent: 0,
      received: 0,
    };
    let indexerATransfers = {
      sent: 0,
      received: 0,
    };
    let indexerBTransfers = {
      sent: 0,
      received: 0,
    };

    await new Promise(async done => {
      await fundChannel(gateway, bigNumberify(100));
      await fundChannel(indexerA, bigNumberify(100));

      gateway.on(
        "RECEIVE_TRANSFER_FINISHED_EVENT",
        async (data: ReceiveTransferFinishedEventData) => {
          if (Date.now() - startTime >= DURATION) {
            // sufficient time has elapsed, resolve
            done();
          }
          await new Promise(async res => {
            const newPaymentId = hexlify(randomBytes(32));
            await nats.subscribe(`transfer.fast-signed.${newPaymentId}.reclaimed`, () => {
              console.log(`GATEWAY TRANSFER ${gatewayTransfers.sent} RECLAIMED`);
              res();
            });
            if (data.sender === indexerA.publicIdentifier) {
              await gateway.conditionalTransfer({
                amount: "1",
                conditionType: "FAST_SIGNED_TRANSFER",
                paymentId: newPaymentId,
                recipient: indexerA.publicIdentifier,
                signer: signerWalletA.address,
                assetId: AddressZero,
                maxAllocation: "10",
              } as FastSignedTransferParameters);
              gatewayTransfers.sent += 1;
              console.log(`GATEWAY TRANSFER ${gatewayTransfers.sent} TO INDEXER A`);
            } else if (data.sender === indexerB.publicIdentifier) {
              await gateway.conditionalTransfer({
                amount: "1",
                conditionType: "FAST_SIGNED_TRANSFER",
                paymentId: newPaymentId,
                recipient: indexerB.publicIdentifier,
                signer: signerWalletB.address,
                assetId: AddressZero,
                maxAllocation: "10",
              } as FastSignedTransferParameters);
              gatewayTransfers.sent += 1;
              console.log(`GATEWAY TRANSFER ${gatewayTransfers.sent} TO INDEXER B`);
            }
          });
        },
      );

      gateway.on(
        CREATE_TRANSFER,
        async (eventData: CreateTransferEventData<"FAST_SIGNED_TRANSFER">) => {
          let withdrawerSigningKey: SigningKey;
          let indexer: IConnextClient;
          let indexerTransfers: {
            sent: number;
            received: number;
          };
          if (eventData.transferMeta.signer === signerWalletA.address) {
            withdrawerSigningKey = new SigningKey(signerWalletA.privateKey);
            indexer = indexerA;
            indexerTransfers = indexerATransfers;
          } else if (eventData.transferMeta.signer === signerWalletB.address) {
            withdrawerSigningKey = new SigningKey(signerWalletB.privateKey);
            indexer = indexerB;
            indexerTransfers = indexerBTransfers;
          }
          const data = hexlify(randomBytes(32));
          const digest = solidityKeccak256(["bytes32", "bytes32"], [data, eventData.paymentId]);
          const signature = signDigestWithEthers(withdrawerSigningKey!.privateKey, digest);

          await indexer!.resolveCondition({
            conditionType: "FAST_SIGNED_TRANSFER",
            data,
            paymentId: eventData.paymentId,
            signature,
          } as ResolveFastSignedTransferParameters);
          indexerTransfers!.received += 1;
          console.log(
            `${indexer!.publicIdentifier} RESOLVED TRANSFER ${
              indexerTransfers!.received
            } TO GATEWAY`,
          );

          await indexer!.transfer({
            amount: eventData.amount,
            assetId: AddressZero,
            recipient: eventData.sender,
          });
          indexerTransfers!.sent += 1;
          console.log(
            `${indexer!.publicIdentifier} SENT TRANSFER ${indexerTransfers!.received} TO GATEWAY`,
          );
        },
      );

      await new Promise(async res => {
        const newPaymentId = hexlify(randomBytes(32));
        await nats.subscribe(`transfer.fast-signed.${newPaymentId}.reclaimed`, () => {
          res();
        });
        await gateway.conditionalTransfer({
          amount: "1",
          conditionType: "FAST_SIGNED_TRANSFER",
          paymentId: hexlify(randomBytes(32)),
          recipient: indexerA.publicIdentifier,
          signer: signerWalletA.address,
          assetId: AddressZero,
          maxAllocation: "10",
        } as FastSignedTransferParameters);
        gatewayTransfers.sent += 1;
        console.log(`GATEWAY TRANSFER ${gatewayTransfers.sent} TO INDEXER A`);
      });
      await gateway.conditionalTransfer({
        amount: "1",
        conditionType: "FAST_SIGNED_TRANSFER",
        paymentId: hexlify(randomBytes(32)),
        recipient: indexerB.publicIdentifier,
        signer: signerWalletB.address,
        assetId: AddressZero,
        maxAllocation: "10",
      } as FastSignedTransferParameters);
      gatewayTransfers.sent += 1;
      console.log(`GATEWAY TRANSFER ${gatewayTransfers.sent} TO INDEXER B`);
    });
  });
});<|MERGE_RESOLUTION|>--- conflicted
+++ resolved
@@ -6,31 +6,14 @@
   CreateTransferEventData,
   ResolveFastSignedTransferParameters,
 } from "@connext/types";
-<<<<<<< HEAD
 import { bigNumberify, hexlify, randomBytes, solidityKeccak256, SigningKey } from "ethers/utils";
-import { before, after } from "mocha";
-=======
-import {
-  bigNumberify,
-  hexlify,
-  randomBytes,
-  solidityKeccak256,
-  joinSignature,
-  SigningKey,
-} from "ethers/utils";
 import { before } from "mocha";
->>>>>>> 7f32c090
 import { Client } from "ts-nats";
 
 import { createClient, fundChannel, getNatsClient } from "../util";
 import { Wallet } from "ethers";
-<<<<<<< HEAD
-import { One, AddressZero } from "ethers/constants";
-import { clientA } from "../benchmarking/flamegraphPrep";
+import { AddressZero } from "ethers/constants";
 import { signDigestWithEthers } from "@connext/cf-core/dist/src/utils";
-=======
-import { AddressZero } from "ethers/constants";
->>>>>>> 7f32c090
 
 describe("Full Flow: Multi-client transfer", () => {
   let gateway: IConnextClient;
