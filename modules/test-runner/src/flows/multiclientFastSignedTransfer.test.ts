--- conflicted
+++ resolved
@@ -1,36 +1,26 @@
+import { signDigestWithEthers } from "@connext/cf-core";
 import {
   ConditionalTransferTypes,
   EventNames,
   EventPayloads,
   FastSignedTransferParameters,
-<<<<<<< HEAD
   IConnextClient,
-=======
-  CREATE_TRANSFER,
-  CreateTransferEventData,
->>>>>>> df2d5963
   ResolveFastSignedTransferParameters,
   toBN,
 } from "@connext/types";
-<<<<<<< HEAD
 import { Wallet } from "ethers";
+import { AddressZero } from "ethers/constants";
 import {
   bigNumberify,
   hexlify,
   randomBytes,
   solidityKeccak256,
-  joinSignature,
   SigningKey,
 } from "ethers/utils";
-=======
-import { bigNumberify, hexlify, randomBytes, solidityKeccak256, SigningKey } from "ethers/utils";
->>>>>>> df2d5963
 import { before } from "mocha";
 import { Client } from "ts-nats";
 
 import { createClient, fundChannel, getNatsClient } from "../util";
-import { AddressZero } from "ethers/constants";
-import { signDigestWithEthers } from "@connext/cf-core/dist/src/utils";
 
 describe("Full Flow: Multi-client transfer", () => {
   let gateway: IConnextClient;
