--- conflicted
+++ resolved
@@ -110,19 +110,11 @@
       clientA.on(EventNames.CONDITIONAL_TRANSFER_FAILED_EVENT, () =>
         rej(`Received transfer failed event on clientA`),
       );
-<<<<<<< HEAD
       clientB.on(EventNames.CONDITIONAL_TRANSFER_FAILED_EVENT, () =>
-        rej(`Received transfer failed event on clientA`),
+        rej(`Received transfer failed event on clientB`),
       );
       clientC.on(EventNames.CONDITIONAL_TRANSFER_FAILED_EVENT, () =>
-        rej(`Received transfer failed event on clientA`),
-=======
-      clientB.on(EventNames.RECEIVE_TRANSFER_FAILED_EVENT, () =>
-        rej(`Received transfer failed event on clientB`),
-      );
-      clientC.on(EventNames.RECEIVE_TRANSFER_FAILED_EVENT, () =>
         rej(`Received transfer failed event on clientC`),
->>>>>>> e9059e68
       );
       await Promise.all([
         clientB.transfer({ amount: "1", assetId: AddressZero, recipient: clientA.publicIdentifier }),
