import { IConnextClient, EventNames } from "@connext/types";
<<<<<<< HEAD
import { BigNumber, constants } from "ethers";
import { Client } from "ts-nats";
import { before } from "mocha";
=======
import { constants, utils } from "ethers";
>>>>>>> 1dfd5af5

import {
  createClient,
  ETH_AMOUNT_SM,
  fundChannel,
  requestCollateral,
  TOKEN_AMOUNT_SM,
  expect,
} from "../util";
import { asyncTransferAsset } from "../util/helpers/asyncTransferAsset";

const { AddressZero } = constants;

describe("Full Flow: Transfer", () => {
  let clientA: IConnextClient;
  let clientB: IConnextClient;
  let clientC: IConnextClient;
  let clientD: IConnextClient;
  let tokenAddress: string;

  beforeEach(async () => {
    clientA = await createClient({ id: "A" });
    clientB = await createClient({ id: "B" });
    clientC = await createClient({ id: "C" });
    clientD = await createClient({ id: "D" });
    tokenAddress = clientA.config.contractAddresses.Token!;
  });

  afterEach(async () => {
    await clientA.messaging.disconnect();
    await clientB.messaging.disconnect();
    await clientC.messaging.disconnect();
    await clientD.messaging.disconnect();
  });

  it("User transfers ETH to multiple clients", async () => {
    await fundChannel(clientA, ETH_AMOUNT_SM.mul(4), AddressZero);
    await requestCollateral(clientB, AddressZero);
    await requestCollateral(clientC, AddressZero);
    await requestCollateral(clientD, AddressZero);
    await asyncTransferAsset(clientA, clientB, ETH_AMOUNT_SM, AddressZero);
    await asyncTransferAsset(clientA, clientC, ETH_AMOUNT_SM, AddressZero);
    await asyncTransferAsset(clientA, clientD, ETH_AMOUNT_SM, AddressZero);
  });

  it("User transfers tokens to multiple clients", async () => {
    await fundChannel(clientA, TOKEN_AMOUNT_SM.mul(4), tokenAddress);
    await requestCollateral(clientB, tokenAddress);
    await requestCollateral(clientC, tokenAddress);
    await requestCollateral(clientD, tokenAddress);
    await asyncTransferAsset(clientA, clientB, TOKEN_AMOUNT_SM, tokenAddress);
    await asyncTransferAsset(clientA, clientC, TOKEN_AMOUNT_SM, tokenAddress);
    await asyncTransferAsset(clientA, clientD, TOKEN_AMOUNT_SM, tokenAddress);
  });

  it("User receives multiple ETH transfers ", async () => {
    await fundChannel(clientB, ETH_AMOUNT_SM, AddressZero);
    await fundChannel(clientC, ETH_AMOUNT_SM, AddressZero);
    await fundChannel(clientD, ETH_AMOUNT_SM, AddressZero);
    await requestCollateral(clientA, AddressZero);
    await asyncTransferAsset(clientB, clientA, ETH_AMOUNT_SM, AddressZero);
    await asyncTransferAsset(clientC, clientA, ETH_AMOUNT_SM, AddressZero);
    await asyncTransferAsset(clientD, clientA, ETH_AMOUNT_SM, AddressZero);
  });

  it("User receives multiple token transfers ", async () => {
    await fundChannel(clientB, TOKEN_AMOUNT_SM, tokenAddress);
    await fundChannel(clientC, TOKEN_AMOUNT_SM, tokenAddress);
    await fundChannel(clientD, TOKEN_AMOUNT_SM, tokenAddress);
    await requestCollateral(clientA, tokenAddress);
    await asyncTransferAsset(clientB, clientA, TOKEN_AMOUNT_SM, tokenAddress);
    await asyncTransferAsset(clientC, clientA, TOKEN_AMOUNT_SM, tokenAddress);
    await asyncTransferAsset(clientD, clientA, TOKEN_AMOUNT_SM, tokenAddress);
  });

  it("Client receives transfers concurrently", () => {
    return new Promise(async (res, rej) => {
      // TODO: should work without collateral as well
      // seems there is a condition --> receiver sends resolve req.
      // while user has deposit in flight and node has insufficient
      // collateral. node will not allow the resolution of that payment
      await requestCollateral(clientA, AddressZero, true);
      await fundChannel(clientB, BigNumber.from(5));
      await fundChannel(clientC, BigNumber.from(5));
      let transferCount = 0;
      clientA.on(EventNames.CONDITIONAL_TRANSFER_UNLOCKED_EVENT, async () => {
        transferCount += 1;
        if (transferCount === 2) {
          expect(transferCount).to.eq(2);
          res();
        }
      });

      clientA.on(EventNames.CONDITIONAL_TRANSFER_FAILED_EVENT, () =>
        rej(`Received transfer failed event on clientA`),
      );
      clientB.on(EventNames.CONDITIONAL_TRANSFER_FAILED_EVENT, () =>
        rej(`Received transfer failed event on clientB`),
      );
      clientC.on(EventNames.CONDITIONAL_TRANSFER_FAILED_EVENT, () =>
        rej(`Received transfer failed event on clientC`),
      );
      await Promise.all([
        clientB.transfer({
          amount: "1",
          assetId: AddressZero,
          recipient: clientA.publicIdentifier,
        }),
        clientC.transfer({
          amount: "1",
          assetId: AddressZero,
          recipient: clientA.publicIdentifier,
        }),
      ]);
    });
  });
});<|MERGE_RESOLUTION|>--- conflicted
+++ resolved
@@ -1,11 +1,5 @@
 import { IConnextClient, EventNames } from "@connext/types";
-<<<<<<< HEAD
 import { BigNumber, constants } from "ethers";
-import { Client } from "ts-nats";
-import { before } from "mocha";
-=======
-import { constants, utils } from "ethers";
->>>>>>> 1dfd5af5
 
 import {
   createClient,
