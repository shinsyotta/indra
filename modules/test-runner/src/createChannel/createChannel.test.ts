import { IConnextClient } from "@connext/types";

<<<<<<< HEAD
import {
  expect,
  getMessaging,
  SETUP_RESPONDER_RECEIVED_COUNT,
  SETUP_RESPONDER_SENT_COUNT,
} from "../util";
import { createClient } from "../util/client";
=======
import { createClient, expect } from "../util";
>>>>>>> b71d931d

describe("Create Channel", () => {
  it("Happy case: user creates channel with node and is given multisig address", async () => {
    const clientA: IConnextClient = await createClient();
    expect(clientA.multisigAddress).to.be.ok;
    // verify messaging worked
    const messaging = getMessaging();
    expect(messaging.count.sent).to.be.gte(SETUP_RESPONDER_SENT_COUNT);
    expect(messaging.count.received).to.be.gte(SETUP_RESPONDER_RECEIVED_COUNT);
    expect(messaging.setup.received).to.be.equal(SETUP_RESPONDER_RECEIVED_COUNT);
    expect(messaging.setup.sent).to.be.equal(SETUP_RESPONDER_SENT_COUNT);
    expect(messaging.installVirtual.received).to.be.equal(0);
    expect(messaging.installVirtual.sent).to.be.equal(0);
  });

  it("Creating a channel fails if user xpub and node xpub are the same", async () => {
    const nodeMnemonic: string =
      "candy maple cake sugar pudding cream honey rich smooth crumble sweet treat";
    await expect(createClient({ mnemonic: nodeMnemonic })).to.be.rejectedWith(
      "Client must be instantiated with a mnemonic that is different from the node's mnemonic",
    );
  });
});<|MERGE_RESOLUTION|>--- conflicted
+++ resolved
@@ -1,16 +1,12 @@
 import { IConnextClient } from "@connext/types";
 
-<<<<<<< HEAD
 import {
+  createClient,
   expect,
   getMessaging,
   SETUP_RESPONDER_RECEIVED_COUNT,
   SETUP_RESPONDER_SENT_COUNT,
 } from "../util";
-import { createClient } from "../util/client";
-=======
-import { createClient, expect } from "../util";
->>>>>>> b71d931d
 
 describe("Create Channel", () => {
   it("Happy case: user creates channel with node and is given multisig address", async () => {
