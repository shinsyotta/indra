import { xkeyKthAddress } from "@connext/cf-core";
import { IConnextClient } from "@connext/types";
import { AddressZero, One, Two } from "ethers/constants";
<<<<<<< HEAD
import { bigNumberify } from "ethers/utils";
import { before, describe } from "mocha";
=======
import { bigNumberify, hexlify, randomBytes } from "ethers/utils";
import { before, describe, after } from "mocha";
>>>>>>> 3e1d6fdd
import { Client } from "ts-nats";

import { createClient, fundChannel, asyncTransferAsset, expect } from "../util";
import { addRebalanceProfile } from "../util/helpers/rebalanceProfile";
import { getNatsClient } from "../util/nats";

describe("Reclaim", () => {
  let clientA: IConnextClient;
  let clientB: IConnextClient;
  let tokenAddress: string;
  let nodeFreeBalanceAddress: string;
  let nats: Client;

  before(async () => {
    nats = getNatsClient();
  });

  beforeEach(async () => {
    clientA = await createClient();
    clientB = await createClient();
    tokenAddress = clientA.config.contractAddresses.Token;
    nodeFreeBalanceAddress = xkeyKthAddress(clientA.config.nodePublicIdentifier);
  });

  afterEach(async () => {
    await clientA.messaging.disconnect();
    await clientB.messaging.disconnect();
  });

  it("happy case: node should reclaim ETH with async transfer", async () => {
    const REBALANCE_PROFILE = {
      assetId: AddressZero,
      lowerBoundCollateralize: "5",
      upperBoundCollateralize: "10",
      lowerBoundReclaim: "20",
      upperBoundReclaim: "30",
    };

    // set rebalancing profile to reclaim collateral
    await addRebalanceProfile(nats, clientA, REBALANCE_PROFILE);

    // deposit client
    await fundChannel(
      clientA,
      bigNumberify(REBALANCE_PROFILE.upperBoundReclaim).add(Two),
      AddressZero,
    );
    await clientB.requestCollateral(AddressZero);

    // transfer to node to get node over upper bound reclaim
    // first transfer gets to upper bound
    await asyncTransferAsset(
      clientA,
      clientB,
      bigNumberify(REBALANCE_PROFILE.upperBoundReclaim).add(One),
      AddressZero,
      nats,
    );
    // second transfer triggers reclaim
    // verify that node reclaims until lower bound reclaim
    await new Promise(async res => {
      const paymentId = hexlify(randomBytes(32))
      await nats.subscribe(
        `transfer.${paymentId}.reclaimed`,
        res,
      );
      clientA.transfer({
        amount: One.toString(),
        assetId: AddressZero,
        recipient: clientB.publicIdentifier,
        paymentId
      });
    });

    const freeBalancePost = await clientA.getFreeBalance(AddressZero);
    // expect this could be checked pre or post the rest of the transfer, so try to pre-emptively avoid race conditions
    expect(
      freeBalancePost[nodeFreeBalanceAddress].gte(
        bigNumberify(REBALANCE_PROFILE.lowerBoundReclaim),
      ) &&
        freeBalancePost[nodeFreeBalanceAddress].lte(
          bigNumberify(REBALANCE_PROFILE.lowerBoundReclaim).add(One),
        ),
    ).to.be.ok;
  });

  it("happy case: node should reclaim tokens after async transfer", async () => {
    const REBALANCE_PROFILE = {
      assetId: tokenAddress,
      lowerBoundCollateralize: "5",
      upperBoundCollateralize: "10",
      lowerBoundReclaim: "20",
      upperBoundReclaim: "30",
    };

    // set rebalancing profile to reclaim collateral
    await addRebalanceProfile(nats, clientA, REBALANCE_PROFILE);

    // deposit client
    await fundChannel(
      clientA,
      bigNumberify(REBALANCE_PROFILE.upperBoundReclaim).add(Two),
      tokenAddress,
    );
    await clientB.requestCollateral(AddressZero);

    // transfer to node to get node over upper bound reclaim
    // first transfer gets to upper bound
    await asyncTransferAsset(
      clientA,
      clientB,
      bigNumberify(REBALANCE_PROFILE.upperBoundReclaim).add(One),
      tokenAddress,
      nats,
    );
    // second transfer triggers reclaim
    // verify that node reclaims until lower bound reclaim
    await new Promise(async res => {
      const paymentId = hexlify(randomBytes(32))
      await nats.subscribe(
        `transfer.${paymentId}.reclaimed`,
        res,
      );
      clientA.transfer({
        amount: One.toString(),
        assetId: tokenAddress,
        recipient: clientB.publicIdentifier,
        paymentId
      });
    });

    const freeBalancePost = await clientA.getFreeBalance(tokenAddress);
    // expect this could be checked pre or post the rest of the transfer, so try to pre-emptively avoid race conditions
    expect(
      freeBalancePost[nodeFreeBalanceAddress].gte(
        bigNumberify(REBALANCE_PROFILE.lowerBoundReclaim),
      ) &&
        freeBalancePost[nodeFreeBalanceAddress].lte(
          bigNumberify(REBALANCE_PROFILE.lowerBoundReclaim).add(One),
        ),
    ).to.be.ok;
  });

  it.skip("happy case: node should reclaim ETH after linked transfer", async () => {});

  it.skip("happy case: node should reclaim tokens after linked transfer", async () => {});
});<|MERGE_RESOLUTION|>--- conflicted
+++ resolved
@@ -1,13 +1,8 @@
 import { xkeyKthAddress } from "@connext/cf-core";
 import { IConnextClient } from "@connext/types";
 import { AddressZero, One, Two } from "ethers/constants";
-<<<<<<< HEAD
-import { bigNumberify } from "ethers/utils";
+import { bigNumberify, hexlify, randomBytes } from "ethers/utils";
 import { before, describe } from "mocha";
-=======
-import { bigNumberify, hexlify, randomBytes } from "ethers/utils";
-import { before, describe, after } from "mocha";
->>>>>>> 3e1d6fdd
 import { Client } from "ts-nats";
 
 import { createClient, fundChannel, asyncTransferAsset, expect } from "../util";
@@ -69,16 +64,13 @@
     // second transfer triggers reclaim
     // verify that node reclaims until lower bound reclaim
     await new Promise(async res => {
-      const paymentId = hexlify(randomBytes(32))
-      await nats.subscribe(
-        `transfer.${paymentId}.reclaimed`,
-        res,
-      );
+      const paymentId = hexlify(randomBytes(32));
+      await nats.subscribe(`transfer.${paymentId}.reclaimed`, res);
       clientA.transfer({
         amount: One.toString(),
         assetId: AddressZero,
         recipient: clientB.publicIdentifier,
-        paymentId
+        paymentId,
       });
     });
 
@@ -126,16 +118,14 @@
     // second transfer triggers reclaim
     // verify that node reclaims until lower bound reclaim
     await new Promise(async res => {
-      const paymentId = hexlify(randomBytes(32))
-      await nats.subscribe(
-        `transfer.${paymentId}.reclaimed`,
-        res,
-      );
+      const paymentId = hexlify(randomBytes(32));
+      // TODO
+      await nats.subscribe(`transfer.${paymentId}.reclaimed`, res);
       clientA.transfer({
         amount: One.toString(),
         assetId: tokenAddress,
         recipient: clientB.publicIdentifier,
-        paymentId
+        paymentId,
       });
     });
 
