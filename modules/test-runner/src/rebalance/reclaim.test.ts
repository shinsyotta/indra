import { xkeyKthAddress } from "@connext/cf-core";
<<<<<<< HEAD
import { IConnextClient, toBN } from "@connext/types";
=======
import { IConnextClient, stringify, UPDATE_STATE_EVENT } from "@connext/types";
>>>>>>> ea97ac54
import { AddressZero, One, Two } from "ethers/constants";
import { bigNumberify, hexlify, randomBytes, defaultAbiCoder } from "ethers/utils";
import { before, describe, after } from "mocha";
import { Client } from "ts-nats";

import { createClient, fundChannel, asyncTransferAsset, expect } from "../util";
import { addRebalanceProfile } from "../util/helpers/rebalanceProfile";
import { connectNats, closeNats } from "../util/nats";

describe("Reclaim", () => {
  let clientA: IConnextClient;
  let clientB: IConnextClient;
  let tokenAddress: string;
  let nodeFreeBalanceAddress: string;
  let nats: Client;

  before(async () => {
    nats = await connectNats();
  });

  beforeEach(async () => {
    clientA = await createClient();
    clientB = await createClient();
    tokenAddress = clientA.config.contractAddresses.Token;
    nodeFreeBalanceAddress = xkeyKthAddress(clientA.config.nodePublicIdentifier);
  });

  afterEach(async () => {
    await clientA.messaging.disconnect();
    await clientB.messaging.disconnect();
  });

  after(() => {
    closeNats();
  });

  it("happy case: node should reclaim ETH with async transfer", async () => {
    const REBALANCE_PROFILE = {
      assetId: AddressZero,
      lowerBoundCollateralize: toBN("5"),
      upperBoundCollateralize: toBN("10"),
      lowerBoundReclaim: toBN("20"),
      upperBoundReclaim: toBN("30"),
    };

    // set rebalancing profile to reclaim collateral
    await addRebalanceProfile(nats, clientA, REBALANCE_PROFILE);

    // deposit client
    await fundChannel(
      clientA,
      bigNumberify(REBALANCE_PROFILE.upperBoundReclaim).add(Two),
      AddressZero,
    );
    await clientB.requestCollateral(AddressZero);

    // transfer to node to get node over upper bound reclaim
    // first transfer gets to upper bound
    await asyncTransferAsset(
      clientA,
      clientB,
      bigNumberify(REBALANCE_PROFILE.upperBoundReclaim).add(One),
      AddressZero,
      nats,
    );
    // second transfer triggers reclaim
    // verify that node reclaims until lower bound reclaim
    await new Promise(async res => {
      const paymentId = hexlify(randomBytes(32));
<<<<<<< HEAD
      await nats.subscribe(
        `transfer.${paymentId}.reclaimed`,
        res,
      );
      clientA.transfer({
=======
      clientA.on(UPDATE_STATE_EVENT, async(data) => {
        if(data.newState.data) {
          res();
        }
      })
      await clientA.transfer({
>>>>>>> ea97ac54
        amount: One.toString(),
        assetId: AddressZero,
        recipient: clientB.publicIdentifier,
        paymentId,
      });
    });

    const freeBalancePost = await clientA.getFreeBalance(AddressZero);
<<<<<<< HEAD
    // expect this could be checked pre or post the rest of the transfer
    // so try to pre-emptively avoid race conditions
    expect(
      freeBalancePost[nodeFreeBalanceAddress].gte(
        bigNumberify(REBALANCE_PROFILE.lowerBoundReclaim),
      ) &&
        freeBalancePost[nodeFreeBalanceAddress].lte(
          bigNumberify(REBALANCE_PROFILE.lowerBoundReclaim).add(One),
        ),
    ).to.be.ok;
=======
    // expect this could be checked pre or post the rest of the transfer, so try to pre-emptively avoid race conditions
    expect(freeBalancePost[nodeFreeBalanceAddress].gte(bigNumberify(REBALANCE_PROFILE.lowerBoundReclaim))).to.be.true;
    expect(freeBalancePost[nodeFreeBalanceAddress].lte(bigNumberify(REBALANCE_PROFILE.lowerBoundReclaim).add(One))).to.be.true
>>>>>>> ea97ac54
  });

  it("happy case: node should reclaim tokens after async transfer", async () => {
    const REBALANCE_PROFILE = {
      assetId: tokenAddress,
      lowerBoundCollateralize: toBN("5"),
      upperBoundCollateralize: toBN("10"),
      lowerBoundReclaim: toBN("20"),
      upperBoundReclaim: toBN("30"),
    };

    // set rebalancing profile to reclaim collateral
    await addRebalanceProfile(nats, clientA, REBALANCE_PROFILE);

    // deposit client
    await fundChannel(
      clientA,
      bigNumberify(REBALANCE_PROFILE.upperBoundReclaim).add(Two),
      tokenAddress,
    );
    await clientB.requestCollateral(AddressZero);

    // transfer to node to get node over upper bound reclaim
    // first transfer gets to upper bound
    await asyncTransferAsset(
      clientA,
      clientB,
      bigNumberify(REBALANCE_PROFILE.upperBoundReclaim).add(One),
      tokenAddress,
      nats,
    );
    // second transfer triggers reclaim
    // verify that node reclaims until lower bound reclaim
    await new Promise(async res => {
      const paymentId = hexlify(randomBytes(32));
<<<<<<< HEAD
      await nats.subscribe(
        `transfer.${paymentId}.reclaimed`,
        res,
      );
      clientA.transfer({
=======
      clientA.on(UPDATE_STATE_EVENT, async(data) => {
        if(data.newState.data) {
          res();
        }
      })
      await clientA.transfer({
>>>>>>> ea97ac54
        amount: One.toString(),
        assetId: tokenAddress,
        recipient: clientB.publicIdentifier,
        paymentId,
      });
    });

    const freeBalancePost = await clientA.getFreeBalance(tokenAddress);
<<<<<<< HEAD
    // expect this could be checked pre or post the rest of the transfer
    // so try to pre-emptively avoid race conditions
    expect(
      freeBalancePost[nodeFreeBalanceAddress].gte(
        bigNumberify(REBALANCE_PROFILE.lowerBoundReclaim),
      ) &&
        freeBalancePost[nodeFreeBalanceAddress].lte(
          bigNumberify(REBALANCE_PROFILE.lowerBoundReclaim).add(One),
        ),
    ).to.be.ok;
=======
    // expect this could be checked pre or post the rest of the transfer, so try to pre-emptively avoid race conditions
    expect(freeBalancePost[nodeFreeBalanceAddress].gte(bigNumberify(REBALANCE_PROFILE.lowerBoundReclaim))).to.be.true;
    expect(freeBalancePost[nodeFreeBalanceAddress].lte(bigNumberify(REBALANCE_PROFILE.lowerBoundReclaim).add(One))).to.be.true
>>>>>>> ea97ac54
  });

  it.skip("happy case: node should reclaim ETH after linked transfer", async () => {});

  it.skip("happy case: node should reclaim tokens after linked transfer", async () => {});
});<|MERGE_RESOLUTION|>--- conflicted
+++ resolved
@@ -1,11 +1,7 @@
 import { xkeyKthAddress } from "@connext/cf-core";
-<<<<<<< HEAD
-import { IConnextClient, toBN } from "@connext/types";
-=======
-import { IConnextClient, stringify, UPDATE_STATE_EVENT } from "@connext/types";
->>>>>>> ea97ac54
+import { EventNames, IConnextClient, toBN } from "@connext/types";
 import { AddressZero, One, Two } from "ethers/constants";
-import { bigNumberify, hexlify, randomBytes, defaultAbiCoder } from "ethers/utils";
+import { bigNumberify, hexlify, randomBytes } from "ethers/utils";
 import { before, describe, after } from "mocha";
 import { Client } from "ts-nats";
 
@@ -73,20 +69,12 @@
     // verify that node reclaims until lower bound reclaim
     await new Promise(async res => {
       const paymentId = hexlify(randomBytes(32));
-<<<<<<< HEAD
-      await nats.subscribe(
-        `transfer.${paymentId}.reclaimed`,
-        res,
-      );
-      clientA.transfer({
-=======
-      clientA.on(UPDATE_STATE_EVENT, async(data) => {
+      clientA.on(EventNames.UPDATE_STATE_EVENT, async(data) => {
         if(data.newState.data) {
           res();
         }
-      })
+      });
       await clientA.transfer({
->>>>>>> ea97ac54
         amount: One.toString(),
         assetId: AddressZero,
         recipient: clientB.publicIdentifier,
@@ -95,22 +83,14 @@
     });
 
     const freeBalancePost = await clientA.getFreeBalance(AddressZero);
-<<<<<<< HEAD
     // expect this could be checked pre or post the rest of the transfer
     // so try to pre-emptively avoid race conditions
-    expect(
-      freeBalancePost[nodeFreeBalanceAddress].gte(
-        bigNumberify(REBALANCE_PROFILE.lowerBoundReclaim),
-      ) &&
-        freeBalancePost[nodeFreeBalanceAddress].lte(
-          bigNumberify(REBALANCE_PROFILE.lowerBoundReclaim).add(One),
-        ),
-    ).to.be.ok;
-=======
-    // expect this could be checked pre or post the rest of the transfer, so try to pre-emptively avoid race conditions
-    expect(freeBalancePost[nodeFreeBalanceAddress].gte(bigNumberify(REBALANCE_PROFILE.lowerBoundReclaim))).to.be.true;
-    expect(freeBalancePost[nodeFreeBalanceAddress].lte(bigNumberify(REBALANCE_PROFILE.lowerBoundReclaim).add(One))).to.be.true
->>>>>>> ea97ac54
+    expect(freeBalancePost[nodeFreeBalanceAddress].gte(
+      bigNumberify(REBALANCE_PROFILE.lowerBoundReclaim),
+    )).to.be.true;
+    expect(freeBalancePost[nodeFreeBalanceAddress].lte(
+      bigNumberify(REBALANCE_PROFILE.lowerBoundReclaim).add(One),
+    )).to.be.true;
   });
 
   it("happy case: node should reclaim tokens after async transfer", async () => {
@@ -146,20 +126,12 @@
     // verify that node reclaims until lower bound reclaim
     await new Promise(async res => {
       const paymentId = hexlify(randomBytes(32));
-<<<<<<< HEAD
-      await nats.subscribe(
-        `transfer.${paymentId}.reclaimed`,
-        res,
-      );
-      clientA.transfer({
-=======
-      clientA.on(UPDATE_STATE_EVENT, async(data) => {
+      clientA.on(EventNames.UPDATE_STATE_EVENT, async(data) => {
         if(data.newState.data) {
           res();
         }
-      })
+      });
       await clientA.transfer({
->>>>>>> ea97ac54
         amount: One.toString(),
         assetId: tokenAddress,
         recipient: clientB.publicIdentifier,
@@ -168,25 +140,18 @@
     });
 
     const freeBalancePost = await clientA.getFreeBalance(tokenAddress);
-<<<<<<< HEAD
     // expect this could be checked pre or post the rest of the transfer
     // so try to pre-emptively avoid race conditions
-    expect(
-      freeBalancePost[nodeFreeBalanceAddress].gte(
-        bigNumberify(REBALANCE_PROFILE.lowerBoundReclaim),
-      ) &&
-        freeBalancePost[nodeFreeBalanceAddress].lte(
-          bigNumberify(REBALANCE_PROFILE.lowerBoundReclaim).add(One),
-        ),
-    ).to.be.ok;
-=======
-    // expect this could be checked pre or post the rest of the transfer, so try to pre-emptively avoid race conditions
-    expect(freeBalancePost[nodeFreeBalanceAddress].gte(bigNumberify(REBALANCE_PROFILE.lowerBoundReclaim))).to.be.true;
-    expect(freeBalancePost[nodeFreeBalanceAddress].lte(bigNumberify(REBALANCE_PROFILE.lowerBoundReclaim).add(One))).to.be.true
->>>>>>> ea97ac54
+    expect(freeBalancePost[nodeFreeBalanceAddress].gte(
+      bigNumberify(REBALANCE_PROFILE.lowerBoundReclaim),
+    )).to.be.true;
+    expect(freeBalancePost[nodeFreeBalanceAddress].lte(
+      bigNumberify(REBALANCE_PROFILE.lowerBoundReclaim).add(One),
+    )).to.be.true;
   });
 
   it.skip("happy case: node should reclaim ETH after linked transfer", async () => {});
 
   it.skip("happy case: node should reclaim tokens after linked transfer", async () => {});
+
 });