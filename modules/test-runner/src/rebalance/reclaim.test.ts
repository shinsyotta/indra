import { xkeyKthAddress } from "@connext/cf-core";
import { IConnextClient, UPDATE_STATE_EVENT } from "@connext/types";
import { AddressZero, One, Two } from "ethers/constants";
<<<<<<< HEAD
import { bigNumberify, defaultAbiCoder } from "ethers/utils";
import { before, describe, after } from "mocha";
=======
import { bigNumberify, hexlify, randomBytes } from "ethers/utils";
import { before, describe } from "mocha";
>>>>>>> da03d721
import { Client } from "ts-nats";

import {
  createClient,
  fundChannel,
  asyncTransferAsset,
  expect,
  createRandom32ByteHexString,
} from "../util";
import { addRebalanceProfile } from "../util/helpers/rebalanceProfile";
import { getNatsClient } from "../util/nats";

describe("Reclaim", () => {
  let clientA: IConnextClient;
  let clientB: IConnextClient;
  let tokenAddress: string;
  let nodeFreeBalanceAddress: string;
  let nats: Client;

  before(async () => {
    nats = getNatsClient();
  });

  beforeEach(async () => {
    clientA = await createClient();
    clientB = await createClient();
    tokenAddress = clientA.config.contractAddresses.Token;
    nodeFreeBalanceAddress = xkeyKthAddress(clientA.config.nodePublicIdentifier);
  });

  afterEach(async () => {
    await clientA.messaging.disconnect();
    await clientB.messaging.disconnect();
  });

  it("happy case: node should reclaim ETH with async transfer", async () => {
    const REBALANCE_PROFILE = {
      assetId: AddressZero,
      lowerBoundCollateralize: "5",
      upperBoundCollateralize: "10",
      lowerBoundReclaim: "20",
      upperBoundReclaim: "30",
    };

    // set rebalancing profile to reclaim collateral
    await addRebalanceProfile(nats, clientA, REBALANCE_PROFILE);

    // deposit client
    await fundChannel(
      clientA,
      bigNumberify(REBALANCE_PROFILE.upperBoundReclaim).add(Two),
      AddressZero,
    );
    await clientB.requestCollateral(AddressZero);

    // transfer to node to get node over upper bound reclaim
    // first transfer gets to upper bound
    await asyncTransferAsset(
      clientA,
      clientB,
      bigNumberify(REBALANCE_PROFILE.upperBoundReclaim).add(One),
      AddressZero,
      nats,
    );
    // second transfer triggers reclaim
    // verify that node reclaims until lower bound reclaim
    await new Promise(async res => {
<<<<<<< HEAD
      const paymentId = createRandom32ByteHexString();
=======
      const paymentId = hexlify(randomBytes(32));
>>>>>>> da03d721
      clientA.on(UPDATE_STATE_EVENT, async data => {
        if (data.newState.data) {
          res();
        }
      });
      await clientA.transfer({
        amount: One.toString(),
        assetId: AddressZero,
        recipient: clientB.publicIdentifier,
        paymentId,
      });
    });

    const freeBalancePost = await clientA.getFreeBalance(AddressZero);
    // expect this could be checked pre or post the rest of the transfer, so try to pre-emptively avoid race conditions
    expect(
      freeBalancePost[nodeFreeBalanceAddress].gte(
        bigNumberify(REBALANCE_PROFILE.lowerBoundReclaim),
      ),
    ).to.be.true;
    expect(
      freeBalancePost[nodeFreeBalanceAddress].lte(
        bigNumberify(REBALANCE_PROFILE.lowerBoundReclaim).add(One),
      ),
    ).to.be.true;
  });

  it("happy case: node should reclaim tokens after async transfer", async () => {
    const REBALANCE_PROFILE = {
      assetId: tokenAddress,
      lowerBoundCollateralize: "5",
      upperBoundCollateralize: "10",
      lowerBoundReclaim: "20",
      upperBoundReclaim: "30",
    };

    // set rebalancing profile to reclaim collateral
    await addRebalanceProfile(nats, clientA, REBALANCE_PROFILE);

    // deposit client
    await fundChannel(
      clientA,
      bigNumberify(REBALANCE_PROFILE.upperBoundReclaim).add(Two),
      tokenAddress,
    );
    await clientB.requestCollateral(AddressZero);

    // transfer to node to get node over upper bound reclaim
    // first transfer gets to upper bound
    await asyncTransferAsset(
      clientA,
      clientB,
      bigNumberify(REBALANCE_PROFILE.upperBoundReclaim).add(One),
      tokenAddress,
      nats,
    );
    // second transfer triggers reclaim
    // verify that node reclaims until lower bound reclaim
    await new Promise(async res => {
<<<<<<< HEAD
      const paymentId = createRandom32ByteHexString();
=======
      const paymentId = hexlify(randomBytes(32));
>>>>>>> da03d721
      clientA.on(UPDATE_STATE_EVENT, async data => {
        if (data.newState.data) {
          res();
        }
      });
      await clientA.transfer({
        amount: One.toString(),
        assetId: tokenAddress,
        recipient: clientB.publicIdentifier,
        paymentId,
      });
    });

    const freeBalancePost = await clientA.getFreeBalance(tokenAddress);
    // expect this could be checked pre or post the rest of the transfer, so try to pre-emptively avoid race conditions
    expect(
      freeBalancePost[nodeFreeBalanceAddress].gte(
        bigNumberify(REBALANCE_PROFILE.lowerBoundReclaim),
      ),
    ).to.be.true;
    expect(
      freeBalancePost[nodeFreeBalanceAddress].lte(
        bigNumberify(REBALANCE_PROFILE.lowerBoundReclaim).add(One),
      ),
    ).to.be.true;
  });

  it.skip("happy case: node should reclaim ETH after linked transfer", async () => {});

  it.skip("happy case: node should reclaim tokens after linked transfer", async () => {});
});<|MERGE_RESOLUTION|>--- conflicted
+++ resolved
@@ -1,22 +1,11 @@
 import { xkeyKthAddress } from "@connext/cf-core";
-import { IConnextClient, UPDATE_STATE_EVENT } from "@connext/types";
+import { IConnextClient, UPDATE_STATE_EVENT, createRandom32ByteHexString } from "@connext/types";
 import { AddressZero, One, Two } from "ethers/constants";
-<<<<<<< HEAD
-import { bigNumberify, defaultAbiCoder } from "ethers/utils";
-import { before, describe, after } from "mocha";
-=======
-import { bigNumberify, hexlify, randomBytes } from "ethers/utils";
+import { bigNumberify } from "ethers/utils";
 import { before, describe } from "mocha";
->>>>>>> da03d721
 import { Client } from "ts-nats";
 
-import {
-  createClient,
-  fundChannel,
-  asyncTransferAsset,
-  expect,
-  createRandom32ByteHexString,
-} from "../util";
+import { createClient, fundChannel, asyncTransferAsset, expect } from "../util";
 import { addRebalanceProfile } from "../util/helpers/rebalanceProfile";
 import { getNatsClient } from "../util/nats";
 
@@ -75,11 +64,7 @@
     // second transfer triggers reclaim
     // verify that node reclaims until lower bound reclaim
     await new Promise(async res => {
-<<<<<<< HEAD
       const paymentId = createRandom32ByteHexString();
-=======
-      const paymentId = hexlify(randomBytes(32));
->>>>>>> da03d721
       clientA.on(UPDATE_STATE_EVENT, async data => {
         if (data.newState.data) {
           res();
@@ -139,11 +124,7 @@
     // second transfer triggers reclaim
     // verify that node reclaims until lower bound reclaim
     await new Promise(async res => {
-<<<<<<< HEAD
       const paymentId = createRandom32ByteHexString();
-=======
-      const paymentId = hexlify(randomBytes(32));
->>>>>>> da03d721
       clientA.on(UPDATE_STATE_EVENT, async data => {
         if (data.newState.data) {
           res();
