--- conflicted
+++ resolved
@@ -1,14 +1,11 @@
-<<<<<<< HEAD
-import { EventNames, IConnextClient, IChannelSigner, CF_METHOD_TIMEOUT, IClientStore } from "@connext/types";
-=======
 import {
   EventNames,
   IConnextClient,
   IChannelSigner,
   CF_METHOD_TIMEOUT,
+  IClientStore,
   ProtocolNames,
 } from "@connext/types";
->>>>>>> 1fab412a
 import { ChannelSigner, delay, getRandomChannelSigner } from "@connext/utils";
 import { BigNumber } from "ethers/utils";
 import { AddressZero } from "ethers/constants";
@@ -62,17 +59,21 @@
     return client;
   };
 
-  const recreateClientAndRetryWithdraw = async (client: IConnextClient, store: IClientStore, withdrawParams: any) => {
+  const recreateClientAndRetryWithdraw = async (
+    client: IConnextClient,
+    store: IClientStore,
+    withdrawParams: any,
+  ) => {
     const { amount, assetId, recipient } = withdrawParams;
-    client.messaging.disconnect()
-    const newClient = await createClient({signer, store})
+    client.messaging.disconnect();
+    const newClient = await createClient({ signer, store });
 
     const fbBefore = (await newClient.getFreeBalance())[newClient.signerAddress];
     // Check that client can recover and continue
-    await withdrawFromChannel(newClient, amount, assetId, recipient)
+    await withdrawFromChannel(newClient, amount, assetId, recipient);
     const fbAfter = (await newClient.getFreeBalance())[newClient.signerAddress];
-    expect((fbBefore.sub(fbAfter)).eq(amount)).to.be.true;
-  }
+    expect(fbBefore.sub(fbAfter).eq(amount)).to.be.true;
+  };
 
   beforeEach(async () => {
     store = getMemoryStore();
@@ -91,10 +92,7 @@
   });
 
   it("client proposes withdrawal but doesn't receive a response from node", async () => {
-<<<<<<< HEAD
-    const addr = addressBook[4447].WithdrawApp.address;    
-=======
->>>>>>> 1fab412a
+    const addr = addressBook[4447].WithdrawApp.address;
     await createAndFundChannel({
       ceiling: { [SEND]: 0 },
       protocol: ProtocolNames.propose,
@@ -124,39 +122,6 @@
     // })
   });
 
-<<<<<<< HEAD
-  it("client proposes withdrawal and then goes offline before node responds", async () => {
-    const addr = addressBook[4447].WithdrawApp.address;
-    await createAndFundChannel({
-      ceiling: { sent: 1 },
-      protocol: "propose",
-      params: { appDefinition: addr },
-    });
-
-    (client.messaging as TestMessagingService).on(SEND, async (msg: MessagingEventData) => {
-      if (getProtocolFromData(msg) === "propose") {
-        const { appDefinition } = getParamsFromData(msg) || {};
-        if (appDefinition !== addr) {
-          return;
-        }
-        // wait for message to be sent (happens after event thrown)
-        await delay(500);
-        clock.tick(CF_METHOD_TIMEOUT + 1000);
-      }
-    });
-
-    await expect(
-      withdrawFromChannel(client, ZERO_ZERO_ZERO_FIVE_ETH, AddressZero),
-    ).to.be.rejectedWith(`proposal took longer than ${CF_METHOD_TIMEOUT / 1000} seconds`);
-
-    await recreateClientAndRetryWithdraw(client, store, {
-      amount: ZERO_ZERO_ZERO_FIVE_ETH,
-      assetId: AddressZero,
-    })
-  });
-
-=======
->>>>>>> 1fab412a
   it.skip("client proposes a node submitted withdrawal but node is offline for one message (commitment should be written to store and retried)", async () => {
     await createAndFundChannel();
 
