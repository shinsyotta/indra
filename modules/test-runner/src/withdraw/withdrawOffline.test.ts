import { utils } from "@connext/client";
import { IConnextClient } from "@connext/types";
import { BigNumber } from "ethers/utils";
import { AddressZero, Zero } from "ethers/constants";
import * as lolex from "lolex";
import {
  ClientTestMessagingInputOpts,
  createClient,
  createClientWithMessagingLimits,
  delay,
  ETH_AMOUNT_SM,
  ethProvider,
  expect,
  FORBIDDEN_SUBJECT_ERROR,
  fundChannel,
  getMnemonic,
  getProtocolFromData,
  MesssagingEventData,
  RECEIVED,
  SEND,
  SUBJECT_FORBIDDEN,
  TestMessagingService,
  withdrawFromChannel,
  ZERO_ZERO_ZERO_FIVE_ETH,
} from "../util";

const { withdrawalKey } = utils;

<<<<<<< HEAD
=======
const createAndFundChannel = async (
  messagingConfig: Partial<ClientTestMessagingInputOpts> = {},
  amount: BigNumber = ETH_AMOUNT_SM,
  assetId: string = AddressZero,
): Promise<IConnextClient> => {
  // make sure the tokenAddress is set
  const client = await createClientWithMessagingLimits(messagingConfig);
  await fundChannel(client, amount, assetId);
  return client;
};

>>>>>>> 37ab735a
describe("Withdraw offline tests", () => {
  let clock: any;
  beforeEach(async () => {
    // create the clock
    clock = lolex.install({
      shouldAdvanceTime: true,
      advanceTimeDelta: 1,
      now: Date.now(),
    });
  });

  afterEach(async () => {
    clock && clock.reset && clock.reset();
  });

  it("client proposes withdrawal but doesn't receive a response from node", async () => {
    const client = await createAndFundChannel({
      ceiling: { received: 0 },
      protocol: "withdraw",
    });

    (client.messaging as TestMessagingService).on(RECEIVED, (msg: MesssagingEventData) => {
      if (getProtocolFromData(msg) === "withdraw") {
        clock.tick(89_000);
      }
    });

    await expect(
      withdrawFromChannel(client, ZERO_ZERO_ZERO_FIVE_ETH, AddressZero),
    ).to.be.rejectedWith(`timed out after 90s waiting for counterparty reply in withdraw`);
  });

  it("client proposes withdrawal and then goes offline before node responds", async () => {
    const client = await createAndFundChannel({
      ceiling: { sent: 1 },
      protocol: "withdraw",
    });

    let eventCount = 0;
    (client.messaging as TestMessagingService).on(SEND, async (msg: MesssagingEventData) => {
      eventCount += 1;
      if (getProtocolFromData(msg) === "withdraw" && eventCount === 1) {
        // wait for message to be sent (happens after event thrown)
        await delay(500);
        clock.tick(89_000);
      }
    });

    await expect(
      withdrawFromChannel(client, ZERO_ZERO_ZERO_FIVE_ETH, AddressZero),
    ).to.be.rejectedWith(`timed out after 90s waiting for counterparty reply in withdraw`);
  });

  it("client proposes a node submitted withdrawal but node is offline for one message (commitment should be written to store and retried)", async () => {
    const client = await createAndFundChannel({
      forbiddenSubjects: ["channel.withdraw"],
    });

    (client.messaging as TestMessagingService).on(SUBJECT_FORBIDDEN, () => {
      clock.tick(89_000);
    });
    await expect(
      withdrawFromChannel(client, ZERO_ZERO_ZERO_FIVE_ETH, AddressZero),
    ).to.be.rejectedWith(FORBIDDEN_SUBJECT_ERROR);

    // make sure withdrawal is in the store
    const { tx, retry } = await client.store.get(withdrawalKey(client.publicIdentifier));
    expect(tx).to.be.ok;
    expect(tx.to).to.be.equal(client.multisigAddress);
    expect(tx.value).equal(Zero); // amt transferred in internal tx
    expect(retry).to.be.equal(0);

    // restart the client
    const reconnected = await createClient({
      mnemonic: getMnemonic(client.publicIdentifier),
      store: client.store,
    });
    expect(reconnected.publicIdentifier).to.be.equal(client.publicIdentifier);
    expect(reconnected.multisigAddress).to.be.equal(client.multisigAddress);
    expect(reconnected.freeBalanceAddress).to.be.equal(client.freeBalanceAddress);

    await new Promise((resolve: Function) => {
      ethProvider.once(client.multisigAddress, async () => {
        resolve();
      });
    });

    // make sure the withdrawal has been handled
    const resubmitted = await client.store.get(withdrawalKey(client.publicIdentifier));
    expect(resubmitted).to.not.be.ok;
  });
});<|MERGE_RESOLUTION|>--- conflicted
+++ resolved
@@ -26,8 +26,6 @@
 
 const { withdrawalKey } = utils;
 
-<<<<<<< HEAD
-=======
 const createAndFundChannel = async (
   messagingConfig: Partial<ClientTestMessagingInputOpts> = {},
   amount: BigNumber = ETH_AMOUNT_SM,
@@ -39,7 +37,6 @@
   return client;
 };
 
->>>>>>> 37ab735a
 describe("Withdraw offline tests", () => {
   let clock: any;
   beforeEach(async () => {
