--- conflicted
+++ resolved
@@ -105,21 +105,12 @@
       withdrawFromChannel(client, ZERO_ZERO_ZERO_FIVE_ETH, AddressZero);
     });
 
-    // TODO: fix with new store PR (3/16)
-    // make sure withdrawal is in the store
-<<<<<<< HEAD
-    const { tx, retry } = await client.store.getUserWithdrawal!();
-    expect(tx).to.be.ok;
-    expect(tx.to).to.be.equal(client.multisigAddress);
-    expect(tx.value).equal(Zero); // amt transferred in internal tx
-    expect(retry).to.be.equal(0);
-=======
-    const val = await client.store.get(withdrawalKey(client.publicIdentifier));
+    const { val, retry } = await client.store.getUserWithdrawal!();
     expect(val).to.not.be.undefined;
     expect(val.tx).to.not.be.undefined;
     expect(val.retry).to.be.equal(0);
     expect(val.tx).to.be.containSubset({ to: client.multisigAddress, value: 0 });
->>>>>>> 74d4a591
+    expect(retry).to.be.equal(0);
 
     // restart the client
     const reconnected = await createClient({
@@ -137,11 +128,7 @@
     });
 
     // make sure the withdrawal has been handled
-<<<<<<< HEAD
     const resubmitted = await client.store.getUserWithdrawal!();
-=======
-    const resubmitted = await reconnected.store.get(withdrawalKey(client.publicIdentifier));
->>>>>>> 74d4a591
     expect(resubmitted).to.not.be.ok;
   });
 });