import { utils } from "@connext/client";
import { IConnextClient } from "@connext/types";
import { Wallet } from "ethers";
import { AddressZero, Zero } from "ethers/constants";

import { expect } from "../util";
import {
  createClient,
  fundChannel,
  NEGATIVE_ZERO_ZERO_ONE_ETH,
  requestDepositRights,
  withdrawFromChannel,
  ZERO_ZERO_ONE_ETH,
  ZERO_ZERO_TWO_ETH,
  ZERO_ZERO_ZERO_ONE_ETH,
} from "../util";

const { xpubToAddress } = utils;

describe("Withdrawal", () => {
  let client: IConnextClient;
  let tokenAddress: string;

  beforeEach(async () => {
    client = await createClient();
    tokenAddress = client.config.contractAddresses.Token;
  }, 90_000);

  it("happy case: client successfully withdraws eth and submits the tx itself", async () => {
    // fund client with eth
    await fundChannel(client, ZERO_ZERO_TWO_ETH);
    // withdraw
    await withdrawFromChannel(client, ZERO_ZERO_ONE_ETH, AddressZero, true);
  });

  it("happy case: client successfully withdraws tokens and submits the tx itself", async () => {
    // fund client with tokens
    await fundChannel(client, ZERO_ZERO_TWO_ETH, tokenAddress);
    // withdraw
    await withdrawFromChannel(client, ZERO_ZERO_ONE_ETH, tokenAddress, true);
  });

  it("happy case: client successfully withdraws eth and node submits the tx", async () => {
    await fundChannel(client, ZERO_ZERO_TWO_ETH);
    // withdraw
    await withdrawFromChannel(client, ZERO_ZERO_ONE_ETH, AddressZero);
  });

  it("happy case: client successfully withdraws tokens and node submits the tx", async () => {
    await fundChannel(client, ZERO_ZERO_TWO_ETH, tokenAddress);
    // withdraw
    await withdrawFromChannel(client, ZERO_ZERO_ONE_ETH, tokenAddress);
  });

  it("client tries to withdraw more than it has in free balance", async () => {
    await fundChannel(client, ZERO_ZERO_ZERO_ONE_ETH);
    await expect(withdrawFromChannel(client, ZERO_ZERO_ONE_ETH, AddressZero)).to.be.rejectedWith(
      `Value (${ZERO_ZERO_ONE_ETH}) is not less than or equal to ${ZERO_ZERO_ZERO_ONE_ETH}`,
    );
  });

  it("client tries to withdraw a negative amount", async () => {
    await fundChannel(client, ZERO_ZERO_ONE_ETH);
    await expect(
      withdrawFromChannel(client, NEGATIVE_ZERO_ZERO_ONE_ETH, AddressZero),
    ).to.be.rejectedWith(`Value (${NEGATIVE_ZERO_ZERO_ONE_ETH}) is not greater than or equal to 0`);
  });

  it("client tries to withdraw to an invalid recipient address", async () => {
    await fundChannel(client, ZERO_ZERO_ONE_ETH);
    const recipient = "0xabc";
    await expect(
<<<<<<< HEAD
      withdrawFromChannel(client, ZERO_ZERO_ONE_ETH, AddressZero, false, "0xabc"),
    ).to.be.rejectedWith(`Value \"0xabc\" is not a valid eth address`);
=======
      withdrawFromChannel(client, ZERO_ZERO_ONE_ETH, AddressZero, false, recipient),
    ).rejects.toThrow(`Value \"${recipient}\" is not a valid eth address`);
>>>>>>> 6939649d
  });

  it("client tries to withdraw with invalid assetId", async () => {
    await fundChannel(client, ZERO_ZERO_ONE_ETH);
    // cannot use util fn because it will check the pre withdraw free balance,
    // which will throw a separate error
    const assetId = "0xabc";
    await expect(
      client.withdraw({
        amount: ZERO_ZERO_ONE_ETH.toString(),
        assetId,
        recipient: Wallet.createRandom().address,
      }),
<<<<<<< HEAD
    ).to.be.rejectedWith(`Value \"0xabc\" is not a valid eth address`);
=======
    ).rejects.toThrow(`Value \"${assetId}\" is not a valid eth address`);
>>>>>>> 6939649d
  });

  // FIXME: may have race condition! saw intermittent failures, tough to
  // consistently reproduce. appear as `validating signer` errors.
  // see issue #705
  it.skip("client tries to withdraw while node is collateralizing", async (done: any) => {
    await fundChannel(client, ZERO_ZERO_ONE_ETH);

    let eventsCaught = 0;
    client.once("DEPOSIT_CONFIRMED_EVENT", async () => {
      // make sure node free balance increases
      const freeBalance = await client.getFreeBalance(AddressZero);
      expect(freeBalance[xpubToAddress(client.nodePublicIdentifier)].gt(Zero)).toBeTruthy();
      eventsCaught += 1;
      if (eventsCaught === 2) {
        done();
      }
    });

    // no withdraw confirmed event thrown here...
    client.once("WITHDRAWAL_CONFIRMED_EVENT", () => {
      eventsCaught += 1;
      if (eventsCaught === 2) {
        done();
      }
    });

    // simultaneously request collateral and withdraw
    client.requestCollateral(AddressZero);
    // use user-submitted to make sure that the event is properly
    // thrown
    withdrawFromChannel(client, ZERO_ZERO_ONE_ETH, AddressZero, true);
    // TODO: events for withdrawal commitments! issue 698
  });

  describe("client tries to withdraw while it has active deposit rights", () => {
    it("client has active rights in eth, withdrawing eth", async () => {
      await fundChannel(client, ZERO_ZERO_ONE_ETH);
      // give client eth rights
      await requestDepositRights(client);
      // try to withdraw
      await withdrawFromChannel(client, ZERO_ZERO_ZERO_ONE_ETH, AddressZero);
    });

    it("client has active rights in tokens, withdrawing eth", async () => {
      await fundChannel(client, ZERO_ZERO_ONE_ETH);
      // give client eth rights
      await requestDepositRights(client, tokenAddress);
      // try to withdraw
      await withdrawFromChannel(client, ZERO_ZERO_ZERO_ONE_ETH, AddressZero);
    });

    it("client has active rights in tokens, withdrawing tokens", async () => {
      await fundChannel(client, ZERO_ZERO_ONE_ETH, tokenAddress);
      // give client eth rights
      await requestDepositRights(client, tokenAddress);
      // try to withdraw
      await withdrawFromChannel(client, ZERO_ZERO_ZERO_ONE_ETH, tokenAddress);
    });

    it("client has active rights in eth, withdrawing tokens", async () => {
      await fundChannel(client, ZERO_ZERO_ONE_ETH, tokenAddress);
      // give client eth rights
      await requestDepositRights(client, AddressZero);
      // try to withdraw
      await withdrawFromChannel(client, ZERO_ZERO_ZERO_ONE_ETH, tokenAddress);
    });
  });

  describe("client tries to withdraw while node has active deposit rights", () => {
    it("node has active rights in eth, withdrawing eth", async () => {
      await fundChannel(client, ZERO_ZERO_ONE_ETH);
      // give client eth rights
      await requestDepositRights(client, AddressZero, false);
      // try to withdraw
      await withdrawFromChannel(client, ZERO_ZERO_ZERO_ONE_ETH, AddressZero);
    });

    it("node has active rights in tokens, withdrawing eth", async () => {
      await fundChannel(client, ZERO_ZERO_ONE_ETH);
      // give client eth rights
      await requestDepositRights(client, tokenAddress, false);
      // try to withdraw
      await withdrawFromChannel(client, ZERO_ZERO_ZERO_ONE_ETH, AddressZero);
    });

    it("node has active rights in tokens, withdrawing tokens", async () => {
      await fundChannel(client, ZERO_ZERO_ONE_ETH, tokenAddress);
      // give client eth rights
      await requestDepositRights(client, tokenAddress, false);
      // try to withdraw
      await withdrawFromChannel(client, ZERO_ZERO_ZERO_ONE_ETH, tokenAddress);
    });

    it("node has active rights in eth, withdrawing tokens", async () => {
      await fundChannel(client, ZERO_ZERO_ONE_ETH, tokenAddress);
      // give client eth rights
      await requestDepositRights(client, AddressZero, false);
      // try to withdraw
      await withdrawFromChannel(client, ZERO_ZERO_ZERO_ONE_ETH, tokenAddress);
    });
  });
});<|MERGE_RESOLUTION|>--- conflicted
+++ resolved
@@ -3,9 +3,9 @@
 import { Wallet } from "ethers";
 import { AddressZero, Zero } from "ethers/constants";
 
-import { expect } from "../util";
 import {
   createClient,
+  expect,
   fundChannel,
   NEGATIVE_ZERO_ZERO_ONE_ETH,
   requestDepositRights,
@@ -70,13 +70,8 @@
     await fundChannel(client, ZERO_ZERO_ONE_ETH);
     const recipient = "0xabc";
     await expect(
-<<<<<<< HEAD
-      withdrawFromChannel(client, ZERO_ZERO_ONE_ETH, AddressZero, false, "0xabc"),
-    ).to.be.rejectedWith(`Value \"0xabc\" is not a valid eth address`);
-=======
       withdrawFromChannel(client, ZERO_ZERO_ONE_ETH, AddressZero, false, recipient),
     ).rejects.toThrow(`Value \"${recipient}\" is not a valid eth address`);
->>>>>>> 6939649d
   });
 
   it("client tries to withdraw with invalid assetId", async () => {
@@ -90,11 +85,7 @@
         assetId,
         recipient: Wallet.createRandom().address,
       }),
-<<<<<<< HEAD
-    ).to.be.rejectedWith(`Value \"0xabc\" is not a valid eth address`);
-=======
     ).rejects.toThrow(`Value \"${assetId}\" is not a valid eth address`);
->>>>>>> 6939649d
   });
 
   // FIXME: may have race condition! saw intermittent failures, tough to
