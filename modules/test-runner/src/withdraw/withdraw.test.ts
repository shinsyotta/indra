import { utils } from "@connext/client";
import { IConnextClient, WITHDRAWAL_CONFIRMED_EVENT } from "@connext/types";
import { Wallet } from "ethers";
import { AddressZero, Zero } from "ethers/constants";

import {
  createClient,
  expect,
  fundChannel,
  NEGATIVE_ZERO_ZERO_ONE_ETH,
  requestDepositRights,
  withdrawFromChannel,
  ZERO_ZERO_ONE_ETH,
  ZERO_ZERO_TWO_ETH,
  ZERO_ZERO_ZERO_ONE_ETH,
} from "../util";

const { xpubToAddress } = utils;

describe(`Withdrawal`, () => {
  let client: IConnextClient;
  let tokenAddress: string;

  beforeEach(async () => {
    client = await createClient();
    tokenAddress = client.config.contractAddresses.Token;
  });

  it(`happy case: client successfully withdraws eth and submits the tx itself`, async () => {
    // fund client with eth
    await fundChannel(client, ZERO_ZERO_TWO_ETH);
    // withdraw
    await withdrawFromChannel(client, ZERO_ZERO_ONE_ETH, AddressZero, true);
  });

  it(`happy case: client successfully withdraws tokens and submits the tx itself`, async () => {
    // fund client with tokens
    await fundChannel(client, ZERO_ZERO_TWO_ETH, tokenAddress);
    // withdraw
    await withdrawFromChannel(client, ZERO_ZERO_ONE_ETH, tokenAddress, true);
  });

  it(`happy case: client successfully withdraws eth and node submits the tx`, async () => {
    await fundChannel(client, ZERO_ZERO_TWO_ETH);
    // withdraw
    await withdrawFromChannel(client, ZERO_ZERO_ONE_ETH, AddressZero);
  });

  it(`happy case: client successfully withdraws tokens and node submits the tx`, async () => {
    await fundChannel(client, ZERO_ZERO_TWO_ETH, tokenAddress);
    // withdraw
    await withdrawFromChannel(client, ZERO_ZERO_ONE_ETH, tokenAddress);
  });

  it(`client tries to withdraw more than it has in free balance`, async () => {
    await fundChannel(client, ZERO_ZERO_ZERO_ONE_ETH);
    await expect(withdrawFromChannel(client, ZERO_ZERO_ONE_ETH, AddressZero)).to.be.rejectedWith(
      `Value (${ZERO_ZERO_ONE_ETH}) is not less than or equal to ${ZERO_ZERO_ZERO_ONE_ETH}`,
    );
  });

  it(`client tries to withdraw a negative amount`, async () => {
    await fundChannel(client, ZERO_ZERO_ONE_ETH);
    await expect(
      withdrawFromChannel(client, NEGATIVE_ZERO_ZERO_ONE_ETH, AddressZero),
    ).to.be.rejectedWith(`Value (${NEGATIVE_ZERO_ZERO_ONE_ETH}) is not greater than or equal to 0`);
  });

  it(`client tries to withdraw to an invalid recipient address`, async () => {
    await fundChannel(client, ZERO_ZERO_ONE_ETH);
    const recipient = `0xabc`;
    await expect(
      withdrawFromChannel(client, ZERO_ZERO_ONE_ETH, AddressZero, false, recipient),
    ).to.be.rejectedWith(`Value \"${recipient}\" is not a valid eth address`);
  });

  it(`client tries to withdraw with invalid assetId`, async () => {
    await fundChannel(client, ZERO_ZERO_ONE_ETH);
    // cannot use util fn because it will check the pre withdraw free balance,
    // which will throw a separate error
    const assetId = `0xabc`;
    await expect(
      client.withdraw({
        amount: ZERO_ZERO_ONE_ETH.toString(),
        assetId,
        recipient: Wallet.createRandom().address,
      }),
    ).to.be.rejectedWith(`Value \"${assetId}\" is not a valid eth address`);
  });

  // FIXME: may have race condition! saw intermittent failures, tough to
  // consistently reproduce. appear as `validating signer` errors.
  // see issue #705
  it.skip(`client tries to withdraw while node is collateralizing`, async (done: any) => {
    await fundChannel(client, ZERO_ZERO_ONE_ETH);

    let eventsCaught = 0;
    client.once(`DEPOSIT_CONFIRMED_EVENT`, async () => {
      // make sure node free balance increases
      const freeBalance = await client.getFreeBalance(AddressZero);
      expect(freeBalance[xpubToAddress(client.nodePublicIdentifier)]).to.be.above(Zero);
      eventsCaught += 1;
      if (eventsCaught === 2) {
        done();
      }
    });

    // no withdraw confirmed event thrown here...
<<<<<<< HEAD
    client.once(WITHDRAWAL_CONFIRMED_EVENT, () => {
=======
    client.once(`WITHDRAWAL_CONFIRMED_EVENT`, () => {
>>>>>>> d39b429a
      eventsCaught += 1;
      if (eventsCaught === 2) {
        done();
      }
    });

    // simultaneously request collateral and withdraw
    client.requestCollateral(AddressZero);
    // use user-submitted to make sure that the event is properly
    // thrown
    withdrawFromChannel(client, ZERO_ZERO_ONE_ETH, AddressZero, true);
    // TODO: events for withdrawal commitments! issue 698
  });

  describe(`client tries to withdraw while it has active deposit rights`, () => {
    it(`client has active rights in eth, withdrawing eth`, async () => {
      await fundChannel(client, ZERO_ZERO_ONE_ETH);
      // give client eth rights
      await requestDepositRights(client);
      // try to withdraw
      await withdrawFromChannel(client, ZERO_ZERO_ZERO_ONE_ETH, AddressZero);
    });

    it(`client has active rights in tokens, withdrawing eth`, async () => {
      await fundChannel(client, ZERO_ZERO_ONE_ETH);
      // give client eth rights
      await requestDepositRights(client, tokenAddress);
      // try to withdraw
      await withdrawFromChannel(client, ZERO_ZERO_ZERO_ONE_ETH, AddressZero);
    });

    it(`client has active rights in tokens, withdrawing tokens`, async () => {
      await fundChannel(client, ZERO_ZERO_ONE_ETH, tokenAddress);
      // give client eth rights
      await requestDepositRights(client, tokenAddress);
      // try to withdraw
      await withdrawFromChannel(client, ZERO_ZERO_ZERO_ONE_ETH, tokenAddress);
    });

    it(`client has active rights in eth, withdrawing tokens`, async () => {
      await fundChannel(client, ZERO_ZERO_ONE_ETH, tokenAddress);
      // give client eth rights
      await requestDepositRights(client, AddressZero);
      // try to withdraw
      await withdrawFromChannel(client, ZERO_ZERO_ZERO_ONE_ETH, tokenAddress);
    });
  });

  describe(`client tries to withdraw while node has active deposit rights`, () => {
    it(`node has active rights in eth, withdrawing eth`, async () => {
      await fundChannel(client, ZERO_ZERO_ONE_ETH);
      // give client eth rights
      await requestDepositRights(client, AddressZero, false);
      // try to withdraw
      await withdrawFromChannel(client, ZERO_ZERO_ZERO_ONE_ETH, AddressZero);
    });

    it(`node has active rights in tokens, withdrawing eth`, async () => {
      await fundChannel(client, ZERO_ZERO_ONE_ETH);
      // give client eth rights
      await requestDepositRights(client, tokenAddress, false);
      // try to withdraw
      await withdrawFromChannel(client, ZERO_ZERO_ZERO_ONE_ETH, AddressZero);
    });

    it(`node has active rights in tokens, withdrawing tokens`, async () => {
      await fundChannel(client, ZERO_ZERO_ONE_ETH, tokenAddress);
      // give client eth rights
      await requestDepositRights(client, tokenAddress, false);
      // try to withdraw
      await withdrawFromChannel(client, ZERO_ZERO_ZERO_ONE_ETH, tokenAddress);
    });

    it(`node has active rights in eth, withdrawing tokens`, async () => {
      await fundChannel(client, ZERO_ZERO_ONE_ETH, tokenAddress);
      // give client eth rights
      await requestDepositRights(client, AddressZero, false);
      // try to withdraw
      await withdrawFromChannel(client, ZERO_ZERO_ZERO_ONE_ETH, tokenAddress);
    });
  });
});<|MERGE_RESOLUTION|>--- conflicted
+++ resolved
@@ -106,11 +106,7 @@
     });
 
     // no withdraw confirmed event thrown here...
-<<<<<<< HEAD
     client.once(WITHDRAWAL_CONFIRMED_EVENT, () => {
-=======
-    client.once(`WITHDRAWAL_CONFIRMED_EVENT`, () => {
->>>>>>> d39b429a
       eventsCaught += 1;
       if (eventsCaught === 2) {
         done();
