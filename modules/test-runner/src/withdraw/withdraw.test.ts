--- conflicted
+++ resolved
@@ -23,13 +23,8 @@
   let tokenAddress: string;
 
   beforeEach(async () => {
-<<<<<<< HEAD
-    client = await createClient();
+    client = await createClient({ id: "A" });
     tokenAddress = client.config.contractAddresses[client.chainId].Token!;
-=======
-    client = await createClient({ id: "A" });
-    tokenAddress = client.config.contractAddresses.Token!;
->>>>>>> c9d6ed9f
   });
 
   it("happy case: client successfully withdraws eth and node submits the tx", async () => {
