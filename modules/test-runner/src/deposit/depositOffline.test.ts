--- conflicted
+++ resolved
@@ -1,9 +1,5 @@
-<<<<<<< HEAD
-import { CF_METHOD_TIMEOUT, IConnextClient, IChannelSigner, IClientStore } from "@connext/types";
-import { getMemoryStore} from "@connext/store";
-=======
-import { CF_METHOD_TIMEOUT, IConnextClient, ProtocolNames } from "@connext/types";
->>>>>>> 1fab412a
+import { IConnextClient, IChannelSigner, IClientStore, ProtocolNames } from "@connext/types";
+import { getMemoryStore } from "@connext/store";
 import * as lolex from "lolex";
 
 import {
@@ -76,15 +72,19 @@
   return;
 };
 
-const recreateClientAndRetryDepositCall = async (signer: IChannelSigner, client: IConnextClient, store: IClientStore) => {
-  client.messaging.disconnect()
-  const newClient = await createClient({signer, store})
+const recreateClientAndRetryDepositCall = async (
+  signer: IChannelSigner,
+  client: IConnextClient,
+  store: IClientStore,
+) => {
+  client.messaging.disconnect();
+  const newClient = await createClient({ signer, store });
 
   // Check that client can recover and continue
-  await fundChannel(newClient, ETH_AMOUNT_SM)
-  const fb = await newClient.getFreeBalance()
+  await fundChannel(newClient, ETH_AMOUNT_SM);
+  const fb = await newClient.getFreeBalance();
   expect(fb[newClient.signerAddress].eq(ETH_AMOUNT_SM)).to.be.true;
-}
+};
 
 /**
  * Contains any deposit tests that involve the client going offline at some
@@ -98,7 +98,7 @@
   let store: IClientStore;
 
   beforeEach(() => {
-    signer = getRandomChannelSigner(env.ethProviderUrl)
+    signer = getRandomChannelSigner(env.ethProviderUrl);
     store = getMemoryStore();
     clock = lolex.install({
       shouldAdvanceTime: true,
@@ -128,18 +128,13 @@
     // initiator in the `propose` protocol)
     // in the propose protocol, the initiator sends one message, and receives
     // one message, set the cap at 1 for `propose` in messaging of client
-    
-    client = await createClientWithMessagingLimits({
-<<<<<<< HEAD
-      ceiling: { received: 0 },
-      protocol: "propose",
-      signer,
-      store
-=======
+
+    client = await createClientWithMessagingLimits({
       ceiling: { [RECEIVED]: 0 },
       protocol: ProtocolNames.propose,
       params: { appDefinition: addressBook[4447].DepositApp.address },
->>>>>>> 1fab412a
+      signer,
+      store,
     });
 
     await makeDepositCall({
@@ -149,28 +144,21 @@
       subjectToFastforward: RECEIVED,
       protocol: ProtocolNames.propose,
     });
-<<<<<<< HEAD
-
-    await recreateClientAndRetryDepositCall(signer, client, store)
-=======
+
     const messaging = client.messaging! as TestMessagingService;
     expect(messaging.proposeCount[RECEIVED]).to.be.eq(0);
->>>>>>> 1fab412a
+
+    await recreateClientAndRetryDepositCall(signer, client, store);
   });
 
   it("client proposes deposit, but node only receives the NATS message after timeout is over", async () => {
     // cf method timeout is 90s, client will send any messages with a
     // preconfigured delay
     client = await createClientWithMessagingLimits({
-<<<<<<< HEAD
-      delay: { sent: CLIENT_DELAY },
-      protocol: "propose",
-      signer
-=======
       protocol: ProtocolNames.propose,
       ceiling: { [SEND]: 0 },
       params: { appDefinition: addressBook[4447].DepositApp.address },
->>>>>>> 1fab412a
+      signer,
     });
 
     await makeDepositCall({
@@ -180,29 +168,22 @@
       subjectToFastforward: SEND,
       protocol: ProtocolNames.propose,
     });
-<<<<<<< HEAD
-
-    await recreateClientAndRetryDepositCall(signer, client, store)
-=======
+
     const messaging = client.messaging! as TestMessagingService;
     expect(messaging.proposeCount[SEND]).to.be.eq(0);
->>>>>>> 1fab412a
+
+    await recreateClientAndRetryDepositCall(signer, client, store);
   });
 
   it("client proposes deposit, but node only responds after timeout is over", async () => {
     // cf method timeout is 90s, client will process any received messages
     // with a preconfigured delay
     client = await createClientWithMessagingLimits({
-<<<<<<< HEAD
-      delay: { received: CLIENT_DELAY },
-      protocol: "propose",
-      signer,
-      store
-=======
       protocol: ProtocolNames.propose,
       ceiling: { [RECEIVED]: 0 },
       params: { appDefinition: addressBook[4447].DepositApp.address },
->>>>>>> 1fab412a
+      signer,
+      store,
     });
 
     await makeDepositCall({
@@ -212,13 +193,11 @@
       subjectToFastforward: RECEIVED,
       protocol: ProtocolNames.propose,
     });
-<<<<<<< HEAD
-
-    await recreateClientAndRetryDepositCall(signer, client, store)
-=======
+
     const messaging = client.messaging! as TestMessagingService;
     expect(messaging.proposeCount[RECEIVED]).to.be.eq(0);
->>>>>>> 1fab412a
+
+    await recreateClientAndRetryDepositCall(signer, client, store);
   });
 
   it("client goes offline after proposing deposit and then comes back after timeout is over", async () => {
@@ -226,7 +205,7 @@
       protocol: ProtocolNames.install,
       ceiling: { [RECEIVED]: 0 },
       signer,
-      store
+      store,
     });
 
     await makeDepositCall({
@@ -239,6 +218,6 @@
     const messaging = client.messaging! as TestMessagingService;
     expect(messaging.installCount[RECEIVED]).to.be.eq(0);
 
-    await recreateClientAndRetryDepositCall(signer, client, store)
+    await recreateClientAndRetryDepositCall(signer, client, store);
   });
 });