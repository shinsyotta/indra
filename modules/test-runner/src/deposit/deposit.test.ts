import { xkeyKthAddress } from "@connext/cf-core";
import { IConnextClient } from "@connext/types";
import { AddressZero } from "ethers/constants";

import { createClient } from "../util/client";
<<<<<<< HEAD
import { FUNDED_MNEMONICS } from "../util/constants";
import { clearDb } from "../util/db";
import { getOnchainBalance, revertEVMSnapshot, takeEVMSnapshot } from "../util/ethprovider";
=======
>>>>>>> b3214908

describe("Deposits", () => {
  let clientA: IConnextClient;
  
  beforeEach(async () => {
    clientA = await createClient();
  }, 90_000);

<<<<<<< HEAD
  afterEach(async () => {
    await revertEVMSnapshot(snapshot);
  });

  test.skip("happy case: client should deposit ETH", async () => {
=======
  test("happy case: client should deposit ETH", async () => {
>>>>>>> b3214908
    await clientA.deposit({ amount: "1", assetId: AddressZero });
    const freeBalance = await clientA.getFreeBalance(AddressZero);

    const nodeFreeBalanceAddress = xkeyKthAddress(clientA.config.nodePublicIdentifier);
    expect(freeBalance[clientA.freeBalanceAddress]).toBeBigNumberEq(1);
    expect(freeBalance[nodeFreeBalanceAddress]).toBeBigNumberEq(0);

    // TODO: assert node's version of free balance also?
  });

  test("happy case: client should deposit tokens", async () => {
    const tokenAddress = clientA.config.contractAddresses.Token;

    await clientA.deposit({ amount: "1", assetId: tokenAddress });
    const freeBalance = await clientA.getFreeBalance(tokenAddress);

    const nodeFreeBalanceAddress = xkeyKthAddress(clientA.config.nodePublicIdentifier);
    expect(freeBalance[clientA.freeBalanceAddress]).toBeBigNumberEq(1);
    expect(freeBalance[nodeFreeBalanceAddress]).toBeBigNumberEq(0);

    // TODO: assert node's version of free balance also?
  });

  // TODO: unskip when it passes
  test.skip("client should not be able to deposit with invalid token address", async () => {
    // TODO: fix assert message when this is fixed
    await expect(clientA.deposit({ amount: "1", assetId: "0xdeadbeef" })).rejects.toThrowError(
      "invalid token address",
    );
  });

  test("client should not be able to deposit with negative amount", async () => {
    await expect(clientA.deposit({ amount: "-1", assetId: AddressZero })).rejects.toThrowError(
      "is not greater than or equal to 0",
    );
  });

  test("client should not be able to propose deposit with value it doesn't have", async () => {
    const tokenAddress = clientA.config.contractAddresses.Token;

    await expect(
      clientA.deposit({
        amount: (await getOnchainBalance(clientA.freeBalanceAddress, tokenAddress)) + 1,
        assetId: clientA.config.contractAddresses.Token,
      }),
    ).rejects.toThrowError("is not less than or equal to");
  });

  test.only("client has already requested deposit rights before calling deposit", async () => {
    await clientA.requestDepositRights({ assetId: clientA.config.contractAddresses.Token });

    await clientA.deposit({ amount: "1", assetId: clientA.config.contractAddresses.Token });
    const freeBalance = await clientA.getFreeBalance(clientA.config.contractAddresses.Token);

    const nodeFreeBalanceAddress = xkeyKthAddress(clientA.config.nodePublicIdentifier);
    expect(freeBalance[clientA.freeBalanceAddress]).toBeBigNumberEq(1);
    expect(freeBalance[nodeFreeBalanceAddress]).toBeBigNumberEq(0);
    //TODO: is there any way to test to make sure deposit rights were rescinded as part of the .deposit call?
  });

  test("client tries to deposit while node already has deposit rights but has not sent a tx to chain", async () => {
  });

  test("client tries to deposit while node already has deposit rights and has sent tx to chain (not confirmed onchain)", async () => { });

  test("client deposits a different amount onchain than passed into the deposit fn", async () => { });

  test("client proposes deposit but no response from node (node doesn't receive NATS message)", async () => { });

  test("client proposes deposit but no response from node (node receives NATS message after timeout expired)", async () => { });

  test("client goes offline after proposing deposit and then comes back online after timeout is over", async () => { });

  test("client proposes deposit then deletes its store", async () => { });

  test("client proposes deposit but never sends tx to chain", async () => { });

  test("client proposes deposit, sends tx to chain, but deposit takes a long time to confirm", async () => { });

  test("client proposes deposit, sends tx to chain, but deposit fails onchain", async () => { });

  test("client bypasses proposeDeposit flow and calls providerDeposit directly", async () => { });

  test("client deposits, withdraws, then successfully deposits again", async () => { });
});<|MERGE_RESOLUTION|>--- conflicted
+++ resolved
@@ -3,12 +3,9 @@
 import { AddressZero } from "ethers/constants";
 
 import { createClient } from "../util/client";
-<<<<<<< HEAD
 import { FUNDED_MNEMONICS } from "../util/constants";
 import { clearDb } from "../util/db";
 import { getOnchainBalance, revertEVMSnapshot, takeEVMSnapshot } from "../util/ethprovider";
-=======
->>>>>>> b3214908
 
 describe("Deposits", () => {
   let clientA: IConnextClient;
@@ -17,15 +14,7 @@
     clientA = await createClient();
   }, 90_000);
 
-<<<<<<< HEAD
-  afterEach(async () => {
-    await revertEVMSnapshot(snapshot);
-  });
-
-  test.skip("happy case: client should deposit ETH", async () => {
-=======
   test("happy case: client should deposit ETH", async () => {
->>>>>>> b3214908
     await clientA.deposit({ amount: "1", assetId: AddressZero });
     const freeBalance = await clientA.getFreeBalance(AddressZero);
 
