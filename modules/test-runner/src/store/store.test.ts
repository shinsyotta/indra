import {
  ConnextStore,
  MemoryStorage,
  PATH_CHANNEL,
  PATH_PROPOSED_APP_INSTANCE_ID,
  StorePair,
} from "@connext/store";
import { hexlify, randomBytes } from "ethers/utils";

import { createStore, expect, MockBackupService, setAndGet, setAndGetMultiple } from "../util";

describe("Store", () => {
  let memoryStorage: MemoryStorage;
  let store: ConnextStore;

  beforeEach(async () => {
    const { store: testStore, storage } = createStore("memorystorage");
    memoryStorage = storage as MemoryStorage;
    store = testStore;
  }, 90_000);

  it("happy case: set & get the same path consecutively", async () => {
<<<<<<< HEAD
    await setAndGet(store);
    await store.reset();
=======
    for (const _ of Array(5)) {
      await setAndGet(store);
    }
>>>>>>> 473080f0
  });

  it("happy case: get partial matches when available", async () => {
    const names = [PATH_PROPOSED_APP_INSTANCE_ID, PATH_CHANNEL];
    const subdir = `partial`;
    for (const name of names) {
      const pair: StorePair = {
        path: `${name}/${subdir}`,
        value: { ilyk: "tests" },
      };
      await setAndGet(store, pair);
      const retrieved = await store.get(name);
      expect(retrieved).to.deep.equal({ [subdir]: pair.value });
    }
  });

  it("happy case: reset the whole store state", async () => {
    expect((await memoryStorage.getAllKeys()).length).to.equal(0);
    await setAndGet(store);
    expect((await memoryStorage.getAllKeys()).length).to.be.greaterThan(0);
    await store.reset();
    expect(await memoryStorage.getAllKeys()).to.deep.equal([]);
  });

  it("happy case: backup state when provided a backupService", async () => {
    // create store with backup service
    const backupService = new MockBackupService();
    const { store } = createStore("memorystorage", { backupService });
    // generate value to properly set and backup
    const pair: StorePair = {
      path: `/xpub/channel/${hexlify(randomBytes(20))}`,
      value: { freeBalanceAppInstance: { test: "pls" } },
    };
    await store.set([pair], true);
    // restore and check states restored
    const statesRestored = await store.restore();
    expect(statesRestored).to.deep.equal([pair]);
    // check store is properly setup
    expect(await store.get(pair.path)).to.deep.equal(pair.value);
  });

  it("happy case: restore empty state without backupService", async () => {
    await setAndGetMultiple(store);
    // restore
    const statesRestored = await store.restore();
    // expect that store has proper prefix
    expect(statesRestored).to.be.deep.equal([]);
    expect(await memoryStorage.getAllKeys()).to.be.deep.equal([]);
  });
});<|MERGE_RESOLUTION|>--- conflicted
+++ resolved
@@ -20,14 +20,10 @@
   }, 90_000);
 
   it("happy case: set & get the same path consecutively", async () => {
-<<<<<<< HEAD
-    await setAndGet(store);
-    await store.reset();
-=======
     for (const _ of Array(5)) {
       await setAndGet(store);
     }
->>>>>>> 473080f0
+    await store.reset();
   });
 
   it("happy case: get partial matches when available", async () => {
