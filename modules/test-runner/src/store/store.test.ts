--- conflicted
+++ resolved
@@ -371,13 +371,8 @@
     });
   });
 
-<<<<<<< HEAD
   describe("getAppChallenge / saveAppChallenge / getChallengeUpdatedEvents", () => {
     storeTypes.forEach(type => {
-=======
-  describe("getAppChallenge / createAppChallenge / updateAppChallenge", () => {
-    storeTypes.forEach((type) => {
->>>>>>> 55fedb57
       it(`${type} - should be able to create, get, and update app challenges`, async () => {
         const value = { ...TEST_STORE_APP_CHALLENGE };
         const edited = { ...value, status: StoredAppChallengeStatus.OUTCOME_SET };
@@ -386,7 +381,6 @@
         const empty = await store.getAppChallenge(value.identityHash);
         expect(empty).to.be.undefined;
 
-<<<<<<< HEAD
         await store.saveAppChallenge(value);
         expect(await store.getAppChallenge(value.identityHash)).to.containSubset(value);
         const events0 = await store.getChallengeUpdatedEvents(value.identityHash);
@@ -394,15 +388,6 @@
         expect(events0[0]).to.containSubset(value);
 
         await store.saveAppChallenge(edited);
-=======
-        // can be called multiple times in a row and preserve the data
-        for (let i = 0; i < 3; i++) {
-        await store.createAppChallenge(value.identityHash, value);
-        expect(await store.getAppChallenge(value.identityHash)).to.containSubset(value);
-        }
-
-        await store.updateAppChallenge(value.identityHash, edited);
->>>>>>> 55fedb57
         expect(await store.getAppChallenge(value.identityHash)).to.containSubset(edited);
         const events1 = await store.getChallengeUpdatedEvents(value.identityHash);
         expect(events1.length).to.be.eq(2);
@@ -482,13 +467,8 @@
     });
   });
 
-<<<<<<< HEAD
   describe("getChallengeUpdatedEvents", () => {
     storeTypes.forEach(type => {
-=======
-  describe("getChallengeUpdatedEvents / createChallengeUpdatedEvent", () => {
-    storeTypes.forEach((type) => {
->>>>>>> 55fedb57
       it(`${type} - should be able to get/create challenge updated events`, async () => {
         const value = { ...TEST_STORE_CHALLENGE_UPDATED_EVENT };
         const store = await createConnextStore(type as StoreTypes, { fileDir });
