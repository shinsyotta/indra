--- conflicted
+++ resolved
@@ -11,9 +11,6 @@
 import { Client as NatsClient } from "ts-nats";
 
 import { expect, getDbClient, connectNats, env, createClient } from "../util";
-<<<<<<< HEAD
-import { MNEMONIC_V0_1, MNEMONIC_V0_2 } from "./examples";
-=======
 import {
   CHANNEL_KEY_VO_1,
   CHANNEL_KEY_VO_2,
@@ -34,7 +31,6 @@
   XPUB_V0_3,
   XPUB_V0_4,
 } from "./examples";
->>>>>>> 0cc86909
 import { ConnextStore, FileStorage, safeJsonStringify, KeyValueStorage } from "@connext/store";
 
 const convertV0toV1JSON = (oldChannel: any): StateChannelJSON => {
