--- conflicted
+++ resolved
@@ -42,12 +42,8 @@
     "@types/chai": "4.2.8",
     "@types/chai-as-promised": "7.1.2",
     "@types/chai-subset": "1.3.3",
-<<<<<<< HEAD
     "@types/mocha": "7.0.1",
-=======
-    "@types/mocha": "5.2.7",
     "0x": "4.9.1",
->>>>>>> 1b7f5db6
     "babel-loader": "8.0.6",
     "ts-loader": "6.2.1",
     "webpack": "4.41.5",
