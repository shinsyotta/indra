--- conflicted
+++ resolved
@@ -17,17 +17,10 @@
     "@connext/channel-provider": "5.2.1",
     "@connext/client": "5.2.1",
     "@connext/contracts": "1.0.5",
-<<<<<<< HEAD
-    "@connext/messaging": "5.1.1",
-    "@connext/store": "5.1.1",
-    "@connext/types": "5.1.1",
-    "@ethereum-waffle/chai": "2.4.0",
-=======
     "@connext/messaging": "5.2.1",
     "@connext/store": "5.2.1",
     "@connext/types": "5.2.1",
-    "@ethereum-waffle/chai": "2.3.0",
->>>>>>> ebe0a16c
+    "@ethereum-waffle/chai": "2.4.0",
     "@openzeppelin/contracts": "2.5.0",
     "@types/pg": "^7.14.3",
     "chai": "4.2.0",
