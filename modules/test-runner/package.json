{
  "name": "@connext/integration-test",
  "version": "0.0.1",
  "description": "",
  "main": "index.js",
  "scripts": {
    "build-bundle": "webpack --config ops/webpack.config.js",
    "test": "bash ops/entry.sh"
  },
  "author": "",
  "license": "ISC",
  "dependencies": {
    "@connext/cf-core": "3.0.0",
    "@connext/client": "3.0.0",
<<<<<<< HEAD
    "@connext/messaging": "3.0.0",
=======
    "@connext/contracts": "1.0.1",
>>>>>>> 15010884
    "@connext/store": "3.0.0",
    "@connext/types": "3.0.0",
    "core-js": "3.6.1",
    "chai": "4.2.0",
    "chai-as-promised": "7.1.1",
    "dotenv": "8.2.0",
    "ethers": "4.0.41",
    "@ethereum-waffle/chai": "^2.3.0",
    "human-standard-token-abi": "2.0.0",
    "mocha": "6.2.2",
    "openzeppelin-solidity": "2.3.0",
    "pg": "7.17.0",
    "ts-jest": "24.2.0",
    "ts-mocha": "6.0.0",
    "ts-nats": "1.2.4",
    "ts-node": "8.5.4",
    "typescript": "3.5.3"
  },
  "devDependencies": {
    "@types/chai": "4.2.7",
    "@types/chai-as-promised": "^7.1.2",
    "@types/mocha": "5.2.7",
    "babel-loader": "8.0.6",
    "ts-loader": "6.2.1",
    "webpack": "4.41.5",
    "webpack-cli": "3.3.10",
    "webpack-node-externals": "1.7.2"
  }
}<|MERGE_RESOLUTION|>--- conflicted
+++ resolved
@@ -12,11 +12,8 @@
   "dependencies": {
     "@connext/cf-core": "3.0.0",
     "@connext/client": "3.0.0",
-<<<<<<< HEAD
+    "@connext/contracts": "1.0.1",
     "@connext/messaging": "3.0.0",
-=======
-    "@connext/contracts": "1.0.1",
->>>>>>> 15010884
     "@connext/store": "3.0.0",
     "@connext/types": "3.0.0",
     "core-js": "3.6.1",
