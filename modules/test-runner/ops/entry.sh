#!/bin/bash
set -e

project="indra"

export STORE_DIR="./.test-store"
export INDRA_CLIENT_LOG_LEVEL="${INDRA_CLIENT_LOG_LEVEL:-0}"
export INDRA_ETH_RPC_URL="${INDRA_ETH_RPC_URL:-http://172.17.0.1:8545}"
export INDRA_ETH_MNEMONIC="${INDRA_ETH_MNEMONIC:-candy maple cake sugar pudding cream honey rich smooth crumble sweet treat}"
export INDRA_NODE_URL="${INDRA_NODE_URL:-nats://172.17.0.1:4222}"
export INDRA_PG_DATABASE="${INDRA_PG_DATABASE:-$project}"
export INDRA_PG_HOST="${INDRA_PG_HOST:-172.17.0.1}"
export INDRA_PG_PASSWORD="${INDRA_PG_PASSWORD:-$project}"
export INDRA_PG_PORT="${INDRA_PG_PORT:-5432}"
export INDRA_PG_USERNAME="${INDRA_PG_USERNAME:-$project}"
export NODE_ENV="${NODE_ENV:-development}"

echo "Integration Tester Container launched!"
echo

function finish {
  echo && echo "Integration tester container exiting.." && exit
}
trap finish SIGTERM SIGINT

bash ops/wait-for.sh $INDRA_PG_HOST:$INDRA_PG_PORT
bash ops/wait-for.sh ${INDRA_ETH_RPC_URL#*://}
bash ops/wait-for.sh ${INDRA_NODE_URL#*://}

bundle=dist/tests.bundle.js

if [[ ! -f "$bundle" || "$NODE_ENV" == "development" ]]
then webpack --config ops/webpack.config.js
fi

if [[ $1 == "--watch" ]]
then
  webpack --watch --config ops/webpack.config.js &
  sleep 5 # give webpack a sec to finish the first watch-mode build
<<<<<<< HEAD
  mocha --slow 1000 --timeout 120000 --bail --check-leaks --bail --watch $bundle
=======
  mocha --timeout 120000 --bail --check-leaks --bail --watch $bundle
elif [[ $1 == "--flamegraph" ]]
then
  node dist/flamegraphPrep.bundle.js
  sleep 2
  0x -o dist/flamegraph.bundle.js
>>>>>>> 1b7f5db6
else
  mocha --slow 1000 --timeout 120000 --bail --check-leaks --bail --exit $bundle
fi

rm -rf $STORE_DIR<|MERGE_RESOLUTION|>--- conflicted
+++ resolved
@@ -37,16 +37,12 @@
 then
   webpack --watch --config ops/webpack.config.js &
   sleep 5 # give webpack a sec to finish the first watch-mode build
-<<<<<<< HEAD
   mocha --slow 1000 --timeout 120000 --bail --check-leaks --bail --watch $bundle
-=======
-  mocha --timeout 120000 --bail --check-leaks --bail --watch $bundle
 elif [[ $1 == "--flamegraph" ]]
 then
   node dist/flamegraphPrep.bundle.js
   sleep 2
   0x -o dist/flamegraph.bundle.js
->>>>>>> 1b7f5db6
 else
   mocha --slow 1000 --timeout 120000 --bail --check-leaks --bail --exit $bundle
 fi
