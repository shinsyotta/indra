--- conflicted
+++ resolved
@@ -5,11 +5,7 @@
     "module": "ESNext",
     "outDir": "dist/",
     "typeRoots": [
-<<<<<<< HEAD
-      "../../node_modules/@types",
-=======
       "./src/typings",
->>>>>>> b3214908
       "./node_modules/@types",
       "../../node_modules/@types"
     ]
