<<<<<<< HEAD
import { MethodParams, stringify, CoinTransfer, CoinBalanceRefundAppName } from "@connext/types";
import { Zero } from "ethers/constants";
import { BigNumber } from "ethers/utils";
=======
import {
  CFCoreTypes,
  stringify,
  bigNumberifyObj,
  CoinTransferBigNumber,
  CoinBalanceRefundApp,
} from "@connext/types";
>>>>>>> 17f520a4

import { AppRegistryInfo } from "./registry";

const appProposalMatchesRegistry = (
  proposal: MethodParams.ProposeInstall,
  appRegistryInfo: AppRegistryInfo,
): void => {
  if (
    !(
      // proposal.appDefinition === appRegistryInfo.appDefinitionAddress &&
      (
        proposal.abiEncodings.actionEncoding === appRegistryInfo.actionEncoding &&
        proposal.abiEncodings.stateEncoding === appRegistryInfo.stateEncoding
      )
    )
  ) {
    throw new Error(
      `Proposed app details ${stringify(proposal)} do not match registry ${stringify(
        appRegistryInfo,
      )}`,
    );
  }
};

/**
 * Validation for apps that have "coinTransfers" in the state. Coin transfers are in-app balances
 * that are able to be modified using app logic and resolve back into free balance when the app
 * is uninstalled.
 *
 * @param params
 * @param initiatorPublicIdentifier
 * @param responderPublicIdentifier
 */
export const baseCoinTransferValidation = (
  initiatorDeposit: BigNumber,
  responderDeposit: BigNumber,
  initiatorTransfer: CoinTransfer,
  responderTransfer: CoinTransfer,
) => {
  if (!initiatorTransfer || !responderTransfer) {
    throw new Error(
      `Transfers do not match participants, initiatorTransfer: ${JSON.stringify(
        initiatorTransfer,
      )}, responderTransfer: ${JSON.stringify(responderTransfer)}`,
    );
  }

  if (
    !initiatorTransfer.amount.eq(initiatorDeposit) ||
    !responderTransfer.amount.eq(responderDeposit)
  ) {
    throw new Error(`Mismatch between deposits and initial state, refusing to install.`);
  }
};

/**
 * Validation for app assuming initiator is a unidirectional transfer sender and responder
 * is a unidirectional receiver.
 *
 * @param params
 * @param initiatorPublicIdentifier
 * @param responderPublicIdentifier
 */
export const unidirectionalCoinTransferValidation = (
  initiatorDeposit: BigNumber,
  responderDeposit: BigNumber,
  initiatorTransfer: CoinTransfer,
  responderTransfer: CoinTransfer,
) => {
  baseCoinTransferValidation(
    initiatorDeposit,
    responderDeposit,
    initiatorTransfer,
    responderTransfer,
  );
  if (!responderDeposit.eq(Zero)) {
    throw new Error(
      `Will not accept transfer install where responder deposit is != 0 ${responderDeposit.toString()}`,
    );
  }

  if (initiatorDeposit.lte(Zero)) {
    throw new Error(
      `Will not accept transfer install where initiator deposit is <=0 ${initiatorDeposit.toString()}`,
    );
  }

  if (initiatorTransfer.amount.lte(Zero)) {
    throw new Error(
      `Cannot install a linked transfer app with a sender transfer of <= 0. Transfer amount: ${initiatorTransfer.amount.toString()}`,
    );
  }

  if (!responderTransfer.amount.eq(Zero)) {
    throw new Error(
      `Cannot install a linked transfer app with a redeemer transfer of != 0. Transfer amount: ${responderTransfer.amount.toString()}`,
    );
  }
};

export const commonAppProposalValidation = (
  params: MethodParams.ProposeInstall,
  appRegistryInfo: AppRegistryInfo,
  supportedTokenAddresses: string[],
): void => {
  const {
    initiatorDeposit,
    initiatorDepositTokenAddress,
    responderDeposit,
    responderDepositTokenAddress,
  } = params;

  appProposalMatchesRegistry(params, appRegistryInfo);

  if (!supportedTokenAddresses.includes(initiatorDepositTokenAddress)) {
    throw new Error(`Unsupported "initiatorDepositTokenAddress" provided`);
  }

  if (!supportedTokenAddresses.includes(responderDepositTokenAddress)) {
    throw new Error(`Unsupported "responderDepositTokenAddress" provided`);
  }

  // NOTE: may need to remove this condition if we start working
  // with games
  if (
    responderDeposit.isZero() &&
    initiatorDeposit.isZero() &&
    appRegistryInfo.name !== CoinBalanceRefundAppName
  ) {
    throw new Error(
      `Cannot install an app with zero valued deposits for both initiator and responder.`,
    );
  }
};<|MERGE_RESOLUTION|>--- conflicted
+++ resolved
@@ -1,16 +1,11 @@
-<<<<<<< HEAD
-import { MethodParams, stringify, CoinTransfer, CoinBalanceRefundAppName } from "@connext/types";
+import {
+  CoinBalanceRefundAppName,
+  CoinTransfer,
+  MethodParams,
+  stringify,
+} from "@connext/types";
 import { Zero } from "ethers/constants";
 import { BigNumber } from "ethers/utils";
-=======
-import {
-  CFCoreTypes,
-  stringify,
-  bigNumberifyObj,
-  CoinTransferBigNumber,
-  CoinBalanceRefundApp,
-} from "@connext/types";
->>>>>>> 17f520a4
 
 import { AppRegistryInfo } from "./registry";
 
