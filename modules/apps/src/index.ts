import { AppRegistryType } from "./shared";
import { DepositAppRegistryInfo } from "./DepositApp";
import { HashLockTransferAppRegistryInfo } from "./HashLockTransferApp";
import { SimpleLinkedTransferAppRegistryInfo } from "./SimpleLinkedTransferApp";
import { SimpleSignedTransferAppRegistryInfo } from "./SimpleSignedTransferApp";
import { SimpleTwoPartySwapAppRegistryInfo } from "./SimpleTwoPartySwapApp";
import { WithdrawAppRegistryInfo } from "./WithdrawApp";

export const AppRegistry: AppRegistryType = [
  SimpleLinkedTransferAppRegistryInfo,
  SimpleSignedTransferAppRegistryInfo,
  SimpleTwoPartySwapAppRegistryInfo,
  WithdrawAppRegistryInfo,
  HashLockTransferAppRegistryInfo,
  DepositAppRegistryInfo,
];

export * from "./shared";
<<<<<<< HEAD
export * from "./CoinBalanceRefundApp";
=======
export * from "./FastSignedTransferApp";
>>>>>>> 17bc5150
export * from "./HashLockTransferApp";
export * from "./SimpleLinkedTransferApp";
export * from "./SimpleSignedTransferApp";
export * from "./SimpleTwoPartySwapApp";
export * from "./WithdrawApp";
export * from "./DepositApp";

export {
  AppRegistryType,
  SimpleLinkedTransferAppRegistryInfo,
  SimpleSignedTransferAppRegistryInfo,
  SimpleTwoPartySwapAppRegistryInfo,
  DepositAppRegistryInfo,
};

export * from "./middleware";<|MERGE_RESOLUTION|>--- conflicted
+++ resolved
@@ -16,11 +16,6 @@
 ];
 
 export * from "./shared";
-<<<<<<< HEAD
-export * from "./CoinBalanceRefundApp";
-=======
-export * from "./FastSignedTransferApp";
->>>>>>> 17bc5150
 export * from "./HashLockTransferApp";
 export * from "./SimpleLinkedTransferApp";
 export * from "./SimpleSignedTransferApp";
