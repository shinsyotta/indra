--- conflicted
+++ resolved
@@ -1,40 +1,16 @@
-<<<<<<< HEAD
-=======
-import {
-  SimpleLinkedTransferAppAction,
-  SimpleSwapAppState,
-  SimpleLinkedTransferAppState,
-  FastSignedTransferAppAction,
-  FastSignedTransferAppState,
-  WithdrawAppAction,
-  WithdrawAppState,
-  CoinBalanceRefundApp,
-  SimpleLinkedTransferApp,
-  SimpleTwoPartySwapApp,
-  FastSignedTransferApp,
-  HashLockTransferApp,
-  HashLockTransferAppAction,
-  HashLockTransferAppState,
-  WithdrawApp,
-  SimpleSignedTransferApp,
-  SignedTransferAppAction,
-  SignedTransferAppState,
-} from "@connext/types";
-import { BigNumber } from "ethers/utils";
-
->>>>>>> 325b9411
+import { AppRegistryType } from "./shared";
+import { CoinBalanceRefundAppRegistryInfo } from "./CoinBalanceRefundApp";
+import { FastSignedTransferAppRegistryInfo } from "./FastSignedTransferApp";
+import { HashLockTransferAppRegistryInfo } from "./HashLockTransferApp";
+import { SimpleLinkedTransferAppRegistryInfo } from "./SimpleLinkedTransferApp";
+import { SimpleSignedTransferAppRegistryInfo } from "./SimpleSignedTransferApp";
+import { SimpleTwoPartySwapAppRegistryInfo } from "./SimpleTwoPartySwapApp";
 import { WithdrawAppRegistryInfo } from "./WithdrawApp";
-import { FastSignedTransferAppRegistryInfo } from "./FastSignedTransferApp";
-import { AppRegistryType } from "./shared";
-import { SimpleLinkedTransferAppRegistryInfo } from "./SimpleLinkedTransferApp";
-import { SimpleTwoPartySwapAppRegistryInfo } from "./SimpleTwoPartySwapApp";
-import { CoinBalanceRefundAppRegistryInfo } from "./CoinBalanceRefundApp";
-import { HashLockTransferAppRegistryInfo } from "./HashLockTransferApp";
-import { SimpleSignedTransferAppRegistryInfo } from "./SimpleSignedTransferApp";
 
 export const AppRegistry: AppRegistryType = [
   FastSignedTransferAppRegistryInfo,
   SimpleLinkedTransferAppRegistryInfo,
+  SimpleSignedTransferAppRegistryInfo,
   SimpleTwoPartySwapAppRegistryInfo,
   CoinBalanceRefundAppRegistryInfo,
   WithdrawAppRegistryInfo,
@@ -42,58 +18,19 @@
 ];
 
 export * from "./shared";
+export * from "./CoinBalanceRefundApp";
 export * from "./FastSignedTransferApp";
+export * from "./HashLockTransferApp";
 export * from "./SimpleLinkedTransferApp";
+export * from "./SimpleSignedTransferApp";
 export * from "./SimpleTwoPartySwapApp";
-export * from "./CoinBalanceRefundApp";
 export * from "./WithdrawApp";
-export * from "./HashLockTransferApp";
-export * from "./SimpleSignedTransferApp";
 
-<<<<<<< HEAD
 export {
-=======
-export const SupportedApplications = {
-  [CoinBalanceRefundApp]: CoinBalanceRefundApp,
-  [SimpleLinkedTransferApp]: SimpleLinkedTransferApp,
-  [SimpleTwoPartySwapApp]: SimpleTwoPartySwapApp,
-  [FastSignedTransferApp]: FastSignedTransferApp,
-  [WithdrawApp]: WithdrawApp,
-  [HashLockTransferApp]: HashLockTransferApp,
-  [SimpleSignedTransferApp]: SimpleSignedTransferApp,
-};
-
-export type SupportedApplication = keyof typeof SupportedApplications;
-
-export const AppRegistry: AppRegistryType = [
->>>>>>> 325b9411
   FastSignedTransferAppRegistryInfo,
   AppRegistryType,
   SimpleLinkedTransferAppRegistryInfo,
+  SimpleSignedTransferAppRegistryInfo,
   SimpleTwoPartySwapAppRegistryInfo,
   CoinBalanceRefundAppRegistryInfo,
-<<<<<<< HEAD
-};
-=======
-  WithdrawAppRegistryInfo,
-  HashLockTransferAppRegistryInfo,
-  SimpleSignedTransferAppRegistryInfo,
-];
-
-export type AppAction<T = string> =
-  | FastSignedTransferAppAction<T>
-  | HashLockTransferAppAction
-  | SimpleLinkedTransferAppAction
-  | WithdrawAppAction
-  | SignedTransferAppAction;
-export type AppActionBigNumber = AppAction<BigNumber>;
-
-export type AppState<T = string> =
-  | FastSignedTransferAppState<T>
-  | HashLockTransferAppState<T>
-  | SimpleLinkedTransferAppState<T>
-  | SimpleSwapAppState<T>
-  | WithdrawAppState<T>
-  | SignedTransferAppState<T>;
-export type AppStateBigNumber = AppState<BigNumber>;
->>>>>>> 325b9411
+};