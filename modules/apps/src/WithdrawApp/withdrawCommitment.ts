--- conflicted
+++ resolved
@@ -1,5 +1,4 @@
 import { MultisigCommitment, ConditionalTransactionDelegateTarget } from "@connext/contracts";
-<<<<<<< HEAD
 import {
   ContractAddresses,
   MultisigOperation,
@@ -7,13 +6,9 @@
   singleAssetSinglePartyCoinTransferEncoding,
   singleAssetTwoPartyCoinTransferInterpreterParamsEncoding,
 } from "@connext/types";
-import { BigNumberish, defaultAbiCoder, Interface } from "ethers/utils";
-=======
-import { MultisigTransaction, MultisigOperation, ContractAddresses } from "@connext/types";
 import { utils } from "ethers";
 
-const { Interface } = utils;
->>>>>>> cdb5aae1
+const { defaultAbiCoder, Interface } = utils;
 
 const iface = new Interface(ConditionalTransactionDelegateTarget.abi);
 export class WithdrawCommitment extends MultisigCommitment {
