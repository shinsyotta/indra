--- conflicted
+++ resolved
@@ -1,17 +1,13 @@
 import { MultisigCommitment, ConditionalTransactionDelegateTarget } from "@connext/contracts";
-<<<<<<< HEAD
 import {
   ContractAddresses,
   MultisigOperation,
   MultisigTransaction,
   singleAssetSinglePartyCoinTransferEncoding,
   singleAssetTwoPartyCoinTransferInterpreterParamsEncoding,
+  BigNumberish,
 } from "@connext/types";
 import { utils } from "ethers";
-=======
-import { MultisigTransaction, MultisigOperation, ContractAddresses } from "@connext/types";
-import { BigNumberish, utils } from "ethers";
->>>>>>> e0446f0b
 
 const { defaultAbiCoder, Interface } = utils;
 
@@ -42,15 +38,8 @@
     return {
       to: this.contractAddresses.ConditionalTransactionDelegateTarget,
       value: 0,
-<<<<<<< HEAD
       data: iface.functions.executeWithdraw.encode([
         this.contractAddresses.WithdrawInterpreter,
-=======
-      data: iface.encodeFunctionData("withdrawWrapper", [
-        this.recipient,
-        this.assetId,
-        this.amount,
->>>>>>> e0446f0b
         this.nonce,
         encodedOutcome,
         encodedParams,
