import { xkeyKthAddress } from "@connext/cf-core";
import {
  CFCoreTypes,
  CoinTransferBigNumber,
  bigNumberifyObj,
  WithdrawAppState,
} from "@connext/types";

import { unidirectionalCoinTransferValidation } from "../shared";
import { convertWithrawAppState } from "./convert";
import { BigNumber, recoverAddress } from "ethers/utils";
import { HashZero, Zero } from "ethers/constants";

export const validateWithdrawApp = (
  params: CFCoreTypes.ProposeInstallParams,
  initiatorPublicIdentifier: string,
  responderPublicIdentifier: string,
) => {
  const { responderDeposit, initiatorDeposit, initialState: initialStateBadType } = bigNumberifyObj(
    params,
  );

  const initiatorFreeBalanceAddress = xkeyKthAddress(initiatorPublicIdentifier);
  const responderFreeBalanceAddress = xkeyKthAddress(responderPublicIdentifier);

  const initialState: WithdrawAppState<BigNumber> = convertWithrawAppState(
    "bignumber",
    initialStateBadType,
  );

  initialState.transfers = initialState.transfers.map((transfer: CoinTransferBigNumber) =>
    bigNumberifyObj(transfer),
  ) as any;

  const initiatorTransfer = initialState.transfers[0];
  const responderTransfer = initialState.transfers[1];

  unidirectionalCoinTransferValidation(
    initiatorDeposit,
    responderDeposit,
    initiatorTransfer,
    responderTransfer,
  );

  if (initialState.finalized) {
    throw new Error(`Cannot install a withdraw app with a finalized state. State: ${initialState}`);
  }

<<<<<<< HEAD
  if (initialState.signatures[1] != HashZero) {
=======
  if (initialState.signatures[1] !== HashZero) {
>>>>>>> 7f32c090
    throw new Error(
      `Cannot install a withdraw app with a populated signatures[1] field. Signatures[1]: ${initialState.signatures[1]}`,
    );
  }

  if (
<<<<<<< HEAD
    initialState.signers[0] != initiatorFreeBalanceAddress ||
    initialState.signers[1] != responderFreeBalanceAddress
=======
    initialState.signers[0] !== initiatorFreeBalanceAddress ||
    initialState.signers[1] !== responderFreeBalanceAddress
>>>>>>> 7f32c090
  ) {
    throw new Error(
      `Cannot install a withdraw app if signers[] do not match multisig participant addresses. Signers[]: ${initialState.signers}`,
    );
  }

  if (!initialState.transfers[1].amount.eq(Zero)) {
    throw new Error(
      `Cannot install a withdraw app with nonzero recipient amount. ${initialState.transfers[1].amount.toString()}`,
    );
  }

  let recovered = recoverAddress(initialState.data, initialState.signatures[0]);

<<<<<<< HEAD
  if (recovered != initialState.signers[0]) {
=======
  if (recovered !== initialState.signers[0]) {
>>>>>>> 7f32c090
    throw new Error(
      `Cannot install withdraw app - incorrect signer recovered from initiator sig on data. 
         Recovered: ${recovered}, Expected: ${initialState.signers[0]}`,
    );
  }
};<|MERGE_RESOLUTION|>--- conflicted
+++ resolved
@@ -46,24 +46,15 @@
     throw new Error(`Cannot install a withdraw app with a finalized state. State: ${initialState}`);
   }
 
-<<<<<<< HEAD
-  if (initialState.signatures[1] != HashZero) {
-=======
   if (initialState.signatures[1] !== HashZero) {
->>>>>>> 7f32c090
     throw new Error(
       `Cannot install a withdraw app with a populated signatures[1] field. Signatures[1]: ${initialState.signatures[1]}`,
     );
   }
 
   if (
-<<<<<<< HEAD
-    initialState.signers[0] != initiatorFreeBalanceAddress ||
-    initialState.signers[1] != responderFreeBalanceAddress
-=======
     initialState.signers[0] !== initiatorFreeBalanceAddress ||
     initialState.signers[1] !== responderFreeBalanceAddress
->>>>>>> 7f32c090
   ) {
     throw new Error(
       `Cannot install a withdraw app if signers[] do not match multisig participant addresses. Signers[]: ${initialState.signers}`,
@@ -78,11 +69,7 @@
 
   let recovered = recoverAddress(initialState.data, initialState.signatures[0]);
 
-<<<<<<< HEAD
-  if (recovered != initialState.signers[0]) {
-=======
   if (recovered !== initialState.signers[0]) {
->>>>>>> 7f32c090
     throw new Error(
       `Cannot install withdraw app - incorrect signer recovered from initiator sig on data. 
          Recovered: ${recovered}, Expected: ${initialState.signers[0]}`,
