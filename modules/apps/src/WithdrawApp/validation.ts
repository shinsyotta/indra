import { xkeyKthAddress } from "@connext/cf-core";
<<<<<<< HEAD
import { bigNumberifyJson, MethodParams, WithdrawAppState } from "@connext/types";

import { unidirectionalCoinTransferValidation } from "../shared";
import { recoverAddress } from "ethers/utils";
import { HashZero, Zero } from "ethers/constants";

export const validateWithdrawApp = (
  params: MethodParams.ProposeInstall,
=======
import {
  CFCoreTypes,
  CoinTransferBigNumber,
  bigNumberifyObj,
  WithdrawAppState,
  recoverAddressWithEthers,
} from "@connext/types";

import { unidirectionalCoinTransferValidation } from "../shared";
import { convertWithrawAppState } from "./convert";
import { BigNumber } from "ethers/utils";
import { HashZero, Zero } from "ethers/constants";

export const validateWithdrawApp = async (
  params: CFCoreTypes.ProposeInstallParams,
>>>>>>> 17f520a4
  initiatorPublicIdentifier: string,
  responderPublicIdentifier: string,
) => {
  const { responderDeposit, initiatorDeposit } = params;
  const initialState = bigNumberifyJson(params.initialState) as WithdrawAppState;

  const initiatorFreeBalanceAddress = xkeyKthAddress(initiatorPublicIdentifier);
  const responderFreeBalanceAddress = xkeyKthAddress(responderPublicIdentifier);

  const initiatorTransfer = initialState.transfers[0];
  const responderTransfer = initialState.transfers[1];

  unidirectionalCoinTransferValidation(
    initiatorDeposit,
    responderDeposit,
    initiatorTransfer,
    responderTransfer,
  );

  if (initialState.finalized) {
    throw new Error(`Cannot install a withdraw app with a finalized state. State: ${initialState}`);
  }

  if (initialState.signatures[1] !== HashZero) {
    throw new Error(
      `Cannot install a withdraw app with a populated signatures[1] field. Signatures[1]: ${initialState.signatures[1]}`,
    );
  }

  if (
    initialState.signers[0] !== initiatorFreeBalanceAddress ||
    initialState.signers[1] !== responderFreeBalanceAddress
  ) {
    throw new Error(
      `Cannot install a withdraw app if signers[] do not match multisig participant addresses. Signers[]: ${initialState.signers}`,
    );
  }

  if (!initialState.transfers[1].amount.eq(Zero)) {
    throw new Error(
      `Cannot install a withdraw app with nonzero recipient amount. ${initialState.transfers[1].amount.toString()}`,
    );
  }

  let recovered = await recoverAddressWithEthers(initialState.data, initialState.signatures[0]);

  if (recovered !== initialState.signers[0]) {
    throw new Error(
      `Cannot install withdraw app - incorrect signer recovered from initiator sig on data. 
         Recovered: ${recovered}, Expected: ${initialState.signers[0]}`,
    );
  }
};<|MERGE_RESOLUTION|>--- conflicted
+++ resolved
@@ -1,30 +1,16 @@
 import { xkeyKthAddress } from "@connext/cf-core";
-<<<<<<< HEAD
-import { bigNumberifyJson, MethodParams, WithdrawAppState } from "@connext/types";
+import {
+  bigNumberifyJson,
+  MethodParams,
+  recoverAddressWithEthers,
+  WithdrawAppState,
+} from "@connext/types";
+import { HashZero, Zero } from "ethers/constants";
 
 import { unidirectionalCoinTransferValidation } from "../shared";
-import { recoverAddress } from "ethers/utils";
-import { HashZero, Zero } from "ethers/constants";
-
-export const validateWithdrawApp = (
-  params: MethodParams.ProposeInstall,
-=======
-import {
-  CFCoreTypes,
-  CoinTransferBigNumber,
-  bigNumberifyObj,
-  WithdrawAppState,
-  recoverAddressWithEthers,
-} from "@connext/types";
-
-import { unidirectionalCoinTransferValidation } from "../shared";
-import { convertWithrawAppState } from "./convert";
-import { BigNumber } from "ethers/utils";
-import { HashZero, Zero } from "ethers/constants";
 
 export const validateWithdrawApp = async (
-  params: CFCoreTypes.ProposeInstallParams,
->>>>>>> 17f520a4
+  params: MethodParams.ProposeInstall,
   initiatorPublicIdentifier: string,
   responderPublicIdentifier: string,
 ) => {
