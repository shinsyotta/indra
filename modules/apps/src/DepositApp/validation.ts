import { xkeyKthAddress } from "@connext/cf-core";
import {
  MethodParams,
  DepositAppState,
  stringify,
  MIN_DEPOSIT_TIMEOOUT_BLOCKS,
} from "@connext/types";
import { MinimumViableMultisig, ERC20 } from "@connext/contracts";

import { baseCoinTransferValidation } from "../shared";
import { Zero, AddressZero } from "ethers/constants";
import { Contract } from "ethers";
import { BaseProvider } from "ethers/providers";

export const validateDepositApp = async (
  params: MethodParams.ProposeInstall,
  initiatorPublicIdentifier: string,
  responderPublicIdentifier: string,
  multisigAddress: string,
  provider: BaseProvider,
) => {
  const { responderDeposit, initiatorDeposit } = params;
  const initialState = params.initialState as DepositAppState;

  const initiatorFreeBalanceAddress = xkeyKthAddress(initiatorPublicIdentifier);
  const responderFreeBalanceAddress = xkeyKthAddress(responderPublicIdentifier);

  const initiatorTransfer = initialState.transfers[0];
  const responderTransfer = initialState.transfers[1];

  baseCoinTransferValidation(
    initiatorDeposit,
    responderDeposit,
    initiatorTransfer,
    responderTransfer,
  );

  if (initiatorFreeBalanceAddress !== initiatorTransfer.to) {
    throw new Error(`Cannot install deposit app with incorrect initiator transfer to address: Expected ${initiatorFreeBalanceAddress}, got ${initiatorTransfer.to}`);
  }

  if (responderFreeBalanceAddress !== responderTransfer.to) {
    throw new Error(`Cannot install deposit app with incorrect responder transfer to address: Expected ${responderFreeBalanceAddress}, got ${responderTransfer.to}`);
<<<<<<< HEAD
  }

  if (initialState.transfers[0].amount.isZero() || initialState.transfers[1].amount.isZero()) {
      throw new Error(`Cannot install deposit app with nonzero initial balance: ${stringify(initialState.transfers)}`)
  }

  if (initialState.multisigAddress !== multisigAddress) {
    throw new Error(`Cannot install deposit app with invalid multisig address. Expected ${multisigAddress}, got ${initialState.multisigAddress}`);
  }

  if (
    initialState.assetId !== params.initiatorDepositTokenAddress
    || initialState.assetId !== params.responderDepositTokenAddress
  ) {
    throw new Error(`Cannot install deposit app with invalid token address. Expected ${params.initiatorDepositTokenAddress}, got ${initialState.assetId}`);
  }

  const multisig = new Contract(multisigAddress, MinimumViableMultisig.abi, provider);
  let startingTotalAmountWithdrawn;
  try {
    startingTotalAmountWithdrawn = await multisig
      .functions
      .totalAmountWithdrawn(initialState.assetId);
  } catch (e) {
    const NOT_DEPLOYED_ERR = `contract not deployed (contractAddress="${multisigAddress}"`;
    if (!e.message.includes(NOT_DEPLOYED_ERR)) {
      throw new Error(e);
    }
    // multisig is deployed on withdrawal, if not
    // deployed withdrawal amount is 0
    startingTotalAmountWithdrawn = Zero;
  }

  const startingMultisigBalance = initialState.assetId === AddressZero
    ? await provider.getBalance(multisigAddress)
    : await new Contract(initialState.assetId, ERC20.abi, provider)
        .functions
        .balanceOf(multisigAddress);

  if (initialState.finalized) {
    throw new Error(`Cannot install a deposit app with finalized state`)
  }

  if (initialState.timelock <= toBN(await provider.getBlockNumber())) {
    throw new Error(`Cannot install a deposit app with an expired timeout`)
  }
  
=======
  }

  // if (initialState.transfers[0].amount.isZero() || initialState.transfers[1].amount.isZero()) {
  //   throw new Error(`Cannot install deposit app with nonzero initial balance: ${stringify(initialState.transfers)}`);
  // }

  if (initialState.multisigAddress !== multisigAddress) {
    throw new Error(`Cannot install deposit app with invalid multisig address. Expected ${multisigAddress}, got ${initialState.multisigAddress}`);
  }

  if (
    initialState.assetId !== params.initiatorDepositTokenAddress
    || initialState.assetId !== params.responderDepositTokenAddress
  ) {
    throw new Error(`Cannot install deposit app with invalid token address. Expected ${params.initiatorDepositTokenAddress}, got ${initialState.assetId}`);
  }

  const multisig = new Contract(multisigAddress, MinimumViableMultisig.abi, provider);
  let startingTotalAmountWithdrawn;
  try {
    startingTotalAmountWithdrawn = await multisig
      .functions
      .totalAmountWithdrawn(initialState.assetId);
  } catch (e) {
    const NOT_DEPLOYED_ERR = `contract not deployed (contractAddress="${multisigAddress}"`;
    if (!e.message.includes(NOT_DEPLOYED_ERR)) {
      throw new Error(e);
    }
    // multisig is deployed on withdrawal, if not
    // deployed withdrawal amount is 0
    startingTotalAmountWithdrawn = Zero;
  }

  if (initialState.finalized) {
    throw new Error(`Cannot install a deposit app with finalized state`);
  }

  const minTimelock = MIN_DEPOSIT_TIMEOOUT_BLOCKS.add(await provider.getBlockNumber());
  if (
    initialState.timelock.lt(minTimelock)) {
    throw new Error(`Cannot install a deposit app with timelock within ${MIN_DEPOSIT_TIMEOOUT_BLOCKS} of now (${await provider.getBlockNumber()})`);
  }

  const startingMultisigBalance = initialState.assetId === AddressZero
    ? await provider.getBalance(multisigAddress)
    : await new Contract(initialState.assetId, ERC20.abi, provider)
        .functions
        .balanceOf(multisigAddress);

>>>>>>> 0fdc1b58
  if (!initialState.startingTotalAmountWithdrawn.eq(startingTotalAmountWithdrawn)) {
    throw new Error(`Cannot install deposit app with invalid totalAmountWithdrawn. Expected ${startingTotalAmountWithdrawn}, got ${initialState.startingTotalAmountWithdrawn}`);
  }

  if (!initialState.startingMultisigBalance.eq(startingMultisigBalance)) {
    throw new Error(`Cannot install deposit app with invalid startingMultisigBalance. Expected ${startingMultisigBalance}, got ${initialState.startingMultisigBalance}`);
  }
};<|MERGE_RESOLUTION|>--- conflicted
+++ resolved
@@ -41,7 +41,6 @@
 
   if (responderFreeBalanceAddress !== responderTransfer.to) {
     throw new Error(`Cannot install deposit app with incorrect responder transfer to address: Expected ${responderFreeBalanceAddress}, got ${responderTransfer.to}`);
-<<<<<<< HEAD
   }
 
   if (initialState.transfers[0].amount.isZero() || initialState.transfers[1].amount.isZero()) {
@@ -59,20 +58,15 @@
     throw new Error(`Cannot install deposit app with invalid token address. Expected ${params.initiatorDepositTokenAddress}, got ${initialState.assetId}`);
   }
 
-  const multisig = new Contract(multisigAddress, MinimumViableMultisig.abi, provider);
-  let startingTotalAmountWithdrawn;
-  try {
-    startingTotalAmountWithdrawn = await multisig
-      .functions
-      .totalAmountWithdrawn(initialState.assetId);
-  } catch (e) {
-    const NOT_DEPLOYED_ERR = `contract not deployed (contractAddress="${multisigAddress}"`;
-    if (!e.message.includes(NOT_DEPLOYED_ERR)) {
-      throw new Error(e);
-    }
-    // multisig is deployed on withdrawal, if not
-    // deployed withdrawal amount is 0
-    startingTotalAmountWithdrawn = Zero;
+  const minTimelock = MIN_DEPOSIT_TIMEOOUT_BLOCKS.add(await provider.getBlockNumber());
+
+  if (
+    initialState.timelock.lt(minTimelock)) {
+    throw new Error(`Cannot install a deposit app with timelock within ${MIN_DEPOSIT_TIMEOOUT_BLOCKS} of now (${await provider.getBlockNumber()})`);
+  }
+
+  if (initialState.finalized) {
+    throw new Error(`Cannot install a deposit app with finalized state`)
   }
 
   const startingMultisigBalance = initialState.assetId === AddressZero
@@ -81,31 +75,6 @@
         .functions
         .balanceOf(multisigAddress);
 
-  if (initialState.finalized) {
-    throw new Error(`Cannot install a deposit app with finalized state`)
-  }
-
-  if (initialState.timelock <= toBN(await provider.getBlockNumber())) {
-    throw new Error(`Cannot install a deposit app with an expired timeout`)
-  }
-  
-=======
-  }
-
-  // if (initialState.transfers[0].amount.isZero() || initialState.transfers[1].amount.isZero()) {
-  //   throw new Error(`Cannot install deposit app with nonzero initial balance: ${stringify(initialState.transfers)}`);
-  // }
-
-  if (initialState.multisigAddress !== multisigAddress) {
-    throw new Error(`Cannot install deposit app with invalid multisig address. Expected ${multisigAddress}, got ${initialState.multisigAddress}`);
-  }
-
-  if (
-    initialState.assetId !== params.initiatorDepositTokenAddress
-    || initialState.assetId !== params.responderDepositTokenAddress
-  ) {
-    throw new Error(`Cannot install deposit app with invalid token address. Expected ${params.initiatorDepositTokenAddress}, got ${initialState.assetId}`);
-  }
 
   const multisig = new Contract(multisigAddress, MinimumViableMultisig.abi, provider);
   let startingTotalAmountWithdrawn;
@@ -123,23 +92,6 @@
     startingTotalAmountWithdrawn = Zero;
   }
 
-  if (initialState.finalized) {
-    throw new Error(`Cannot install a deposit app with finalized state`);
-  }
-
-  const minTimelock = MIN_DEPOSIT_TIMEOOUT_BLOCKS.add(await provider.getBlockNumber());
-  if (
-    initialState.timelock.lt(minTimelock)) {
-    throw new Error(`Cannot install a deposit app with timelock within ${MIN_DEPOSIT_TIMEOOUT_BLOCKS} of now (${await provider.getBlockNumber()})`);
-  }
-
-  const startingMultisigBalance = initialState.assetId === AddressZero
-    ? await provider.getBalance(multisigAddress)
-    : await new Contract(initialState.assetId, ERC20.abi, provider)
-        .functions
-        .balanceOf(multisigAddress);
-
->>>>>>> 0fdc1b58
   if (!initialState.startingTotalAmountWithdrawn.eq(startingTotalAmountWithdrawn)) {
     throw new Error(`Cannot install deposit app with invalid totalAmountWithdrawn. Expected ${startingTotalAmountWithdrawn}, got ${initialState.startingTotalAmountWithdrawn}`);
   }
