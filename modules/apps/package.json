{
  "name": "@connext/apps",
<<<<<<< HEAD
  "version": "7.0.0-alpha.17",
=======
  "version": "7.0.0-alpha.16-rc",
>>>>>>> a220cb02
  "description": "Connext Counterfactual Apps",
  "main": "dist/index.js",
  "module": "dist/index.esm.js",
  "types": "dist/src/index.d.ts",
  "iife": "dist/index-iife.js",
  "files": [
    "dist",
    "src"
  ],
  "scripts": {
    "build": "../../node_modules/.bin/tsc -b . && ../../node_modules/.bin/rollup -c",
    "lint": "../../node_modules/.bin/eslint -c '../../.eslintrc.js' --fix 'src/**/*'",
    "test": "echo \"Error: no test specified\" && exit 1",
    "rebuild": "npm run clean && npm run build",
    "clean": "rm -rf ./dist"
  },
  "devDependencies": {
    "@connext/contracts": "3.3.1",
<<<<<<< HEAD
    "@connext/types": "7.0.0-alpha.17",
    "@connext/utils": "7.0.0-alpha.17",
=======
    "@connext/types": "7.0.0-alpha.16-rc",
    "@connext/utils": "7.0.0-alpha.16-rc",
>>>>>>> a220cb02
    "@rollup/plugin-json": "4.1.0",
    "ethers": "5.0.5",
    "rollup": "2.21.0",
    "rollup-plugin-typescript2": "0.27.1",
    "typescript": "3.9.6"
  }
}<|MERGE_RESOLUTION|>--- conflicted
+++ resolved
@@ -1,10 +1,6 @@
 {
   "name": "@connext/apps",
-<<<<<<< HEAD
-  "version": "7.0.0-alpha.17",
-=======
   "version": "7.0.0-alpha.16-rc",
->>>>>>> a220cb02
   "description": "Connext Counterfactual Apps",
   "main": "dist/index.js",
   "module": "dist/index.esm.js",
@@ -23,13 +19,8 @@
   },
   "devDependencies": {
     "@connext/contracts": "3.3.1",
-<<<<<<< HEAD
-    "@connext/types": "7.0.0-alpha.17",
-    "@connext/utils": "7.0.0-alpha.17",
-=======
     "@connext/types": "7.0.0-alpha.16-rc",
     "@connext/utils": "7.0.0-alpha.16-rc",
->>>>>>> a220cb02
     "@rollup/plugin-json": "4.1.0",
     "ethers": "5.0.5",
     "rollup": "2.21.0",
