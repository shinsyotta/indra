--- conflicted
+++ resolved
@@ -17,13 +17,7 @@
   "devDependencies": {
     "@connext/cf-core": "6.0.0-alpha.0",
     "@connext/contracts": "1.0.5",
-<<<<<<< HEAD
-    "@connext/types": "5.2.1",
-=======
     "@connext/types": "6.0.0-alpha.0",
-    "ethers": "4.0.45",
-    "rollup": "1.31.1",
->>>>>>> 0cc86909
     "@rollup/plugin-json": "4.0.2",
     "ethers": "4.0.46",
     "rollup": "2.1.0",
