--- conflicted
+++ resolved
@@ -18,13 +18,9 @@
     "@connext/cf-core": "5.2.1",
     "@connext/contracts": "1.0.5",
     "@connext/types": "5.2.1",
+    "@rollup/plugin-json": "4.0.2",
     "ethers": "4.0.45",
-<<<<<<< HEAD
     "rollup": "2.0.6",
-=======
-    "rollup": "1.31.1",
-    "@rollup/plugin-json": "4.0.2",
->>>>>>> ebe0a16c
     "rollup-plugin-typescript2": "0.26.0",
     "typescript": "3.8.3"
   }
