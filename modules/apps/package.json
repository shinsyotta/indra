--- conflicted
+++ resolved
@@ -20,21 +20,12 @@
   "devDependencies": {
     "@connext/cf-core": "6.0.8",
     "@connext/contracts": "2.0.2",
-<<<<<<< HEAD
-    "@connext/utils": "6.0.7",
-    "@connext/types": "6.0.7",
+    "@connext/utils": "6.0.8",
+    "@connext/types": "6.0.8",
     "ethers": "4.0.47",
     "rollup": "2.7.1",
     "@rollup/plugin-json": "4.0.3",
     "rollup-plugin-typescript2": "0.27.0",
-=======
-    "@connext/utils": "6.0.8",
-    "@connext/types": "6.0.8",
-    "ethers": "4.0.46",
-    "rollup": "1.31.1",
-    "@rollup/plugin-json": "4.0.2",
-    "rollup-plugin-typescript2": "0.26.0",
->>>>>>> 4c6f5d36
     "typescript": "3.7.5"
   }
 }