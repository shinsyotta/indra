--- conflicted
+++ resolved
@@ -20,15 +20,9 @@
   "devDependencies": {
     "@connext/cf-core": "6.0.7",
     "@connext/contracts": "2.0.2",
-<<<<<<< HEAD
-    "@connext/utils": "6.0.6",
-    "@connext/types": "6.0.6",
-    "ethers": "4.0.47",
-=======
     "@connext/utils": "6.0.7",
     "@connext/types": "6.0.7",
-    "ethers": "4.0.46",
->>>>>>> 34ff2e77
+    "ethers": "4.0.47",
     "rollup": "1.31.1",
     "@rollup/plugin-json": "4.0.3",
     "rollup-plugin-typescript2": "0.26.0",
