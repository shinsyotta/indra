--- conflicted
+++ resolved
@@ -1,10 +1,6 @@
 {
   "name": "@connext/apps",
-<<<<<<< HEAD
-  "version": "7.0.0-alpha.3-experimental",
-=======
   "version": "7.0.0-alpha.3",
->>>>>>> 2d531d4a
   "description": "Connext Counterfactual Apps",
   "main": "dist/index.js",
   "module": "dist/index.esm.js",
@@ -23,19 +19,11 @@
   },
   "devDependencies": {
     "@connext/contracts": "3.2.3",
-<<<<<<< HEAD
-    "@connext/utils": "7.0.0-alpha.3-experimental",
-    "@connext/types": "7.0.0-alpha.3-experimental",
+    "@connext/utils": "7.0.0-alpha.3",
+    "@connext/types": "7.0.0-alpha.3",
     "ethers": "5.0.2",
     "rollup": "2.16.1",
     "@rollup/plugin-json": "4.1.0",
-=======
-    "@connext/utils": "7.0.0-alpha.3",
-    "@connext/types": "7.0.0-alpha.3",
-    "ethers": "5.0.0-beta.190",
-    "rollup": "2.12.1",
-    "@rollup/plugin-json": "4.0.3",
->>>>>>> 2d531d4a
     "rollup-plugin-typescript2": "0.27.1",
     "typescript": "3.9.5"
   }
