--- conflicted
+++ resolved
@@ -1,16 +1,10 @@
 {
   "name": "@connext/cf-core",
-<<<<<<< HEAD
+  "version": "6.0.0-alpha.0",
   "version": "5.2.1",
   "main": "dist/index.js",
   "iife": "dist/index.iife.js",
   "types": "dist/index.d.ts",
-=======
-  "version": "6.0.0-alpha.0",
-  "main": "dist/src/index.js",
-  "iife": "dist/src/index.iife.js",
-  "types": "dist/src/index.d.ts",
->>>>>>> 0cc86909
   "license": "MIT",
   "files": [
     "dist",
@@ -26,13 +20,8 @@
   },
   "dependencies": {
     "@connext/contracts": "1.0.5",
-<<<<<<< HEAD
-    "@connext/types": "5.2.1",
+    "@connext/types": "6.0.0-alpha.0",
     "ethers": "4.0.46",
-=======
-    "@connext/types": "6.0.0-alpha.0",
-    "ethers": "4.0.45",
->>>>>>> 0cc86909
     "@openzeppelin/contracts": "2.5.0",
     "eventemitter3": "4.0.0",
     "memoizee": "0.4.14",
@@ -44,13 +33,8 @@
   "devDependencies": {
     "@babel/core": "7.8.7",
     "@babel/plugin-proposal-object-rest-spread": "7.8.3",
-<<<<<<< HEAD
-    "@connext/store": "5.2.1",
+    "@connext/store": "6.0.0-alpha.0",
     "@types/chai": "4.2.11",
-=======
-    "@connext/store": "6.0.0-alpha.0",
-    "@types/chai": "4.2.9",
->>>>>>> 0cc86909
     "@types/dotenv-safe": "8.1.0",
     "@types/jest": "25.1.4",
     "@types/loglevel": "1.6.3",
