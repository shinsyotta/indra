--- conflicted
+++ resolved
@@ -1,10 +1,6 @@
 {
   "name": "@connext/cf-core",
-<<<<<<< HEAD
   "version": "5.0.0",
-=======
-  "version": "4.0.16",
->>>>>>> c2bc2685
   "main": "dist/src/index.js",
   "iife": "dist/src/index.iife.js",
   "types": "dist/src/index.d.ts",
@@ -24,15 +20,9 @@
     "test:coverage": "jest --runInBand --detectOpenHandles --bail --coverage"
   },
   "dependencies": {
-<<<<<<< HEAD
     "@connext/contracts": "2.0.0",
     "@connext/types": "5.0.0",
-    "ethers": "4.0.44",
-=======
-    "@connext/contracts": "1.0.4",
-    "@connext/types": "4.0.16",
     "ethers": "4.0.45",
->>>>>>> c2bc2685
     "@openzeppelin/contracts": "2.5.0",
     "eventemitter3": "4.0.0",
     "loglevel": "1.6.7",
