--- conflicted
+++ resolved
@@ -1,16 +1,9 @@
 {
   "name": "@connext/cf-core",
-<<<<<<< HEAD
-  "version": "6.0.0-alpha.1",
+  "version": "6.0.0-alpha.2",
   "main": "dist/index.js",
   "iife": "dist/index.iife.js",
   "types": "dist/index.d.ts",
-=======
-  "version": "6.0.0-alpha.2",
-  "main": "dist/src/index.js",
-  "iife": "dist/src/index.iife.js",
-  "types": "dist/src/index.d.ts",
->>>>>>> 17f520a4
   "license": "MIT",
   "files": [
     "dist",
