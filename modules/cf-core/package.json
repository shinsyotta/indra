{
  "name": "@connext/cf-core",
  "version": "6.0.0-alpha.1",
  "main": "dist/src/index.js",
  "iife": "dist/src/index.iife.js",
  "types": "dist/src/index.d.ts",
  "license": "MIT",
  "files": [
    "dist",
    "docs",
    "src"
  ],
  "scripts": {
    "build": "rm -rf ./dist/* && ./node_modules/.bin/tsc -b .",
    "build:ts": "node_modules/.bin/tsc -b .",
    "build:rollup": "rollup -c",
    "build:watch": "node_modules/.bin/tsc -b . && rollup -c -w",
    "lint": "../../node_modules/.bin/eslint -c '../../.eslintrc.js' --fix 'src/**/*' 'test/**/*'",
    "test": "jest --setupFiles dotenv-extended/config --runInBand --bail --forceExit",
    "test:coverage": "jest --runInBand --detectOpenHandles --bail --coverage"
  },
  "dependencies": {
    "@connext/contracts": "1.0.5",
<<<<<<< HEAD
    "@connext/types": "6.0.0-alpha.0",
    "ethers": "4.0.46",
=======
    "@connext/types": "6.0.0-alpha.1",
    "ethers": "4.0.45",
>>>>>>> fd05fc01
    "@openzeppelin/contracts": "2.5.0",
    "eventemitter3": "4.0.0",
    "memoizee": "0.4.14",
    "p-queue": "5.0.0",
    "rpc-server": "0.0.1",
    "typescript-memoize": "1.0.0-alpha.3",
    "uuid": "3.4.0"
  },
  "devDependencies": {
    "@babel/core": "7.8.4",
    "@babel/plugin-proposal-object-rest-spread": "7.8.3",
    "@connext/store": "6.0.0-alpha.1",
    "@types/chai": "4.2.9",
    "@types/dotenv-safe": "8.1.0",
    "@types/jest": "25.1.2",
    "@types/loglevel": "1.6.3",
    "@types/node": "13.7.1",
    "chai": "4.2.0",
    "dotenv-extended": "2.7.1",
    "dotenv-safe": "8.2.0",
    "jest": "25.1.0",
    "jest-cli": "25.1.0",
    "jest-dot-reporter": "1.0.14",
    "rollup": "1.31.1",
    "rollup-plugin-babel": "4.3.3",
    "rollup-plugin-commonjs": "10.1.0",
    "rollup-plugin-json": "4.0.0",
    "rollup-plugin-node-resolve": "5.2.0",
    "rollup-plugin-typescript2": "0.26.0",
    "ts-jest": "25.2.0",
    "ts-mockito": "2.5.0",
    "typescript": "3.5.3"
  }
}<|MERGE_RESOLUTION|>--- conflicted
+++ resolved
@@ -21,13 +21,8 @@
   },
   "dependencies": {
     "@connext/contracts": "1.0.5",
-<<<<<<< HEAD
-    "@connext/types": "6.0.0-alpha.0",
+    "@connext/types": "6.0.0-alpha.1",
     "ethers": "4.0.46",
-=======
-    "@connext/types": "6.0.0-alpha.1",
-    "ethers": "4.0.45",
->>>>>>> fd05fc01
     "@openzeppelin/contracts": "2.5.0",
     "eventemitter3": "4.0.0",
     "memoizee": "0.4.14",
