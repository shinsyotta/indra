--- conflicted
+++ resolved
@@ -18,16 +18,10 @@
     "test:coverage": "jest --runInBand --detectOpenHandles --bail --coverage"
   },
   "dependencies": {
-<<<<<<< HEAD
-    "@connext/contracts": "2.0.6",
-    "@connext/utils": "6.5.2",
-    "@connext/types": "6.5.2",
-    "async-mutex": "0.2.2",
-=======
     "@connext/contracts": "3.0.0",
     "@connext/utils": "6.5.3",
     "@connext/types": "6.5.3",
->>>>>>> 91c7f93b
+    "async-mutex": "0.2.2",
     "ethers": "4.0.47",
     "@openzeppelin/contracts": "3.0.1",
     "eventemitter3": "4.0.0",
