{
  "name": "@connext/cf-core",
  "version": "6.0.7",
  "main": "dist/index.js",
  "iife": "dist/index.iife.js",
  "types": "dist/index.d.ts",
  "license": "MIT",
  "files": [
    "dist",
    "docs",
    "src"
  ],
  "scripts": {
    "build": "rm -rf ./dist/* && ./node_modules/.bin/tsc -b .",
    "build:ts": "node_modules/.bin/tsc -b .",
    "lint": "../../node_modules/.bin/eslint -c '../../.eslintrc.js' --fix 'src/**/*'",
    "test": "jest --setupFiles dotenv-extended/config --runInBand --bail --forceExit",
    "test:coverage": "jest --runInBand --detectOpenHandles --bail --coverage"
  },
  "dependencies": {
    "@connext/contracts": "2.0.2",
<<<<<<< HEAD
    "@connext/utils": "6.0.6",
    "@connext/types": "6.0.6",
    "ethers": "4.0.47",
=======
    "@connext/utils": "6.0.7",
    "@connext/types": "6.0.7",
    "ethers": "4.0.46",
>>>>>>> 34ff2e77
    "@openzeppelin/contracts": "2.5.0",
    "eventemitter3": "4.0.0",
    "memoizee": "0.4.14",
    "p-queue": "5.0.0",
    "rpc-server": "0.0.1",
    "typescript-memoize": "1.0.0-alpha.3",
    "uuid": "7.0.3"
  },
  "devDependencies": {
    "@babel/core": "7.9.0",
    "@babel/plugin-proposal-object-rest-spread": "7.9.0",
<<<<<<< HEAD
    "@connext/store": "6.0.6",
    "@types/chai": "4.2.11",
=======
    "@connext/store": "6.0.7",
    "@types/chai": "4.2.9",
>>>>>>> 34ff2e77
    "@types/dotenv-safe": "8.1.0",
    "@types/jest": "25.2.1",
    "@types/loglevel": "1.6.3",
    "@types/node": "13.13.2",
    "chai": "4.2.0",
    "dotenv-extended": "2.7.1",
    "dotenv-safe": "8.2.0",
    "jest": "25.4.0",
    "jest-cli": "25.1.0",
    "jest-dot-reporter": "1.0.14",
    "rollup": "1.31.1",
    "rollup-plugin-babel": "4.3.3",
    "rollup-plugin-commonjs": "10.1.0",
    "rollup-plugin-json": "4.0.0",
    "rollup-plugin-node-resolve": "5.2.0",
    "rollup-plugin-typescript2": "0.26.0",
    "ts-jest": "25.4.0",
    "ts-mockito": "2.5.0",
    "typescript": "3.5.3"
  }
}<|MERGE_RESOLUTION|>--- conflicted
+++ resolved
@@ -19,15 +19,9 @@
   },
   "dependencies": {
     "@connext/contracts": "2.0.2",
-<<<<<<< HEAD
-    "@connext/utils": "6.0.6",
-    "@connext/types": "6.0.6",
-    "ethers": "4.0.47",
-=======
     "@connext/utils": "6.0.7",
     "@connext/types": "6.0.7",
-    "ethers": "4.0.46",
->>>>>>> 34ff2e77
+    "ethers": "4.0.47",
     "@openzeppelin/contracts": "2.5.0",
     "eventemitter3": "4.0.0",
     "memoizee": "0.4.14",
@@ -39,13 +33,8 @@
   "devDependencies": {
     "@babel/core": "7.9.0",
     "@babel/plugin-proposal-object-rest-spread": "7.9.0",
-<<<<<<< HEAD
-    "@connext/store": "6.0.6",
+    "@connext/store": "6.0.7",
     "@types/chai": "4.2.11",
-=======
-    "@connext/store": "6.0.7",
-    "@types/chai": "4.2.9",
->>>>>>> 34ff2e77
     "@types/dotenv-safe": "8.1.0",
     "@types/jest": "25.2.1",
     "@types/loglevel": "1.6.3",
