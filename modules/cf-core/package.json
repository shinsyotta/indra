--- conflicted
+++ resolved
@@ -19,15 +19,10 @@
   "dependencies": {
     "@connext/cf-adjudicator-contracts": "0.4.1",
     "@connext/cf-funding-protocol-contracts": "0.4.1",
-<<<<<<< HEAD
-    "@connext/types": "1.2.14",
+    "@connext/types": "1.2.16",
+    "@counterfactual/cf-adjudicator-contracts": "0.0.10",
+    "@counterfactual/cf-funding-protocol-contracts": "0.0.13",
     "ethers": "4.0.40",
-=======
-    "@connext/types": "1.2.16",
-    "@counterfactual/cf-adjudicator-contracts": "0.0.9",
-    "@counterfactual/cf-funding-protocol-contracts": "0.0.12",
-    "ethers": "4.0.39",
->>>>>>> 82b5b5aa
     "eventemitter3": "4.0.0",
     "loglevel": "1.6.6",
     "memoizee": "0.4.14",
@@ -37,24 +32,15 @@
     "uuid": "3.3.3"
   },
   "devDependencies": {
-<<<<<<< HEAD
     "@babel/core": "7.7.4",
     "@babel/plugin-proposal-object-rest-spread": "7.7.4",
-    "@connext/cf-apps": "0.4.1",
-    "@types/chai": "4.2.6",
-    "@types/dotenv-safe": "8.1.0",
-    "@types/jest": "24.0.23",
-=======
-    "@babel/core": "7.7.2",
-    "@babel/plugin-proposal-object-rest-spread": "7.6.2",
     "@connext/cf-types": "1.2.16",
     "@connext/types": "1.2.16",
     "@counterfactual/local-ganache-server": "0.0.10",
     "@counterfactual/postgresql-node-connector": "0.0.8",
-    "@types/chai": "4.2.4",
-    "@types/dotenv-safe": "5.0.4",
-    "@types/jest": "24.0.22",
->>>>>>> 82b5b5aa
+    "@types/chai": "4.2.6",
+    "@types/dotenv-safe": "8.1.0",
+    "@types/jest": "24.0.23",
     "@types/loglevel": "1.6.3",
     "@types/node": "12.12.14",
     "@types/pg": "7.11.2",
