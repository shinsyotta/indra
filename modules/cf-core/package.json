{
  "name": "@connext/cf-core",
  "version": "1.4.1",
  "main": "dist/src/index.js",
  "iife": "dist/src/index.iife.js",
  "types": "dist/src/index.d.ts",
  "license": "MIT",
  "files": ["dist", "docs", "src"],
  "scripts": {
    "build": "node_modules/.bin/tsc -b . && rollup -c",
    "build:ts": "node_modules/.bin/tsc -b .",
    "build:rollup": "rollup -c",
    "build:watch": "node_modules/.bin/tsc -b . && rollup -c -w",
    "test": "jest --setupFiles dotenv-extended/config --runInBand --bail --forceExit",
    "test:coverage": "jest --runInBand --detectOpenHandles --bail --coverage",
    "lint:fix": "tslint -c tslint.json -p . --fix",
    "lint": "tslint -c tslint.json -p ."
  },
  "dependencies": {
    "@connext/cf-adjudicator-contracts": "0.4.1",
    "@connext/cf-funding-protocol-contracts": "0.4.1",
    "@connext/types": "1.4.1",
    "ethers": "4.0.41",
    "eventemitter3": "4.0.0",
    "loglevel": "1.6.6",
    "memoizee": "0.4.14",
    "p-queue": "5.0.0",
    "rpc-server": "0.0.1",
    "typescript-memoize": "1.0.0-alpha.3",
    "uuid": "3.3.3"
  },
  "devDependencies": {
    "@babel/core": "7.7.4",
    "@babel/plugin-proposal-object-rest-spread": "7.7.4",
    "@connext/cf-apps": "0.4.1",
    "@counterfactual/local-ganache-server": "0.0.10",
    "@counterfactual/postgresql-node-connector": "0.0.8",
    "@types/chai": "4.2.7",
    "@types/dotenv-safe": "8.1.0",
<<<<<<< HEAD
    "@types/jest": "24.0.24",
=======
    "@types/jest": "24.0.25",
>>>>>>> 31d58f3c
    "@types/loglevel": "1.6.3",
    "@types/node": "13.1.2",
    "@types/pg": "7.14.0",
    "chai": "4.2.0",
    "dotenv-extended": "2.5.0",
    "dotenv-safe": "8.2.0",
    "ethereum-waffle": "2.1.0",
    "ganache-cli": "6.7.0",
    "ganache-core": "2.8.0",
    "jest": "24.9.0",
    "jest-cli": "24.9.0",
    "jest-dot-reporter": "1.0.12",
    "rollup": "1.27.14",
    "rollup-plugin-babel": "4.3.3",
    "rollup-plugin-commonjs": "10.1.0",
    "rollup-plugin-json": "4.0.0",
    "rollup-plugin-node-resolve": "5.2.0",
    "rollup-plugin-typescript2": "0.25.3",
    "truffle": "5.1.6",
    "ts-jest": "24.2.0",
    "ts-mockito": "2.5.0",
    "tslint": "5.20.1",
    "typescript": "3.5.3"
  }
}<|MERGE_RESOLUTION|>--- conflicted
+++ resolved
@@ -37,11 +37,7 @@
     "@counterfactual/postgresql-node-connector": "0.0.8",
     "@types/chai": "4.2.7",
     "@types/dotenv-safe": "8.1.0",
-<<<<<<< HEAD
-    "@types/jest": "24.0.24",
-=======
     "@types/jest": "24.0.25",
->>>>>>> 31d58f3c
     "@types/loglevel": "1.6.3",
     "@types/node": "13.1.2",
     "@types/pg": "7.14.0",
