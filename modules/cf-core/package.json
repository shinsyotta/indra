{
  "name": "@connext/cf-core",
<<<<<<< HEAD
  "version": "7.0.0-alpha.17",
=======
  "version": "7.0.0-alpha.16-rc",
>>>>>>> a220cb02
  "main": "dist/index.js",
  "iife": "dist/index.iife.js",
  "types": "dist/index.d.ts",
  "license": "MIT",
  "files": [
    "dist",
    "docs",
    "src"
  ],
  "scripts": {
    "build": "rm -rf ./dist/* && ./node_modules/.bin/tsc -b .",
    "build:ts": "node_modules/.bin/tsc -b .",
    "lint": "../../node_modules/.bin/eslint -c '../../.eslintrc.js' --fix 'src/**/*'",
    "test": "ts-mocha --bail --check-leaks --exit --timeout 45000 src/**/**/*.spec.ts --require src/testing/global-hooks.ts",
    "watch": "ts-mocha --bail --check-leaks --watch --timeout 45000 src/**/**/*.spec.ts --require src/testing/global-hooks.ts"
  },
  "dependencies": {
    "@connext/contracts": "3.3.1",
    "@connext/pure-evm-wasm": "0.1.4",
<<<<<<< HEAD
    "@connext/utils": "7.0.0-alpha.17",
    "@connext/types": "7.0.0-alpha.17",
    "async-mutex": "0.2.3",
    "ethers": "5.0.3",
=======
    "@connext/types": "7.0.0-alpha.16-rc",
    "@connext/utils": "7.0.0-alpha.16-rc",
>>>>>>> a220cb02
    "@openzeppelin/contracts": "3.0.2",
    "async-mutex": "0.2.4",
    "ethers": "5.0.5",
    "eventemitter3": "4.0.4",
    "memoizee": "0.4.14",
    "p-queue": "6.5.0",
    "uuid": "8.2.0"
  },
  "devDependencies": {
<<<<<<< HEAD
    "@babel/core": "7.10.3",
    "@babel/plugin-proposal-object-rest-spread": "7.10.3",
    "@connext/store": "7.0.0-alpha.17",
    "@ethereum-waffle/chai": "3.0.0",
=======
    "@babel/core": "7.10.4",
    "@connext/store": "7.0.0-alpha.16-rc",
    "@ethereum-waffle/chai": "3.0.1",
>>>>>>> a220cb02
    "@types/chai": "4.2.11",
    "@types/chai-as-promised": "7.1.3",
    "@types/chai-subset": "1.3.3",
    "@types/dotenv-safe": "8.1.0",
    "@types/loglevel": "1.6.3",
    "@types/mocha": "7.0.2",
    "@types/node": "14.0.20",
    "chai": "4.2.0",
    "chai-as-promised": "7.1.1",
    "chai-subset": "1.6.0",
    "dotenv-extended": "2.8.0",
    "dotenv-safe": "8.2.0",
    "mocha": "8.0.1",
    "ts-mocha": "7.0.0",
    "typescript": "3.9.6"
  }
}<|MERGE_RESOLUTION|>--- conflicted
+++ resolved
@@ -1,10 +1,6 @@
 {
   "name": "@connext/cf-core",
-<<<<<<< HEAD
-  "version": "7.0.0-alpha.17",
-=======
   "version": "7.0.0-alpha.16-rc",
->>>>>>> a220cb02
   "main": "dist/index.js",
   "iife": "dist/index.iife.js",
   "types": "dist/index.d.ts",
@@ -24,15 +20,8 @@
   "dependencies": {
     "@connext/contracts": "3.3.1",
     "@connext/pure-evm-wasm": "0.1.4",
-<<<<<<< HEAD
-    "@connext/utils": "7.0.0-alpha.17",
-    "@connext/types": "7.0.0-alpha.17",
-    "async-mutex": "0.2.3",
-    "ethers": "5.0.3",
-=======
     "@connext/types": "7.0.0-alpha.16-rc",
     "@connext/utils": "7.0.0-alpha.16-rc",
->>>>>>> a220cb02
     "@openzeppelin/contracts": "3.0.2",
     "async-mutex": "0.2.4",
     "ethers": "5.0.5",
@@ -42,16 +31,9 @@
     "uuid": "8.2.0"
   },
   "devDependencies": {
-<<<<<<< HEAD
-    "@babel/core": "7.10.3",
-    "@babel/plugin-proposal-object-rest-spread": "7.10.3",
-    "@connext/store": "7.0.0-alpha.17",
-    "@ethereum-waffle/chai": "3.0.0",
-=======
     "@babel/core": "7.10.4",
     "@connext/store": "7.0.0-alpha.16-rc",
     "@ethereum-waffle/chai": "3.0.1",
->>>>>>> a220cb02
     "@types/chai": "4.2.11",
     "@types/chai-as-promised": "7.1.3",
     "@types/chai-subset": "1.3.3",
