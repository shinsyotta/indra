--- conflicted
+++ resolved
@@ -1,16 +1,9 @@
 {
   "name": "@connext/cf-core",
-<<<<<<< HEAD
-  "version": "5.1.1",
+  "version": "5.2.1",
   "main": "dist/index.js",
   "iife": "dist/index.iife.js",
   "types": "dist/index.d.ts",
-=======
-  "version": "5.2.1",
-  "main": "dist/src/index.js",
-  "iife": "dist/src/index.iife.js",
-  "types": "dist/src/index.d.ts",
->>>>>>> ebe0a16c
   "license": "MIT",
   "files": [
     "dist",
@@ -39,13 +32,8 @@
   "devDependencies": {
     "@babel/core": "7.8.7",
     "@babel/plugin-proposal-object-rest-spread": "7.8.3",
-<<<<<<< HEAD
-    "@connext/store": "5.1.1",
+    "@connext/store": "5.2.1",
     "@types/chai": "4.2.11",
-=======
-    "@connext/store": "5.2.1",
-    "@types/chai": "4.2.9",
->>>>>>> ebe0a16c
     "@types/dotenv-safe": "8.1.0",
     "@types/jest": "25.1.4",
     "@types/loglevel": "1.6.3",
