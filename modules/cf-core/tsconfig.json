--- conflicted
+++ resolved
@@ -13,12 +13,5 @@
     ],
     "types": ["jest"]
   },
-<<<<<<< HEAD
-
-  "references": [
-    { "path": "../cf-types" }
-  ],
-=======
->>>>>>> aa918b53
   "include": ["src", "test"]
 }