--- conflicted
+++ resolved
@@ -1,9 +1,9 @@
-<<<<<<< HEAD
 import { MemoryStorage as MemoryStoreService } from "@connext/store";
-import { EXPECTED_CONTRACT_NAMES_IN_NETWORK_CONTEXT, NetworkContext } from "@connext/types";
-=======
-import { EXPECTED_CONTRACT_NAMES_IN_NETWORK_CONTEXT, NetworkContext, nullLogger } from "@connext/types";
->>>>>>> 6fb62696
+import {
+  EXPECTED_CONTRACT_NAMES_IN_NETWORK_CONTEXT,
+  NetworkContext,
+  nullLogger,
+} from "@connext/types";
 import { Wallet } from "ethers";
 import { AddressZero, HashZero, Zero } from "ethers/constants";
 import { BaseProvider } from "ethers/providers";
@@ -38,17 +38,13 @@
   let initiatorIdentifier: string;
 
   beforeAll(() => {
-<<<<<<< HEAD
     store = new Store(new MemoryStoreService());
     protocolRunner = new ProtocolRunner(
       NETWORK_CONTEXT_OF_ALL_ZERO_ADDRESSES,
       {} as BaseProvider,
       store,
+      nullLogger,
     );
-=======
-    store = new Store(new MemoryStoreService(), "install.spec.ts-test-store");
-    protocolRunner = new ProtocolRunner(NETWORK_CONTEXT_OF_ALL_ZERO_ADDRESSES, {} as BaseProvider, nullLogger);
->>>>>>> 6fb62696
     initiatorIdentifier = HDNode.fromMnemonic(Wallet.createRandom().mnemonic).neuter().extendedKey;
   });
 
