--- conflicted
+++ resolved
@@ -36,15 +36,12 @@
 
   beforeAll(() => {
     store = new Store(new MemoryStoreService(), "install.spec.ts-test-store");
-<<<<<<< HEAD
     protocolRunner = new ProtocolRunner(
       NETWORK_CONTEXT_OF_ALL_ZERO_ADDRESSES,
       {} as BaseProvider,
       testDomainSeparator,
+      nullLogger,
     );
-=======
-    protocolRunner = new ProtocolRunner(NETWORK_CONTEXT_OF_ALL_ZERO_ADDRESSES, {} as BaseProvider, nullLogger);
->>>>>>> 5433da87
     initiatorIdentifier = HDNode.fromMnemonic(Wallet.createRandom().mnemonic).neuter().extendedKey;
   });
 
