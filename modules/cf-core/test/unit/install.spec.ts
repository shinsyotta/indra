import { EXPECTED_CONTRACT_NAMES_IN_NETWORK_CONTEXT, NetworkContext } from "@connext/types";
import { Wallet } from "ethers";
import { AddressZero, HashZero, Zero } from "ethers/constants";
import { BaseProvider } from "ethers/providers";
import { hexlify, randomBytes, HDNode } from "ethers/utils";
import { anything, instance, mock, when } from "ts-mockito";

import {
  NO_APP_INSTANCE_ID_TO_INSTALL,
  NO_MULTISIG_FOR_APP_INSTANCE_ID,
  NO_PROPOSED_APP_INSTANCE_FOR_APP_INSTANCE_ID,
} from "../../src";
import { CONVENTION_FOR_ETH_TOKEN_ADDRESS } from "../../src/constants";
import { Protocol, ProtocolRunner, xkeysToSortedKthAddresses } from "../../src/machine";
import { install } from "../../src/methods/app-instance/install/operation";
import { StateChannel } from "../../src/models";
import { Store } from "../../src/store";
import { getRandomExtendedPubKeys } from "../machine/integration/random-signing-keys";
import { MemoryStoreService } from "../services/memory-store-service";

import { createAppInstanceProposalForTest } from "./utils";
import { testDomainSeparator } from "../integration/utils";

const NETWORK_CONTEXT_OF_ALL_ZERO_ADDRESSES = EXPECTED_CONTRACT_NAMES_IN_NETWORK_CONTEXT.reduce(
  (acc, contractName) => ({
    ...acc,
    [contractName]: AddressZero,
  }),
  {} as NetworkContext,
);

describe("Can handle correct & incorrect installs", () => {
  let store: Store;
  let protocolRunner: ProtocolRunner;
  let initiatorIdentifier: string;

  beforeAll(() => {
    store = new Store(new MemoryStoreService(), "install.spec.ts-test-store");
<<<<<<< HEAD
    protocolRunner = new ProtocolRunner(
      NETWORK_CONTEXT_OF_ALL_ZERO_ADDRESSES,
      {} as BaseProvider,
      testDomainSeparator
    );
    initiatorIdentifier = HDNode.fromMnemonic(
      Wallet.createRandom().mnemonic
    ).neuter().extendedKey;
=======
    protocolRunner = new ProtocolRunner(NETWORK_CONTEXT_OF_ALL_ZERO_ADDRESSES, {} as BaseProvider);
    initiatorIdentifier = HDNode.fromMnemonic(Wallet.createRandom().mnemonic).neuter().extendedKey;
>>>>>>> c2bc2685
  });

  it("fails to install with undefined appInstanceId", async () => {
    await expect(
      install(store, protocolRunner, { appInstanceId: undefined! }, initiatorIdentifier),
    ).rejects.toThrowError(NO_APP_INSTANCE_ID_TO_INSTALL);
  });

  it("fails to install with empty string appInstanceId", async () => {
    await expect(
      install(store, protocolRunner, { appInstanceId: "" }, initiatorIdentifier),
    ).rejects.toThrowError(NO_APP_INSTANCE_ID_TO_INSTALL);
  });

  it("fails to install without the AppInstance being proposed first", async () => {
    await expect(
      install(store, protocolRunner, { appInstanceId: HashZero }, initiatorIdentifier),
    ).rejects.toThrowError(NO_MULTISIG_FOR_APP_INSTANCE_ID);
  });

  it("fails to install without the AppInstanceId being in a channel", async () => {
    expect.hasAssertions();

    const mockedStore = mock(Store);

    const appInstanceId = hexlify(randomBytes(32));
    const appInstanceProposal = createAppInstanceProposalForTest(appInstanceId);

    when(mockedStore.getAppInstanceProposal(appInstanceId)).thenResolve(appInstanceProposal);

    when(mockedStore.getChannelFromAppInstanceID(appInstanceId)).thenThrow(
      Error(NO_MULTISIG_FOR_APP_INSTANCE_ID),
    );

    await expect(
      install(instance(mockedStore), protocolRunner, { appInstanceId }, initiatorIdentifier),
    ).rejects.toThrowError(NO_MULTISIG_FOR_APP_INSTANCE_ID);
  });

  it("succeeds to install a proposed AppInstance", async () => {
    const mockedProtocolRunner = mock(ProtocolRunner);
    const protocolRunner = instance(mockedProtocolRunner);

    const mockedStore = mock(Store);
    const store = instance(mockedStore);

    const appInstanceId = hexlify(randomBytes(32));
    const multisigAddress = Wallet.createRandom().address;
    const extendedKeys = getRandomExtendedPubKeys(2);
    const participants = xkeysToSortedKthAddresses(extendedKeys, 0);

    const stateChannel = StateChannel.setupChannel(
      AddressZero,
      { proxyFactory: AddressZero, multisigMastercopy: AddressZero },
      multisigAddress,
      extendedKeys,
    );

    expect(
      stateChannel
        .getFreeBalanceClass()
        .getBalance(CONVENTION_FOR_ETH_TOKEN_ADDRESS, participants[0]),
    ).toEqual(Zero);
    expect(
      stateChannel
        .getFreeBalanceClass()
        .getBalance(CONVENTION_FOR_ETH_TOKEN_ADDRESS, participants[1]),
    ).toEqual(Zero);

    await store.saveStateChannel(stateChannel);

    const appInstanceProposal = createAppInstanceProposalForTest(appInstanceId);

    when(mockedStore.getAppInstanceProposal(appInstanceId)).thenResolve(appInstanceProposal);

    when(mockedStore.getChannelFromAppInstanceID(appInstanceId)).thenResolve(stateChannel);

    // Gets around having to register middleware into the machine
    // and just returns a basic <string, StateChannel> map with the
    // expected multisigAddress in it.
    when(
      mockedProtocolRunner.initiateProtocol(Protocol.Install, anything(), anything()),
    ).thenResolve(new Map([[multisigAddress, stateChannel]]));

    // The AppInstanceProposal that's returned is the one that was installed, which
    // is the same one as the one that was proposed
    await expect(
      install(
        store,
        protocolRunner,
        {
          appInstanceId,
        },
        extendedKeys[0],
      ),
    ).resolves.toEqual(appInstanceProposal);
  });
});<|MERGE_RESOLUTION|>--- conflicted
+++ resolved
@@ -36,7 +36,6 @@
 
   beforeAll(() => {
     store = new Store(new MemoryStoreService(), "install.spec.ts-test-store");
-<<<<<<< HEAD
     protocolRunner = new ProtocolRunner(
       NETWORK_CONTEXT_OF_ALL_ZERO_ADDRESSES,
       {} as BaseProvider,
@@ -45,10 +44,6 @@
     initiatorIdentifier = HDNode.fromMnemonic(
       Wallet.createRandom().mnemonic
     ).neuter().extendedKey;
-=======
-    protocolRunner = new ProtocolRunner(NETWORK_CONTEXT_OF_ALL_ZERO_ADDRESSES, {} as BaseProvider);
-    initiatorIdentifier = HDNode.fromMnemonic(Wallet.createRandom().mnemonic).neuter().extendedKey;
->>>>>>> c2bc2685
   });
 
   it("fails to install with undefined appInstanceId", async () => {
