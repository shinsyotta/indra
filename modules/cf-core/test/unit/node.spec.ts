import { Wallet } from "ethers";
import { JsonRpcProvider } from "ethers/providers";
import { HDNode } from "ethers/utils";

import { Node } from "../../src/node";
import { MemoryStoreService } from "../services/memory-store-service";
import mockMessagingService from "../services/mock-messaging-service";
import { testDomainSeparator } from "../integration/utils";

describe.only("Node", () => {
  it("is defined", () => {
    expect(Node).toBeDefined();
  });

  it("can be created", async () => {
    const hdNode = HDNode.fromMnemonic(Wallet.createRandom().mnemonic);
    const node = await Node.create(
      mockMessagingService,
      new MemoryStoreService(),
      global["networkContext"],
      { STORE_KEY_PREFIX: "./node.spec.ts-test-file" },
      new JsonRpcProvider(global["ganacheURL"]),
<<<<<<< HEAD
      testDomainSeparator,
=======
      undefined,
      hdNode.neuter().extendedKey,
      (index: string): Promise<string> => Promise.resolve(hdNode.derivePath(index).privateKey),
>>>>>>> 5433da87
    );

    expect(node).toBeDefined();
  });
});<|MERGE_RESOLUTION|>--- conflicted
+++ resolved
@@ -20,13 +20,10 @@
       global["networkContext"],
       { STORE_KEY_PREFIX: "./node.spec.ts-test-file" },
       new JsonRpcProvider(global["ganacheURL"]),
-<<<<<<< HEAD
       testDomainSeparator,
-=======
       undefined,
       hdNode.neuter().extendedKey,
       (index: string): Promise<string> => Promise.resolve(hdNode.derivePath(index).privateKey),
->>>>>>> 5433da87
     );
 
     expect(node).toBeDefined();
