import { JsonRpcProvider } from "ethers/providers";

import { Node } from "../../src/node";
import { MemoryStoreService } from "../services/memory-store-service";
import mockMessagingService from "../services/mock-messaging-service";
import { testDomainSeparator } from "../integration/utils";

describe("Node", () => {
  it("is defined", () => {
    expect(Node).toBeDefined();
  });

  it("can be created", async () => {
    const node = await Node.create(
      mockMessagingService,
      new MemoryStoreService(),
      global["networkContext"],
      { STORE_KEY_PREFIX: "./node.spec.ts-test-file" },
      new JsonRpcProvider(global["ganacheURL"]),
<<<<<<< HEAD
      testDomainSeparator
=======
>>>>>>> c2bc2685
    );

    expect(node).toBeDefined();
  });
});<|MERGE_RESOLUTION|>--- conflicted
+++ resolved
@@ -17,10 +17,7 @@
       global["networkContext"],
       { STORE_KEY_PREFIX: "./node.spec.ts-test-file" },
       new JsonRpcProvider(global["ganacheURL"]),
-<<<<<<< HEAD
-      testDomainSeparator
-=======
->>>>>>> c2bc2685
+      testDomainSeparator,
     );
 
     expect(node).toBeDefined();
