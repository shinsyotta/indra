import { NetworkContext, nullLogger } from "@connext/types";
import { JsonRpcProvider } from "ethers/providers";
import { SigningKey } from "ethers/utils";
import { HDNode } from "ethers/utils/hdnode";

import { EthereumCommitment } from "../../../src/types";
import { Opcode, ProtocolRunner } from "../../../src/machine";
import { StateChannel } from "../../../src/models";
import { Store } from "../../../src/store";

import { getRandomHDNodes } from "./random-signing-keys";

/// Returns a function that can be registered with IO_SEND{_AND_WAIT}
const makeSigner = (hdNode: HDNode) => {
  return async (args: [EthereumCommitment] | [EthereumCommitment, number]) => {
    if (args.length !== 1 && args.length !== 2) {
      throw Error("OP_SIGN middleware received wrong number of arguments.");
    }

    const [commitment, overrideKeyIndex] = args;
    const keyIndex = overrideKeyIndex || 0;

    const signingKey = new SigningKey(hdNode.derivePath(`${keyIndex}`).privateKey);

    return signingKey.signDigest(commitment.hashToSign());
  };
};

export class MiniNode {
  private readonly hdNode: HDNode;
  public readonly protocolRunner: ProtocolRunner;
  public scm: Map<string, StateChannel>;
  public readonly xpub: string;

  constructor(
    readonly networkContext: NetworkContext,
    readonly provider: JsonRpcProvider,
    readonly store: Store,
  ) {
    [this.hdNode] = getRandomHDNodes(1);
    this.xpub = this.hdNode.neuter().extendedKey;
    this.protocolRunner = new ProtocolRunner(networkContext, provider, store);
    this.scm = new Map<string, StateChannel>();
<<<<<<< HEAD
=======
    this.protocolRunner = new ProtocolRunner(networkContext, provider, nullLogger);
>>>>>>> 6fb62696
    this.protocolRunner.register(Opcode.OP_SIGN, makeSigner(this.hdNode));
    this.protocolRunner.register(Opcode.WRITE_COMMITMENT, () => {});
    this.protocolRunner.register(Opcode.PERSIST_STATE_CHANNEL, async (args: [StateChannel[]]) => {
      const [stateChannels] = args;
      for (const stateChannel of stateChannels) {
        await this.store.saveStateChannel(stateChannel);
      }
    });
  }

  public async dispatchMessage(message: any) {
    await this.protocolRunner.runProtocolWithMessage(message);
  }
}<|MERGE_RESOLUTION|>--- conflicted
+++ resolved
@@ -39,12 +39,8 @@
   ) {
     [this.hdNode] = getRandomHDNodes(1);
     this.xpub = this.hdNode.neuter().extendedKey;
-    this.protocolRunner = new ProtocolRunner(networkContext, provider, store);
+    this.protocolRunner = new ProtocolRunner(networkContext, provider, store, nullLogger);
     this.scm = new Map<string, StateChannel>();
-<<<<<<< HEAD
-=======
-    this.protocolRunner = new ProtocolRunner(networkContext, provider, nullLogger);
->>>>>>> 6fb62696
     this.protocolRunner.register(Opcode.OP_SIGN, makeSigner(this.hdNode));
     this.protocolRunner.register(Opcode.WRITE_COMMITMENT, () => {});
     this.protocolRunner.register(Opcode.PERSIST_STATE_CHANNEL, async (args: [StateChannel[]]) => {
