import { NetworkContext, nullLogger } from "@connext/types";
import { JsonRpcProvider } from "ethers/providers";
import { SigningKey } from "ethers/utils";
import { HDNode } from "ethers/utils/hdnode";

import { EthereumCommitment } from "../../../src/types";
import { Opcode, ProtocolRunner } from "../../../src/machine";
import { StateChannel } from "../../../src/models";

import { getRandomHDNodes } from "./random-signing-keys";
import { testDomainSeparator } from "../../integration/utils";

/// Returns a function that can be registered with IO_SEND{_AND_WAIT}
const makeSigner = (hdNode: HDNode) => {
  return async (args: [EthereumCommitment] | [EthereumCommitment, number]) => {
    if (args.length !== 1 && args.length !== 2) {
      throw Error("OP_SIGN middleware received wrong number of arguments.");
    }

    const [commitment, overrideKeyIndex] = args;
    const keyIndex = overrideKeyIndex || 0;

    const signingKey = new SigningKey(hdNode.derivePath(`${keyIndex}`).privateKey);

    return signingKey.signDigest(commitment.hashToSign());
  };
};

export class MiniNode {
  private readonly hdNode: HDNode;
  public readonly protocolRunner: ProtocolRunner;
  public scm: Map<string, StateChannel>;
  public readonly xpub: string;

  constructor(readonly networkContext: NetworkContext, readonly provider: JsonRpcProvider) {
    [this.hdNode] = getRandomHDNodes(1);
    this.xpub = this.hdNode.neuter().extendedKey;
    this.scm = new Map<string, StateChannel>();
<<<<<<< HEAD
    this.protocolRunner = new ProtocolRunner(networkContext, provider, testDomainSeparator);
=======
    this.protocolRunner = new ProtocolRunner(networkContext, provider, nullLogger);
>>>>>>> 5433da87
    this.protocolRunner.register(Opcode.OP_SIGN, makeSigner(this.hdNode));
    this.protocolRunner.register(Opcode.WRITE_COMMITMENT, () => {});
    this.protocolRunner.register(Opcode.PERSIST_STATE_CHANNEL, () => {});
  }

  public async dispatchMessage(message: any) {
    this.scm = await this.protocolRunner.runProtocolWithMessage(message, this.scm);
  }
}<|MERGE_RESOLUTION|>--- conflicted
+++ resolved
@@ -36,11 +36,7 @@
     [this.hdNode] = getRandomHDNodes(1);
     this.xpub = this.hdNode.neuter().extendedKey;
     this.scm = new Map<string, StateChannel>();
-<<<<<<< HEAD
-    this.protocolRunner = new ProtocolRunner(networkContext, provider, testDomainSeparator);
-=======
-    this.protocolRunner = new ProtocolRunner(networkContext, provider, nullLogger);
->>>>>>> 5433da87
+    this.protocolRunner = new ProtocolRunner(networkContext, provider, testDomainSeparator, nullLogger);
     this.protocolRunner.register(Opcode.OP_SIGN, makeSigner(this.hdNode));
     this.protocolRunner.register(Opcode.WRITE_COMMITMENT, () => {});
     this.protocolRunner.register(Opcode.PERSIST_STATE_CHANNEL, () => {});
