import {
  MultiAssetMultiPartyCoinTransferInterpreterParams,
  NetworkContext,
  OutcomeType,
} from "@connext/types";
import { Contract, Wallet } from "ethers";
import { WeiPerEther, Zero } from "ethers/constants";
import { JsonRpcProvider } from "ethers/providers";
import { Interface, keccak256, parseEther } from "ethers/utils";

import { CONVENTION_FOR_ETH_TOKEN_ADDRESS } from "../../../src/constants";
<<<<<<< HEAD
import {
  getConditionalTxCommitment,
  getSetupCommitment,
  SetStateCommitment,
} from "../../../src/ethereum";
=======
import { ConditionalTransactionCommitment, SetStateCommitment, SetupCommitment } from "../../../src/ethereum";
import { xkeysToSortedKthSigningKeys } from "../../../src/machine/xkeys";
>>>>>>> 0a03673b
import { AppInstance, StateChannel } from "../../../src/models";
import { FreeBalanceClass } from "../../../src/models/free-balance";
import { Context } from "../../../src/types";
import { xkeysToSortedKthSigningKeys } from "../../../src/xkeys";

import {
  ChallengeRegistry,
  DolphinCoin,
  MinimumViableMultisig,
  NetworkContextForTestSuite,
  ProxyFactory,
} from "../../contracts";
import { transferERC20Tokens } from "../../integration/utils";

import { toBeEq } from "./bignumber-jest-matcher";
import { connectToGanache } from "./connect-ganache";
import { extendedPrvKeyToExtendedPubKey, getRandomExtendedPrvKeys } from "./random-signing-keys";

expect.extend({ toBeEq });

// ProxyFactory.createProxy uses assembly `call` so we can't estimate
// gas needed, so we hard-code this number to ensure the tx completes
const CREATE_PROXY_AND_SETUP_GAS = 1e6;

// The ChallengeRegistry.setState call _could_ be estimated but we haven't
// written this test to do that yet
const SETSTATE_COMMITMENT_GAS = 1e6;

// Also we can't estimate the install commitment gas b/c it uses
// delegatecall for the conditional transaction
const CONDITIONAL_TX_DELEGATECALL_GAS = 1e6;

/**
 * @summary Set up a StateChannel and then install a new AppInstance into it.
 *
 * @description We re-use the FreeBalanceApp App (which is the app ETH Free Balance uses)
 * as the test app being installed. We then set the values to [1, 1] in that app
 * and trigger the InstallCommitment on-chain to resolve that app and verify
 * the balances have been updated on-chain.
 */
describe("Scenario: install AppInstance, set state, put on-chain", () => {
  let context: Context;
  let provider: JsonRpcProvider;
  let wallet: Wallet;
  let network: NetworkContext;
  let appRegistry: Contract;

  beforeAll(async () => {
    jest.setTimeout(10000);
    [provider, wallet, {}] = await connectToGanache();
    network = global["networkContext"];
    context = { network } as Context;
    appRegistry = new Contract(network.ChallengeRegistry, ChallengeRegistry.abi, wallet);
  });

  it("returns the funds the app had locked up for both ETH and ERC20 in app and free balance", async done => {
    const xprvs = getRandomExtendedPrvKeys(2);

    const multisigOwnerKeys = xkeysToSortedKthSigningKeys(xprvs, 0);

    const xpubs = xprvs.map(extendedPrvKeyToExtendedPubKey);

    const erc20TokenAddress = (global["networkContext"] as NetworkContextForTestSuite).DolphinCoin;

    const proxyFactory = new Contract(network.ProxyFactory, ProxyFactory.abi, wallet);

    proxyFactory.once("ProxyCreation", async (proxyAddress: string) => {
      let stateChannel = StateChannel.setupChannel(
        network.IdentityApp,
        { proxyFactory: proxyFactory.address, multisigMastercopy: network.MinimumViableMultisig },
        proxyAddress, // used as multisigAddress
        xpubs,
        1,
      ).setFreeBalance(
        FreeBalanceClass.createWithFundedTokenAmounts(
          multisigOwnerKeys.map(key => key.address),
          WeiPerEther,
          [CONVENTION_FOR_ETH_TOKEN_ADDRESS, erc20TokenAddress],
        ),
      );

      const uniqueAppSigningKeys = xkeysToSortedKthSigningKeys(xprvs, stateChannel.numProposedApps);

      // todo(xuanji): don't reuse state
      // todo(xuanji): use createAppInstance
      const identityAppInstance = new AppInstance(
        uniqueAppSigningKeys.map(x => x.address),
        stateChannel.freeBalance.defaultTimeout, // Re-use ETH FreeBalance timeout
        {
          addr: network.IdentityApp,
          stateEncoding: "tuple(address to, uint256 amount)[][]",
          actionEncoding: undefined,
        },
        false,
        stateChannel.numProposedApps,
        [
          // ETH token index
          [
            { to: multisigOwnerKeys[0].address, amount: WeiPerEther },
            { to: multisigOwnerKeys[1].address, amount: Zero },
          ],
          // ERC20 token index
          [
            { to: multisigOwnerKeys[0].address, amount: Zero },
            { to: multisigOwnerKeys[1].address, amount: WeiPerEther },
          ],
        ],
        0,
        stateChannel.freeBalance.timeout, // Re-use ETH FreeBalance timeout
        OutcomeType.MULTI_ASSET_MULTI_PARTY_COIN_TRANSFER,
        undefined,
        {
          // total limit of ETH and ERC20 token that can be transferred
          limit: [WeiPerEther, WeiPerEther],
          // The only assets being transferred are ETH and the ERC20 token
          tokenAddresses: [CONVENTION_FOR_ETH_TOKEN_ADDRESS, erc20TokenAddress],
        } as MultiAssetMultiPartyCoinTransferInterpreterParams,
        undefined,
      );

      stateChannel = stateChannel.installApp(identityAppInstance, {
        [CONVENTION_FOR_ETH_TOKEN_ADDRESS]: {
          [multisigOwnerKeys[0].address]: WeiPerEther,
          [multisigOwnerKeys[1].address]: Zero,
        },
        [erc20TokenAddress]: {
          [multisigOwnerKeys[0].address]: Zero,
          [multisigOwnerKeys[1].address]: WeiPerEther,
        },
      });

      const setStateCommitment = new SetStateCommitment(
        network.ChallengeRegistry,
        identityAppInstance.identity,
        keccak256(identityAppInstance.encodedLatestState),
        identityAppInstance.versionNumber + 1,
        identityAppInstance.timeout,
      );

      setStateCommitment.signatures = [
        uniqueAppSigningKeys[0].signDigest(setStateCommitment.hashToSign()),
        uniqueAppSigningKeys[1].signDigest(setStateCommitment.hashToSign()),
      ];

      await wallet.sendTransaction({
        ...setStateCommitment.getSignedTransaction(),
        gasLimit: SETSTATE_COMMITMENT_GAS,
      });

      const setStateCommitmentForFreeBalance = new SetStateCommitment(
        network.ChallengeRegistry,
        stateChannel.freeBalance.identity,
        stateChannel.freeBalance.hashOfLatestState,
        stateChannel.freeBalance.versionNumber,
        stateChannel.freeBalance.timeout,
      );
      setStateCommitmentForFreeBalance.signatures = [
        multisigOwnerKeys[0].signDigest(setStateCommitmentForFreeBalance.hashToSign()),
        multisigOwnerKeys[1].signDigest(setStateCommitmentForFreeBalance.hashToSign()),
      ];

      await wallet.sendTransaction({
        ...setStateCommitmentForFreeBalance.getSignedTransaction(),
        gasLimit: SETSTATE_COMMITMENT_GAS,
      });

      // eslint-disable-next-line @typescript-eslint/no-unused-vars
      for (const _ of Array(identityAppInstance.timeout)) {
        await provider.send("evm_mine", []);
      }

      await appRegistry.functions.setOutcome(
        identityAppInstance.identity,
        identityAppInstance.encodedLatestState,
      );

      await appRegistry.functions.setOutcome(
        stateChannel.freeBalance.identity,
        stateChannel.freeBalance.encodedLatestState,
      );

<<<<<<< HEAD
      const conditionalTransaction = getConditionalTxCommitment(
        context,
        stateChannel,
        identityAppInstance,
=======
      const conditionalTransaction = new ConditionalTransactionCommitment(
        network,
        stateChannel.multisigAddress,
        stateChannel.multisigOwners,
        identityAppInstance.identityHash,
        stateChannel.freeBalance.identityHash,
        network.MultiAssetMultiPartyCoinTransferInterpreter,
        defaultAbiCoder.encode(
          [multiAssetMultiPartyCoinTransferInterpreterParamsEncoding],
          [identityAppInstance.multiAssetMultiPartyCoinTransferInterpreterParams!],
        ),
>>>>>>> 0a03673b
      );

      conditionalTransaction.signatures = [
        multisigOwnerKeys[0].signDigest(conditionalTransaction.hashToSign()),
        multisigOwnerKeys[1].signDigest(conditionalTransaction.hashToSign()),
      ];
      const multisigDelegateCallTx = conditionalTransaction.getSignedTransaction();

      await wallet.sendTransaction({
        to: proxyAddress,
        value: parseEther("2"),
      });

      await transferERC20Tokens(proxyAddress, erc20TokenAddress, DolphinCoin.abi, parseEther("2"));

      await wallet.sendTransaction({
        ...multisigDelegateCallTx,
        gasLimit: CONDITIONAL_TX_DELEGATECALL_GAS,
      });

      expect(await provider.getBalance(proxyAddress)).toBeEq(WeiPerEther);
      expect(await provider.getBalance(multisigOwnerKeys[0].address)).toBeEq(WeiPerEther);
      expect(await provider.getBalance(multisigOwnerKeys[1].address)).toBeEq(Zero);

      const erc20Contract = new Contract(
        erc20TokenAddress,
        DolphinCoin.abi,
        new JsonRpcProvider(global["ganacheURL"]),
      );

      expect(await erc20Contract.functions.balanceOf(proxyAddress)).toBeEq(WeiPerEther);
      expect(await erc20Contract.functions.balanceOf(multisigOwnerKeys[0].address)).toBeEq(Zero);
      expect(await erc20Contract.functions.balanceOf(multisigOwnerKeys[1].address)).toBeEq(
        WeiPerEther,
      );

      const freeBalanceConditionalTransaction = getSetupCommitment(context, stateChannel);

      freeBalanceConditionalTransaction.signatures = [
        multisigOwnerKeys[0].signDigest(freeBalanceConditionalTransaction.hashToSign()),
        multisigOwnerKeys[1].signDigest(freeBalanceConditionalTransaction.hashToSign()),
      ];

      const multisigDelegateCallTx2 = freeBalanceConditionalTransaction.getSignedTransaction();

      await wallet.sendTransaction({
        ...multisigDelegateCallTx2,
        gasLimit: CONDITIONAL_TX_DELEGATECALL_GAS,
      });

      expect(await provider.getBalance(proxyAddress)).toBeEq(Zero);
      expect(await provider.getBalance(multisigOwnerKeys[0].address)).toBeEq(WeiPerEther);
      expect(await provider.getBalance(multisigOwnerKeys[1].address)).toBeEq(WeiPerEther);

      expect(await erc20Contract.functions.balanceOf(proxyAddress)).toBeEq(Zero);
      expect(await erc20Contract.functions.balanceOf(multisigOwnerKeys[0].address)).toBeEq(
        WeiPerEther,
      );
      expect(await erc20Contract.functions.balanceOf(multisigOwnerKeys[1].address)).toBeEq(
        WeiPerEther,
      );

      done();
    });

    await proxyFactory.functions.createProxyWithNonce(
      network.MinimumViableMultisig,
      new Interface(MinimumViableMultisig.abi).functions.setup.encode([
        multisigOwnerKeys.map(x => x.address),
      ]),
      0,
      { gasLimit: CREATE_PROXY_AND_SETUP_GAS },
    );
  });
});<|MERGE_RESOLUTION|>--- conflicted
+++ resolved
@@ -9,16 +9,11 @@
 import { Interface, keccak256, parseEther } from "ethers/utils";
 
 import { CONVENTION_FOR_ETH_TOKEN_ADDRESS } from "../../../src/constants";
-<<<<<<< HEAD
 import {
   getConditionalTxCommitment,
   getSetupCommitment,
   SetStateCommitment,
 } from "../../../src/ethereum";
-=======
-import { ConditionalTransactionCommitment, SetStateCommitment, SetupCommitment } from "../../../src/ethereum";
-import { xkeysToSortedKthSigningKeys } from "../../../src/machine/xkeys";
->>>>>>> 0a03673b
 import { AppInstance, StateChannel } from "../../../src/models";
 import { FreeBalanceClass } from "../../../src/models/free-balance";
 import { Context } from "../../../src/types";
@@ -200,24 +195,10 @@
         stateChannel.freeBalance.encodedLatestState,
       );
 
-<<<<<<< HEAD
       const conditionalTransaction = getConditionalTxCommitment(
         context,
         stateChannel,
         identityAppInstance,
-=======
-      const conditionalTransaction = new ConditionalTransactionCommitment(
-        network,
-        stateChannel.multisigAddress,
-        stateChannel.multisigOwners,
-        identityAppInstance.identityHash,
-        stateChannel.freeBalance.identityHash,
-        network.MultiAssetMultiPartyCoinTransferInterpreter,
-        defaultAbiCoder.encode(
-          [multiAssetMultiPartyCoinTransferInterpreterParamsEncoding],
-          [identityAppInstance.multiAssetMultiPartyCoinTransferInterpreterParams!],
-        ),
->>>>>>> 0a03673b
       );
 
       conditionalTransaction.signatures = [
