--- conflicted
+++ resolved
@@ -5,12 +5,7 @@
 import { BigNumber, Interface, parseEther, SigningKey } from "ethers/utils";
 
 import { CONVENTION_FOR_ETH_TOKEN_ADDRESS } from "../../../src/constants";
-<<<<<<< HEAD
 import { getConditionalTxCommitment, SetStateCommitment } from "../../../src/ethereum";
-=======
-import { ConditionalTransactionCommitment, SetStateCommitment } from "../../../src/ethereum";
-import { xkeysToSortedKthSigningKeys } from "../../../src/machine/xkeys";
->>>>>>> 0a03673b
 import { AppInstance, StateChannel } from "../../../src/models";
 import { FreeBalanceClass } from "../../../src/models/free-balance";
 import { Context, NetworkContext } from "../../../src/types";
@@ -255,21 +250,10 @@
 
       await setStatesAndOutcomes(targetAppInstance, stateChannel);
 
-<<<<<<< HEAD
       const commitment = getConditionalTxCommitment(
         context,
         stateChannel,
         targetAppInstance,
-=======
-      const commitment = new ConditionalTransactionCommitment(
-        network, // network
-        proxyAddress, // multisigAddress
-        multisigOwnerKeys.map(x => x.address), // signing
-        targetAppInstance.identityHash, // target
-        stateChannel.freeBalance.identityHash, // fb
-        network.TwoPartyFixedOutcomeFromVirtualAppInterpreter,
-        encodeSingleAssetTwoPartyIntermediaryAgreementParams(agreement),
->>>>>>> 0a03673b
       );
 
       commitment.signatures = [
@@ -323,21 +307,10 @@
 
       await setStatesAndOutcomes(targetAppInstance, stateChannel);
 
-<<<<<<< HEAD
       const commitment = getConditionalTxCommitment(
         context,
         stateChannel,
         targetAppInstance,
-=======
-      const commitment = new ConditionalTransactionCommitment(
-        network, // network
-        proxyAddress, // multisigAddress
-        multisigOwnerKeys.map(x => x.address), // signing
-        targetAppInstance.identityHash, // target
-        stateChannel.freeBalance.identityHash, // fb
-        network.TwoPartyFixedOutcomeFromVirtualAppInterpreter,
-        encodeSingleAssetTwoPartyIntermediaryAgreementParams(agreement),
->>>>>>> 0a03673b
       );
 
       commitment.signatures = [
