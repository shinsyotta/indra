--- conflicted
+++ resolved
@@ -82,13 +82,8 @@
 
   twoPartyFixedOutcomeAppDefinition = await new ContractFactory(
     TwoPartyFixedOutcomeApp.abi,
-<<<<<<< HEAD
     TwoPartyFixedOutcomeApp.bytecode,
-    wallet
-=======
-    TwoPartyFixedOutcomeApp.evm.bytecode,
     wallet,
->>>>>>> c2bc2685
   ).deploy();
 
   proxyFactory = new Contract(network.ProxyFactory, ProxyFactory.abi, wallet);
@@ -288,12 +283,9 @@
         stateChannel.freeBalance.identityHash, // fb
         network.TwoPartyFixedOutcomeFromVirtualAppInterpreter,
         encodeSingleAssetTwoPartyIntermediaryAgreementParams(agreement),
-<<<<<<< HEAD
         testDomainSeparator,
         provider.network.chainId,
         stateChannel.numProposedApps
-=======
->>>>>>> c2bc2685
       );
 
       await wallet.sendTransaction({
@@ -301,11 +293,7 @@
           multisigOwnerKeys[0].signDigest(commitment.hashToSign()),
           multisigOwnerKeys[1].signDigest(commitment.hashToSign()),
         ]),
-<<<<<<< HEAD
-        gasLimit: CONDITIONAL_TX_DELEGATECALL_GAS
-=======
-        gasLimit: 6e9,
->>>>>>> c2bc2685
+        gasLimit: CONDITIONAL_TX_DELEGATECALL_GAS,
       });
 
       expect(await erc20Contract.functions.balanceOf(capitalProvider)).toBeEq(parseEther("5"));
@@ -358,12 +346,9 @@
         stateChannel.freeBalance.identityHash, // fb
         network.TwoPartyFixedOutcomeFromVirtualAppInterpreter,
         encodeSingleAssetTwoPartyIntermediaryAgreementParams(agreement),
-<<<<<<< HEAD
         testDomainSeparator,
         provider.network.chainId,
-        stateChannel.numProposedApps
-=======
->>>>>>> c2bc2685
+        stateChannel.numProposedApps,
       );
 
       await wallet.sendTransaction({
@@ -371,11 +356,7 @@
           multisigOwnerKeys[0].signDigest(commitment.hashToSign()),
           multisigOwnerKeys[1].signDigest(commitment.hashToSign()),
         ]),
-<<<<<<< HEAD
-        gasLimit: CONDITIONAL_TX_DELEGATECALL_GAS
-=======
-        gasLimit: 6e9,
->>>>>>> c2bc2685
+        gasLimit: CONDITIONAL_TX_DELEGATECALL_GAS,
       });
 
       expect(await provider.getBalance(capitalProvider)).toBeEq(parseEther("5"));
