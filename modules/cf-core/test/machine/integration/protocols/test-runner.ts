import { OutcomeType } from "@connext/types";
import { Contract, ContractFactory } from "ethers";
import { One, Two, Zero } from "ethers/constants";
import { JsonRpcProvider } from "ethers/providers";
import { BigNumber } from "ethers/utils";

import { CONVENTION_FOR_ETH_TOKEN_ADDRESS } from "../../../../src/constants";
import { Protocol, xkeyKthAddress } from "../../../../src/machine";
import { sortAddresses } from "../../../../src/machine/xkeys";
import { getCreate2MultisigAddress } from "../../../../src/utils";
import { IdentityApp } from "../../../contracts";
import { toBeEq } from "../bignumber-jest-matcher";
import { connectToGanache } from "../connect-ganache";
import { MessageRouter } from "../message-router";
import { MiniNode } from "../mininode";

expect.extend({ toBeEq });

export enum Participant {
  A,
  B,
  C,
}

export class TestRunner {
  static readonly TEST_TOKEN_ADDRESS: string = "0x88a5C2d9919e46F883EB62F7b8Dd9d0CC45bc290";

  private identityApp!: Contract;
  public mininodeA!: MiniNode;
  public mininodeB!: MiniNode;
  public mininodeC!: MiniNode;
  public multisigAB!: string;
  public multisigAC!: string;
  public multisigBC!: string;
  public provider!: JsonRpcProvider;
  private mr!: MessageRouter;

  async connectToGanache(): Promise<void> {
    const [provider, wallet] = await connectToGanache();
    this.provider = provider;
    const network = global["networkContext"];

    this.identityApp = await new ContractFactory(
      IdentityApp.abi,
<<<<<<< HEAD
      IdentityApp.bytecode,
      wallet
=======
      IdentityApp.evm.bytecode,
      wallet,
>>>>>>> c2bc2685
    ).deploy();

    this.mininodeA = new MiniNode(network, provider);
    this.mininodeB = new MiniNode(network, provider);
    this.mininodeC = new MiniNode(network, provider);

    this.multisigAB = await getCreate2MultisigAddress(
      [this.mininodeA.xpub, this.mininodeB.xpub],
      {
        proxyFactory: network.ProxyFactory,
        multisigMastercopy: network.MinimumViableMultisig,
      },
      provider,
    );

    this.multisigAC = await getCreate2MultisigAddress(
      [this.mininodeA.xpub, this.mininodeC.xpub],
      {
        proxyFactory: network.ProxyFactory,
        multisigMastercopy: network.MinimumViableMultisig,
      },
      provider,
    );

    this.multisigBC = await getCreate2MultisigAddress(
      [this.mininodeB.xpub, this.mininodeC.xpub],
      {
        proxyFactory: network.ProxyFactory,
        multisigMastercopy: network.MinimumViableMultisig,
      },
      provider,
    );

    this.mr = new MessageRouter([this.mininodeA, this.mininodeB, this.mininodeC]);
  }

  /*
  Run the setup protocol to create the AB and BC channels, and update the
  state channel maps accordingly
  */
  async setup() {
    this.mininodeA.scm.set(
      this.multisigAB,
      (
        await this.mininodeA.protocolRunner.runSetupProtocol({
          initiatorXpub: this.mininodeA.xpub,
          responderXpub: this.mininodeB.xpub,
          multisigAddress: this.multisigAB,
        })
      ).get(this.multisigAB)!,
    );

    await this.mr.waitForAllPendingPromises();

    this.mininodeB.scm.set(
      this.multisigBC,
      (
        await this.mininodeB.protocolRunner.runSetupProtocol({
          initiatorXpub: this.mininodeB.xpub,
          responderXpub: this.mininodeC.xpub,
          multisigAddress: this.multisigBC,
        })
      ).get(this.multisigBC)!,
    );

    await this.mr.waitForAllPendingPromises();
  }

  /*
  Adds one ETH and one TEST_TOKEN to the free balance of everyone. Note this
  does not actually transfer any tokens.
  */
  async unsafeFund() {
    for (const mininode of [this.mininodeA, this.mininodeB]) {
      const sc = mininode.scm.get(this.multisigAB)!;
      mininode.scm.set(
        this.multisigAB,
        sc.incrementFreeBalance({
          [CONVENTION_FOR_ETH_TOKEN_ADDRESS]: {
            [sc.getFreeBalanceAddrOf(this.mininodeA.xpub)]: One,
            [sc.getFreeBalanceAddrOf(this.mininodeB.xpub)]: One,
          },
          [TestRunner.TEST_TOKEN_ADDRESS]: {
            [sc.getFreeBalanceAddrOf(this.mininodeA.xpub)]: One,
            [sc.getFreeBalanceAddrOf(this.mininodeB.xpub)]: One,
          },
        }),
      );
    }

    for (const mininode of [this.mininodeB, this.mininodeC]) {
      const sc = mininode.scm.get(this.multisigBC)!;
      mininode.scm.set(
        this.multisigBC,
        sc.incrementFreeBalance({
          [CONVENTION_FOR_ETH_TOKEN_ADDRESS]: {
            [sc.getFreeBalanceAddrOf(this.mininodeB.xpub)]: One,
            [sc.getFreeBalanceAddrOf(this.mininodeC.xpub)]: One,
          },
          [TestRunner.TEST_TOKEN_ADDRESS]: {
            [sc.getFreeBalanceAddrOf(this.mininodeB.xpub)]: One,
            [sc.getFreeBalanceAddrOf(this.mininodeC.xpub)]: One,
          },
        }),
      );
    }
  }

  async installVirtualEqualDeposits(outcomeType: OutcomeType, tokenAddress: string) {
    const stateEncoding = {
      [OutcomeType.TWO_PARTY_FIXED_OUTCOME]: "uint8",
      [OutcomeType.SINGLE_ASSET_TWO_PARTY_COIN_TRANSFER]: "tuple(address to, uint256 amount)[2]",
      [OutcomeType.MULTI_ASSET_MULTI_PARTY_COIN_TRANSFER]: "tuple(address to, uint256 amount)[][]",
    }[outcomeType];

    const initialState = {
      [OutcomeType.TWO_PARTY_FIXED_OUTCOME]: 0,
      [OutcomeType.SINGLE_ASSET_TWO_PARTY_COIN_TRANSFER]: [
        {
          to: xkeyKthAddress(this.mininodeA.xpub, 0),
          amount: Two,
        },
        {
          to: xkeyKthAddress(this.mininodeC.xpub, 0),
          amount: Zero,
        },
      ],
      [OutcomeType.MULTI_ASSET_MULTI_PARTY_COIN_TRANSFER]: [
        [
          {
            to: xkeyKthAddress(this.mininodeA.xpub, 0),
            amount: Two,
          },
          {
            to: xkeyKthAddress(this.mininodeC.xpub, 0),
            amount: Zero,
          },
        ],
      ],
    }[outcomeType];

    await this.mininodeA.protocolRunner.initiateProtocol(
      Protocol.InstallVirtualApp,
      this.mininodeA.scm,
      {
        outcomeType,
        tokenAddress,
        initialState,
        initiatorXpub: this.mininodeA.xpub,
        intermediaryXpub: this.mininodeB.xpub,
        responderXpub: this.mininodeC.xpub,
        initiatorBalanceDecrement: One,
        responderBalanceDecrement: One,
        appSeqNo: 1,
        appInterface: {
          stateEncoding,
          addr: this.identityApp.address,
          actionEncoding: undefined,
        },
        defaultTimeout: 40,
      },
    );
  }

  async installEqualDeposits(outcomeType: OutcomeType, tokenAddress: string) {
    const stateEncoding = {
      [OutcomeType.TWO_PARTY_FIXED_OUTCOME]: "uint8",
      [OutcomeType.SINGLE_ASSET_TWO_PARTY_COIN_TRANSFER]: "tuple(address to, uint256 amount)[2]",
      [OutcomeType.MULTI_ASSET_MULTI_PARTY_COIN_TRANSFER]: "tuple(address to, uint256 amount)[][]",
    }[outcomeType];

    const initialState = {
      [OutcomeType.TWO_PARTY_FIXED_OUTCOME]: 0,
      [OutcomeType.SINGLE_ASSET_TWO_PARTY_COIN_TRANSFER]: [
        {
          to: xkeyKthAddress(this.mininodeA.xpub, 0),
          amount: Two,
        },
        {
          to: xkeyKthAddress(this.mininodeB.xpub, 0),
          amount: Zero,
        },
      ],
      [OutcomeType.MULTI_ASSET_MULTI_PARTY_COIN_TRANSFER]: [
        [
          {
            to: xkeyKthAddress(this.mininodeA.xpub, 0),
            amount: Two,
          },
          {
            to: xkeyKthAddress(this.mininodeB.xpub, 0),
            amount: Zero,
          },
        ],
      ],
    }[outcomeType];

    const participants = sortAddresses([
      xkeyKthAddress(this.mininodeA.xpub, 1),
      xkeyKthAddress(this.mininodeB.xpub, 1),
    ]);

    await this.mininodeA.protocolRunner.initiateProtocol(Protocol.Install, this.mininodeA.scm, {
      appInterface: {
        stateEncoding,
        addr: this.identityApp.address,
        actionEncoding: undefined,
      },
      appSeqNo: 1,
      defaultTimeout: 40,
      disableLimit: false,
      initialState,
      initiatorBalanceDecrement: One,
      initiatorDepositTokenAddress: tokenAddress,
      initiatorXpub: this.mininodeA.xpub,
      multisigAddress: this.multisigAB,
      outcomeType,
      participants,
      responderBalanceDecrement: One,
      responderDepositTokenAddress: tokenAddress,
      responderXpub: this.mininodeB.xpub,
    });
  }

  async installSplitDeposits(
    outcomeType: OutcomeType,
    tokenAddressA: string,
    tokenAddressB: string,
  ) {
    const stateEncoding = {
      [OutcomeType.TWO_PARTY_FIXED_OUTCOME]: "uint8",
      [OutcomeType.SINGLE_ASSET_TWO_PARTY_COIN_TRANSFER]: "tuple(address to, uint256 amount)[2]",
      [OutcomeType.MULTI_ASSET_MULTI_PARTY_COIN_TRANSFER]: "tuple(address to, uint256 amount)[][]",
    }[outcomeType];

    const initialState = {
      [OutcomeType.TWO_PARTY_FIXED_OUTCOME]: 0,
      [OutcomeType.SINGLE_ASSET_TWO_PARTY_COIN_TRANSFER]: [
        {
          to: xkeyKthAddress(this.mininodeA.xpub, 0),
          amount: Two,
        },
        {
          to: xkeyKthAddress(this.mininodeB.xpub, 0),
          amount: Zero,
        },
      ],
      [OutcomeType.MULTI_ASSET_MULTI_PARTY_COIN_TRANSFER]: [
        [
          {
            to: xkeyKthAddress(this.mininodeA.xpub, 0),
            amount: Two,
          },
          {
            to: xkeyKthAddress(this.mininodeB.xpub, 0),
            amount: Zero,
          },
        ],
      ],
    }[outcomeType];

    const participants = sortAddresses([
      xkeyKthAddress(this.mininodeA.xpub, 1),
      xkeyKthAddress(this.mininodeB.xpub, 1),
    ]);

    await this.mininodeA.protocolRunner.initiateProtocol(Protocol.Install, this.mininodeA.scm, {
      participants,
      outcomeType,
      initialState,
      initiatorXpub: this.mininodeA.xpub,
      responderXpub: this.mininodeB.xpub,
      multisigAddress: this.multisigAB,
      initiatorBalanceDecrement: One,
      responderBalanceDecrement: One,
      appInterface: {
        stateEncoding,
        addr: this.identityApp.address,
        actionEncoding: undefined,
      },
      appSeqNo: 1,
      defaultTimeout: 40,
      initiatorDepositTokenAddress: tokenAddressA,
      responderDepositTokenAddress: tokenAddressB,
      disableLimit: false,
    });
  }

  async uninstallVirtual() {
    const multisig = this.mininodeA.scm.get(this.multisigAC);
    if (!multisig) {
      throw new Error(`uninstallVirtual: Couldn't find multisig for ${this.multisigAC}`);
    }
    const [virtualAppInstance] = [...multisig.appInstances.values()];

    await this.mininodeA.protocolRunner.initiateProtocol(
      Protocol.UninstallVirtualApp,
      this.mininodeA.scm,
      {
        // todo(xuanji): this should be computed by the protocol
        targetOutcome: await virtualAppInstance.computeOutcome(
          virtualAppInstance.latestState,
          this.provider,
        ),
        initiatorXpub: this.mininodeA.xpub,
        intermediaryXpub: this.mininodeB.xpub,
        responderXpub: this.mininodeC.xpub,
        targetAppIdentityHash: virtualAppInstance.identityHash,
      },
    );

    await this.mr.waitForAllPendingPromises();
  }

  async uninstall() {
    const multisig = this.mininodeA.scm.get(this.multisigAB);
    if (!multisig) {
      throw new Error(`uninstall: Couldn't find multisig for ${this.multisigAC}`);
    }
    const appInstances = multisig.appInstances;

    const [key] = [...appInstances.keys()].filter(key => {
      return key !== this.mininodeA.scm.get(this.multisigAB)!.freeBalance.identityHash;
    });

    await this.mininodeA.protocolRunner.initiateProtocol(Protocol.Uninstall, this.mininodeA.scm, {
      appIdentityHash: key,
      initiatorXpub: this.mininodeA.xpub,
      responderXpub: this.mininodeB.xpub,
      multisigAddress: this.multisigAB,
    });

    await this.mr.waitForAllPendingPromises();
  }

  assertFB(participant: Participant, tokenAddress: string, expected: BigNumber) {
    const mininode = {
      [Participant.A]: this.mininodeA,
      [Participant.B]: this.mininodeB,
      [Participant.C]: this.mininodeC,
    }[participant];
    for (const multisig in [this.multisigAB, this.multisigBC, this.multisigAC]) {
      if (mininode.scm.has(multisig)) {
        expect(
          mininode.scm
            .get(multisig)!
            .getFreeBalanceClass()
            .getBalance(tokenAddress, xkeyKthAddress(mininode.xpub, 0)),
        ).toBeEq(expected);
      }
    }
  }
}<|MERGE_RESOLUTION|>--- conflicted
+++ resolved
@@ -42,13 +42,8 @@
 
     this.identityApp = await new ContractFactory(
       IdentityApp.abi,
-<<<<<<< HEAD
       IdentityApp.bytecode,
-      wallet
-=======
-      IdentityApp.evm.bytecode,
       wallet,
->>>>>>> c2bc2685
     ).deploy();
 
     this.mininodeA = new MiniNode(network, provider);
