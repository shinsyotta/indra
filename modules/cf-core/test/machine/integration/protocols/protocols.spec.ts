--- conflicted
+++ resolved
@@ -26,13 +26,8 @@
 
   appWithAction = await new ContractFactory(
     AppWithAction.abi,
-<<<<<<< HEAD
     AppWithAction.bytecode,
-    wallet
-=======
-    AppWithAction.evm.bytecode,
     wallet,
->>>>>>> c2bc2685
   ).deploy();
 });
 
