import { AddressZero, HashZero, WeiPerEther } from "ethers/constants";
import { getAddress, hexlify, Interface, randomBytes, TransactionDescription } from "ethers/utils";

import { CONVENTION_FOR_ETH_TOKEN_ADDRESS } from "../../../../src/constants";
import { ConditionalTransaction } from "../../../../src/ethereum";
import { MultisigTransaction } from "../../../../src/types";
import { appIdentityToHash } from "../../../../src/ethereum/utils/app-identity";
import { StateChannel } from "../../../../src/models";
import { FreeBalanceClass } from "../../../../src/models/free-balance";
import { ConditionalTransactionDelegateTarget } from "../../../contracts";
import { createAppInstanceForTest } from "../../../unit/utils";
import { getRandomExtendedPubKey } from "../../integration/random-signing-keys";
import { generateRandomNetworkContext } from "../../mocks";
import { testDomainSeparator } from "../../../integration/utils";

describe("ConditionalTransaction", () => {
  let tx: MultisigTransaction;

  // Test network context
  const networkContext = generateRandomNetworkContext();

  // General interaction testing values
  const interaction = {
    sender: getRandomExtendedPubKey(),
    receiver: getRandomExtendedPubKey(),
  };

  // State channel testing values
  let stateChannel = StateChannel.setupChannel(
    networkContext.IdentityApp,
    {
      proxyFactory: networkContext.ProxyFactory,
      multisigMastercopy: networkContext.MinimumViableMultisig,
    },
    getAddress(hexlify(randomBytes(20))),
    [interaction.sender, interaction.receiver],
  );

  // Set the state to some test values
  stateChannel = stateChannel.setFreeBalance(
    FreeBalanceClass.createWithFundedTokenAmounts(stateChannel.multisigOwners, WeiPerEther, [
      CONVENTION_FOR_ETH_TOKEN_ADDRESS,
    ]),
  );

  const freeBalanceETH = stateChannel.freeBalance;

  const appInstance = createAppInstanceForTest(stateChannel);

  beforeAll(() => {
    tx = new ConditionalTransaction(
      networkContext,
      stateChannel.multisigAddress,
      stateChannel.multisigOwners,
      appInstance.identityHash,
      freeBalanceETH.identityHash,
      AddressZero,
      HashZero,
<<<<<<< HEAD
      testDomainSeparator,
      4447,
      stateChannel.numProposedApps
=======
>>>>>>> c2bc2685
    ).getTransactionDetails();
  });

  it("should be to the ConditionalTransactionDelegateTarget contract", () => {
    expect(tx.to).toBe(networkContext.ConditionalTransactionDelegateTarget);
  });

  it("should have no value", () => {
    expect(tx.value).toBe(0);
  });

  describe("the calldata", () => {
    let iface: Interface;
    let calldata: TransactionDescription;

    beforeAll(() => {
      iface = new Interface(ConditionalTransactionDelegateTarget.abi);
      calldata = iface.parseTransaction({ data: tx.data });
    });

    it("should be directed at the executeEffectOfInterpretedAppOutcome method", () => {
      expect(calldata.sighash).toBe(iface.functions.executeEffectOfInterpretedAppOutcome.sighash);
    });

    it("should have correctly constructed arguments", () => {
      const [
        appRegistryAddress,
        freeBalanceAppIdentity,
        appIdentityHash,
        interpreterAddress,
        interpreterParams,
      ] = calldata.args;
      expect(appRegistryAddress).toBe(networkContext.ChallengeRegistry);
      expect(freeBalanceAppIdentity).toBe(freeBalanceETH.identityHash);
      expect(appIdentityHash).toBe(appIdentityToHash(appInstance.identity));
      expect(interpreterAddress).toBe(AddressZero);
      expect(interpreterParams).toBe(HashZero);
    });
  });
});<|MERGE_RESOLUTION|>--- conflicted
+++ resolved
@@ -56,12 +56,9 @@
       freeBalanceETH.identityHash,
       AddressZero,
       HashZero,
-<<<<<<< HEAD
       testDomainSeparator,
       4447,
-      stateChannel.numProposedApps
-=======
->>>>>>> c2bc2685
+      stateChannel.numProposedApps,
     ).getTransactionDetails();
   });
 
