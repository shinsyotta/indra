import {
  AppABIEncodings,
  AppInstanceJson,
  AppInstanceProposal,
  CFCoreTypes,
  ContractABI,
  CreateChannelMessage,
  InstallMessage,
  InstallVirtualMessage,
  OutcomeType,
  ProposeMessage,
  ProtocolTypes,
  SolidityValueType,
  UninstallMessage,
  UninstallVirtualMessage,
  CREATE_CHANNEL_EVENT
} from "@connext/types";
import { Contract, Wallet } from "ethers";
import { AddressZero, One, Zero, HashZero } from "ethers/constants";
import { JsonRpcProvider } from "ethers/providers";
import { BigNumber, bigNumberify } from "ethers/utils";

import { JsonRpcResponse, Node, Rpc } from "../../src";
import { CONVENTION_FOR_ETH_TOKEN_ADDRESS } from "../../src/constants";
import { DolphinCoin, NetworkContextForTestSuite } from "../contracts";
import { xkeyKthAddress, xkeysToSortedKthAddresses } from "../../src/machine";

import { initialLinkedState, linkedAbiEncodings } from "./linked-transfer";
import {
  initialSimpleTransferState,
  simpleTransferAbiEncodings
} from "./simple-transfer";
import { initialEmptyTTTState, tttAbiEncodings } from "./tic-tac-toe";
import {
  initialTransferState,
  transferAbiEncodings
} from "./unidirectional-transfer";
import {
  DepositConfirmationMessage,
  DepositStartedMessage,
  EventEmittedMessage,
<<<<<<< HEAD
  ProposeInstallProtocolParams,
  DomainSeparator,
=======
  ProposeInstallProtocolParams
>>>>>>> 7e0b250d
} from "../../src/types";
import { deBigNumberifyJson, bigNumberifyJson } from "../../src/utils";

interface AppContext {
  appDefinition: string;
  abiEncodings: AppABIEncodings;
  initialState: SolidityValueType;
  outcomeType: OutcomeType;
}

const {
  CoinBalanceRefundApp,
  TicTacToeApp,
  SimpleTransferApp,
  UnidirectionalLinkedTransferApp,
  UnidirectionalTransferApp
} = global[`networkContext`] as NetworkContextForTestSuite;

export const testDomainSeparator: DomainSeparator = {
  domainName: "CounterFactual Test",
  domainVersion: "0.0.1",
  domainSalt: HashZero
}

export async function requestDepositRights(
  node: Node,
  multisigAddress: string,
  tokenAddress: string = AddressZero
) {
  return await node.rpcRouter.dispatch(
    constructRequestDepositRightsRpcCall(multisigAddress, tokenAddress)
  );
}

export function constructRequestDepositRightsRpcCall(
  multisigAddress: string,
  tokenAddress: string = AddressZero
) {
  return {
    id: Date.now(),
    methodName: ProtocolTypes.chan_requestDepositRights,
    parameters: {
      multisigAddress,
      tokenAddress
    }
  };
}

export async function rescindDepositRights(
  node: Node,
  multisigAddress: string,
  tokenAddress: string = AddressZero
) {
  return await node.rpcRouter.dispatch(
    constructRescindDepositRightsRpcCall(multisigAddress, tokenAddress)
  );
}

export function constructRescindDepositRightsRpcCall(
  multisigAddress: string,
  tokenAddress: string = AddressZero
) {
  return {
    id: Date.now(),
    methodName: ProtocolTypes.chan_rescindDepositRights,
    parameters: {
      multisigAddress,
      tokenAddress
    }
  };
}

/**
 * Checks the msg is what is expected, and that specificied keys exist
 * in the message.
 *
 * @param msg msg to check
 * @param expected expected message, can be partial
 * @param shouldExist array of keys to check existence of if value not known
 * for `expected` (e.g `appInstanceId`s)
 */
export function assertNodeMessage(
  msg: EventEmittedMessage,
  expected: any, // should be partial of nested types
  shouldExist: string[] = []
): void {
  // ensure keys exist, shouldExist is array of
  // keys, ie. data.appInstanceId
  shouldExist.forEach(key => {
    let subset = { ...msg };
    key.split(`.`).forEach(k => {
      expect(subset[k]).toBeDefined();
      subset = subset[k];
    });
  });
  // cast both to strings instead of BNs
  expect(deBigNumberifyJson(msg)).toMatchObject(deBigNumberifyJson(expected));
}

export function assertProposeMessage(
  senderId: string,
  msg: ProposeMessage,
  params: ProposeInstallProtocolParams
) {
  const {
    multisigAddress,
    initiatorXpub,
    responderXpub: proposedToIdentifier,
    ...emittedParams
  } = params;
  assertNodeMessage(
    msg,
    {
      from: senderId,
      type: `PROPOSE_INSTALL_EVENT`,
      data: {
        params: {
          ...emittedParams,
          proposedToIdentifier
        }
      }
    },
    [`data.appInstanceId`]
  );
}

export function assertInstallMessage(
  senderId: string,
  msg: InstallMessage,
  appInstanceId: string
) {
  assertNodeMessage(msg, {
    from: senderId,
    type: `INSTALL_EVENT`,
    data: {
      params: {
        appInstanceId
      }
    }
  });
}

/**
 * Even though this function returns a transaction hash, the calling Node
 * will receive an event (CREATE_CHANNEL) that should be subscribed to to
 * ensure a channel has been instantiated and to get its multisig address
 * back in the event data.
 */
export async function getMultisigCreationAddress(
  node: Node,
  xpubs: string[]
): Promise<string> {
  const {
    result: {
      result: { multisigAddress }
    }
  } = await node.rpcRouter.dispatch(constructChannelCreationRpc(xpubs));

  return multisigAddress;
}

export function constructChannelCreationRpc(owners: string[]) {
  return {
    id: Date.now(),
    methodName: ProtocolTypes.chan_create,
    parameters: {
      owners
    }
  };
}

/**
 * Wrapper method making the call to the given node to get the list of
 * multisig addresses the node is aware of.
 * @param node
 * @returns list of multisig addresses
 */
export async function getChannelAddresses(node: Node): Promise<Set<string>> {
  const {
    result: {
      result: { multisigAddresses }
    }
  } = await node.rpcRouter.dispatch({
    id: Date.now(),
    methodName: ProtocolTypes.chan_getChannelAddresses,
    parameters: {}
  });

  return new Set(multisigAddresses);
}

export async function getAppInstance(
  node: Node,
  appInstanceId: string
): Promise<AppInstanceJson> {
  const {
    result: {
      result: { appInstance }
    }
  } = await node.rpcRouter.dispatch({
    id: Date.now(),
    methodName: ProtocolTypes.chan_getAppInstance,
    parameters: {
      appInstanceId
    }
  });

  return appInstance;
}

export async function getAppInstanceProposal(
  node: Node,
  appInstanceId: string
): Promise<AppInstanceProposal> {
  const candidates = (await getProposedAppInstances(node)).filter(
    proposal => proposal.identityHash === appInstanceId
  );

  if (candidates.length === 0) {
    throw new Error(`Could not find proposal`);
  }

  if (candidates.length > 1) {
    throw new Error(`Failed to match exactly one proposed app instance`);
  }

  return candidates[0];
}

export async function getFreeBalanceState(
  node: Node,
  multisigAddress: string,
  tokenAddress: string = CONVENTION_FOR_ETH_TOKEN_ADDRESS
): Promise<CFCoreTypes.GetFreeBalanceStateResult> {
  const {
    result: { result }
  } = await node.rpcRouter.dispatch({
    id: Date.now(),
    methodName: ProtocolTypes.chan_getFreeBalanceState,
    parameters: {
      multisigAddress,
      tokenAddress
    }
  });

  return result;
}

export async function getTokenIndexedFreeBalanceStates(
  node: Node,
  multisigAddress: string
): Promise<CFCoreTypes.GetTokenIndexedFreeBalanceStatesResult> {
  const {
    result: { result }
  } = await node.rpcRouter.dispatch({
    id: Date.now(),
    methodName: ProtocolTypes.chan_getTokenIndexedFreeBalanceStates,
    parameters: {
      multisigAddress
    }
  });

  return result as CFCoreTypes.GetTokenIndexedFreeBalanceStatesResult;
}

export async function getInstalledAppInstances(
  node: Node
): Promise<AppInstanceJson[]> {
  const rpc = {
    id: Date.now(),
    methodName: ProtocolTypes.chan_getAppInstances,
    parameters: {} as CFCoreTypes.GetAppInstancesParams
  };
  const response = (await node.rpcRouter.dispatch(rpc)) as JsonRpcResponse;
  const result = response.result.result as CFCoreTypes.GetAppInstancesResult;
  return result.appInstances;
}

export async function getProposedAppInstances(
  node: Node
): Promise<AppInstanceProposal[]> {
  const rpc = {
    id: Date.now(),
    methodName: ProtocolTypes.chan_getProposedAppInstances,
    parameters: {} as CFCoreTypes.GetProposedAppInstancesParams
  };
  const response = (await node.rpcRouter.dispatch(rpc)) as JsonRpcResponse;
  const result = response.result
    .result as CFCoreTypes.GetProposedAppInstancesResult;
  return result.appInstances;
}

export async function getProposeCoinBalanceRefundAppParams(
  multisigAddress: string,
  balanceRefundRecipientIdentifer: string,
  proposedToIdentifier: string,
  tokenAddress: string = AddressZero
): Promise<CFCoreTypes.ProposeInstallParams> {
  const provider = new JsonRpcProvider(global[`ganacheURL`]);
  let threshold: BigNumber;
  if (tokenAddress === AddressZero) {
    threshold = await provider.getBalance(multisigAddress);
  } else {
    const contract = new Contract(tokenAddress, DolphinCoin.abi, provider);
    threshold = await contract.balanceOf(multisigAddress);
  }
  return {
    abiEncodings: {
      actionEncoding: undefined,
      stateEncoding:
        `tuple(address recipient, address multisig, uint256 threshold, address tokenAddress)`
    },
    appDefinition: CoinBalanceRefundApp,
    initialState: {
      multisig: multisigAddress,
      recipient: xkeyKthAddress(balanceRefundRecipientIdentifer, 0),
      threshold,
      tokenAddress
    },
    initiatorDeposit: Zero,
    initiatorDepositTokenAddress: tokenAddress,
    outcomeType: OutcomeType.SINGLE_ASSET_TWO_PARTY_COIN_TRANSFER,
    proposedToIdentifier,
    responderDeposit: Zero,
    responderDepositTokenAddress: tokenAddress,
    timeout: Zero
  };
}

export async function deposit(
  node: Node,
  multisigAddress: string,
  amount: BigNumber = One,
  proposedToNode: Node,
  tokenAddress?: string
) {
  const proposeParams = await getProposeCoinBalanceRefundAppParams(
    multisigAddress,
    node.publicIdentifier,
    proposedToNode.publicIdentifier,
    tokenAddress
  );
  await new Promise(async resolve => {
    proposedToNode.once(`PROPOSE_INSTALL_EVENT`, (msg: ProposeMessage) => {
      // TODO: assert this?
      // assertNodeMessage(msg, {
      //   from: node.publicIdentifier,
      //   type: "PROPOSE_INSTALL_EVENT",
      //   data: proposeParams
      // });
      resolve();
    });

    node.rpcRouter.dispatch({
      id: Date.now(),
      methodName: ProtocolTypes.chan_proposeInstall,
      parameters: proposeParams
    });
  });
  const depositReq = constructDepositRpc(multisigAddress, amount, tokenAddress);

  return new Promise(async resolve => {
    node.once(`DEPOSIT_CONFIRMED_EVENT`, (msg: DepositConfirmationMessage) => {
      assertNodeMessage(msg, {
        from: node.publicIdentifier,
        type: `DEPOSIT_CONFIRMED_EVENT`,
        data: {
          multisigAddress,
          amount,
          tokenAddress: tokenAddress || AddressZero
        }
      });
      resolve();
    });

    node.once(`DEPOSIT_STARTED_EVENT`, (msg: DepositStartedMessage) => {
      assertNodeMessage(
        msg,
        {
          from: node.publicIdentifier,
          type: `DEPOSIT_STARTED_EVENT`,
          data: {
            value: amount
          }
        },
        [`data.txHash`]
      );
    });

    // TODO: how to test deposit failed events?
    await node.rpcRouter.dispatch(depositReq);
  });
}

export async function deployStateDepositHolder(
  node: Node,
  multisigAddress: string
) {
  const response = await node.rpcRouter.dispatch({
    methodName: ProtocolTypes.chan_deployStateDepositHolder,
    parameters: {
      multisigAddress
    } as CFCoreTypes.DeployStateDepositHolderParams
  });

  const result = response.result
    .result as CFCoreTypes.DeployStateDepositHolderResult;

  return result.transactionHash;
}

export function constructDepositRpc(
  multisigAddress: string,
  amount: BigNumber,
  tokenAddress?: string
): Rpc {
  return {
    id: Date.now(),
    methodName: ProtocolTypes.chan_deposit,
    parameters: deBigNumberifyJson({
      multisigAddress,
      amount,
      tokenAddress
    })
  };
}

export function constructWithdrawCommitmentRpc(
  multisigAddress: string,
  amount: BigNumber,
  tokenAddress: string = CONVENTION_FOR_ETH_TOKEN_ADDRESS,
  recipient?: string
): Rpc {
  const withdrawCommitmentReq = constructWithdrawRpc(
    multisigAddress,
    amount,
    tokenAddress,
    recipient
  );

  withdrawCommitmentReq.methodName = ProtocolTypes.chan_withdrawCommitment;

  return withdrawCommitmentReq;
}

export function constructWithdrawRpc(
  multisigAddress: string,
  amount: BigNumber,
  tokenAddress: string = CONVENTION_FOR_ETH_TOKEN_ADDRESS,
  recipient?: string
): Rpc {
  return {
    id: Date.now(),
    methodName: ProtocolTypes.chan_withdraw,
    parameters: deBigNumberifyJson({
      tokenAddress,
      multisigAddress,
      amount,
      recipient
    }) as CFCoreTypes.WithdrawParams
  };
}

export function constructInstallRpc(appInstanceId: string): Rpc {
  return {
    id: Date.now(),
    methodName: ProtocolTypes.chan_install,
    parameters: {
      appInstanceId
    } as CFCoreTypes.InstallParams
  };
}

export function constructRejectInstallRpc(appInstanceId: string): Rpc {
  return {
    id: Date.now(),
    methodName: ProtocolTypes.chan_rejectInstall,
    parameters: {
      appInstanceId
    } as CFCoreTypes.RejectInstallParams
  };
}

export function constructAppProposalRpc(
  proposedToIdentifier: string,
  appDefinition: string,
  abiEncodings: AppABIEncodings,
  initialState: SolidityValueType,
  initiatorDeposit: BigNumber = Zero,
  initiatorDepositTokenAddress: string = CONVENTION_FOR_ETH_TOKEN_ADDRESS,
  responderDeposit: BigNumber = Zero,
  responderDepositTokenAddress: string = CONVENTION_FOR_ETH_TOKEN_ADDRESS
): Rpc {
  const { outcomeType } = getAppContext(appDefinition, initialState);
  return {
    id: Date.now(),
    methodName: ProtocolTypes.chan_proposeInstall,
    parameters: deBigNumberifyJson({
      proposedToIdentifier,
      initiatorDeposit,
      initiatorDepositTokenAddress,
      responderDeposit,
      responderDepositTokenAddress,
      appDefinition,
      initialState,
      abiEncodings,
      outcomeType,
      timeout: One
    } as CFCoreTypes.ProposeInstallParams)
  };
}

export function constructInstallVirtualRpc(
  appInstanceId: string,
  intermediaryIdentifier: string
): Rpc {
  return {
    parameters: {
      appInstanceId,
      intermediaryIdentifier
    } as CFCoreTypes.InstallVirtualParams,
    id: Date.now(),
    methodName: ProtocolTypes.chan_installVirtual
  };
}

export function constructVirtualProposalRpc(
  proposedToIdentifier: string,
  appDefinition: string,
  abiEncodings: AppABIEncodings,
  initialState: SolidityValueType = {},
  initiatorDeposit: BigNumber = Zero,
  initiatorDepositTokenAddress = CONVENTION_FOR_ETH_TOKEN_ADDRESS,
  responderDeposit: BigNumber = Zero,
  responderDepositTokenAddress = CONVENTION_FOR_ETH_TOKEN_ADDRESS
): Rpc {
  const installProposalParams = constructAppProposalRpc(
    proposedToIdentifier,
    appDefinition,
    abiEncodings,
    initialState,
    initiatorDeposit,
    initiatorDepositTokenAddress,
    responderDeposit,
    responderDepositTokenAddress
  ).parameters as CFCoreTypes.ProposeInstallParams;

  return {
    parameters: installProposalParams,
    id: Date.now(),
    methodName: ProtocolTypes.chan_proposeInstall
  };
}

/**
 * @param proposalParams The parameters of the installation proposal.
 * @param appInstanceProposal The proposed app instance contained in the Node.
 */
export function confirmProposedAppInstance(
  methodParams: CFCoreTypes.MethodParams,
  appInstanceProposal: AppInstanceProposal,
  nonInitiatingNode: boolean = false
) {
  const proposalParams = methodParams as CFCoreTypes.ProposeInstallParams;
  expect(proposalParams.abiEncodings).toEqual(appInstanceProposal.abiEncodings);
  expect(proposalParams.appDefinition).toEqual(
    appInstanceProposal.appDefinition
  );

  if (nonInitiatingNode) {
    expect(proposalParams.initiatorDeposit).toEqual(
      bigNumberify(appInstanceProposal.responderDeposit)
    );
    expect(proposalParams.responderDeposit).toEqual(
      bigNumberify(appInstanceProposal.initiatorDeposit)
    );
  } else {
    expect(proposalParams.initiatorDeposit).toEqual(
      bigNumberify(appInstanceProposal.initiatorDeposit)
    );
    expect(proposalParams.responderDeposit).toEqual(
      bigNumberify(appInstanceProposal.responderDeposit)
    );
  }

  expect(proposalParams.timeout).toEqual(
    bigNumberify(appInstanceProposal.timeout)
  );

  // TODO: uncomment when getState is implemented
  // expect(proposalParams.initialState).toEqual(appInstanceInitialState);
}

export function constructGetStateRpc(appInstanceId: string): Rpc {
  return {
    parameters: {
      appInstanceId
    },
    id: Date.now(),
    methodName: ProtocolTypes.chan_getState
  };
}

export function constructTakeActionRpc(
  appInstanceId: string,
  action: any
): Rpc {
  return {
    parameters: deBigNumberifyJson({
      appInstanceId,
      action
    } as CFCoreTypes.TakeActionParams),
    id: Date.now(),
    methodName: ProtocolTypes.chan_takeAction
  };
}

export function constructGetAppsRpc(): Rpc {
  return {
    parameters: {},
    id: Date.now(),
    methodName: ProtocolTypes.chan_getAppInstances
  };
}

export function constructUninstallRpc(appInstanceId: string): Rpc {
  return {
    parameters: {
      appInstanceId
    } as CFCoreTypes.UninstallParams,
    id: Date.now(),
    methodName: ProtocolTypes.chan_uninstall
  };
}

export function constructUninstallVirtualRpc(
  appInstanceId: string,
  intermediaryIdentifier: string
): Rpc {
  return {
    parameters: {
      appInstanceId,
      intermediaryIdentifier
    } as CFCoreTypes.UninstallVirtualParams,
    id: Date.now(),
    methodName: ProtocolTypes.chan_uninstallVirtual
  };
}

export async function collateralizeChannel(
  multisigAddress: string,
  node1: Node,
  node2: Node,
  amount: BigNumber = One,
  tokenAddress: string = CONVENTION_FOR_ETH_TOKEN_ADDRESS,
  collateralizeNode2: boolean = true
): Promise<void> {
  await deposit(node1, multisigAddress, amount, node2, tokenAddress);
  if (collateralizeNode2) {
    await deposit(node2, multisigAddress, amount, node1, tokenAddress);
  }
}

export async function createChannel(nodeA: Node, nodeB: Node): Promise<string> {
  return new Promise(async resolve => {
    const sortedOwners = xkeysToSortedKthAddresses(
      [nodeA.publicIdentifier, nodeB.publicIdentifier],
      0
    );
    nodeB.once(CREATE_CHANNEL_EVENT, async (msg: CreateChannelMessage) => {
      assertNodeMessage(
        msg,
        {
          from: nodeA.publicIdentifier,
          type: CREATE_CHANNEL_EVENT,
          data: {
            owners: sortedOwners,
            counterpartyXpub: nodeA.publicIdentifier
          }
        },
        [`data.multisigAddress`]
      );
      expect(await getInstalledAppInstances(nodeB)).toEqual([]);
      resolve(msg.data.multisigAddress);
    });

    nodeA.once(CREATE_CHANNEL_EVENT, (msg: CreateChannelMessage) => {
      assertNodeMessage(
        msg,
        {
          from: nodeA.publicIdentifier,
          type: CREATE_CHANNEL_EVENT,
          data: {
            owners: sortedOwners,
            counterpartyXpub: nodeB.publicIdentifier
          }
        },
        [`data.multisigAddress`]
      );
    });

    // trigger channel creation but only resolve with the multisig address
    // as acknowledged by the node
    await getMultisigCreationAddress(nodeA, [
      nodeA.publicIdentifier,
      nodeB.publicIdentifier
    ]);

    expect(await getInstalledAppInstances(nodeA)).toEqual([]);
  });
}

// NOTE: Do not run this concurrently, it won't work
export async function installApp(
  nodeA: Node,
  nodeB: Node,
  appDefinition: string,
  initialState?: SolidityValueType,
  initiatorDeposit: BigNumber = Zero,
  initiatorDepositTokenAddress: string = CONVENTION_FOR_ETH_TOKEN_ADDRESS,
  responderDeposit: BigNumber = Zero,
  responderDepositTokenAddress: string = CONVENTION_FOR_ETH_TOKEN_ADDRESS
): Promise<[string, ProposeInstallProtocolParams]> {
  const appContext = getAppContext(appDefinition, initialState);

  const installationProposalRpc = constructAppProposalRpc(
    nodeB.publicIdentifier,
    appContext.appDefinition,
    appContext.abiEncodings,
    appContext.initialState,
    initiatorDeposit,
    initiatorDepositTokenAddress,
    responderDeposit,
    responderDepositTokenAddress
  );

  const proposedParams = installationProposalRpc.parameters as ProposeInstallProtocolParams;

  return new Promise(async resolve => {
    nodeB.once(`PROPOSE_INSTALL_EVENT`, async (msg: ProposeMessage) => {
      // assert message
      assertProposeMessage(nodeA.publicIdentifier, msg, proposedParams);

      const {
        data: { appInstanceId }
      } = msg;

      // Sanity-check
      confirmProposedAppInstance(
        installationProposalRpc.parameters,
        await getAppInstanceProposal(nodeA, appInstanceId)
      );

      nodeA.once(`INSTALL_EVENT`, async (msg: InstallMessage) => {
        if (msg.data.params.appInstanceId === appInstanceId) {
          // assert message
          assertInstallMessage(nodeB.publicIdentifier, msg, appInstanceId);
          const appInstanceNodeA = await getAppInstance(nodeA, appInstanceId);
          const appInstanceNodeB = await getAppInstance(nodeB, appInstanceId);
          expect(appInstanceNodeA).toEqual(appInstanceNodeB);
          resolve([appInstanceId, proposedParams]);
        }
      });

      await nodeB.rpcRouter.dispatch(
        constructInstallRpc(msg.data.appInstanceId)
      );
    });

    const response = await nodeA.rpcRouter.dispatch(installationProposalRpc);

    const { appInstanceId } = response.result
      .result as CFCoreTypes.ProposeInstallResult;
    return appInstanceId;
  });
}

export async function installVirtualApp(
  nodeA: Node,
  nodeB: Node,
  nodeC: Node,
  appDefinition: string,
  initialState?: SolidityValueType,
  assetId?: string,
  initiatorDeposit?: BigNumber,
  responderDeposit?: BigNumber
): Promise<string> {
  nodeC.on(`PROPOSE_INSTALL_EVENT`, async (msg: ProposeMessage) => {
    const { appInstanceId, params } = await proposal;
    const {
      data: { appInstanceId: eventAppInstanceId }
    } = msg;
    if (eventAppInstanceId === appInstanceId) {
      assertProposeMessage(nodeA.publicIdentifier, msg, params);
      await nodeC.rpcRouter.dispatch(
        constructInstallVirtualRpc(appInstanceId, nodeB.publicIdentifier)
      );
    }
  });

  // await in listener bc event is emitted before
  // promise officially resolves
  const proposal = makeVirtualProposal(
    nodeA,
    nodeC,
    appDefinition,
    initialState,
    assetId,
    initiatorDeposit,
    responderDeposit
  );

  return new Promise((resolve: (appInstanceId: string) => void) =>
    nodeA.on(`INSTALL_VIRTUAL_EVENT`, async (msg: InstallVirtualMessage) => {
      const { appInstanceId } = await proposal;
      if (msg.data.params.appInstanceId === appInstanceId) {
        assertNodeMessage(msg, {
          from: nodeC.publicIdentifier,
          type: `INSTALL_VIRTUAL_EVENT`,
          data: { params: { appInstanceId } }
        });
        resolve(appInstanceId);
      }
    })
  );
}

export async function confirmChannelCreation(
  nodeA: Node,
  nodeB: Node,
  ownersFreeBalanceAddress: string[],
  data: CFCoreTypes.CreateChannelResult
) {
  const openChannelsNodeA = await getChannelAddresses(nodeA);
  const openChannelsNodeB = await getChannelAddresses(nodeB);

  expect(openChannelsNodeA.has(data.multisigAddress)).toBeTruthy();
  expect(openChannelsNodeB.has(data.multisigAddress)).toBeTruthy();
  expect(data.owners.sort()).toEqual(ownersFreeBalanceAddress.sort());
}

export async function confirmAppInstanceInstallation(
  proposedParams: ProposeInstallProtocolParams,
  appInstance: AppInstanceJson
) {
  const params = bigNumberifyJson(proposedParams);
  expect(appInstance.appInterface.addr).toEqual(params.appDefinition);
  expect(appInstance.appInterface.stateEncoding).toEqual(
    params.abiEncodings.stateEncoding
  );
  expect(appInstance.appInterface.actionEncoding).toEqual(
    params.abiEncodings.actionEncoding
  );
  expect(appInstance.defaultTimeout).toEqual(params.timeout.toNumber());
  expect(appInstance.latestState).toEqual(params.initialState);
}

export async function getState(
  nodeA: Node,
  appInstanceId: string
): Promise<SolidityValueType> {
  const getStateReq = constructGetStateRpc(appInstanceId);
  const getStateResult = await nodeA.rpcRouter.dispatch(getStateReq);
  return (getStateResult.result.result as CFCoreTypes.GetStateResult).state;
}

export async function makeVirtualProposal(
  nodeA: Node,
  nodeC: Node,
  appDefinition: string,
  initialState?: SolidityValueType,
  assetId?: string,
  initiatorDeposit?: BigNumber,
  responderDeposit?: BigNumber
): Promise<{
  appInstanceId: string;
  params: ProposeInstallProtocolParams;
}> {
  const appContext = getAppContext(appDefinition, initialState);

  const virtualProposalRpc = constructVirtualProposalRpc(
    nodeC.publicIdentifier,
    appContext.appDefinition,
    appContext.abiEncodings,
    appContext.initialState,
    initiatorDeposit || One,
    assetId || CONVENTION_FOR_ETH_TOKEN_ADDRESS,
    responderDeposit || Zero,
    assetId || CONVENTION_FOR_ETH_TOKEN_ADDRESS
  );

  const params = virtualProposalRpc.parameters as ProposeInstallProtocolParams;

  const {
    result: {
      result: { appInstanceId }
    }
  } = await nodeA.rpcRouter.dispatch({
    parameters: params,
    methodName: ProtocolTypes.chan_proposeInstall,
    id: Date.now()
  });

  return { appInstanceId, params };
}

export async function installTTTVirtual(
  node: Node,
  appInstanceId: string,
  intermediaryIdentifier: string
) {
  return await node.rpcRouter.dispatch(
    constructInstallVirtualRpc(appInstanceId, intermediaryIdentifier)
  );
}

export async function makeInstallCall(node: Node, appInstanceId: string) {
  return await node.rpcRouter.dispatch(constructInstallRpc(appInstanceId));
}

export async function makeVirtualProposeCall(
  nodeA: Node,
  nodeC: Node,
  appDefinition: string,
  initialState?: SolidityValueType
): Promise<{
  appInstanceId: string;
  params: CFCoreTypes.ProposeInstallVirtualParams;
}> {
  const appContext = getAppContext(appDefinition, initialState);

  const virtualProposalRpc = constructVirtualProposalRpc(
    nodeC.publicIdentifier,
    appContext.appDefinition,
    appContext.abiEncodings,
    appContext.initialState
  );

  const response = await nodeA.rpcRouter.dispatch(virtualProposalRpc);

  return {
    appInstanceId: (response.result as CFCoreTypes.ProposeInstallVirtualResult)
      .appInstanceId,
    params: virtualProposalRpc.parameters as CFCoreTypes.ProposeInstallVirtualParams
  };
}

export function makeProposeCall(
  nodeB: Node,
  appDefinition: string,
  initialState?: SolidityValueType,
  initiatorDeposit: BigNumber = Zero,
  initiatorDepositTokenAddress: string = CONVENTION_FOR_ETH_TOKEN_ADDRESS,
  responderDeposit: BigNumber = Zero,
  responderDepositTokenAddress: string = CONVENTION_FOR_ETH_TOKEN_ADDRESS
): Rpc {
  const appContext = getAppContext(appDefinition, initialState);
  return constructAppProposalRpc(
    nodeB.publicIdentifier,
    appContext.appDefinition,
    appContext.abiEncodings,
    appContext.initialState,
    initiatorDeposit,
    initiatorDepositTokenAddress,
    responderDeposit,
    responderDepositTokenAddress
  );
}

export async function makeAndSendProposeCall(
  nodeA: Node,
  nodeB: Node,
  appDefinition: string,
  initialState?: SolidityValueType,
  initiatorDeposit: BigNumber = Zero,
  initiatorDepositTokenAddress: string = CONVENTION_FOR_ETH_TOKEN_ADDRESS,
  responderDeposit: BigNumber = Zero,
  responderDepositTokenAddress: string = CONVENTION_FOR_ETH_TOKEN_ADDRESS
): Promise<{
  appInstanceId: string;
  params: ProposeInstallProtocolParams;
}> {
  const installationProposalRpc = makeProposeCall(
    nodeB,
    appDefinition,
    initialState,
    initiatorDeposit,
    initiatorDepositTokenAddress,
    responderDeposit,
    responderDepositTokenAddress
  );

  const {
    result: {
      result: { appInstanceId }
    }
  } = await nodeA.rpcRouter.dispatch(installationProposalRpc);

  return {
    appInstanceId,
    params: installationProposalRpc.parameters as ProposeInstallProtocolParams
  };
}

/**
 * @return the ERC20 token balance of the receiver
 */
export async function transferERC20Tokens(
  toAddress: string,
  tokenAddress: string = global[`networkContext`][`DolphinCoin`],
  contractABI: ContractABI = DolphinCoin.abi,
  amount: BigNumber = One
): Promise<BigNumber> {
  const deployerAccount = new Wallet(
    global[`fundedPrivateKey`],
    new JsonRpcProvider(global[`ganacheURL`])
  );

  const contract = new Contract(tokenAddress, contractABI, deployerAccount);

  const balanceBefore: BigNumber = await contract.functions.balanceOf(
    toAddress
  );

  await contract.functions.transfer(toAddress, amount);
  const balanceAfter: BigNumber = await contract.functions.balanceOf(toAddress);

  expect(balanceAfter.sub(balanceBefore)).toEqual(amount);

  return balanceAfter;
}

export function getAppContext(
  appDefinition: string,
  initialState?: SolidityValueType,
  senderAddress?: string, // needed for both types of transfer apps
  receiverAddress?: string // needed for both types of transfer apps
): AppContext {
  const checkForAddresses = () => {
    const missingAddr = !senderAddress || !receiverAddress;
    if (missingAddr && !initialState) {
      throw new Error(
        `Must have sender and redeemer addresses to generate initial state for either transfer app context`
      );
    }
  };

  switch (appDefinition) {
  case TicTacToeApp:
    return {
      appDefinition,
      abiEncodings: tttAbiEncodings,
      initialState: initialState || initialEmptyTTTState(),
      outcomeType: OutcomeType.TWO_PARTY_FIXED_OUTCOME
    };

  case UnidirectionalTransferApp:
    checkForAddresses();
    return {
      appDefinition,
      initialState:
          initialState ||
          initialTransferState(senderAddress!, receiverAddress!),
      abiEncodings: transferAbiEncodings,
      outcomeType: OutcomeType.SINGLE_ASSET_TWO_PARTY_COIN_TRANSFER
    };

  case UnidirectionalLinkedTransferApp:
    checkForAddresses();
    // TODO: need a better way to return the action info that generated
    // the linked hash as well
    const { state } = initialLinkedState(senderAddress!, receiverAddress!);
    return {
      appDefinition,
      initialState: initialState || state,
      abiEncodings: linkedAbiEncodings,
      outcomeType: OutcomeType.SINGLE_ASSET_TWO_PARTY_COIN_TRANSFER
    };

  case SimpleTransferApp:
    checkForAddresses();
    return {
      appDefinition,
      initialState:
          initialState ||
          initialSimpleTransferState(senderAddress!, receiverAddress!),
      abiEncodings: simpleTransferAbiEncodings,
      outcomeType: OutcomeType.SINGLE_ASSET_TWO_PARTY_COIN_TRANSFER
    };

  default:
    throw new Error(
      `Proposing the specified app is not supported: ${appDefinition}`
    );
  }
}

export async function uninstallVirtualApp(
  node: Node,
  counterparty: Node,
  intermediaryPubId: string,
  appId: string
): Promise<string> {
  const rpc = constructUninstallVirtualRpc(appId, intermediaryPubId);
  return new Promise(async resolve => {
    counterparty.once(
      `UNINSTALL_VIRTUAL_EVENT`,
      (msg: UninstallVirtualMessage) => {
        resolve(msg.data.appInstanceId);
      }
    );
    await node.rpcRouter.dispatch(rpc);
  });
}

export async function takeAppAction(node: Node, appId: string, action: any) {
  const res = await node.rpcRouter.dispatch(
    constructTakeActionRpc(appId, action)
  );
  return res.result.result;
}

export async function uninstallApp(
  node: Node,
  counterparty: Node,
  appId: string
): Promise<string> {
  return new Promise(async resolve => {
    counterparty.once(`UNINSTALL_EVENT`, (msg: UninstallMessage) => {
      resolve(msg.data.appInstanceId);
    });
    await node.rpcRouter.dispatch(constructUninstallRpc(appId));
  });
}

export async function getApps(node: Node): Promise<AppInstanceJson[]> {
  return (await node.rpcRouter.dispatch(constructGetAppsRpc())).result.result
    .appInstances;
}

export async function getBalances(
  nodeA: Node,
  nodeB: Node,
  multisigAddress: string,
  tokenAddress: string
): Promise<[BigNumber, BigNumber]> {
  let tokenFreeBalanceState = await getFreeBalanceState(
    nodeA,
    multisigAddress,
    tokenAddress
  );

  const tokenBalanceNodeA =
    tokenFreeBalanceState[xkeyKthAddress(nodeA.publicIdentifier, 0)];

  tokenFreeBalanceState = await getFreeBalanceState(
    nodeB,
    multisigAddress,
    tokenAddress
  );

  const tokenBalanceNodeB =
    tokenFreeBalanceState[xkeyKthAddress(nodeB.publicIdentifier, 0)];

  return [tokenBalanceNodeA, tokenBalanceNodeB];
}<|MERGE_RESOLUTION|>--- conflicted
+++ resolved
@@ -39,12 +39,8 @@
   DepositConfirmationMessage,
   DepositStartedMessage,
   EventEmittedMessage,
-<<<<<<< HEAD
   ProposeInstallProtocolParams,
-  DomainSeparator,
-=======
-  ProposeInstallProtocolParams
->>>>>>> 7e0b250d
+  DomainSeparator
 } from "../../src/types";
 import { deBigNumberifyJson, bigNumberifyJson } from "../../src/utils";
 
