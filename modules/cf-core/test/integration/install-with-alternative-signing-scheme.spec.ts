import { One } from "ethers/constants";
import { JsonRpcProvider } from "ethers/providers";
import { BigNumber } from "ethers/utils";
import log from "loglevel";

import { generatePrivateKeyGeneratorAndXPubPair, Node } from "../../src";
import { CONVENTION_FOR_ETH_TOKEN_ADDRESS } from "../../src/constants";
import { ProposeMessage } from "../../src/types";
import { NetworkContextForTestSuite } from "../contracts";
import { toBeLt } from "../machine/integration/bignumber-jest-matcher";
import MemoryLockService from "../services/memory-lock-service";
import { MemoryMessagingService } from "../services/memory-messaging-service";
import { MemoryStoreServiceFactory } from "../services/memory-store-service";
import { A_EXTENDED_PRIVATE_KEY, B_EXTENDED_PRIVATE_KEY } from "../test-constants.jest";

import {
  collateralizeChannel,
  createChannel,
  getBalances,
  getInstalledAppInstances,
  makeInstallCall,
  makeProposeCall,
<<<<<<< HEAD
  testDomainSeparator
=======
>>>>>>> c2bc2685
} from "./utils";

expect.extend({ toBeLt });

log.disableAll();

describe(`Uses a provided signing key generation function to sign channel state updates`, () => {
  let multisigAddress: string;
  jest.setTimeout(10000);
  let nodeA: Node;
  let nodeB: Node;

  describe(
    `Node A gets app install proposal, sends to node B, B approves it, installs it, ` +
      `sends acks back to A, A installs it, both nodes have the same app instance`,
    () => {
      beforeEach(async () => {
        const provider = new JsonRpcProvider(global[`ganacheURL`]);
        const messagingService = new MemoryMessagingService();
        const nodeConfig = { STORE_KEY_PREFIX: `test` };

        const lockService = new MemoryLockService();

        const storeServiceA = new MemoryStoreServiceFactory().createStoreService();
        const [privateKeyGeneratorA, xpubA] = generatePrivateKeyGeneratorAndXPubPair(
          A_EXTENDED_PRIVATE_KEY,
        );
        nodeA = await Node.create(
          messagingService,
          storeServiceA,
          global[`networkContext`],
          nodeConfig,
          provider,
          testDomainSeparator,
          lockService,
          xpubA,
          privateKeyGeneratorA,
        );

        const storeServiceB = new MemoryStoreServiceFactory().createStoreService();
        const [privateKeyGeneratorB, xpubB] = generatePrivateKeyGeneratorAndXPubPair(
          B_EXTENDED_PRIVATE_KEY,
        );
        nodeB = await Node.create(
          messagingService,
          storeServiceB,
          global[`networkContext`],
          nodeConfig,
          provider,
          testDomainSeparator,
          lockService,
          xpubB,
          privateKeyGeneratorB,
        );

        multisigAddress = await createChannel(nodeA, nodeB);
      });

      it(`install app with ETH`, async done => {
        await collateralizeChannel(multisigAddress, nodeA, nodeB);

        let preInstallETHBalanceNodeA: BigNumber;
        let postInstallETHBalanceNodeA: BigNumber;
        let preInstallETHBalanceNodeB: BigNumber;
        let postInstallETHBalanceNodeB: BigNumber;

        nodeB.on(`PROPOSE_INSTALL_EVENT`, async (msg: ProposeMessage) => {
          [preInstallETHBalanceNodeA, preInstallETHBalanceNodeB] = await getBalances(
            nodeA,
            nodeB,
            multisigAddress,
            CONVENTION_FOR_ETH_TOKEN_ADDRESS,
          );
          makeInstallCall(nodeB, msg.data.appInstanceId);
        });

        nodeA.on(`INSTALL_EVENT`, async () => {
          const [appInstanceNodeA] = await getInstalledAppInstances(nodeA);
          const [appInstanceNodeB] = await getInstalledAppInstances(nodeB);
          expect(appInstanceNodeA).toBeDefined();
          expect(appInstanceNodeA).toEqual(appInstanceNodeB);

          [postInstallETHBalanceNodeA, postInstallETHBalanceNodeB] = await getBalances(
            nodeA,
            nodeB,
            multisigAddress,
            CONVENTION_FOR_ETH_TOKEN_ADDRESS,
          );

          expect(postInstallETHBalanceNodeA).toBeLt(preInstallETHBalanceNodeA);

          expect(postInstallETHBalanceNodeB).toBeLt(preInstallETHBalanceNodeB);

          done();
        });

        nodeA.rpcRouter.dispatch(
          await makeProposeCall(
            nodeB,
            (global[`networkContext`] as NetworkContextForTestSuite).TicTacToeApp,
            undefined,
            One,
            CONVENTION_FOR_ETH_TOKEN_ADDRESS,
            One,
            CONVENTION_FOR_ETH_TOKEN_ADDRESS,
          ),
        );
      });
    },
  );
});<|MERGE_RESOLUTION|>--- conflicted
+++ resolved
@@ -20,10 +20,7 @@
   getInstalledAppInstances,
   makeInstallCall,
   makeProposeCall,
-<<<<<<< HEAD
   testDomainSeparator
-=======
->>>>>>> c2bc2685
 } from "./utils";
 
 expect.extend({ toBeLt });
