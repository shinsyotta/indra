import { INSTALL_EVENT } from "@connext/types";
import { AddressZero, One } from "ethers/constants";
import { JsonRpcProvider } from "ethers/providers";

import { Node, NOT_YOUR_BALANCE_REFUND_APP } from "../../src";
import { CoinBalanceRefundState, ProtocolTypes } from "../../src/types";
import { toBeLt, toBeEq } from "../machine/integration/bignumber-jest-matcher";

import { setup, SetupContext } from "./setup";
import {
  createChannel,
  getBalances,
  getInstalledAppInstances,
  getProposedAppInstances,
  getProposeCoinBalanceRefundAppParams,
  rescindDepositRights,
  requestDepositRights,
  transferERC20Tokens
} from "./utils";
import { xkeyKthAddress } from "../../src/machine";
<<<<<<< HEAD
=======
import { INSTALL_EVENT } from "@connext/types";
>>>>>>> 3d5f245f

expect.extend({ toBeLt, toBeEq });

describe(`Node method follows spec - install balance refund`, () => {
  let multisigAddress: string;
  let nodeA: Node;
  let nodeB: Node;
  let provider: JsonRpcProvider;

  beforeEach(async () => {
    const context: SetupContext = await setup(global);
    provider = new JsonRpcProvider(global[`ganacheURL`]);
    nodeA = context[`A`].node;
    nodeB = context[`B`].node;

    multisigAddress = await createChannel(nodeA, nodeB);
  });

  it(`install app with ETH, sending ETH should increase free balance`, async done => {
    nodeB.on(`INSTALL_EVENT`, async () => {
      const [appInstanceNodeA] = await getInstalledAppInstances(nodeA);
      const [appInstanceNodeB] = await getInstalledAppInstances(nodeB);
      expect(appInstanceNodeA).toBeDefined();
      expect(appInstanceNodeA).toEqual(appInstanceNodeB);
      expect(
        (appInstanceNodeA.latestState as CoinBalanceRefundState).recipient
      ).toBe(xkeyKthAddress(nodeA.publicIdentifier, 0));

      const proposedAppsA = await getProposedAppInstances(nodeA);
      expect(proposedAppsA.length).toBe(0);

      const [preSendBalA, preSendBalB] = await getBalances(
        nodeA,
        nodeB,
        multisigAddress,
        AddressZero
      );
      expect(preSendBalA).toBeEq(0);
      expect(preSendBalB).toBeEq(0);

      const preDepositMultisig = await provider.getBalance(multisigAddress);
      const tx = await provider.getSigner().sendTransaction({
        to: multisigAddress,
        value: One
      });
      await provider.waitForTransaction(tx.hash!);
      const multisigBalance = await provider.getBalance(multisigAddress);
      expect(multisigBalance).toBeEq(preDepositMultisig.add(One));

      await rescindDepositRights(nodeA, multisigAddress);

      const [postSendBalA, postSendBalB] = await getBalances(
        nodeA,
        nodeB,
        multisigAddress,
        AddressZero
      );
      expect(postSendBalA).toBeEq(1);
      expect(postSendBalB).toBeEq(0);

      done();
    });

    await requestDepositRights(nodeA, multisigAddress);
  });

  it(`install app with tokens, sending tokens should increase free balance`, async done => {
<<<<<<< HEAD
    const erc20TokenAddress = global[`networkContext`].DolphinCoin;
=======
    const erc20TokenAddress = (global[
      `networkContext`
    ]).DolphinCoin;
>>>>>>> 3d5f245f

    nodeB.on(`INSTALL_EVENT`, async () => {
      const [appInstanceNodeA] = await getInstalledAppInstances(nodeA);
      const [appInstanceNodeB] = await getInstalledAppInstances(nodeB);
      expect(appInstanceNodeA).toBeDefined();
      expect(appInstanceNodeA).toEqual(appInstanceNodeB);
      expect(
        (appInstanceNodeA.latestState as CoinBalanceRefundState).recipient
      ).toBe(xkeyKthAddress(nodeA.publicIdentifier, 0));

      const proposedAppsA = await getProposedAppInstances(nodeA);
      expect(proposedAppsA.length).toBe(0);

      const [preSendBalA, preSendBalB] = await getBalances(
        nodeA,
        nodeB,
        multisigAddress,
        erc20TokenAddress
      );
      expect(preSendBalA).toBeEq(0);
      expect(preSendBalB).toBeEq(0);

      await transferERC20Tokens(multisigAddress, erc20TokenAddress);

      await rescindDepositRights(nodeA, multisigAddress, erc20TokenAddress);

      const [postSendBalA, postSendBalB] = await getBalances(
        nodeA,
        nodeB,
        multisigAddress,
        erc20TokenAddress
      );
      expect(postSendBalA).toBeEq(1);
      expect(postSendBalB).toBeEq(0);

      done();
    });

    await requestDepositRights(nodeA, multisigAddress, erc20TokenAddress);
  });

  it(`install app with both eth and tokens, sending eth and tokens should increase free balance`, async done => {
<<<<<<< HEAD
    const erc20TokenAddress = global[`networkContext`].DolphinCoin;
=======
    const erc20TokenAddress = (global[
      `networkContext`
    ]).DolphinCoin;
>>>>>>> 3d5f245f

    let installedCount = 0;
    nodeB.on(`INSTALL_EVENT`, async () => {
      installedCount += 1;
      const [appInstanceNodeA] = await getInstalledAppInstances(nodeA);
      const [appInstanceNodeB] = await getInstalledAppInstances(nodeB);
      expect(appInstanceNodeA).toBeDefined();
      expect(appInstanceNodeA).toEqual(appInstanceNodeB);
      expect(
        (appInstanceNodeA.latestState as CoinBalanceRefundState).recipient
      ).toBe(xkeyKthAddress(nodeA.publicIdentifier, 0));

      const proposedAppsA = await getProposedAppInstances(nodeA);
      expect(proposedAppsA.length).toBe(0);

      // wait for both apps to install
      if (installedCount < 2) {
        return;
      }

      // tokens
      const [preSendBalAToken, preSendBalBToken] = await getBalances(
        nodeA,
        nodeB,
        multisigAddress,
        erc20TokenAddress
      );
      expect(preSendBalAToken).toBeEq(0);
      expect(preSendBalBToken).toBeEq(0);

      await transferERC20Tokens(multisigAddress, erc20TokenAddress);

      await rescindDepositRights(nodeA, multisigAddress, erc20TokenAddress);

      const [postSendBalAToken, postSendBalBToken] = await getBalances(
        nodeA,
        nodeB,
        multisigAddress,
        erc20TokenAddress
      );
      expect(postSendBalAToken).toBeEq(1);
      expect(postSendBalBToken).toBeEq(0);

      // eth
      const [preSendBalAEth, preSendBalBEth] = await getBalances(
        nodeA,
        nodeB,
        multisigAddress,
        AddressZero
      );
      expect(preSendBalAEth).toBeEq(0);
      expect(preSendBalBEth).toBeEq(0);

      const preDepositMultisig = await provider.getBalance(multisigAddress);
      const tx = await provider.getSigner().sendTransaction({
        to: multisigAddress,
        value: One
      });
      await provider.waitForTransaction(tx.hash!);
      const multisigBalance = await provider.getBalance(multisigAddress);
      expect(multisigBalance).toBeEq(preDepositMultisig.add(One));

      await rescindDepositRights(nodeA, multisigAddress);

      const [postSendBalAEth, postSendBalBEth] = await getBalances(
        nodeA,
        nodeB,
        multisigAddress,
        AddressZero
      );
      expect(postSendBalAEth).toBeEq(1);
      expect(postSendBalBEth).toBeEq(0);

      done();
    });

    let parameters = await getProposeCoinBalanceRefundAppParams(
      multisigAddress,
      nodeA.publicIdentifier,
      nodeB.publicIdentifier,
      AddressZero
    );

    await new Promise(async res => {
      nodeB.once(`PROPOSE_INSTALL_EVENT`, data => res(data));
      await nodeA.rpcRouter.dispatch({
        id: Date.now(),
        methodName: ProtocolTypes.chan_proposeInstall,
        parameters
      });
    });

    await requestDepositRights(nodeA, multisigAddress);

    parameters = await getProposeCoinBalanceRefundAppParams(
      multisigAddress,
      nodeA.publicIdentifier,
      nodeB.publicIdentifier,
      erc20TokenAddress
    );

    await new Promise(async res => {
      nodeB.once(`PROPOSE_INSTALL_EVENT`, data => res(data));
      await nodeA.rpcRouter.dispatch({
        id: Date.now(),
        methodName: ProtocolTypes.chan_proposeInstall,
        parameters
      });
    });

    await requestDepositRights(nodeA, multisigAddress, erc20TokenAddress);
  });

  it(`install does not error if already installed`, async done => {
    nodeB.on(`INSTALL_EVENT`, async () => {
      const [appInstanceNodeA] = await getInstalledAppInstances(nodeA);
      const [appInstanceNodeB] = await getInstalledAppInstances(nodeB);
      expect(appInstanceNodeA).toBeDefined();
      expect(appInstanceNodeA).toEqual(appInstanceNodeB);
      expect(
        (appInstanceNodeA.latestState as CoinBalanceRefundState).recipient
      ).toBe(xkeyKthAddress(nodeA.publicIdentifier, 0));
      done();
    });

    await requestDepositRights(nodeA, multisigAddress);
  });

  it(`uninstall does error if caller is not recipient`, async done => {
    await requestDepositRights(nodeA, multisigAddress);
    nodeB.once(INSTALL_EVENT, async () => {
      await expect(
        rescindDepositRights(nodeB, multisigAddress)
      ).rejects.toThrowError(NOT_YOUR_BALANCE_REFUND_APP);
      done();
    });
  });

  it(`can uninstall with no changes`, async done => {
    nodeB.on(`INSTALL_EVENT`, async () => {
      await rescindDepositRights(nodeA, multisigAddress);
      const appInstancesNodeA = await getInstalledAppInstances(nodeA);
      const appInstancesNodeB = await getInstalledAppInstances(nodeB);
      expect(appInstancesNodeA.length).toBe(0);
      expect(appInstancesNodeB.length).toBe(0);
      done();
    });

    await requestDepositRights(nodeA, multisigAddress);
  });

  it(`uninstall does not error if not installed`, async () => {
    await rescindDepositRights(nodeA, multisigAddress);
    const appInstancesNodeA = await getInstalledAppInstances(nodeA);
    const appInstancesNodeB = await getInstalledAppInstances(nodeB);
    expect(appInstancesNodeA.length).toBe(0);
    expect(appInstancesNodeB.length).toBe(0);
  });
});<|MERGE_RESOLUTION|>--- conflicted
+++ resolved
@@ -18,10 +18,7 @@
   transferERC20Tokens
 } from "./utils";
 import { xkeyKthAddress } from "../../src/machine";
-<<<<<<< HEAD
-=======
 import { INSTALL_EVENT } from "@connext/types";
->>>>>>> 3d5f245f
 
 expect.extend({ toBeLt, toBeEq });
 
@@ -89,13 +86,7 @@
   });
 
   it(`install app with tokens, sending tokens should increase free balance`, async done => {
-<<<<<<< HEAD
     const erc20TokenAddress = global[`networkContext`].DolphinCoin;
-=======
-    const erc20TokenAddress = (global[
-      `networkContext`
-    ]).DolphinCoin;
->>>>>>> 3d5f245f
 
     nodeB.on(`INSTALL_EVENT`, async () => {
       const [appInstanceNodeA] = await getInstalledAppInstances(nodeA);
@@ -138,13 +129,7 @@
   });
 
   it(`install app with both eth and tokens, sending eth and tokens should increase free balance`, async done => {
-<<<<<<< HEAD
     const erc20TokenAddress = global[`networkContext`].DolphinCoin;
-=======
-    const erc20TokenAddress = (global[
-      `networkContext`
-    ]).DolphinCoin;
->>>>>>> 3d5f245f
 
     let installedCount = 0;
     nodeB.on(`INSTALL_EVENT`, async () => {
