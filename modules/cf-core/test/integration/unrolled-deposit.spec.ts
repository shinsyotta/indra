import { AddressZero, One } from "ethers/constants";
import { JsonRpcProvider } from "ethers/providers";

import { Node, NOT_YOUR_BALANCE_REFUND_APP } from "../../src";
import { CoinBalanceRefundState, ProtocolTypes } from "../../src/types";
import { toBeLt, toBeEq } from "../machine/integration/bignumber-jest-matcher";

import { setup, SetupContext } from "./setup";
import {
  createChannel,
  getBalances,
  getInstalledAppInstances,
  getProposedAppInstances,
  getProposeCoinBalanceRefundAppParams,
  rescindDepositRights,
  requestDepositRights,
  transferERC20Tokens,
} from "./utils";
import { xkeyKthAddress } from "../../src/machine";
import { INSTALL_EVENT } from "@connext/types";

expect.extend({ toBeLt, toBeEq });

describe(`Node method follows spec - install balance refund`, () => {
  let multisigAddress: string;
  let nodeA: Node;
  let nodeB: Node;
  let provider: JsonRpcProvider;

  beforeEach(async () => {
    const context: SetupContext = await setup(global);
    provider = new JsonRpcProvider(global[`ganacheURL`]);
    nodeA = context[`A`].node;
    nodeB = context[`B`].node;

    multisigAddress = await createChannel(nodeA, nodeB);
  });

  it(`install app with ETH, sending ETH should increase free balance`, async done => {
    nodeB.on(`INSTALL_EVENT`, async () => {
      const [appInstanceNodeA] = await getInstalledAppInstances(nodeA);
      const [appInstanceNodeB] = await getInstalledAppInstances(nodeB);
      expect(appInstanceNodeA).toBeDefined();
      expect(appInstanceNodeA).toEqual(appInstanceNodeB);
      expect((appInstanceNodeA.latestState as CoinBalanceRefundState).recipient).toBe(
        xkeyKthAddress(nodeA.publicIdentifier, 0),
      );

      const proposedAppsA = await getProposedAppInstances(nodeA);
      expect(proposedAppsA.length).toBe(0);

      const [preSendBalA, preSendBalB] = await getBalances(nodeA, nodeB, multisigAddress, AddressZero);
      expect(preSendBalA).toBeEq(0);
      expect(preSendBalB).toBeEq(0);

      const preDepositMultisig = await provider.getBalance(multisigAddress);
      const tx = await provider.getSigner().sendTransaction({
        to: multisigAddress,
        value: One,
      });
      await provider.waitForTransaction(tx.hash!);
      const multisigBalance = await provider.getBalance(multisigAddress);
      expect(multisigBalance).toBeEq(preDepositMultisig.add(One));

      await rescindDepositRights(nodeA, multisigAddress);

      const [postSendBalA, postSendBalB] = await getBalances(nodeA, nodeB, multisigAddress, AddressZero);
      expect(postSendBalA).toBeEq(1);
      expect(postSendBalB).toBeEq(0);

      done();
    });

    await requestDepositRights(nodeA, multisigAddress);
  });

  it(`install app with tokens, sending tokens should increase free balance`, async done => {
<<<<<<< HEAD
    const erc20TokenAddress = (global[`networkContext`] as NetworkContextForTestSuite).DolphinCoin;
=======
    const erc20TokenAddress = (global[
      `networkContext`
    ]).DolphinCoin;
>>>>>>> f31088b3

    nodeB.on(`INSTALL_EVENT`, async () => {
      const [appInstanceNodeA] = await getInstalledAppInstances(nodeA);
      const [appInstanceNodeB] = await getInstalledAppInstances(nodeB);
      expect(appInstanceNodeA).toBeDefined();
      expect(appInstanceNodeA).toEqual(appInstanceNodeB);
      expect((appInstanceNodeA.latestState as CoinBalanceRefundState).recipient).toBe(
        xkeyKthAddress(nodeA.publicIdentifier, 0),
      );

      const proposedAppsA = await getProposedAppInstances(nodeA);
      expect(proposedAppsA.length).toBe(0);

      const [preSendBalA, preSendBalB] = await getBalances(nodeA, nodeB, multisigAddress, erc20TokenAddress);
      expect(preSendBalA).toBeEq(0);
      expect(preSendBalB).toBeEq(0);

      await transferERC20Tokens(multisigAddress, erc20TokenAddress);

      await rescindDepositRights(nodeA, multisigAddress, erc20TokenAddress);

      const [postSendBalA, postSendBalB] = await getBalances(nodeA, nodeB, multisigAddress, erc20TokenAddress);
      expect(postSendBalA).toBeEq(1);
      expect(postSendBalB).toBeEq(0);

      done();
    });

    await requestDepositRights(nodeA, multisigAddress, erc20TokenAddress);
  });

  it(`install app with both eth and tokens, sending eth and tokens should increase free balance`, async done => {
<<<<<<< HEAD
    const erc20TokenAddress = (global[`networkContext`] as NetworkContextForTestSuite).DolphinCoin;
=======
    const erc20TokenAddress = (global[
      `networkContext`
    ]).DolphinCoin;
>>>>>>> f31088b3

    let installedCount = 0;
    nodeB.on(`INSTALL_EVENT`, async () => {
      installedCount += 1;
      const [appInstanceNodeA] = await getInstalledAppInstances(nodeA);
      const [appInstanceNodeB] = await getInstalledAppInstances(nodeB);
      expect(appInstanceNodeA).toBeDefined();
      expect(appInstanceNodeA).toEqual(appInstanceNodeB);
      expect((appInstanceNodeA.latestState as CoinBalanceRefundState).recipient).toBe(
        xkeyKthAddress(nodeA.publicIdentifier, 0),
      );

      const proposedAppsA = await getProposedAppInstances(nodeA);
      expect(proposedAppsA.length).toBe(0);

      // wait for both apps to install
      if (installedCount < 2) {
        return;
      }

      // tokens
      const [preSendBalAToken, preSendBalBToken] = await getBalances(nodeA, nodeB, multisigAddress, erc20TokenAddress);
      expect(preSendBalAToken).toBeEq(0);
      expect(preSendBalBToken).toBeEq(0);

      await transferERC20Tokens(multisigAddress, erc20TokenAddress);

      await rescindDepositRights(nodeA, multisigAddress, erc20TokenAddress);

      const [postSendBalAToken, postSendBalBToken] = await getBalances(
        nodeA,
        nodeB,
        multisigAddress,
        erc20TokenAddress,
      );
      expect(postSendBalAToken).toBeEq(1);
      expect(postSendBalBToken).toBeEq(0);

      // eth
      const [preSendBalAEth, preSendBalBEth] = await getBalances(nodeA, nodeB, multisigAddress, AddressZero);
      expect(preSendBalAEth).toBeEq(0);
      expect(preSendBalBEth).toBeEq(0);

      const preDepositMultisig = await provider.getBalance(multisigAddress);
      const tx = await provider.getSigner().sendTransaction({
        to: multisigAddress,
        value: One,
      });
      await provider.waitForTransaction(tx.hash!);
      const multisigBalance = await provider.getBalance(multisigAddress);
      expect(multisigBalance).toBeEq(preDepositMultisig.add(One));

      await rescindDepositRights(nodeA, multisigAddress);

      const [postSendBalAEth, postSendBalBEth] = await getBalances(nodeA, nodeB, multisigAddress, AddressZero);
      expect(postSendBalAEth).toBeEq(1);
      expect(postSendBalBEth).toBeEq(0);

      done();
    });

    let parameters = await getProposeCoinBalanceRefundAppParams(
      multisigAddress,
      nodeA.publicIdentifier,
      nodeB.publicIdentifier,
      AddressZero,
    );

    await new Promise(async res => {
      nodeB.once(`PROPOSE_INSTALL_EVENT`, data => res(data));
      await nodeA.rpcRouter.dispatch({
        id: Date.now(),
        methodName: ProtocolTypes.chan_proposeInstall,
        parameters,
      });
    });

    await requestDepositRights(nodeA, multisigAddress);

    parameters = await getProposeCoinBalanceRefundAppParams(
      multisigAddress,
      nodeA.publicIdentifier,
      nodeB.publicIdentifier,
      erc20TokenAddress,
    );

    await new Promise(async res => {
      nodeB.once(`PROPOSE_INSTALL_EVENT`, data => res(data));
      await nodeA.rpcRouter.dispatch({
        id: Date.now(),
        methodName: ProtocolTypes.chan_proposeInstall,
        parameters,
      });
    });

    await requestDepositRights(nodeA, multisigAddress, erc20TokenAddress);
  });

  it(`install does not error if already installed`, async done => {
    nodeB.on(`INSTALL_EVENT`, async () => {
      const [appInstanceNodeA] = await getInstalledAppInstances(nodeA);
      const [appInstanceNodeB] = await getInstalledAppInstances(nodeB);
      expect(appInstanceNodeA).toBeDefined();
      expect(appInstanceNodeA).toEqual(appInstanceNodeB);
      expect((appInstanceNodeA.latestState as CoinBalanceRefundState).recipient).toBe(
        xkeyKthAddress(nodeA.publicIdentifier, 0),
      );
      done();
    });

    await requestDepositRights(nodeA, multisigAddress);
  });

  it(`uninstall does error if caller is not recipient`, async done => {
    await requestDepositRights(nodeA, multisigAddress);
    nodeB.once(INSTALL_EVENT, async () => {
      await expect(rescindDepositRights(nodeB, multisigAddress)).rejects.toThrowError(NOT_YOUR_BALANCE_REFUND_APP);
      done();
    });
  });

  it(`can uninstall with no changes`, async done => {
    nodeB.on(`INSTALL_EVENT`, async () => {
      await rescindDepositRights(nodeA, multisigAddress);
      const appInstancesNodeA = await getInstalledAppInstances(nodeA);
      const appInstancesNodeB = await getInstalledAppInstances(nodeB);
      expect(appInstancesNodeA.length).toBe(0);
      expect(appInstancesNodeB.length).toBe(0);
      done();
    });

    await requestDepositRights(nodeA, multisigAddress);
  });

  it(`uninstall does not error if not installed`, async () => {
    await rescindDepositRights(nodeA, multisigAddress);
    const appInstancesNodeA = await getInstalledAppInstances(nodeA);
    const appInstancesNodeB = await getInstalledAppInstances(nodeB);
    expect(appInstancesNodeA.length).toBe(0);
    expect(appInstancesNodeB.length).toBe(0);
  });
});<|MERGE_RESOLUTION|>--- conflicted
+++ resolved
@@ -75,13 +75,9 @@
   });
 
   it(`install app with tokens, sending tokens should increase free balance`, async done => {
-<<<<<<< HEAD
-    const erc20TokenAddress = (global[`networkContext`] as NetworkContextForTestSuite).DolphinCoin;
-=======
     const erc20TokenAddress = (global[
       `networkContext`
     ]).DolphinCoin;
->>>>>>> f31088b3
 
     nodeB.on(`INSTALL_EVENT`, async () => {
       const [appInstanceNodeA] = await getInstalledAppInstances(nodeA);
@@ -114,13 +110,9 @@
   });
 
   it(`install app with both eth and tokens, sending eth and tokens should increase free balance`, async done => {
-<<<<<<< HEAD
-    const erc20TokenAddress = (global[`networkContext`] as NetworkContextForTestSuite).DolphinCoin;
-=======
     const erc20TokenAddress = (global[
       `networkContext`
     ]).DolphinCoin;
->>>>>>> f31088b3
 
     let installedCount = 0;
     nodeB.on(`INSTALL_EVENT`, async () => {
