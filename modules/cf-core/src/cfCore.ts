--- conflicted
+++ resolved
@@ -370,26 +370,15 @@
 
           case PersistStateChannelType.SyncUninstall: {
             const [setState] = signedCommitments as [SetStateCommitment];
-<<<<<<< HEAD
-            if (syncType && syncType === "uninstall") {
-              // this was an uninstall, so remove app instance
-              await this.storeService.removeAppInstance(
-                stateChannel.multisigAddress,
-                appContext.toJson(),
-                stateChannel.toJson().freeBalanceAppInstance!,
-                setState.toJson(),
-                stateChannel.toJson(),
-=======
             const [appContext] = affectedApps;
             if (!appContext || !setState) {
               throw new Error(
                 `Could not find sufficient information to store channel with uninstalled app from sync method. Check middlewares. Missing appContext: ${!!appContext}, missing setState: ${!!setState}`,
->>>>>>> fca9f267
               );
             }
             await this.storeService.removeAppInstance(
               stateChannel.multisigAddress,
-              appContext.identityHash,
+              appContext.toJson(),
               stateChannel.freeBalance.toJson(),
               setState.toJson(),
               stateChannel.toJson(),
