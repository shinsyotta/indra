import {
  EventNames,
  Message,
  ProtocolMessage,
  ProtocolName,
  ProtocolNames,
  ProtocolParam,
  ProtocolParams,
  SolidityValueType,
  EventPayloads,
  Address,
} from "@connext/types";
import { bigNumberifyJson } from "@connext/utils";

import { UNASSIGNED_SEQ_NO } from "../constants";

import { RequestHandler } from "../request-handler";
import RpcRouter from "../rpc-router";
import { StateChannel } from "../models";

/**
 * Forwards all received Messages that are for the machine's internal
 * protocol execution directly to the protocolRunner's message handler:
 * `runProtocolWithMessage`
 */
export async function handleReceivedProtocolMessage(
  requestHandler: RequestHandler,
  msg: ProtocolMessage,
) {
  const { protocolRunner, store, router } = requestHandler;
  const log = requestHandler.log.newContext("CF-handleReceivedProtocolMessage");

  const { data } = bigNumberifyJson(msg) as ProtocolMessage;

  const { protocol, seq, params } = data;

  if (seq === UNASSIGNED_SEQ_NO) return;

  let postProtocolStateChannel: StateChannel;
  const json = await store.getStateChannelByOwners([
    params!.initiatorIdentifier,
    params!.responderIdentifier,
  ]);
  try {
    const { channel } = await protocolRunner.runProtocolWithMessage(
      router,
      data,
      json && StateChannel.fromJson(json),
    );
    postProtocolStateChannel = channel;
<<<<<<< HEAD
  } catch (error) {
    // error events are thrown from WITHIN the protocol runner
    // to ensure they are always emitted symmetrically
    log.error(`Caught error running protocol, aborting. Error: ${error.stack || error.message}`);
=======
  } catch (e) {
    log.error(`Caught error running protocol, aborting. Error: ${e.stack}`);
>>>>>>> 0da2e23a
    return;
  }

  const outgoingEventData = await getOutgoingEventDataFromProtocol(
    protocol,
    params!,
    postProtocolStateChannel,
  );

  if (!outgoingEventData) {
    return;
  }
  await emitOutgoingMessage(router, outgoingEventData);
}

function emitOutgoingMessage(router: RpcRouter, msg: Message) {
  return router.emit(msg["type"], msg, "outgoing");
}

async function getOutgoingEventDataFromProtocol(
  protocol: ProtocolName,
  params: ProtocolParam,
  postProtocolStateChannel: StateChannel,
): Promise<Message | undefined> {
  // default to the pubId that initiated the protocol
  const baseEvent = { from: params.initiatorIdentifier };

  switch (protocol) {
    case ProtocolNames.propose: {
      const {
        initiatorIdentifier,
        responderIdentifier,
        ...emittedParams
      } = params as ProtocolParams.Propose;
      const app = postProtocolStateChannel.mostRecentlyProposedAppInstance();
      return {
        ...baseEvent,
        type: EventNames.PROPOSE_INSTALL_EVENT,
        data: {
          params: {
            ...emittedParams,
            responderIdentifier,
          },
          appIdentityHash: app.identityHash,
        },
      };
    }
    case ProtocolNames.install: {
      return {
        ...baseEvent,
        type: EventNames.INSTALL_EVENT,
        data: {
          // TODO: It is weird that `params` is in the event data, we should
          // remove it, but after telling all consumers about this change
          params: {
            appIdentityHash: postProtocolStateChannel.getAppInstanceByAppSeqNo(
              (params as ProtocolParams.Install).appSeqNo,
            ).identityHash,
          },
        },
      };
    }
    case ProtocolNames.uninstall: {
      return {
        ...baseEvent,
        type: EventNames.UNINSTALL_EVENT,
        data: getUninstallEventData(params as ProtocolParams.Uninstall),
      };
    }
    case ProtocolNames.setup: {
      return {
        ...baseEvent,
        type: EventNames.CREATE_CHANNEL_EVENT,
        data: {
          ...getSetupEventData(
            params as ProtocolParams.Setup,
            postProtocolStateChannel.multisigOwners,
          ),
        },
      };
    }
    case ProtocolNames.sync: {
      return {
        ...baseEvent,
        type: EventNames.SYNC,
        data: { syncedChannel: postProtocolStateChannel.toJson() },
      };
    }
    case ProtocolNames.takeAction: {
      return {
        ...baseEvent,
        type: EventNames.UPDATE_STATE_EVENT,
        data: getStateUpdateEventData(
          params as ProtocolParams.TakeAction,
          postProtocolStateChannel.getAppInstance(
            (params as ProtocolParams.TakeAction).appIdentityHash,
          ).state,
        ),
      };
    }
    default:
      throw new Error(
        `[getOutgoingEventDataFromProtocol] handleReceivedProtocolMessage received invalid protocol message: ${protocol}`,
      );
  }
}

function getStateUpdateEventData(params: ProtocolParams.TakeAction, newState: SolidityValueType) {
  const { appIdentityHash, action } = params;
  return { newState, appIdentityHash, action };
}

function getUninstallEventData({ appIdentityHash, multisigAddress }: ProtocolParams.Uninstall) {
  return { appIdentityHash, multisigAddress };
}

function getSetupEventData(
  { multisigAddress }: ProtocolParams.Setup,
  owners: Address[],
): Omit<EventPayloads.CreateMultisig, "counterpartyIdentifier"> {
  return { multisigAddress, owners };
}<|MERGE_RESOLUTION|>--- conflicted
+++ resolved
@@ -48,15 +48,8 @@
       json && StateChannel.fromJson(json),
     );
     postProtocolStateChannel = channel;
-<<<<<<< HEAD
-  } catch (error) {
-    // error events are thrown from WITHIN the protocol runner
-    // to ensure they are always emitted symmetrically
-    log.error(`Caught error running protocol, aborting. Error: ${error.stack || error.message}`);
-=======
   } catch (e) {
     log.error(`Caught error running protocol, aborting. Error: ${e.stack}`);
->>>>>>> 0da2e23a
     return;
   }
 
