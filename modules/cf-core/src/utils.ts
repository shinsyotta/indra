--- conflicted
+++ resolved
@@ -45,43 +45,6 @@
 
 export function getFirstElementInListNotEqualTo(test: string, list: string[]) {
   return list.filter(x => x !== test)[0];
-}
-
-<<<<<<< HEAD
-/**
- * Sorts signatures in ascending order of signer address
- *
- * @param signatures An array of etherium signatures
- */
-export function sortSignaturesBySignerAddress(digest: string, signatures: string[]): string[] {
-  const ret = signatures.slice();
-  ret.sort((sigA, sigB) => {
-    const addrA = recoverAddress(digest, sigA);
-    const addrB = recoverAddress(digest, sigB);
-    return new BigNumber(addrA).lt(addrB) ? -1 : 1;
-  });
-  return ret;
-}
-
-export function sortStringSignaturesBySignerAddress(
-  digest: string,
-  signatures: string[],
-): string[] {
-  const ret = signatures.slice();
-  ret.sort((sigA, sigB) => {
-    const addrA = recoverAddress(digest, sigA);
-    const addrB = recoverAddress(digest, sigB);
-    return new BigNumber(addrA).lt(addrB) ? -1 : 1;
-  });
-  return ret;
-=======
-export function prettyPrintObject(object: any) {
-  return JSON.stringify(object, null, JSON_STRINGIFY_SPACE);
-}
-
-export async function sleep(timeInMilliseconds: number) {
-  return new Promise(resolve => setTimeout(resolve, timeInMilliseconds));
->>>>>>> 17f520a4
 }
 
 /**
