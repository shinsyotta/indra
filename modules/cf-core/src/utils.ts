--- conflicted
+++ resolved
@@ -5,7 +5,6 @@
 import { JsonRpcProvider } from "ethers/providers";
 import {
   BigNumber,
-  defaultAbiCoder,
   getAddress,
   Interface,
   keccak256,
@@ -37,19 +36,11 @@
     solidityPack(
       ["address", "uint256", "bytes32", "address", "uint256"],
       [
-<<<<<<< HEAD
-        appIdentity.channelNonce, 
-        appIdentity.participants, 
-        appIdentity.multisigAddress, 
-        appIdentity.appDefinition, 
-        appIdentity.defaultTimeout,
-=======
         appIdentity.multisigAddress,
         appIdentity.channelNonce,
         keccak256(solidityPack(["address[]"], [appIdentity.participants])),
         appIdentity.appDefinition,
-        appIdentity.defaultTimeout
->>>>>>> 5b3cbf48
+        appIdentity.defaultTimeout,
       ],
     ),
   );
