import { CriticalStateChannelAddresses, ILoggerService } from "@connext/types";
import { Contract } from "ethers";
import { Zero } from "ethers/constants";
import { JsonRpcProvider } from "ethers/providers";
import {
  BigNumber,
  defaultAbiCoder,
  getAddress,
  Interface,
  joinSignature,
  keccak256,
  recoverAddress,
  solidityKeccak256,
  SigningKey,
  arrayify,
} from "ethers/utils";
import { fromExtendedKey } from "ethers/utils/hdnode";

import { INSUFFICIENT_FUNDS_IN_FREE_BALANCE_FOR_ASSET } from "./errors";
import { addressBook, addressHistory, MinimumViableMultisig, ProxyFactory } from "./contracts";
import { StateChannel } from "./models";
import { xkeyKthAddress } from "./xkeys";
import { AppIdentity } from "./types";

export const logTime = (log: ILoggerService, start: number, msg: string) => {
  const diff = Date.now() - start;
  const message = `${msg} in ${diff} ms`;
  if (diff < 10) {
    log.debug(message);
  } else if (diff < 100) {
    log.info(message);
  } else if (diff < 1000) {
    log.warn(message);
  } else {
    log.error(message);
  }
};

export function appIdentityToHash(appIdentity: AppIdentity): string {
  return keccak256(
    defaultAbiCoder.encode(
      ["uint256", "address[]"],
      [appIdentity.channelNonce, appIdentity.participants],
    ),
  );
}

export const APP_IDENTITY = `tuple(address[] participants,address appDefinition,uint256 defaultTimeout)`;

export function getFirstElementInListNotEqualTo(test: string, list: string[]) {
  return list.filter(x => x !== test)[0];
}

<<<<<<< HEAD
/**
 * Converts an array of signatures into a single string
 *
 * @param signatures An array of etherium signatures
 */
export function signaturesToBytes(...signatures: Signature[]): string {
  return signatures
    .map(joinSignature)
    .map(s => s.substr(2))
    .reduce((acc, v) => acc + v, "0x");
}
=======
export const deBigNumberifyJson = (json: object) =>
  JSON.parse(JSON.stringify(json), (key, val) =>
    val && BigNumber.isBigNumber(val) ? val.toHexString() : val,
  );
>>>>>>> df2d5963

/**
 * Sorts signatures in ascending order of signer address
 *
 * @param signatures An array of etherium signatures
 */
export function sortSignaturesBySignerAddress(digest: string, signatures: string[]): string[] {
  const ret = signatures.slice();
  ret.sort((sigA, sigB) => {
    const addrA = recoverAddress(digest, sigA);
    const addrB = recoverAddress(digest, sigB);
    return new BigNumber(addrA).lt(addrB) ? -1 : 1;
  });
  return ret;
}

export function sortStringSignaturesBySignerAddress(
  digest: string,
  signatures: string[],
): string[] {
  const ret = signatures.slice();
  ret.sort((sigA, sigB) => {
    const addrA = recoverAddress(digest, sigA);
    const addrB = recoverAddress(digest, sigB);
    return new BigNumber(addrA).lt(addrB) ? -1 : 1;
  });
  return ret;
}

<<<<<<< HEAD
/**
 * Sorts signatures in ascending order of signer address
 * and converts them into bytes
 *
 * @param signatures An array of etherium signatures
 */
export function signaturesToBytesSortedBySignerAddress(
  digest: string,
  ...signatures: Signature[]
): string {
  return signaturesToBytes(...sortSignaturesBySignerAddress(digest, signatures));
=======
export function prettyPrintObject(object: any) {
  return JSON.stringify(object, null, JSON_STRINGIFY_SPACE);
}

export async function sleep(timeInMilliseconds: number) {
  return new Promise(resolve => setTimeout(resolve, timeInMilliseconds));
>>>>>>> df2d5963
}

/**
 * Computes the address of a counterfactual MinimumViableMultisig contract
 * as it would be if deployed via the `createProxyWithNonce` method on a
 * ProxyFactory contract with the bytecode of a Proxy contract pointing to
 * a `masterCopy` of a MinimumViableMultisig contract.
 *
 * See https://solidity.readthedocs.io/en/v0.5.11/assembly.html?highlight=create2
 * for information on how CREAT2 addresses are calculated.
 *
 * @export
 * @param {string[]} owners - the addresses of the owners of the multisig
 * @param {string} addresses - critical addresses required to deploy multisig
 * @param {string} ethProvider - to fetch proxyBytecode from the proxyFactoryAddress
 * @param {string} legacyKeygen - Should we use CF_PATH or `${CF_PATH}/0` ?
 * @param {string} toxicBytecode - Use given bytecode if given instead of fetching from proxyFactory
 *
 * @returns {string} the address of the multisig
 *
 * NOTE: if the encoding of the multisig owners is changed YOU WILL break all
 * existing channels
 */
// TODO: memoize?
export const getCreate2MultisigAddress = async (
  owners: string[],
  addresses: CriticalStateChannelAddresses,
  ethProvider: JsonRpcProvider,
  legacyKeygen?: boolean,
  toxicBytecode?: string,
): Promise<string> => {
  const proxyFactory = new Contract(addresses.proxyFactory, ProxyFactory.abi, ethProvider);

  const xkeysToSortedKthAddresses = xkeys =>
    xkeys
      .map(xkey =>
        legacyKeygen === true
          ? fromExtendedKey(xkey).address
          : fromExtendedKey(xkey).derivePath("0").address,
      )
      .sort((a, b) => (parseInt(a, 16) < parseInt(b, 16) ? -1 : 1));

  const proxyBytecode = toxicBytecode || (await proxyFactory.functions.proxyCreationCode());

  return getAddress(
    solidityKeccak256(
      ["bytes1", "address", "uint256", "bytes32"],
      [
        "0xff",
        addresses.proxyFactory,
        solidityKeccak256(
          ["bytes32", "uint256"],
          [
            keccak256(
              // see encoding notes
              new Interface(MinimumViableMultisig.abi).functions.setup.encode([
                xkeysToSortedKthAddresses(owners),
              ]),
            ),
            0,
          ],
        ),
        solidityKeccak256(
          ["bytes", "uint256"],
          [`0x${proxyBytecode.replace(/^0x/, "")}`, addresses.multisigMastercopy],
        ),
      ],
    ).slice(-40),
  );
};

export const scanForCriticalAddresses = async (
  ownerXpubs: string[],
  expectedMultisig: string,
  ethProvider: JsonRpcProvider,
  moreAddressHistory?: {
    ProxyFactory: string[];
    MinimumViableMultisig: string[];
    ToxicBytecode: string[];
  },
): Promise<void | { [key: string]: string | boolean }> => {
  const chainId = (await ethProvider.getNetwork()).chainId;
  // First, consolidate all sources of addresses to scan

  // Falsy toxic bytecode (ie "") causes getCreate2MultisigAddress to fetch non-toxic value
  let toxicBytecodes: string[] = [""];
  if (addressHistory[chainId] && addressHistory[chainId].ToxicBytecode) {
    toxicBytecodes = toxicBytecodes.concat(addressHistory[chainId].ToxicBytecode);
  }
  if (moreAddressHistory && moreAddressHistory.ToxicBytecode) {
    toxicBytecodes = toxicBytecodes.concat(moreAddressHistory.ToxicBytecode);
  }
  toxicBytecodes = [...new Set(toxicBytecodes)]; // de-dup

  let mastercopies: string[] = [];
  if (addressHistory[chainId] && addressHistory[chainId].MinimumViableMultisig) {
    mastercopies = mastercopies.concat(addressHistory[chainId].MinimumViableMultisig);
  }
  if (addressBook[chainId] && addressBook[chainId].MinimumViableMultisig) {
    mastercopies.push(addressBook[chainId].MinimumViableMultisig.address);
  }
  if (moreAddressHistory && moreAddressHistory.MinimumViableMultisig) {
    mastercopies = mastercopies.concat(moreAddressHistory.MinimumViableMultisig);
  }
  mastercopies = [...new Set(mastercopies)]; // de-dup

  let proxyFactories: string[] = [];
  if (addressHistory[chainId] && addressHistory[chainId].ProxyFactory) {
    proxyFactories = proxyFactories.concat(addressHistory[chainId].ProxyFactory);
  }
  if (addressBook[chainId] && addressBook[chainId].ProxyFactory) {
    mastercopies.push(addressBook[chainId].ProxyFactory.address);
  }
  if (moreAddressHistory && moreAddressHistory.ProxyFactory) {
    proxyFactories = proxyFactories.concat(moreAddressHistory.ProxyFactory);
  }
  proxyFactories = [...new Set(proxyFactories)]; // de-dup

  // Second, scan these addresses looking for ones that match the given multisg
  for (const legacyKeygen of [false, true]) {
    for (const toxicBytecode of toxicBytecodes) {
      for (const multisigMastercopy of mastercopies) {
        for (const proxyFactory of proxyFactories) {
          let calculated = await getCreate2MultisigAddress(
            ownerXpubs,
            { proxyFactory, multisigMastercopy },
            ethProvider,
            legacyKeygen,
            toxicBytecode,
          );
          if (calculated === expectedMultisig) {
            return {
              legacyKeygen,
              multisigMastercopy,
              proxyFactory,
              toxicBytecode,
            };
          }
        }
      }
    }
  }
  return;
};

export function assertSufficientFundsWithinFreeBalance(
  channel: StateChannel,
  publicIdentifier: string,
  tokenAddress: string,
  depositAmount: BigNumber,
): void {
  const freeBalanceForToken =
    channel.getFreeBalanceClass().getBalance(tokenAddress, xkeyKthAddress(publicIdentifier, 0)) ||
    Zero;

  if (freeBalanceForToken.lt(depositAmount)) {
    throw Error(
      INSUFFICIENT_FUNDS_IN_FREE_BALANCE_FOR_ASSET(
        publicIdentifier,
        channel.multisigAddress,
        tokenAddress,
        freeBalanceForToken,
        depositAmount,
      ),
    );
  }
}

export const signDigestWithEthers = (privateKey: string, digest: string) => {
  const signingKey = new SigningKey(privateKey);
  return joinSignature(signingKey.signDigest(arrayify(digest)));
};<|MERGE_RESOLUTION|>--- conflicted
+++ resolved
@@ -51,25 +51,6 @@
   return list.filter(x => x !== test)[0];
 }
 
-<<<<<<< HEAD
-/**
- * Converts an array of signatures into a single string
- *
- * @param signatures An array of etherium signatures
- */
-export function signaturesToBytes(...signatures: Signature[]): string {
-  return signatures
-    .map(joinSignature)
-    .map(s => s.substr(2))
-    .reduce((acc, v) => acc + v, "0x");
-}
-=======
-export const deBigNumberifyJson = (json: object) =>
-  JSON.parse(JSON.stringify(json), (key, val) =>
-    val && BigNumber.isBigNumber(val) ? val.toHexString() : val,
-  );
->>>>>>> df2d5963
-
 /**
  * Sorts signatures in ascending order of signer address
  *
@@ -96,28 +77,6 @@
     return new BigNumber(addrA).lt(addrB) ? -1 : 1;
   });
   return ret;
-}
-
-<<<<<<< HEAD
-/**
- * Sorts signatures in ascending order of signer address
- * and converts them into bytes
- *
- * @param signatures An array of etherium signatures
- */
-export function signaturesToBytesSortedBySignerAddress(
-  digest: string,
-  ...signatures: Signature[]
-): string {
-  return signaturesToBytes(...sortSignaturesBySignerAddress(digest, signatures));
-=======
-export function prettyPrintObject(object: any) {
-  return JSON.stringify(object, null, JSON_STRINGIFY_SPACE);
-}
-
-export async function sleep(timeInMilliseconds: number) {
-  return new Promise(resolve => setTimeout(resolve, timeInMilliseconds));
->>>>>>> df2d5963
 }
 
 /**
