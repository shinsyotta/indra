<<<<<<< HEAD
import { CriticalStateChannelAddresses, ILoggerService } from "@connext/types";
=======
import { AppIdentity, CriticalStateChannelAddresses, ILoggerService, sortByAddress } from "@connext/types";
>>>>>>> 8982559c
import { Contract } from "ethers";
import { Zero } from "ethers/constants";
import { JsonRpcProvider } from "ethers/providers";
import {
  BigNumber,
  defaultAbiCoder,
  getAddress,
  Interface,
  keccak256,
  solidityKeccak256,
} from "ethers/utils";
import { fromExtendedKey } from "ethers/utils/hdnode";
import memoize from "memoizee";

import { INSUFFICIENT_FUNDS_IN_FREE_BALANCE_FOR_ASSET } from "./errors";
import { addressBook, addressHistory, MinimumViableMultisig, ProxyFactory } from "./contracts";
import { StateChannel } from "./models";
import { xkeyKthAddress } from "./xkeys";

export const logTime = (log: ILoggerService, start: number, msg: string) => {
  const diff = Date.now() - start;
  const message = `${msg} in ${diff} ms`;
  if (diff < 5) {
    log.debug(message);
  } else if (diff < 50) {
    log.info(message);
  } else if (diff < 250) {
    log.warn(message);
  } else {
    log.error(message);
  }
};

export function appIdentityToHash(appIdentity: AppIdentity): string {
  return keccak256(
    defaultAbiCoder.encode(
      ["uint256", "address"],
      [appIdentity.channelNonce, appIdentity.multisigAddress],
    ),
  );
}

export const APP_IDENTITY = `tuple(address[] participants,address appDefinition,uint256 defaultTimeout)`;

export function getFirstElementInListNotEqualTo(test: string, list: string[]) {
  return list.filter(x => x !== test)[0];
}

/**
 * Computes the address of a counterfactual MinimumViableMultisig contract
 * as it would be if deployed via the `createProxyWithNonce` method on a
 * ProxyFactory contract with the bytecode of a Proxy contract pointing to
 * a `masterCopy` of a MinimumViableMultisig contract.
 *
 * See https://solidity.readthedocs.io/en/v0.5.11/assembly.html?highlight=create2
 * for information on how CREAT2 addresses are calculated.
 *
 * @export
 * @param {string[]} owners - the addresses of the owners of the multisig
 * @param {string} addresses - critical addresses required to deploy multisig
 * @param {string} ethProvider - to fetch proxyBytecode from the proxyFactoryAddress
 * @param {string} legacyKeygen - Should we use CF_PATH or `${CF_PATH}/0` ?
 * @param {string} toxicBytecode - Use given bytecode if given instead of fetching from proxyFactory
 *
 * @returns {string} the address of the multisig
 *
 * NOTE: if the encoding of the multisig owners is changed YOU WILL break all
 * existing channels
 */
export const getCreate2MultisigAddress = async (
  initiatorXpub: string,
  responderXpub: string,
  addresses: CriticalStateChannelAddresses,
  ethProvider: JsonRpcProvider,
  legacyKeygen?: boolean,
  toxicBytecode?: string,
): Promise<string> => {
  const proxyFactory = new Contract(addresses.proxyFactory, ProxyFactory.abi, ethProvider);

  const xkeysToKthAddresses = xkeys =>
    xkeys
      .map(xkey =>
        legacyKeygen === true
          ? fromExtendedKey(xkey).address
          : fromExtendedKey(xkey).derivePath("0").address,
      );

  const proxyBytecode = toxicBytecode || (await proxyFactory.functions.proxyCreationCode());

  return memoizedGetAddress(
    solidityKeccak256(
      ["bytes1", "address", "uint256", "bytes32"],
      [
        "0xff",
        addresses.proxyFactory,
        solidityKeccak256(
          ["bytes32", "uint256"],
          [
            keccak256(
              // see encoding notes
              new Interface(MinimumViableMultisig.abi).functions.setup.encode([
                xkeysToKthAddresses([initiatorXpub, responderXpub]),
              ]),
            ),
            // hash chainId + saltNonce to ensure multisig addresses are *always* unique
            solidityKeccak256(
              ["uint256", "uint256"],
              [ethProvider.network.chainId, 0],
            ),
          ],
        ),
        solidityKeccak256(
          ["bytes", "uint256"],
          [`0x${proxyBytecode.replace(/^0x/, "")}`, addresses.multisigMastercopy],
        ),
      ],
    ).slice(-40),
  );
};

const memoizedGetAddress = memoize((params: string): string => getAddress(params), {
  max: 100,
  maxAge: 60 * 1000,
  primitive: true,
});

export const scanForCriticalAddresses = async (
  initiatorXpub: string,
  responderXpub: string,
  expectedMultisig: string,
  ethProvider: JsonRpcProvider,
  moreAddressHistory?: {
    ProxyFactory: string[];
    MinimumViableMultisig: string[];
    ToxicBytecode: string[];
  },
): Promise<void | { [key: string]: string | boolean }> => {
  const chainId = (await ethProvider.getNetwork()).chainId;
  // First, consolidate all sources of addresses to scan

  // Falsy toxic bytecode (ie "") causes getCreate2MultisigAddress to fetch non-toxic value
  let toxicBytecodes: string[] = [""];
  if (addressHistory[chainId] && addressHistory[chainId].ToxicBytecode) {
    toxicBytecodes = toxicBytecodes.concat(addressHistory[chainId].ToxicBytecode);
  }
  if (moreAddressHistory && moreAddressHistory.ToxicBytecode) {
    toxicBytecodes = toxicBytecodes.concat(moreAddressHistory.ToxicBytecode);
  }
  toxicBytecodes = [...new Set(toxicBytecodes)]; // de-dup

  let mastercopies: string[] = [];
  if (addressHistory[chainId] && addressHistory[chainId].MinimumViableMultisig) {
    mastercopies = mastercopies.concat(addressHistory[chainId].MinimumViableMultisig);
  }
  if (addressBook[chainId] && addressBook[chainId].MinimumViableMultisig) {
    mastercopies.push(addressBook[chainId].MinimumViableMultisig.address);
  }
  if (moreAddressHistory && moreAddressHistory.MinimumViableMultisig) {
    mastercopies = mastercopies.concat(moreAddressHistory.MinimumViableMultisig);
  }
  mastercopies = [...new Set(mastercopies)]; // de-dup

  let proxyFactories: string[] = [];
  if (addressHistory[chainId] && addressHistory[chainId].ProxyFactory) {
    proxyFactories = proxyFactories.concat(addressHistory[chainId].ProxyFactory);
  }
  if (addressBook[chainId] && addressBook[chainId].ProxyFactory) {
    mastercopies.push(addressBook[chainId].ProxyFactory.address);
  }
  if (moreAddressHistory && moreAddressHistory.ProxyFactory) {
    proxyFactories = proxyFactories.concat(moreAddressHistory.ProxyFactory);
  }
  proxyFactories = [...new Set(proxyFactories)]; // de-dup

  // Second, scan these addresses looking for ones that match the given multisg
  for (const legacyKeygen of [false, true]) {
    for (const toxicBytecode of toxicBytecodes) {
      for (const multisigMastercopy of mastercopies) {
        for (const proxyFactory of proxyFactories) {
          let calculated = await getCreate2MultisigAddress(
            initiatorXpub,
            responderXpub,
            { proxyFactory, multisigMastercopy },
            ethProvider,
            legacyKeygen,
            toxicBytecode,
          );
          if (calculated === expectedMultisig) {
            return {
              legacyKeygen,
              multisigMastercopy,
              proxyFactory,
              toxicBytecode,
            };
          }
        }
      }
    }
  }
  return;
};

export function assertSufficientFundsWithinFreeBalance(
  channel: StateChannel,
  publicIdentifier: string,
  tokenAddress: string,
  depositAmount: BigNumber,
): void {
  const freeBalanceForToken =
    channel.getFreeBalanceClass().getBalance(tokenAddress, xkeyKthAddress(publicIdentifier, 0)) ||
    Zero;

  if (freeBalanceForToken.lt(depositAmount)) {
    throw new Error(
      INSUFFICIENT_FUNDS_IN_FREE_BALANCE_FOR_ASSET(
        publicIdentifier,
        channel.multisigAddress,
        tokenAddress,
        freeBalanceForToken,
        depositAmount,
      ),
    );
  }
}<|MERGE_RESOLUTION|>--- conflicted
+++ resolved
@@ -1,8 +1,4 @@
-<<<<<<< HEAD
-import { CriticalStateChannelAddresses, ILoggerService } from "@connext/types";
-=======
-import { AppIdentity, CriticalStateChannelAddresses, ILoggerService, sortByAddress } from "@connext/types";
->>>>>>> 8982559c
+import { AppIdentity, CriticalStateChannelAddresses, ILoggerService } from "@connext/types";
 import { Contract } from "ethers";
 import { Zero } from "ethers/constants";
 import { JsonRpcProvider } from "ethers/providers";
