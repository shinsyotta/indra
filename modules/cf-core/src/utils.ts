import { CriticalStateChannelAddresses, ILoggerService } from "@connext/types";
import { Contract } from "ethers";
import { Zero } from "ethers/constants";
import { JsonRpcProvider } from "ethers/providers";
import {
  BigNumber,
  defaultAbiCoder,
  getAddress,
  Interface,
  keccak256,
  solidityKeccak256,
} from "ethers/utils";
import { fromExtendedKey } from "ethers/utils/hdnode";

import { INSUFFICIENT_FUNDS_IN_FREE_BALANCE_FOR_ASSET } from "./errors";
import { addressBook, addressHistory, MinimumViableMultisig, ProxyFactory } from "./contracts";
import { StateChannel } from "./models";
<<<<<<< HEAD
import { xkeyKthAddress } from "./machine";
import { INSUFFICIENT_FUNDS_IN_FREE_BALANCE_FOR_ASSET } from "./methods";
import memoize from "memoizee";
=======
import { xkeyKthAddress } from "./xkeys";
import { AppIdentity } from "./types";
>>>>>>> c075b070

export const logTime = (log: ILoggerService, start: number, msg: string) => {
  const diff = Date.now() - start;
  const message = `${msg} in ${diff} ms`;
  if (diff < 5) {
    log.debug(message);
  } else if (diff < 50) {
    log.info(message);
  } else if (diff < 250) {
    log.warn(message);
  } else {
    log.error(message);
  }
};

export function appIdentityToHash(appIdentity: AppIdentity): string {
  return keccak256(
    defaultAbiCoder.encode(
      ["uint256", "address[]"],
      [appIdentity.channelNonce, appIdentity.participants],
    ),
  );
}

export const APP_IDENTITY = `tuple(address[] participants,address appDefinition,uint256 defaultTimeout)`;

export function getFirstElementInListNotEqualTo(test: string, list: string[]) {
  return list.filter(x => x !== test)[0];
}

/**
 * Computes the address of a counterfactual MinimumViableMultisig contract
 * as it would be if deployed via the `createProxyWithNonce` method on a
 * ProxyFactory contract with the bytecode of a Proxy contract pointing to
 * a `masterCopy` of a MinimumViableMultisig contract.
 *
 * See https://solidity.readthedocs.io/en/v0.5.11/assembly.html?highlight=create2
 * for information on how CREAT2 addresses are calculated.
 *
 * @export
 * @param {string[]} owners - the addresses of the owners of the multisig
 * @param {string} addresses - critical addresses required to deploy multisig
 * @param {string} ethProvider - to fetch proxyBytecode from the proxyFactoryAddress
 * @param {string} legacyKeygen - Should we use CF_PATH or `${CF_PATH}/0` ?
 * @param {string} toxicBytecode - Use given bytecode if given instead of fetching from proxyFactory
 *
 * @returns {string} the address of the multisig
 *
 * NOTE: if the encoding of the multisig owners is changed YOU WILL break all
 * existing channels
 */
export const getCreate2MultisigAddress = async (
  owners: string[],
  addresses: CriticalStateChannelAddresses,
  ethProvider: JsonRpcProvider,
  legacyKeygen?: boolean,
  toxicBytecode?: string,
): Promise<string> => {
  const proxyFactory = new Contract(addresses.proxyFactory, ProxyFactory.abi, ethProvider);

  const xkeysToSortedKthAddresses = xkeys =>
    xkeys
      .map(xkey =>
        legacyKeygen === true
          ? fromExtendedKey(xkey).address
          : fromExtendedKey(xkey).derivePath("0").address,
      )
      .sort((a, b) => (parseInt(a, 16) < parseInt(b, 16) ? -1 : 1));

  const proxyBytecode = toxicBytecode || (await proxyFactory.functions.proxyCreationCode());

  return memoizedGetAddress(
    solidityKeccak256(
      ["bytes1", "address", "uint256", "bytes32"],
      [
        "0xff",
        addresses.proxyFactory,
        solidityKeccak256(
          ["bytes32", "uint256"],
          [
            keccak256(
              // see encoding notes
              new Interface(MinimumViableMultisig.abi).functions.setup.encode([
                xkeysToSortedKthAddresses(owners),
              ]),
            ),
            0,
          ],
        ),
        solidityKeccak256(
          ["bytes", "uint256"],
          [`0x${proxyBytecode.replace(/^0x/, "")}`, addresses.multisigMastercopy],
        ),
      ],
    ).slice(-40),
  );
};

const memoizedGetAddress = memoize(
  (params: string): string => getAddress(params),
  {
    max: 100,
    maxAge: 60 * 1000,
    primitive: true,
  },
);

export const scanForCriticalAddresses = async (
  ownerXpubs: string[],
  expectedMultisig: string,
  ethProvider: JsonRpcProvider,
  moreAddressHistory?: {
    ProxyFactory: string[];
    MinimumViableMultisig: string[];
    ToxicBytecode: string[];
  },
): Promise<void | { [key: string]: string | boolean }> => {
  const chainId = (await ethProvider.getNetwork()).chainId;
  // First, consolidate all sources of addresses to scan

  // Falsy toxic bytecode (ie "") causes getCreate2MultisigAddress to fetch non-toxic value
  let toxicBytecodes: string[] = [""];
  if (addressHistory[chainId] && addressHistory[chainId].ToxicBytecode) {
    toxicBytecodes = toxicBytecodes.concat(addressHistory[chainId].ToxicBytecode);
  }
  if (moreAddressHistory && moreAddressHistory.ToxicBytecode) {
    toxicBytecodes = toxicBytecodes.concat(moreAddressHistory.ToxicBytecode);
  }
  toxicBytecodes = [...new Set(toxicBytecodes)]; // de-dup

  let mastercopies: string[] = [];
  if (addressHistory[chainId] && addressHistory[chainId].MinimumViableMultisig) {
    mastercopies = mastercopies.concat(addressHistory[chainId].MinimumViableMultisig);
  }
  if (addressBook[chainId] && addressBook[chainId].MinimumViableMultisig) {
    mastercopies.push(addressBook[chainId].MinimumViableMultisig.address);
  }
  if (moreAddressHistory && moreAddressHistory.MinimumViableMultisig) {
    mastercopies = mastercopies.concat(moreAddressHistory.MinimumViableMultisig);
  }
  mastercopies = [...new Set(mastercopies)]; // de-dup

  let proxyFactories: string[] = [];
  if (addressHistory[chainId] && addressHistory[chainId].ProxyFactory) {
    proxyFactories = proxyFactories.concat(addressHistory[chainId].ProxyFactory);
  }
  if (addressBook[chainId] && addressBook[chainId].ProxyFactory) {
    mastercopies.push(addressBook[chainId].ProxyFactory.address);
  }
  if (moreAddressHistory && moreAddressHistory.ProxyFactory) {
    proxyFactories = proxyFactories.concat(moreAddressHistory.ProxyFactory);
  }
  proxyFactories = [...new Set(proxyFactories)]; // de-dup

  // Second, scan these addresses looking for ones that match the given multisg
  for (const legacyKeygen of [false, true]) {
    for (const toxicBytecode of toxicBytecodes) {
      for (const multisigMastercopy of mastercopies) {
        for (const proxyFactory of proxyFactories) {
          let calculated = await getCreate2MultisigAddress(
            ownerXpubs,
            { proxyFactory, multisigMastercopy },
            ethProvider,
            legacyKeygen,
            toxicBytecode,
          );
          if (calculated === expectedMultisig) {
            return {
              legacyKeygen,
              multisigMastercopy,
              proxyFactory,
              toxicBytecode,
            };
          }
        }
      }
    }
  }
  return;
};

export function assertSufficientFundsWithinFreeBalance(
  channel: StateChannel,
  publicIdentifier: string,
  tokenAddress: string,
  depositAmount: BigNumber,
): void {
  const freeBalanceForToken =
    channel.getFreeBalanceClass().getBalance(tokenAddress, xkeyKthAddress(publicIdentifier, 0)) ||
    Zero;

  if (freeBalanceForToken.lt(depositAmount)) {
    throw new Error(
      INSUFFICIENT_FUNDS_IN_FREE_BALANCE_FOR_ASSET(
        publicIdentifier,
        channel.multisigAddress,
        tokenAddress,
        freeBalanceForToken,
        depositAmount,
      ),
    );
  }
}<|MERGE_RESOLUTION|>--- conflicted
+++ resolved
@@ -15,14 +15,9 @@
 import { INSUFFICIENT_FUNDS_IN_FREE_BALANCE_FOR_ASSET } from "./errors";
 import { addressBook, addressHistory, MinimumViableMultisig, ProxyFactory } from "./contracts";
 import { StateChannel } from "./models";
-<<<<<<< HEAD
-import { xkeyKthAddress } from "./machine";
-import { INSUFFICIENT_FUNDS_IN_FREE_BALANCE_FOR_ASSET } from "./methods";
-import memoize from "memoizee";
-=======
 import { xkeyKthAddress } from "./xkeys";
 import { AppIdentity } from "./types";
->>>>>>> c075b070
+import memoize from "memoizee";
 
 export const logTime = (log: ILoggerService, start: number, msg: string) => {
   const diff = Date.now() - start;
