--- conflicted
+++ resolved
@@ -1,22 +1,4 @@
-<<<<<<< HEAD
-import { ConditionalTransactionCommitment } from "./conditional-transaction-commitment";
-import { MultisigCommitment } from "./multisig-commitment";
-import { SetStateCommitment } from "./set-state-commitment";
-import { SetupCommitment } from "./setup-commitment";
-import { WithdrawERC20Commitment } from "./withdraw-erc20-commitment";
-import { WithdrawETHCommitment } from "./withdraw-eth-commitment";
-
-export {
-  ConditionalTransactionCommitment,
-  MultisigCommitment,
-  SetStateCommitment,
-  SetupCommitment,
-  WithdrawETHCommitment,
-  WithdrawERC20Commitment,
-};
-=======
 export { appIdentityToHash } from "./utils";
-export { ConditionalTransaction } from "./conditional-transaction-commitment";
 export {
   flip,
   flipTokenIndexedBalances,
@@ -25,6 +7,7 @@
 } from "./free-balance-app";
 export { SetStateCommitment } from "./set-state-commitment";
 export { SetupCommitment } from "./setup-commitment";
+export { ConditionalTransactionCommitment } from "./conditional-transaction-commitment";
 export { WithdrawERC20Commitment } from "./withdraw-erc20-commitment";
 export { WithdrawETHCommitment } from "./withdraw-eth-commitment";
->>>>>>> 6fb62696
+export { MultisigCommitment } from "./multisig-commitment";