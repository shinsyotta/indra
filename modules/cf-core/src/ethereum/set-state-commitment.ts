import { MinimalTransaction, EthereumCommitment, HexString, toBN } from "@connext/types";
import { Interface, keccak256, solidityPack } from "ethers/utils";
import { verifyChannelMessage } from "@connext/crypto";

import { ChallengeRegistry } from "../contracts";
import { AppInstance } from "../models";
import {
  AppIdentity,
  Context,
  SignedAppChallengeUpdate,
  SetStateCommitmentJSON,
} from "../types";
import { appIdentityToHash } from "../utils";

const iface = new Interface(ChallengeRegistry.abi);

export const getSetStateCommitment = (
  context: Context,
  appInstance: AppInstance,
) => new SetStateCommitment(
  context.network.ChallengeRegistry,
  appInstance.identity,
  appInstance.hashOfLatestState,
  appInstance.versionNumber,
  appInstance.stateTimeout,
);

export class SetStateCommitment implements EthereumCommitment {
  constructor(
    public readonly challengeRegistryAddress: string,
    public readonly appIdentity: AppIdentity,
    public readonly appStateHash: string,
    public readonly versionNumber: number, // app nonce
    public readonly stateTimeout: HexString,
    public readonly appIdentityHash: string = appIdentityToHash(appIdentity),
    private initiatorSignature?: string,
    private responderSignature?: string,
  ) {}

  get signatures(): string[] {
    if (!this.initiatorSignature && !this.responderSignature) {
      return [];
    }
    return [this.initiatorSignature!, this.responderSignature!];
  }

  public async addSignatures(
    initiatorSignature: string,
    responderSignature: string,
  ): Promise<void> {
    this.initiatorSignature = initiatorSignature;
    this.responderSignature = responderSignature;
    await this.assertSignatures();
  }

  set signatures(sigs: string[]) {
    throw new Error(`Use "addSignatures" to ensure the correct sorting`);
  }

  public encode(): string {
    return solidityPack(
      ["bytes1", "bytes32", "uint256", "uint256", "bytes32"],
      [
        "0x19",
        appIdentityToHash(this.appIdentity),
        this.versionNumber,
        toBN(this.stateTimeout),
        this.appStateHash,
      ],
    );
  }

  public hashToSign(): string {
    return keccak256(this.encode());
  }

  public async getSignedTransaction(): Promise<MinimalTransaction> {
    this.assertSignatures();
    return {
      to: this.challengeRegistryAddress,
      value: 0,
      data: iface.functions.setState.encode([
        this.appIdentity,
        await this.getSignedAppChallengeUpdate(),
      ]),
    };
  }

  public toJson(): SetStateCommitmentJSON {
    return {
      appIdentityHash: this.appIdentityHash,
      appIdentity: this.appIdentity,
      appStateHash: this.appStateHash,
      challengeRegistryAddress: this.challengeRegistryAddress,
      signatures: this.signatures,
      stateTimeout: this.stateTimeout,
      versionNumber: this.versionNumber,
    };
  }

  public static fromJson(json: SetStateCommitmentJSON) {
    return new SetStateCommitment(
      json.challengeRegistryAddress,
      json.appIdentity,
      json.appStateHash,
      json.versionNumber,
      json.stateTimeout,
      json.appIdentityHash,
      json.signatures[0],
      json.signatures[1],
    );
  }

<<<<<<< HEAD
  private async getSignedStateHashUpdate(): Promise<SignedStateHashUpdate> {
    this.assertSignatures(true);
    return {
      appStateHash: this.appStateHash,
      versionNumber: this.versionNumber,
      timeout: this.timeout,
      signatures: this.signatures,
=======
  private async getSignedAppChallengeUpdate(): Promise<SignedAppChallengeUpdate> {
    this.assertSignatures();
    const hash = this.hashToSign();
    return {
      appStateHash: this.appStateHash,
      versionNumber: this.versionNumber,
      timeout: toBN(this.stateTimeout).toNumber(), // this is a *state-specific* timeout (defaults to defaultTimeout)
      signatures: await sortSignaturesBySignerAddress(hash, this.signatures, verifyChannelMessage),
>>>>>>> c081a00d
    };
  }

  private async assertSignatures(presenceOnly: boolean = false) {
    if (!this.signatures || this.signatures.length === 0) {
      throw new Error(`No signatures detected`);
    }

    if (this.signatures.length < 2) {
      throw new Error(
        `Incorrect number of signatures supplied. Expected at least 2, got ${this.signatures.length}`,
      );
    }

    if (presenceOnly) {
      return;
    }
    for (const idx in this.signatures) {
      const signer = await verifyChannelMessage(this.hashToSign(), this.signatures[idx]);
      if (signer !== this.appIdentity.participants[idx]) {
        throw new Error(`Got ${signer} and expected ${this.appIdentity.participants[idx]} in set state commitment`);
      }
    }
  }
}<|MERGE_RESOLUTION|>--- conflicted
+++ resolved
@@ -111,24 +111,13 @@
     );
   }
 
-<<<<<<< HEAD
-  private async getSignedStateHashUpdate(): Promise<SignedStateHashUpdate> {
-    this.assertSignatures(true);
-    return {
-      appStateHash: this.appStateHash,
-      versionNumber: this.versionNumber,
-      timeout: this.timeout,
-      signatures: this.signatures,
-=======
   private async getSignedAppChallengeUpdate(): Promise<SignedAppChallengeUpdate> {
     this.assertSignatures();
-    const hash = this.hashToSign();
     return {
       appStateHash: this.appStateHash,
       versionNumber: this.versionNumber,
       timeout: toBN(this.stateTimeout).toNumber(), // this is a *state-specific* timeout (defaults to defaultTimeout)
-      signatures: await sortSignaturesBySignerAddress(hash, this.signatures, verifyChannelMessage),
->>>>>>> c081a00d
+      signatures: this.signatures,
     };
   }
 
