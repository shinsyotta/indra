--- conflicted
+++ resolved
@@ -1,9 +1,5 @@
-<<<<<<< HEAD
 import { MinimalTransaction, EthereumCommitment } from "@connext/types";
-import { Interface, joinSignature, keccak256, Signature, solidityPack } from "ethers/utils";
-=======
 import { Interface, keccak256, solidityPack } from "ethers/utils";
->>>>>>> df2d5963
 
 import { ChallengeRegistry } from "../contracts";
 import { AppInstance } from "../models";
@@ -65,15 +61,11 @@
     );
   }
 
-<<<<<<< HEAD
-  public getSignedTransaction(): MinimalTransaction {
-=======
   public hashToSign(): string {
     return keccak256(this.encode());
   }
 
-  public getSignedTransaction(): CFCoreTypes.MinimalTransaction {
->>>>>>> df2d5963
+  public getSignedTransaction(): MinimalTransaction {
     this.assertSignatures();
     return {
       to: this.challengeRegistryAddress,
