import { Interface, joinSignature, keccak256, Signature, solidityPack } from "ethers/utils";

import { ChallengeRegistry } from "../contracts";
import {
  AppIdentity,
  CFCoreTypes,
  EthereumCommitment,
  SignedStateHashUpdate,
  SetStateCommitmentJSON,
} from "../types";
import { sortSignaturesBySignerAddress } from "../utils";

import { appIdentityToHash } from "./utils";

const iface = new Interface(ChallengeRegistry.abi);

export class SetStateCommitment implements EthereumCommitment {
  constructor(
    public readonly challengeRegistryAddress: string,
    public readonly appIdentity: AppIdentity,
    public readonly appStateHash: string,
    public readonly versionNumber: number, // app nonce
    public readonly timeout: number,
<<<<<<< HEAD
    public readonly appIdentityHash: string = appIdentityToHash(appIdentity),
    private participantSignatures: Signature[] = [],
  ) {
    super();
  }
=======
  ) {}
>>>>>>> 74d4a591

  get signatures(): Signature[] {
    return this.participantSignatures;
  }

  set signatures(sigs: Signature[]) {
    if (sigs.length < 2) {
      throw new Error(
        `Incorrect number of signatures supplied. Expected at least 2, got ${sigs.length}`,
      );
    }
    this.participantSignatures = sigs;
  }

  public hashToSign(): string {
    return keccak256(
      solidityPack(
        ["bytes1", "bytes32", "uint256", "uint256", "bytes32"],
        [
          "0x19",
          appIdentityToHash(this.appIdentity),
          this.versionNumber,
          this.timeout,
          this.appStateHash,
        ],
      ),
    );
  }

  public getSignedTransaction(): CFCoreTypes.MinimalTransaction {
    this.assertSignatures();
    return {
      to: this.challengeRegistryAddress,
      value: 0,
      data: iface.functions.setState.encode([this.appIdentity, this.getSignedStateHashUpdate()]),
    };
  }

  public toJson(): SetStateCommitmentJSON {
    return {
      appIdentityHash: this.appIdentityHash,
      appIdentity: this.appIdentity,
      appStateHash: this.appStateHash,
      challengeRegistryAddress: this.challengeRegistryAddress,
      signatures: this.signatures,
      timeout: this.timeout,
      versionNumber: this.versionNumber,
    };
  }

  public static fromJson(json: SetStateCommitmentJSON) {
    return new SetStateCommitment(
      json.challengeRegistryAddress,
      json.appIdentity,
      json.appStateHash,
      json.versionNumber,
      json.timeout,
      json.appIdentityHash,
      json.signatures,
    );
  }

  private getSignedStateHashUpdate(): SignedStateHashUpdate {
    this.assertSignatures();
    return {
      appStateHash: this.appStateHash,
      versionNumber: this.versionNumber,
      timeout: this.timeout,
      signatures: sortSignaturesBySignerAddress(this.hashToSign(), this.signatures).map(
        joinSignature,
      ),
    };
  }

  private assertSignatures() {
    if (!this.signatures || this.signatures.length === 0) {
      throw new Error(`No signatures detected`);
    }

    if (this.signatures.length < 2) {
      throw new Error(
        `Incorrect number of signatures supplied. Expected at least 2, got ${this.signatures.length}`,
      );
    }
  }
}<|MERGE_RESOLUTION|>--- conflicted
+++ resolved
@@ -21,15 +21,11 @@
     public readonly appStateHash: string,
     public readonly versionNumber: number, // app nonce
     public readonly timeout: number,
-<<<<<<< HEAD
     public readonly appIdentityHash: string = appIdentityToHash(appIdentity),
     private participantSignatures: Signature[] = [],
   ) {
     super();
   }
-=======
-  ) {}
->>>>>>> 74d4a591
 
   get signatures(): Signature[] {
     return this.participantSignatures;
