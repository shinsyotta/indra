<<<<<<< HEAD
import {
  AppIdentity,
  EthereumCommitment,
  HexString,
  MinimalTransaction,
  SetStateCommitmentJSON,
  SignedAppChallengeUpdate,
  toBN,
} from "@connext/types";
=======
import { MinimalTransaction, EthereumCommitment, CommitmentTypeId } from "@connext/types";
>>>>>>> 596f389b
import { Interface, keccak256, solidityPack } from "ethers/utils";
import { verifyChannelMessage } from "@connext/crypto";

import { ChallengeRegistry } from "../contracts";
import { AppInstance } from "../models";
import { Context } from "../types";
import { appIdentityToHash } from "../utils";

const iface = new Interface(ChallengeRegistry.abi);

export const getSetStateCommitment = (
  context: Context,
  appInstance: AppInstance,
) => new SetStateCommitment(
  context.network.ChallengeRegistry,
  appInstance.identity,
  appInstance.hashOfLatestState,
  appInstance.versionNumber,
  appInstance.stateTimeout,
);

export class SetStateCommitment implements EthereumCommitment {
  constructor(
    public readonly challengeRegistryAddress: string,
    public readonly appIdentity: AppIdentity,
    public readonly appStateHash: string,
    public readonly versionNumber: number, // app nonce
    public readonly stateTimeout: HexString,
    public readonly appIdentityHash: string = appIdentityToHash(appIdentity),
    private initiatorSignature?: string,
    private responderSignature?: string,
  ) {}

  get signatures(): string[] {
    if (!this.initiatorSignature && !this.responderSignature) {
      return [];
    }
    return [this.initiatorSignature!, this.responderSignature!];
  }

  public async addSignatures(
    initiatorSignature: string,
    responderSignature: string,
  ): Promise<void> {
    this.initiatorSignature = initiatorSignature;
    this.responderSignature = responderSignature;
  }

  set signatures(sigs: string[]) {
    throw new Error(`Use "addSignatures" to ensure the correct sorting`);
  }

  public encode(): string {
    return solidityPack(
      ["uint8", "bytes32", "uint256", "uint256", "bytes32"],
      [
        CommitmentTypeId.SET_STATE,
        appIdentityToHash(this.appIdentity),
        this.versionNumber,
        toBN(this.stateTimeout),
        this.appStateHash,
      ],
    );
  }

  public hashToSign(): string {
    return keccak256(this.encode());
  }

  public async getSignedTransaction(): Promise<MinimalTransaction> {
    this.assertSignatures();
    return {
      to: this.challengeRegistryAddress,
      value: 0,
      data: iface.functions.setState.encode([
        this.appIdentity,
        await this.getSignedAppChallengeUpdate(),
      ]),
    };
  }

  public toJson(): SetStateCommitmentJSON {
    return {
      appIdentityHash: this.appIdentityHash,
      appIdentity: this.appIdentity,
      appStateHash: this.appStateHash,
      challengeRegistryAddress: this.challengeRegistryAddress,
      signatures: this.signatures,
      stateTimeout: this.stateTimeout,
      versionNumber: this.versionNumber,
    };
  }

  public static fromJson(json: SetStateCommitmentJSON) {
    return new SetStateCommitment(
      json.challengeRegistryAddress,
      json.appIdentity,
      json.appStateHash,
      json.versionNumber,
      json.stateTimeout,
      json.appIdentityHash,
      json.signatures[0],
      json.signatures[1],
    );
  }

  private async getSignedAppChallengeUpdate(): Promise<SignedAppChallengeUpdate> {
    this.assertSignatures();
    return {
      appStateHash: this.appStateHash,
      versionNumber: this.versionNumber,
      timeout: toBN(this.stateTimeout).toNumber(), // this is a *state-specific* timeout (defaults to defaultTimeout)
      signatures: this.signatures,
    };
  }

  private async assertSignatures() {
    if (!this.signatures || this.signatures.length === 0) {
      throw new Error(`No signatures detected`);
    }

    if (this.signatures.length < 2) {
      throw new Error(
        `Incorrect number of signatures supplied. Expected at least 2, got ${this.signatures.length}`,
      );
    }

    for (const idx in this.signatures) {
      const signer = await verifyChannelMessage(this.hashToSign(), this.signatures[idx]);
      if (signer !== this.appIdentity.participants[idx]) {
        throw new Error(`Got ${signer} and expected ${this.appIdentity.participants[idx]} in set state commitment`);
      }
    }
  }
}<|MERGE_RESOLUTION|>--- conflicted
+++ resolved
@@ -1,16 +1,13 @@
-<<<<<<< HEAD
 import {
   AppIdentity,
   EthereumCommitment,
+  CommitmentTypeId,
   HexString,
   MinimalTransaction,
   SetStateCommitmentJSON,
   SignedAppChallengeUpdate,
   toBN,
 } from "@connext/types";
-=======
-import { MinimalTransaction, EthereumCommitment, CommitmentTypeId } from "@connext/types";
->>>>>>> 596f389b
 import { Interface, keccak256, solidityPack } from "ethers/utils";
 import { verifyChannelMessage } from "@connext/crypto";
 
