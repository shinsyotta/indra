--- conflicted
+++ resolved
@@ -5,21 +5,16 @@
 
 import { ChallengeRegistry } from "../contracts";
 import { AppInstance } from "../models";
-<<<<<<< HEAD
 import {
   AppIdentity,
   Context,
   SignedAppChallengeUpdate,
   SetStateCommitmentJSON,
 } from "../types";
-=======
-import { AppIdentity, Context, SignedStateHashUpdate, SetStateCommitmentJSON } from "../types";
->>>>>>> 2c8caa5b
 import { appIdentityToHash } from "../utils";
 
 const iface = new Interface(ChallengeRegistry.abi);
 
-<<<<<<< HEAD
 export const getSetStateCommitment = (
   context: Context,
   appInstance: AppInstance,
@@ -30,16 +25,6 @@
   appInstance.versionNumber,
   appInstance.stateTimeout,
 );
-=======
-export const getSetStateCommitment = (context: Context, appInstance: AppInstance) =>
-  new SetStateCommitment(
-    context.network.ChallengeRegistry,
-    appInstance.identity,
-    appInstance.hashOfLatestState,
-    appInstance.versionNumber,
-    appInstance.timeout,
-  );
->>>>>>> 2c8caa5b
 
 export class SetStateCommitment implements EthereumCommitment {
   constructor(
@@ -124,13 +109,8 @@
     return {
       appStateHash: this.appStateHash,
       versionNumber: this.versionNumber,
-<<<<<<< HEAD
       timeout: toBN(this.stateTimeout).toNumber(), // this is a *state-specific* timeout (defaults to defaultTimeout)
-      signatures: await sortSignaturesBySignerAddress(hash, this.signatures, recoverAddress),
-=======
-      timeout: this.timeout,
       signatures: await sortSignaturesBySignerAddress(hash, this.signatures, verifyChannelMessage),
->>>>>>> 2c8caa5b
     };
   }
 
