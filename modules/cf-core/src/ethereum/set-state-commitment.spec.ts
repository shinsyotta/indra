import { signChannelMessage } from "@connext/crypto";
<<<<<<< HEAD
import { MinimalTransaction, createRandomAddress } from "@connext/types";
=======
import { MinimalTransaction, CommitmentTypeId } from "@connext/types";
>>>>>>> 596f389b
import {
  bigNumberify,
  Interface,
  keccak256,
  solidityPack,
  TransactionDescription,
  getAddress,
} from "ethers/utils";

import { createAppInstanceForTest } from "../testing/utils";
import { getRandomHDNodes } from "../testing/random-signing-keys";
import { generateRandomNetworkContext } from "../testing/mocks";

import { ChallengeRegistry } from "../contracts";
import { Context } from "../types";
import { appIdentityToHash } from "../utils";

import { getSetStateCommitment, SetStateCommitment } from "./set-state-commitment";
import { StateChannel, FreeBalanceClass } from "../models";
import { WeiPerEther } from "ethers/constants";
import { CONVENTION_FOR_ETH_TOKEN_ADDRESS } from "../constants";

/**
 * This test suite decodes a constructed SetState Commitment transaction object
 * to the specifications defined by Counterfactual as can be found here:
 * https://specs.counterfactual.com/06-update-protocol#commitments
 */
describe("Set State Commitment", () => {
  let commitment: SetStateCommitment;
  let tx: MinimalTransaction;

  const context = { network: generateRandomNetworkContext() } as Context;

  const [initiator, responder] = getRandomHDNodes(2);

  // State channel testing values
  let stateChannel = StateChannel.setupChannel(
    context.network.IdentityApp,
    {
      proxyFactory: context.network.ProxyFactory,
      multisigMastercopy: context.network.MinimumViableMultisig,
    },
    getAddress(createRandomAddress()),
    initiator.neuter().extendedKey,
    responder.neuter().extendedKey,
  );

  expect(stateChannel.userNeuteredExtendedKeys[0]).toEqual(initiator.neuter().extendedKey);
  expect(stateChannel.userNeuteredExtendedKeys[1]).toEqual(responder.neuter().extendedKey);

  // Set the state to some test values
  stateChannel = stateChannel.setFreeBalance(
    FreeBalanceClass.createWithFundedTokenAmounts(stateChannel.multisigOwners, WeiPerEther, [
      CONVENTION_FOR_ETH_TOKEN_ADDRESS,
    ]),
  );

  const appInstance = createAppInstanceForTest(stateChannel);

  const signWithEphemeralKey = async (hash: string, path: number | string) => {
    const initiatorSig = await signChannelMessage(
      initiator.derivePath(path.toString()).privateKey,
      hash,
    );
    const responderSig = await signChannelMessage(
      responder.derivePath(path.toString()).privateKey,
      hash,
    );
    return [initiatorSig, responderSig];
  };

  beforeAll(async () => {
    commitment = getSetStateCommitment(context, appInstance);
    const [
      initiatorSig,
      responderSig,
    ] = await signWithEphemeralKey(commitment.hashToSign(), appInstance.appSeqNo);
    await commitment.addSignatures(
      initiatorSig,
      responderSig,
    );
    // TODO: (question) Should there be a way to retrieve the version
    //       of this transaction sent to the multisig vs sent
    //       directly to the app registry?
    tx = await commitment.getSignedTransaction();
  });

  it("should be to ChallengeRegistry", () => {
    expect(tx.to).toBe(context.network.ChallengeRegistry);
  });

  it("should have no value", () => {
    expect(tx.value).toBe(0);
  });

  describe("the calldata", () => {
    const iface = new Interface(ChallengeRegistry.abi);
    let desc: TransactionDescription;

    beforeAll(() => {
      const { data } = tx;
      desc = iface.parseTransaction({ data });
    });

    it("should be to the setState method", () => {
      expect(desc.sighash).toBe(iface.functions.setState.sighash);
    });

    it("should contain expected AppIdentity argument", () => {
      const [channelNonce, participants, multisigAddress, appDefinition, defaultTimeout] = desc.args[0];

      expect(channelNonce).toEqual(bigNumberify(appInstance.identity.channelNonce));
      expect(participants).toEqual(appInstance.identity.participants);
      expect(multisigAddress).toBe(appInstance.multisigAddress);
      expect(appDefinition).toBe(appInstance.identity.appDefinition);
      expect(defaultTimeout).toEqual(bigNumberify(appInstance.identity.defaultTimeout));
    });

    it("should contain expected SignedAppChallengeUpdate argument", () => {
      const [stateHash, versionNumber, timeout, []] = desc.args[1];
      expect(stateHash).toBe(appInstance.hashOfLatestState);
      expect(versionNumber).toEqual(bigNumberify(appInstance.versionNumber));
      expect(timeout).toEqual(bigNumberify(appInstance.timeout));
    });
  });

  it("should produce the correct hash to sign", () => {
    const hashToSign = commitment.hashToSign();

    // Based on MChallengeRegistryCore::computeStateHash
    // TODO: Probably should be able to compute this from some helper
    //       function ... maybe an ChallengeRegistry class or something
    const expectedHashToSign = keccak256(
      solidityPack(
        ["uint8", "bytes32", "uint256", "uint256", "bytes32"],
        [
          CommitmentTypeId.SET_STATE,
          appIdentityToHash(appInstance.identity),
          appInstance.versionNumber,
          appInstance.timeout,
          appInstance.hashOfLatestState,
        ],
      ),
    );

    expect(hashToSign).toBe(expectedHashToSign);
  });
});<|MERGE_RESOLUTION|>--- conflicted
+++ resolved
@@ -1,9 +1,5 @@
 import { signChannelMessage } from "@connext/crypto";
-<<<<<<< HEAD
-import { MinimalTransaction, createRandomAddress } from "@connext/types";
-=======
-import { MinimalTransaction, CommitmentTypeId } from "@connext/types";
->>>>>>> 596f389b
+import { MinimalTransaction, createRandomAddress, CommitmentTypeId } from "@connext/types";
 import {
   bigNumberify,
   Interface,
