<<<<<<< HEAD
import { MinimalTransaction, createRandomAddress } from "@connext/types";
=======
import { signChannelMessage } from "@connext/crypto";
import { MinimalTransaction, createRandomAddress, CommitmentTarget } from "@connext/types";
>>>>>>> 5b3cbf48
import {
  bigNumberify,
  Interface,
  keccak256,
  solidityPack,
  TransactionDescription,
  getAddress,
} from "ethers/utils";

import { createAppInstanceForTest } from "../testing/utils";
import { generateRandomNetworkContext } from "../testing/mocks";

import { ChallengeRegistry } from "../contracts";
import { Context } from "../types";
import { appIdentityToHash } from "../utils";

import { getSetStateCommitment, SetStateCommitment } from "./set-state-commitment";
import { StateChannel, FreeBalanceClass } from "../models";
import { WeiPerEther, AddressZero } from "ethers/constants";
import { getRandomChannelSigners } from "../testing/random-signing-keys";

/**
 * This test suite decodes a constructed SetState Commitment transaction object
 * to the specifications defined by Counterfactual as can be found here:
 * https://specs.counterfactual.com/06-update-protocol#commitments
 */
describe("Set State Commitment", () => {
  let commitment: SetStateCommitment;
  let tx: MinimalTransaction;

  const context = { network: generateRandomNetworkContext() } as Context;

  const [initiator, responder] = getRandomChannelSigners(2);

  // State channel testing values
  let stateChannel = StateChannel.setupChannel(
    context.network.IdentityApp,
    {
      proxyFactory: context.network.ProxyFactory,
      multisigMastercopy: context.network.MinimumViableMultisig,
    },
    getAddress(createRandomAddress()),
    initiator.publicIdentifier,
    responder.publicIdentifier,
  );

  expect(stateChannel.userIdentifiers[0]).toEqual(initiator.publicIdentifier);
  expect(stateChannel.userIdentifiers[1]).toEqual(responder.publicIdentifier);

  // Set the state to some test values
  stateChannel = stateChannel.setFreeBalance(
    FreeBalanceClass.createWithFundedTokenAmounts(stateChannel.multisigOwners, WeiPerEther, [
      AddressZero,
    ]),
  );

  const appInstance = createAppInstanceForTest(stateChannel);

  const signWithEphemeralKey = async (hash: string) => {
    const initiatorSig = await initiator.signMessage(hash);
    const responderSig = await responder.signMessage(hash);
    return [initiatorSig, responderSig];
  };

  beforeAll(async () => {
    commitment = getSetStateCommitment(context, appInstance);
    const [
      initiatorSig,
      responderSig,
    ] = await signWithEphemeralKey(commitment.hashToSign());
    await commitment.addSignatures(
      initiatorSig,
      responderSig,
    );
    // TODO: (question) Should there be a way to retrieve the version
    //       of this transaction sent to the multisig vs sent
    //       directly to the app registry?
    tx = await commitment.getSignedTransaction();
  });

  it("should be to ChallengeRegistry", () => {
    expect(tx.to).toBe(context.network.ChallengeRegistry);
  });

  it("should have no value", () => {
    expect(tx.value).toBe(0);
  });

  describe("the calldata", () => {
    const iface = new Interface(ChallengeRegistry.abi);
    let desc: TransactionDescription;

    beforeAll(() => {
      const { data } = tx;
      desc = iface.parseTransaction({ data });
    });

    it("should be to the setState method", () => {
      expect(desc.sighash).toBe(iface.functions.setState.sighash);
    });

    it("should contain expected AppIdentity argument", () => {
<<<<<<< HEAD
      const [
        channelNonce,
        participants,
        multisigAddress,
        appDefinition,
        defaultTimeout,
      ] = desc.args[0];
=======
      const [multisigAddress, channelNonce, participants, appDefinition, defaultTimeout] = desc.args[0];
>>>>>>> 5b3cbf48

      expect(channelNonce).toEqual(bigNumberify(appInstance.identity.channelNonce));
      expect(participants).toEqual(appInstance.identity.participants);
      expect(multisigAddress).toBe(appInstance.multisigAddress);
      expect(appDefinition).toBe(appInstance.identity.appDefinition);
      expect(defaultTimeout).toEqual(bigNumberify(appInstance.identity.defaultTimeout));
    });

    it("should contain expected SignedAppChallengeUpdate argument", () => {
      const [stateHash, versionNumber, timeout, []] = desc.args[1];
      expect(stateHash).toBe(appInstance.hashOfLatestState);
      expect(versionNumber).toEqual(bigNumberify(appInstance.versionNumber));
      expect(timeout).toEqual(bigNumberify(appInstance.timeout));
    });
  });

  it("should produce the correct hash to sign", () => {
    const hashToSign = commitment.hashToSign();

    // Based on MChallengeRegistryCore::computeStateHash
    // TODO: Probably should be able to compute this from some helper
    //       function ... maybe an ChallengeRegistry class or something
    const expectedHashToSign = keccak256(
      solidityPack(
        ["uint8", "bytes32", "bytes32", "uint256", "uint256"],
        [
          CommitmentTarget.SET_STATE,
          appIdentityToHash(appInstance.identity),
          appInstance.hashOfLatestState,
          appInstance.versionNumber,
          appInstance.timeout,
        ],
      ),
    );

    expect(hashToSign).toBe(expectedHashToSign);
  });
});<|MERGE_RESOLUTION|>--- conflicted
+++ resolved
@@ -1,9 +1,4 @@
-<<<<<<< HEAD
-import { MinimalTransaction, createRandomAddress } from "@connext/types";
-=======
-import { signChannelMessage } from "@connext/crypto";
 import { MinimalTransaction, createRandomAddress, CommitmentTarget } from "@connext/types";
->>>>>>> 5b3cbf48
 import {
   bigNumberify,
   Interface,
@@ -106,17 +101,8 @@
     });
 
     it("should contain expected AppIdentity argument", () => {
-<<<<<<< HEAD
-      const [
-        channelNonce,
-        participants,
-        multisigAddress,
-        appDefinition,
-        defaultTimeout,
-      ] = desc.args[0];
-=======
-      const [multisigAddress, channelNonce, participants, appDefinition, defaultTimeout] = desc.args[0];
->>>>>>> 5b3cbf48
+      const [multisigAddress, channelNonce, participants, appDefinition, defaultTimeout] =
+        desc.args[0];
 
       expect(channelNonce).toEqual(bigNumberify(appInstance.identity.channelNonce));
       expect(participants).toEqual(appInstance.identity.participants);
