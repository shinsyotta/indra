<<<<<<< HEAD
import { MinimumViableMultisig } from "@connext/contracts";
import {
  Interface,
  joinSignature,
  Signature,
  solidityKeccak256,
  id,
  keccak256
} from "ethers/utils";
=======
import { Interface, joinSignature, keccak256, Signature, solidityPack } from "ethers/utils";
>>>>>>> c2bc2685

import { CFCoreTypes, EthereumCommitment, MultisigTransaction } from "../types";
import { sortSignaturesBySignerAddress } from "../utils";

/// A commitment to make MinimumViableMultisig perform a message call
export abstract class MultisigCommitment extends EthereumCommitment {
  constructor(readonly multisigAddress: string, readonly multisigOwners: string[]) {
    super();
  }

  abstract getTransactionDetails(): MultisigTransaction;

  public getSignedTransaction(
    sigs: Signature[]
  ): CFCoreTypes.MinimalTransaction {
    const multisigInput = this.getTransactionDetails();

    const signaturesList = sortSignaturesBySignerAddress(this.hashToSign(), sigs).map(
      joinSignature,
    );

    const txData = new Interface(MinimumViableMultisig.abi).functions.execTransaction.encode([
      multisigInput.to,
      multisigInput.value,
      multisigInput.data,
      multisigInput.operation,
<<<<<<< HEAD
      multisigInput.domainName,
      multisigInput.domainVersion,
      multisigInput.chainId,
      multisigInput.domainSalt,
      multisigInput.transactionCount,
      signaturesList
=======
      signaturesList,
>>>>>>> c2bc2685
    ]);

    // TODO: Deterministically compute `to` address
    return { to: this.multisigAddress, value: 0, data: txData };
  }

  public hashToSign(): string {
<<<<<<< HEAD
    const {
      to,
      value,
      data,
      operation,
      domainName,
      domainVersion,
      chainId,
      domainSalt,
      transactionCount
    } = this.getTransactionDetails();
    const domainSeparatorHash = solidityKeccak256(
      ["bytes32", "bytes32", "uint256", "address", "bytes32"],
      [id(domainName), id(domainVersion), chainId, this.multisigAddress, domainSalt]
    );
    return solidityKeccak256(
      [
        "bytes1",
        "address[]",
        "address",
        "uint256",
        "bytes32",
        "uint8",
        "bytes32",
        "uint256"
      ],
      [
        "0x19",
        this.multisigOwners,
        to,
        value,
        keccak256(data),
        operation,
        domainSeparatorHash,
        transactionCount
      ]
=======
    const { to, value, data, operation } = this.getTransactionDetails();
    return keccak256(
      solidityPack(
        ["bytes1", "address[]", "address", "uint256", "bytes", "uint8"],
        ["0x19", this.multisigOwners, to, value, data, operation],
      ),
>>>>>>> c2bc2685
    );
  }
}<|MERGE_RESOLUTION|>--- conflicted
+++ resolved
@@ -1,4 +1,3 @@
-<<<<<<< HEAD
 import { MinimumViableMultisig } from "@connext/contracts";
 import {
   Interface,
@@ -8,9 +7,6 @@
   id,
   keccak256
 } from "ethers/utils";
-=======
-import { Interface, joinSignature, keccak256, Signature, solidityPack } from "ethers/utils";
->>>>>>> c2bc2685
 
 import { CFCoreTypes, EthereumCommitment, MultisigTransaction } from "../types";
 import { sortSignaturesBySignerAddress } from "../utils";
@@ -37,16 +33,12 @@
       multisigInput.value,
       multisigInput.data,
       multisigInput.operation,
-<<<<<<< HEAD
       multisigInput.domainName,
       multisigInput.domainVersion,
       multisigInput.chainId,
       multisigInput.domainSalt,
       multisigInput.transactionCount,
-      signaturesList
-=======
       signaturesList,
->>>>>>> c2bc2685
     ]);
 
     // TODO: Deterministically compute `to` address
@@ -54,7 +46,6 @@
   }
 
   public hashToSign(): string {
-<<<<<<< HEAD
     const {
       to,
       value,
@@ -90,15 +81,7 @@
         operation,
         domainSeparatorHash,
         transactionCount
-      ]
-=======
-    const { to, value, data, operation } = this.getTransactionDetails();
-    return keccak256(
-      solidityPack(
-        ["bytes1", "address[]", "address", "uint256", "bytes", "uint8"],
-        ["0x19", this.multisigOwners, to, value, data, operation],
-      ),
->>>>>>> c2bc2685
+      ],
     );
   }
 }