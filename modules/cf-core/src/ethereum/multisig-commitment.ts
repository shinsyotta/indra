<<<<<<< HEAD
import { EthereumCommitment, MinimalTransaction, MultisigTransaction  } from "@connext/types";
import { Interface, joinSignature, keccak256, Signature, solidityPack } from "ethers/utils";

import { MinimumViableMultisig } from "../contracts";
import { sortSignaturesBySignerAddress, sortStringSignaturesBySignerAddress } from "../utils";
=======
import {
  Interface,
  joinSignature,
  keccak256,
  Signature,
  solidityPack,
  splitSignature,
} from "ethers/utils";

import { MinimumViableMultisig } from "../contracts";
import { CFCoreTypes, EthereumCommitment, MultisigTransaction } from "../types";
import { sortSignaturesBySignerAddress } from "../utils";
>>>>>>> ea97ac54

// A commitment to make MinimumViableMultisig perform a message call
export abstract class MultisigCommitment implements EthereumCommitment {
  constructor(
    readonly multisigAddress: string,
    readonly multisigOwners: string[],
    private participantSignatures: Signature[] = [],
  ) {}

  abstract getTransactionDetails(): MultisigTransaction;

  // @ts-ignore -- will complain about the string conversion
  get signatures(): Signature[] {
    return this.participantSignatures;
  }

  // @ts-ignore -- will complain about the string issue
  set signatures(sigs: Signature[] | string[]) {
    if (sigs.length < 2) {
      throw new Error(
        `Incorrect number of signatures supplied. Expected at least 2, got ${sigs.length}`,
      );
    }
    if (typeof sigs[0] === "string") {
      this.participantSignatures = (sigs as string[]).map(splitSignature);
      return;
    }
    this.participantSignatures = sigs as Signature[];
  }

<<<<<<< HEAD
  public getSignedTransaction(inputSigs?: Signature[] | string[]): MinimalTransaction {
    this.assertSignatures();
    const multisigInput = this.getTransactionDetails();
    let signaturesList: string[];
    const sigs = inputSigs || this.participantSignatures;

    if (sigs && typeof sigs[0] == "string") {
      signaturesList = sortStringSignaturesBySignerAddress(this.hashToSign(), sigs as string[]);
    } else if (sigs && typeof sigs[0] == "object") {
      signaturesList = sortSignaturesBySignerAddress(
        this.hashToSign(),
        sigs as Signature[],
      ).map(joinSignature);
    } else {
      throw new Error(`Missing signatures`);
    }
=======
  public getSignedTransaction(): CFCoreTypes.MinimalTransaction {
    this.assertSignatures();
    const multisigInput = this.getTransactionDetails();
    const signaturesList = sortSignaturesBySignerAddress(this.hashToSign(), this.signatures).map(
      joinSignature,
    );
>>>>>>> ea97ac54

    const txData = new Interface(MinimumViableMultisig.abi).functions.execTransaction.encode([
      multisigInput.to,
      multisigInput.value,
      multisigInput.data,
      multisigInput.operation,
      signaturesList,
    ]);

    return { to: this.multisigAddress, value: 0, data: txData };
  }

  public hashToSign(): string {
    const { to, value, data, operation } = this.getTransactionDetails();
    return keccak256(
      solidityPack(
        ["bytes1", "address[]", "address", "uint256", "bytes", "uint8"],
        ["0x19", this.multisigOwners, to, value, data, operation],
      ),
    );
  }

  private assertSignatures() {
    if (!this.signatures || this.signatures.length === 0) {
      throw new Error(`No signatures detected`);
    }

    if (typeof this.signatures[0] === "string") {
      throw new Error(`Expected Signature type, not string`);
    }
  }
}<|MERGE_RESOLUTION|>--- conflicted
+++ resolved
@@ -1,10 +1,4 @@
-<<<<<<< HEAD
 import { EthereumCommitment, MinimalTransaction, MultisigTransaction  } from "@connext/types";
-import { Interface, joinSignature, keccak256, Signature, solidityPack } from "ethers/utils";
-
-import { MinimumViableMultisig } from "../contracts";
-import { sortSignaturesBySignerAddress, sortStringSignaturesBySignerAddress } from "../utils";
-=======
 import {
   Interface,
   joinSignature,
@@ -15,9 +9,7 @@
 } from "ethers/utils";
 
 import { MinimumViableMultisig } from "../contracts";
-import { CFCoreTypes, EthereumCommitment, MultisigTransaction } from "../types";
 import { sortSignaturesBySignerAddress } from "../utils";
->>>>>>> ea97ac54
 
 // A commitment to make MinimumViableMultisig perform a message call
 export abstract class MultisigCommitment implements EthereumCommitment {
@@ -48,31 +40,12 @@
     this.participantSignatures = sigs as Signature[];
   }
 
-<<<<<<< HEAD
-  public getSignedTransaction(inputSigs?: Signature[] | string[]): MinimalTransaction {
-    this.assertSignatures();
-    const multisigInput = this.getTransactionDetails();
-    let signaturesList: string[];
-    const sigs = inputSigs || this.participantSignatures;
-
-    if (sigs && typeof sigs[0] == "string") {
-      signaturesList = sortStringSignaturesBySignerAddress(this.hashToSign(), sigs as string[]);
-    } else if (sigs && typeof sigs[0] == "object") {
-      signaturesList = sortSignaturesBySignerAddress(
-        this.hashToSign(),
-        sigs as Signature[],
-      ).map(joinSignature);
-    } else {
-      throw new Error(`Missing signatures`);
-    }
-=======
-  public getSignedTransaction(): CFCoreTypes.MinimalTransaction {
+  public getSignedTransaction(): MinimalTransaction {
     this.assertSignatures();
     const multisigInput = this.getTransactionDetails();
     const signaturesList = sortSignaturesBySignerAddress(this.hashToSign(), this.signatures).map(
       joinSignature,
     );
->>>>>>> ea97ac54
 
     const txData = new Interface(MinimumViableMultisig.abi).functions.execTransaction.encode([
       multisigInput.to,
