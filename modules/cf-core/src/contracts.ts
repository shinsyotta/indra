--- conflicted
+++ resolved
@@ -6,11 +6,6 @@
   ConditionalTransactionDelegateTarget,
   CounterfactualApp,
   MinimumViableMultisig,
-<<<<<<< HEAD
   ProxyFactory,
 } from "@connext/contracts";
-=======
-  ProxyFactory
-} from "@connext/contracts";
-export { ERC20 };
->>>>>>> f31088b3
+export { ERC20 };