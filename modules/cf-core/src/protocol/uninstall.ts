--- conflicted
+++ resolved
@@ -1,17 +1,8 @@
-<<<<<<< HEAD
-import { ProtocolNames, ProtocolParams, IStoreService } from "@connext/types";
-=======
-import { CommitmentTypes, PersistAppType, ProtocolNames, ProtocolParams, ILoggerService } from "@connext/types";
->>>>>>> 6921ee25
+import { ProtocolNames, ProtocolParams, ILoggerService } from "@connext/types";
 import { JsonRpcProvider } from "ethers/providers";
 
 import { UNASSIGNED_SEQ_NO } from "../constants";
 import { getSetStateCommitment } from "../ethereum";
-<<<<<<< HEAD
-=======
-import { StateChannel, AppInstance } from "../models";
-import { Store } from "../store";
->>>>>>> 6921ee25
 import {
   Context,
   Opcode,
@@ -28,6 +19,8 @@
   computeTokenIndexedFreeBalanceIncrements,
   stateChannelClassFromStoreByMultisig,
 } from "./utils";
+import { StateChannel } from "..";
+import { AppInstance } from "../models/app-instance";
 
 const protocol = ProtocolNames.uninstall;
 const { OP_SIGN, IO_SEND, IO_SEND_AND_WAIT, PERSIST_APP_INSTANCE, PERSIST_COMMITMENT } = Opcode;
@@ -47,17 +40,10 @@
     const { params, processID } = message;
     const { responderXpub, appIdentityHash, multisigAddress } = params as ProtocolParams.Uninstall;
 
-<<<<<<< HEAD
     const preProtocolStateChannel = await stateChannelClassFromStoreByMultisig(
       multisigAddress,
       store,
     );
-=======
-    // 6ms
-    const preProtocolStateChannel = await store.getStateChannel(multisigAddress);
-
-    // 1ms
->>>>>>> 6921ee25
     const appToUninstall = preProtocolStateChannel.getAppInstance(appIdentityHash);
 
     // 47ms
@@ -78,10 +64,10 @@
     );
     const uninstallCommitmentHash = uninstallCommitment.hashToSign();
 
-    let checkpoint = Date.now(); 
+    let checkpoint = Date.now();
     // 4ms
     const signature = yield [OP_SIGN, uninstallCommitmentHash, appToUninstall.appSeqNo];
-    logTime(log, checkpoint, `Signed uninstall commitment initiator`)
+    logTime(log, checkpoint, `Signed uninstall commitment initiator`);
 
     // 94ms
     const {
@@ -97,25 +83,24 @@
         seq: 1,
       } as ProtocolMessage,
     ];
-  
-    checkpoint = Date.now(); 
+
+    checkpoint = Date.now();
     // 6ms
-    await assertIsValidSignature(responderEphemeralKey, uninstallCommitmentHash, responderSignature);
-    logTime(log, checkpoint, `Asserted valid signature in initiating uninstall`)
+    await assertIsValidSignature(
+      responderEphemeralKey,
+      uninstallCommitmentHash,
+      responderSignature,
+    );
+    logTime(log, checkpoint, `Asserted valid signature in initiating uninstall`);
 
     uninstallCommitment.signatures = [signature, responderSignature];
 
-<<<<<<< HEAD
     yield [
       PERSIST_COMMITMENT,
       PersistCommitmentType.UpdateSetState,
       uninstallCommitment,
       postProtocolStateChannel.freeBalance.identityHash,
     ];
-=======
-    // 5ms
-    yield [PERSIST_COMMITMENT, SetState, uninstallCommitment, appIdentityHash];
->>>>>>> 6921ee25
 
     // 24ms
     yield [
@@ -138,17 +123,10 @@
     const { params, processID } = message;
     const { initiatorXpub, appIdentityHash, multisigAddress } = params as ProtocolParams.Uninstall;
 
-<<<<<<< HEAD
     const preProtocolStateChannel = await stateChannelClassFromStoreByMultisig(
       multisigAddress,
       store,
     );
-=======
-    // 9ms
-    const preProtocolStateChannel = (await store.getStateChannel(multisigAddress)) as StateChannel;
-
-    // 0ms
->>>>>>> 6921ee25
     const appToUninstall = preProtocolStateChannel.getAppInstance(appIdentityHash);
 
     // 40ms
@@ -173,27 +151,26 @@
 
     let checkpoint = Date.now();
     // 15ms
-    await assertIsValidSignature(initiatorEphemeralKey, uninstallCommitmentHash, initiatorSignature);
-    logTime(log, checkpoint, `Asserted valid signature in responding uninstall`)
+    await assertIsValidSignature(
+      initiatorEphemeralKey,
+      uninstallCommitmentHash,
+      initiatorSignature,
+    );
+    logTime(log, checkpoint, `Asserted valid signature in responding uninstall`);
     checkpoint = Date.now();
 
     // 10ms
     const responderSignature = yield [OP_SIGN, uninstallCommitmentHash, appToUninstall.appSeqNo];
-    logTime(log, checkpoint, `Signed commitment in responding uninstall`)
+    logTime(log, checkpoint, `Signed commitment in responding uninstall`);
 
     uninstallCommitment.signatures = [responderSignature, initiatorSignature];
 
-<<<<<<< HEAD
     yield [
       PERSIST_COMMITMENT,
       PersistCommitmentType.UpdateSetState,
       uninstallCommitment,
       postProtocolStateChannel.freeBalance.identityHash,
     ];
-=======
-    // 13ms
-    yield [PERSIST_COMMITMENT, SetState, uninstallCommitment, appIdentityHash];
->>>>>>> 6921ee25
 
     // 59ms
     yield [
@@ -224,29 +201,20 @@
 
 async function computeStateTransition(
   params: ProtocolParams.Uninstall,
-<<<<<<< HEAD
-  store: IStoreService,
-=======
->>>>>>> 6921ee25
   provider: JsonRpcProvider,
   stateChannel: StateChannel,
   appInstance: AppInstance,
   log?: ILoggerService,
 ) {
-<<<<<<< HEAD
-  const { appIdentityHash, multisigAddress, blockNumberToUseIfNecessary } = params;
-  const stateChannel = await stateChannelClassFromStoreByMultisig(multisigAddress, store);
-=======
   const { blockNumberToUseIfNecessary } = params;
->>>>>>> 6921ee25
   return stateChannel.uninstallApp(
-    appInstance,
+    appInstance.identityHash,
     await computeTokenIndexedFreeBalanceIncrements(
       appInstance,
       provider,
       undefined,
       blockNumberToUseIfNecessary,
-      log
+      log,
     ),
   );
 }