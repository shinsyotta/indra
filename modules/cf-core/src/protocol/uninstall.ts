<<<<<<< HEAD
import { PersistAppType, ILoggerService } from "@connext/types";
import { BaseProvider } from "ethers/providers";

import { SetStateCommitment } from "../ethereum";
import { Opcode, Protocol, xkeyKthAddress, Commitment } from "../machine";
import { StateChannel, AppInstance } from "../models";
import { Context, ProtocolExecutionFlow, ProtocolMessage, UninstallProtocolParams } from "../types";
import { logTime } from "../utils";

=======
import { CommitmentTypes, PersistAppType, ProtocolNames, ProtocolParams } from "@connext/types";
import { JsonRpcProvider } from "ethers/providers";

import { UNASSIGNED_SEQ_NO } from "../constants";
import { getSetStateCommitment } from "../ethereum";
import { StateChannel } from "../models";
>>>>>>> c075b070
import { Store } from "../store";
import {
  Context,
  Opcode,
  ProtocolExecutionFlow,
  ProtocolMessage,
} from "../types";
import { logTime } from "../utils";
import { xkeyKthAddress } from "../xkeys";

import { assertIsValidSignature, computeTokenIndexedFreeBalanceIncrements } from "./utils";

const protocol = ProtocolNames.uninstall;
const { OP_SIGN, IO_SEND, IO_SEND_AND_WAIT, PERSIST_APP_INSTANCE, PERSIST_COMMITMENT } = Opcode;
const { SetState } = CommitmentTypes;

/**
 * @description This exchange is described at the following URL:
 *
 * specs.counterfactual.com/06-uninstall-protocol#messages
 */
export const UNINSTALL_PROTOCOL: ProtocolExecutionFlow = {
  0 /* Initiating */: async function*(context: Context) {
    const { message, store, network } = context;
    const log = context.log.newContext("CF-UninstallProtocol");
    const start = Date.now();
    log.debug(`Initiation started for uninstall`);

    const { params, processID } = message;
    const { responderXpub, appIdentityHash, multisigAddress } = params as ProtocolParams.Uninstall;

    // 6ms
    const preProtocolStateChannel = await store.getStateChannel(multisigAddress);

    // 1ms
    const appToUninstall = preProtocolStateChannel.getAppInstance(appIdentityHash);

    // 47ms
    const postProtocolStateChannel = await computeStateTransition(
<<<<<<< HEAD
      params as UninstallProtocolParams,
      provider,
      preProtocolStateChannel,
      appToUninstall,
      log,
=======
      params as ProtocolParams.Uninstall,
      store,
      network.provider,
>>>>>>> c075b070
    );

    // 0ms
    const responderEphemeralKey = xkeyKthAddress(responderXpub, appToUninstall.appSeqNo);

    const uninstallCommitment = getSetStateCommitment(
      context,
      postProtocolStateChannel.freeBalance,
    );
    const uninstallCommitmentHash = uninstallCommitment.hashToSign();

    let checkpoint = Date.now(); 
    // 4ms
    const signature = yield [OP_SIGN, uninstallCommitmentHash, appToUninstall.appSeqNo];
    logTime(log, checkpoint, `Signed uninstall commitment initiator`)

    // 94ms
    const {
      customData: { signature: responderSignature },
    } = yield [
      IO_SEND_AND_WAIT,
      {
        protocol,
        processID,
        params,
        toXpub: responderXpub,
        customData: { signature },
        seq: 1,
      } as ProtocolMessage,
    ];
  
    checkpoint = Date.now(); 
    // 6ms
    await assertIsValidSignature(responderEphemeralKey, uninstallCommitmentHash, responderSignature);
    logTime(log, checkpoint, `Asserted valid signature in initiating uninstall`)

    uninstallCommitment.signatures = [signature, responderSignature];

    // 5ms
    yield [PERSIST_COMMITMENT, SetState, uninstallCommitment, appIdentityHash];

    // 24ms
    yield [
      PERSIST_APP_INSTANCE,
      PersistAppType.Uninstall,
      postProtocolStateChannel,
      appToUninstall,
    ];

    // 204ms
    logTime(log, start, `Finished Initiating uninstall`);
  },

  1 /* Responding */: async function*(context: Context) {
    const { message, store, network } = context;
    const log = context.log.newContext("CF-UninstallProtocol");
    const start = Date.now();
    log.debug(`Response started for uninstall`);

    const { params, processID } = message;
    const { initiatorXpub, appIdentityHash, multisigAddress } = params as ProtocolParams.Uninstall;

    // 9ms
    const preProtocolStateChannel = (await store.getStateChannel(multisigAddress)) as StateChannel;

    // 0ms
    const appToUninstall = preProtocolStateChannel.getAppInstance(appIdentityHash);

    // 40ms
    const postProtocolStateChannel = await computeStateTransition(
<<<<<<< HEAD
      params as UninstallProtocolParams,
      provider,
      preProtocolStateChannel,
      appToUninstall,
      log,
=======
      params as ProtocolParams.Uninstall,
      store,
      network.provider,
>>>>>>> c075b070
    );

    // 0ms
    const initiatorEphemeralKey = xkeyKthAddress(initiatorXpub, appToUninstall.appSeqNo);

    const uninstallCommitment = getSetStateCommitment(
      context,
      postProtocolStateChannel.freeBalance,
    );

    const initiatorSignature = context.message.customData.signature;
    const uninstallCommitmentHash = uninstallCommitment.hashToSign();

    let checkpoint = Date.now();
    // 15ms
    await assertIsValidSignature(initiatorEphemeralKey, uninstallCommitmentHash, initiatorSignature);
    logTime(log, checkpoint, `Asserted valid signature in responding uninstall`)
    checkpoint = Date.now();

    // 10ms
    const responderSignature = yield [OP_SIGN, uninstallCommitmentHash, appToUninstall.appSeqNo];
    logTime(log, checkpoint, `Signed commitment in responding uninstall`)

    uninstallCommitment.signatures = [responderSignature, initiatorSignature];

    // 13ms
    yield [PERSIST_COMMITMENT, SetState, uninstallCommitment, appIdentityHash];

    // 59ms
    yield [
      PERSIST_APP_INSTANCE,
      PersistAppType.Uninstall,
      postProtocolStateChannel,
      appToUninstall,
    ];

    // 0ms
    yield [
      IO_SEND,
      {
        protocol,
        processID,
        toXpub: initiatorXpub,
        seq: UNASSIGNED_SEQ_NO,
        customData: {
          signature: responderSignature,
        },
      } as ProtocolMessage,
    ];

    // 100ms
    logTime(log, start, `Finished responding to uninstall`);
  },
};

async function computeStateTransition(
<<<<<<< HEAD
  params: UninstallProtocolParams,
  provider: BaseProvider,
  stateChannel: StateChannel,
  appInstance: AppInstance,
  log?: ILoggerService,
=======
  params: ProtocolParams.Uninstall,
  store: Store,
  provider: JsonRpcProvider,
>>>>>>> c075b070
) {
  const { blockNumberToUseIfNecessary } = params;
  return stateChannel.uninstallApp(
    appInstance,
    await computeTokenIndexedFreeBalanceIncrements(
      appInstance,
      provider,
      undefined,
      blockNumberToUseIfNecessary,
      log
    ),
  );
}<|MERGE_RESOLUTION|>--- conflicted
+++ resolved
@@ -1,21 +1,9 @@
-<<<<<<< HEAD
-import { PersistAppType, ILoggerService } from "@connext/types";
-import { BaseProvider } from "ethers/providers";
-
-import { SetStateCommitment } from "../ethereum";
-import { Opcode, Protocol, xkeyKthAddress, Commitment } from "../machine";
-import { StateChannel, AppInstance } from "../models";
-import { Context, ProtocolExecutionFlow, ProtocolMessage, UninstallProtocolParams } from "../types";
-import { logTime } from "../utils";
-
-=======
-import { CommitmentTypes, PersistAppType, ProtocolNames, ProtocolParams } from "@connext/types";
+import { CommitmentTypes, PersistAppType, ProtocolNames, ProtocolParams, ILoggerService } from "@connext/types";
 import { JsonRpcProvider } from "ethers/providers";
 
 import { UNASSIGNED_SEQ_NO } from "../constants";
 import { getSetStateCommitment } from "../ethereum";
-import { StateChannel } from "../models";
->>>>>>> c075b070
+import { StateChannel, AppInstance } from "../models";
 import { Store } from "../store";
 import {
   Context,
@@ -55,17 +43,11 @@
 
     // 47ms
     const postProtocolStateChannel = await computeStateTransition(
-<<<<<<< HEAD
-      params as UninstallProtocolParams,
-      provider,
+      params as ProtocolParams.Uninstall,
+      network.provider,
       preProtocolStateChannel,
       appToUninstall,
       log,
-=======
-      params as ProtocolParams.Uninstall,
-      store,
-      network.provider,
->>>>>>> c075b070
     );
 
     // 0ms
@@ -136,17 +118,11 @@
 
     // 40ms
     const postProtocolStateChannel = await computeStateTransition(
-<<<<<<< HEAD
-      params as UninstallProtocolParams,
-      provider,
+      params as ProtocolParams.Uninstall,
+      network.provider,
       preProtocolStateChannel,
       appToUninstall,
       log,
-=======
-      params as ProtocolParams.Uninstall,
-      store,
-      network.provider,
->>>>>>> c075b070
     );
 
     // 0ms
@@ -203,17 +179,11 @@
 };
 
 async function computeStateTransition(
-<<<<<<< HEAD
-  params: UninstallProtocolParams,
-  provider: BaseProvider,
+  params: ProtocolParams.Uninstall,
+  provider: JsonRpcProvider,
   stateChannel: StateChannel,
   appInstance: AppInstance,
   log?: ILoggerService,
-=======
-  params: ProtocolParams.Uninstall,
-  store: Store,
-  provider: JsonRpcProvider,
->>>>>>> c075b070
 ) {
   const { blockNumberToUseIfNecessary } = params;
   return stateChannel.uninstallApp(
