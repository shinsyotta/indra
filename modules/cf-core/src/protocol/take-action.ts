--- conflicted
+++ resolved
@@ -1,19 +1,15 @@
-<<<<<<< HEAD
 import { UNASSIGNED_SEQ_NO } from "../constants";
 import { getSetStateCommitment } from "../ethereum";
 import {
   Context,
+  Commitment,
   Opcode,
   Protocol,
   ProtocolExecutionFlow,
   ProtocolMessage,
   TakeActionProtocolParams,
 } from "../types";
-=======
-import { SetStateCommitment } from "../ethereum";
-import { Opcode, Protocol, xkeyKthAddress, Commitment, ProtocolExecutionFlow } from "../machine";
-import { Context, ProtocolMessage, TakeActionProtocolParams } from "../types";
->>>>>>> 0a03673b
+
 import { logTime } from "../utils";
 import { xkeyKthAddress } from "../xkeys";
 
@@ -31,11 +27,7 @@
  */
 export const TAKE_ACTION_PROTOCOL: ProtocolExecutionFlow = {
   0 /* Initiating */: async function*(context: Context) {
-<<<<<<< HEAD
-    const { stateChannelsMap, message, network } = context;
-=======
-    const { store, provider, message, network } = context;
->>>>>>> 0a03673b
+    const { store, message, network } = context;
     const log = context.log.newContext("CF-TakeActionProtocol");
     const start = Date.now();
     let substart;
@@ -63,17 +55,7 @@
 
     const responderEphemeralKey = xkeyKthAddress(responderXpub, appInstance.appSeqNo);
 
-<<<<<<< HEAD
     const setStateCommitment = getSetStateCommitment(context, appInstance);
-=======
-    const setStateCommitment = new SetStateCommitment(
-      network.ChallengeRegistry,
-      appInstance.identity,
-      appInstance.hashOfLatestState,
-      appInstance.versionNumber,
-      appInstance.timeout,
-    );
->>>>>>> 0a03673b
 
     const initiatorSignature = yield [OP_SIGN, setStateCommitment, appInstance.appSeqNo];
 
@@ -109,11 +91,7 @@
   },
 
   1 /* Responding */: async function*(context: Context) {
-<<<<<<< HEAD
-    const { stateChannelsMap, message, network } = context;
-=======
-    const { store, provider, message, network } = context;
->>>>>>> 0a03673b
+    const { store, message, network } = context;
     const log = context.log.newContext("CF-TakeActionProtocol");
     const start = Date.now();
     let substart;
@@ -145,17 +123,7 @@
 
     const initiatorEphemeralKey = xkeyKthAddress(initiatorXpub, appInstance.appSeqNo);
 
-<<<<<<< HEAD
     const setStateCommitment = getSetStateCommitment(context, appInstance);
-=======
-    const setStateCommitment = new SetStateCommitment(
-      network.ChallengeRegistry,
-      appInstance.identity,
-      appInstance.hashOfLatestState,
-      appInstance.versionNumber,
-      appInstance.timeout,
-    );
->>>>>>> 0a03673b
 
     substart = Date.now();
     assertIsValidSignature(initiatorEphemeralKey, setStateCommitment, initiatorSignature);
