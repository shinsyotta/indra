import { CommitmentTypes, ProtocolNames, ProtocolParams } from "@connext/types";

import { UNASSIGNED_SEQ_NO } from "../constants";
import { getSetStateCommitment } from "../ethereum";
import {
  Context,
  Opcode,
  PersistAppType,
  ProtocolExecutionFlow,
  ProtocolMessage,
} from "../types";
import { logTime } from "../utils";
import { xkeyKthAddress } from "../xkeys";

<<<<<<< HEAD
import { assertIsValidSignature, UNASSIGNED_SEQ_NO } from "./utils";
import { StateChannel } from "../models";
=======
import { assertIsValidSignature } from "./utils";
>>>>>>> c075b070

const protocol = ProtocolNames.takeAction;
const { OP_SIGN, IO_SEND, IO_SEND_AND_WAIT, PERSIST_APP_INSTANCE, PERSIST_COMMITMENT } = Opcode;
const { SetState } = CommitmentTypes;

/**
 * @description This exchange is described at the following URL:
 *
 * TODO: write a todo message here
 *
 */
export const TAKE_ACTION_PROTOCOL: ProtocolExecutionFlow = {
  0 /* Initiating */: async function*(context: Context) {
    const { store, message, network } = context;
    const log = context.log.newContext("CF-TakeActionProtocol");
    const start = Date.now();
    log.debug(`Initiation started for Take Action`);

    const { processID, params } = message;

    const {
      appIdentityHash,
      multisigAddress,
      responderXpub,
      action,
    } = params as ProtocolParams.TakeAction;

    // 8ms
    const preProtocolStateChannel = await store.getStateChannel(multisigAddress) as StateChannel;
    const preAppInstance = preProtocolStateChannel.getAppInstance(appIdentityHash);

    // 40ms
    let substart = Date.now();
    const postProtocolStateChannel = preProtocolStateChannel.setState(
<<<<<<< HEAD
      preAppInstance,
      await preAppInstance.computeStateTransition(action, provider),
=======
      appIdentityHash,
      await preProtocolStateChannel
        .getAppInstance(appIdentityHash)
        .computeStateTransition(action, network.provider),
>>>>>>> c075b070
    );
    logTime(log, substart, `SetState called in takeAction initiating`)

    // 0ms
    const appInstance = postProtocolStateChannel.getAppInstance(appIdentityHash);

    // 0ms
    const responderEphemeralKey = xkeyKthAddress(responderXpub, appInstance.appSeqNo);

<<<<<<< HEAD
    const setStateCommitment = new SetStateCommitment(
      network.ChallengeRegistry,
      appInstance.identity,
      appInstance.hashOfLatestState,
      appInstance.versionNumber,
      appInstance.timeout,
    );
    const setStateCommitmentHash = setStateCommitment.hashToSign();
=======
    const setStateCommitment = getSetStateCommitment(context, appInstance);
>>>>>>> c075b070

    // 6ms
    const initiatorSignature = yield [OP_SIGN, setStateCommitmentHash, appInstance.appSeqNo];

    // 117ms
    const {
      customData: { signature: responderSignature },
    } = yield [
      IO_SEND_AND_WAIT,
      {
        protocol,
        processID,
        params,
        seq: 1,
        toXpub: responderXpub,
        customData: {
          signature: initiatorSignature,
        },
      } as ProtocolMessage,
    ];

    // 10ms
    await assertIsValidSignature(responderEphemeralKey, setStateCommitmentHash, responderSignature);

    // add signatures and write commitment to store
    setStateCommitment.signatures = [initiatorSignature, responderSignature];

    // 9ms
    yield [PERSIST_COMMITMENT, SetState, setStateCommitment, appIdentityHash];

    // 36ms
    yield [PERSIST_APP_INSTANCE, PersistAppType.Instance, postProtocolStateChannel, appInstance];

    // 228ms
    logTime(log, start, `Finished Initiating takeAction`);
  },

  1 /* Responding */: async function*(context: Context) {
    const { store, message, network } = context;
    const log = context.log.newContext("CF-TakeActionProtocol");
    const start = Date.now();
    let substart = start;
    log.debug(`Response started for takeAction`);

    const {
      processID,
      params,
      customData: { signature: initiatorSignature },
    } = message;

    const {
      appIdentityHash,
      multisigAddress,
      initiatorXpub,
      action,
    } = params as ProtocolParams.TakeAction;

    // 9ms
    const preProtocolStateChannel = await store.getStateChannel(multisigAddress);
    const preAppInstance = preProtocolStateChannel.getAppInstance(appIdentityHash);
    // 48ms
    const postProtocolStateChannel = preProtocolStateChannel.setState(
<<<<<<< HEAD
      preAppInstance,
      await preAppInstance.computeStateTransition(action, provider),
=======
      appIdentityHash,
      await preProtocolStateChannel
        .getAppInstance(appIdentityHash)
        .computeStateTransition(action, network.provider),
>>>>>>> c075b070
    );

    // 0ms
    const appInstance = postProtocolStateChannel.getAppInstance(appIdentityHash);

    // 0ms
    const initiatorEphemeralKey = xkeyKthAddress(initiatorXpub, appInstance.appSeqNo);

<<<<<<< HEAD
    const setStateCommitment = new SetStateCommitment(
      network.ChallengeRegistry,
      appInstance.identity,
      appInstance.hashOfLatestState,
      appInstance.versionNumber,
      appInstance.timeout,
    );
    const setStateCommitmentHash = setStateCommitment.hashToSign();
=======
    const setStateCommitment = getSetStateCommitment(context, appInstance);
>>>>>>> c075b070

    // 9ms
    await assertIsValidSignature(initiatorEphemeralKey, setStateCommitmentHash, initiatorSignature);

    // 7ms
    const responderSignature = yield [OP_SIGN, setStateCommitmentHash, appInstance.appSeqNo];

    // add signatures and write commitment to store
    setStateCommitment.signatures = [initiatorSignature, responderSignature];

    // 16ms
    yield [PERSIST_COMMITMENT, SetState, setStateCommitment, appIdentityHash];

    // 60ms
    yield [PERSIST_APP_INSTANCE, PersistAppType.Instance, postProtocolStateChannel, appInstance];

    // 0ms
    yield [
      IO_SEND,
      {
        protocol,
        processID,
        toXpub: initiatorXpub,
        seq: UNASSIGNED_SEQ_NO,
        customData: {
          signature: responderSignature,
        },
      } as ProtocolMessage,
    ];

    // 149ms
    logTime(log, start, `Finished responding to takeAction`);
  },
};<|MERGE_RESOLUTION|>--- conflicted
+++ resolved
@@ -12,12 +12,7 @@
 import { logTime } from "../utils";
 import { xkeyKthAddress } from "../xkeys";
 
-<<<<<<< HEAD
-import { assertIsValidSignature, UNASSIGNED_SEQ_NO } from "./utils";
-import { StateChannel } from "../models";
-=======
 import { assertIsValidSignature } from "./utils";
->>>>>>> c075b070
 
 const protocol = ProtocolNames.takeAction;
 const { OP_SIGN, IO_SEND, IO_SEND_AND_WAIT, PERSIST_APP_INSTANCE, PERSIST_COMMITMENT } = Opcode;
@@ -52,15 +47,8 @@
     // 40ms
     let substart = Date.now();
     const postProtocolStateChannel = preProtocolStateChannel.setState(
-<<<<<<< HEAD
       preAppInstance,
-      await preAppInstance.computeStateTransition(action, provider),
-=======
-      appIdentityHash,
-      await preProtocolStateChannel
-        .getAppInstance(appIdentityHash)
-        .computeStateTransition(action, network.provider),
->>>>>>> c075b070
+      await preAppInstance.computeStateTransition(action, network.provider),
     );
     logTime(log, substart, `SetState called in takeAction initiating`)
 
@@ -70,18 +58,8 @@
     // 0ms
     const responderEphemeralKey = xkeyKthAddress(responderXpub, appInstance.appSeqNo);
 
-<<<<<<< HEAD
-    const setStateCommitment = new SetStateCommitment(
-      network.ChallengeRegistry,
-      appInstance.identity,
-      appInstance.hashOfLatestState,
-      appInstance.versionNumber,
-      appInstance.timeout,
-    );
+    const setStateCommitment = getSetStateCommitment(context, appInstance);
     const setStateCommitmentHash = setStateCommitment.hashToSign();
-=======
-    const setStateCommitment = getSetStateCommitment(context, appInstance);
->>>>>>> c075b070
 
     // 6ms
     const initiatorSignature = yield [OP_SIGN, setStateCommitmentHash, appInstance.appSeqNo];
@@ -144,15 +122,8 @@
     const preAppInstance = preProtocolStateChannel.getAppInstance(appIdentityHash);
     // 48ms
     const postProtocolStateChannel = preProtocolStateChannel.setState(
-<<<<<<< HEAD
       preAppInstance,
-      await preAppInstance.computeStateTransition(action, provider),
-=======
-      appIdentityHash,
-      await preProtocolStateChannel
-        .getAppInstance(appIdentityHash)
-        .computeStateTransition(action, network.provider),
->>>>>>> c075b070
+      await preAppInstance.computeStateTransition(action, network.provider),
     );
 
     // 0ms
@@ -161,18 +132,8 @@
     // 0ms
     const initiatorEphemeralKey = xkeyKthAddress(initiatorXpub, appInstance.appSeqNo);
 
-<<<<<<< HEAD
-    const setStateCommitment = new SetStateCommitment(
-      network.ChallengeRegistry,
-      appInstance.identity,
-      appInstance.hashOfLatestState,
-      appInstance.versionNumber,
-      appInstance.timeout,
-    );
+    const setStateCommitment = getSetStateCommitment(context, appInstance);
     const setStateCommitmentHash = setStateCommitment.hashToSign();
-=======
-    const setStateCommitment = getSetStateCommitment(context, appInstance);
->>>>>>> c075b070
 
     // 9ms
     await assertIsValidSignature(initiatorEphemeralKey, setStateCommitmentHash, initiatorSignature);
