import {
  Opcode,
  ProtocolMessageData,
  ProtocolNames,
  ProtocolParams,
  ProtocolRoles,
  TakeActionMiddlewareContext,
} from "@connext/types";
import { getSignerAddressFromPublicIdentifier, logTime, toBN } from "@connext/utils";
import { One } from "ethers/constants";

import { UNASSIGNED_SEQ_NO } from "../constants";
<<<<<<< HEAD
import { getSetStateCommitment, SetStateCommitment } from "../ethereum";
import { Context, PersistAppType, PersistCommitmentType, ProtocolExecutionFlow } from "../types";
=======
import { getSetStateCommitment } from "../ethereum";
import {
  Context,
  PersistAppType,
  ProtocolExecutionFlow,
} from "../types";
>>>>>>> 4c2d5125

import { assertIsValidSignature, stateChannelClassFromStoreByMultisig } from "./utils";

const protocol = ProtocolNames.takeAction;
const {
  OP_SIGN,
  OP_VALIDATE,
  IO_SEND,
  IO_SEND_AND_WAIT,
  PERSIST_APP_INSTANCE,
} = Opcode;
/**
 * @description This exchange is described at the following URL:
 *
 * TODO: write a todo message here
 *
 */
export const TAKE_ACTION_PROTOCOL: ProtocolExecutionFlow = {
  0 /* Initiating */: async function*(context: Context) {
    const { store, message, network } = context;
    const log = context.log.newContext("CF-TakeActionProtocol");
    const start = Date.now();
    log.info(`Initiation started`);

    const { processID, params } = message;

    const {
      appIdentityHash,
      multisigAddress,
      responderIdentifier,
      action,
      stateTimeout,
    } = params as ProtocolParams.TakeAction;

    const preProtocolStateChannel = await stateChannelClassFromStoreByMultisig(
      multisigAddress,
      store,
    );
    // 8ms
    const preAppInstance = preProtocolStateChannel.getAppInstance(appIdentityHash);

    yield [
      OP_VALIDATE,
      protocol,
      {
        params,
        appInstance: preAppInstance.toJson(),
        role: ProtocolRoles.initiator,
      } as TakeActionMiddlewareContext,
    ];

    // 40ms
    let substart = Date.now();
    const postProtocolStateChannel = preProtocolStateChannel.setState(
      preAppInstance,
      await preAppInstance.computeStateTransition(action, network.provider),
      stateTimeout,
    );
    logTime(log, substart, `SetState called in takeAction initiating`);

    // 0ms
    const appInstance = postProtocolStateChannel.getAppInstance(appIdentityHash);

    // 0ms
    const responderAddr = getSignerAddressFromPublicIdentifier(responderIdentifier);

    const setStateCommitment = getSetStateCommitment(context, appInstance);
    const setStateCommitmentHash = setStateCommitment.hashToSign();

    // 6ms
    const mySignature = yield [OP_SIGN, setStateCommitmentHash];

    // add singly signed set state commitment to store without overwriting
    // or removing previous set state commitment to allow watcher service
    // to dispute using the `progressState` or `setAndProgressState` paths
    // using only items in the store
    const isAppInitiator = appInstance.initiatorIdentifier !== responderIdentifier;
    await setStateCommitment.addSignatures(
      isAppInitiator ? (mySignature as any) : undefined,
      isAppInitiator ? undefined : (mySignature as any),
    );
    yield [
      PERSIST_COMMITMENT,
      PersistCommitmentType.CreateSetState,
      setStateCommitment,
      appIdentityHash,
    ];
    // also save the app instance with a `latestAction`
    yield [
      PERSIST_APP_INSTANCE,
      PersistAppType.UpdateInstance,
      preProtocolStateChannel,
      preAppInstance.setAction(action),
    ];

    // 117ms
    const {
      customData: { signature: counterpartySig },
    } = yield [
      IO_SEND_AND_WAIT,
      {
        protocol,
        processID,
        params,
        seq: 1,
        to: responderIdentifier,
        customData: {
          signature: mySignature,
        },
      } as ProtocolMessageData,
    ];

    // 10ms
    await assertIsValidSignature(responderAddr, setStateCommitmentHash, counterpartySig);

    // add signatures and write commitment to store
    await setStateCommitment.addSignatures(
      isAppInitiator ? (mySignature as any) : counterpartySig,
      isAppInitiator ? counterpartySig : (mySignature as any),
    );

    // add sigs to most recent set state
    yield [
<<<<<<< HEAD
      PERSIST_COMMITMENT,
      PersistCommitmentType.UpdateSetState,
      setStateCommitment,
      appIdentityHash,
    ];

    // remove previous commitment
    const jsonToRemove = (await store.getSetStateCommitments(appIdentityHash)).filter(commitment =>
      toBN(commitment.versionNumber).eq(toBN(setStateCommitment.versionNumber).add(One)),
    )[0];
    if (jsonToRemove) {
      yield [
        PERSIST_COMMITMENT,
        PersistCommitmentType.RemoveSetState,
        SetStateCommitment.fromJson(jsonToRemove),
        appIdentityHash,
      ];
    }

    yield [
=======
>>>>>>> 4c2d5125
      PERSIST_APP_INSTANCE,
      PersistAppType.UpdateInstance,
      postProtocolStateChannel,
      appInstance,
      setStateCommitment,
    ];

    logTime(log, start, `Finished Initiating`);
  },

  1 /* Responding */: async function*(context: Context) {
    const { store, message, network } = context;
    const log = context.log.newContext("CF-TakeActionProtocol");
    const start = Date.now();
    log.debug(`Response started for takeAction`);

    const {
      processID,
      params,
      customData: { signature: counterpartySignature },
    } = message;

    const {
      appIdentityHash,
      multisigAddress,
      initiatorIdentifier,
      action,
      stateTimeout,
    } = params as ProtocolParams.TakeAction;

    const preProtocolStateChannel = await stateChannelClassFromStoreByMultisig(
      multisigAddress,
      store,
    );

    // 9ms
    const preAppInstance = preProtocolStateChannel.getAppInstance(appIdentityHash);

    yield [
      OP_VALIDATE,
      protocol,
      {
        params,
        appInstance: preAppInstance.toJson(),
        role: ProtocolRoles.responder,
      } as TakeActionMiddlewareContext,
    ];

    // 48ms
    const postProtocolStateChannel = preProtocolStateChannel.setState(
      preAppInstance,
      await preAppInstance.computeStateTransition(action, network.provider),
      stateTimeout,
    );

    // 0ms
    const appInstance = postProtocolStateChannel.getAppInstance(appIdentityHash);

    // 0ms
    const initiatorAddr = getSignerAddressFromPublicIdentifier(initiatorIdentifier);

    const setStateCommitment = getSetStateCommitment(context, appInstance);
    const setStateCommitmentHash = setStateCommitment.hashToSign();

    // 9ms
    await assertIsValidSignature(initiatorAddr, setStateCommitmentHash, counterpartySignature);

    // 7ms
    const mySignature = yield [OP_SIGN, setStateCommitmentHash];

    // add signatures and write commitment to store
    const isAppInitiator = appInstance.initiatorIdentifier !== initiatorIdentifier;
    await setStateCommitment.addSignatures(
      isAppInitiator ? (mySignature as any) : counterpartySignature,
      isAppInitiator ? counterpartySignature : (mySignature as any),
    );

    // responder will not be able to call `progressState` or
    // `setAndProgressState` so only save double signed commitment
    yield [
      PERSIST_APP_INSTANCE,
      PersistAppType.UpdateInstance,
      postProtocolStateChannel,
      appInstance,
      setStateCommitment,
    ];

    // 0ms
    yield [
      IO_SEND,
      {
        protocol,
        processID,
        to: initiatorIdentifier,
        seq: UNASSIGNED_SEQ_NO,
        customData: {
          signature: mySignature,
        },
      } as ProtocolMessageData,
    ];

    // 149ms
    logTime(log, start, `Finished responding to takeAction`);
  },
};<|MERGE_RESOLUTION|>--- conflicted
+++ resolved
@@ -6,21 +6,15 @@
   ProtocolRoles,
   TakeActionMiddlewareContext,
 } from "@connext/types";
-import { getSignerAddressFromPublicIdentifier, logTime, toBN } from "@connext/utils";
-import { One } from "ethers/constants";
+import { getSignerAddressFromPublicIdentifier, logTime } from "@connext/utils";
 
 import { UNASSIGNED_SEQ_NO } from "../constants";
-<<<<<<< HEAD
-import { getSetStateCommitment, SetStateCommitment } from "../ethereum";
-import { Context, PersistAppType, PersistCommitmentType, ProtocolExecutionFlow } from "../types";
-=======
 import { getSetStateCommitment } from "../ethereum";
 import {
   Context,
   PersistAppType,
   ProtocolExecutionFlow,
 } from "../types";
->>>>>>> 4c2d5125
 
 import { assertIsValidSignature, stateChannelClassFromStoreByMultisig } from "./utils";
 
@@ -144,29 +138,6 @@
 
     // add sigs to most recent set state
     yield [
-<<<<<<< HEAD
-      PERSIST_COMMITMENT,
-      PersistCommitmentType.UpdateSetState,
-      setStateCommitment,
-      appIdentityHash,
-    ];
-
-    // remove previous commitment
-    const jsonToRemove = (await store.getSetStateCommitments(appIdentityHash)).filter(commitment =>
-      toBN(commitment.versionNumber).eq(toBN(setStateCommitment.versionNumber).add(One)),
-    )[0];
-    if (jsonToRemove) {
-      yield [
-        PERSIST_COMMITMENT,
-        PersistCommitmentType.RemoveSetState,
-        SetStateCommitment.fromJson(jsonToRemove),
-        appIdentityHash,
-      ];
-    }
-
-    yield [
-=======
->>>>>>> 4c2d5125
       PERSIST_APP_INSTANCE,
       PersistAppType.UpdateInstance,
       postProtocolStateChannel,
