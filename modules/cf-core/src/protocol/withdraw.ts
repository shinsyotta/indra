--- conflicted
+++ resolved
@@ -8,19 +8,14 @@
   WithdrawERC20Commitment,
   WithdrawETHCommitment,
 } from "../ethereum";
-<<<<<<< HEAD
 import { ProtocolExecutionFlow } from "../machine";
-import { Opcode, Protocol, Commitment } from "../machine/enums";
-=======
-import { Opcode, Protocol, xkeyKthAddress } from "../machine";
->>>>>>> 6fb62696
+import { Opcode, Protocol, xkeyKthAddress, Commitment } from "../machine";
 import { AppInstance, StateChannel } from "../models";
 import {
   coinBalanceRefundStateEncoding,
   Context,
   NetworkContext,
   OutcomeType,
-  ProtocolExecutionFlow,
   ProtocolMessage,
   singleAssetTwoPartyCoinTransferInterpreterParamsEncoding,
   WithdrawProtocolParams,
@@ -241,10 +236,7 @@
       refundApp.appSeqNo,
     ];
 
-<<<<<<< HEAD
-=======
-    substart = Date.now();
->>>>>>> 6fb62696
+    substart = Date.now();
     yield [
       IO_SEND_AND_WAIT,
       {
@@ -256,12 +248,8 @@
         },
         seq: UNASSIGNED_SEQ_NO,
       },
-<<<<<<< HEAD
     ] as [Opcode, ProtocolMessage];
-=======
-    ];
     logTime(log, substart, `Received responder's confirmation that they got our sigs`);
->>>>>>> 6fb62696
 
     withdrawCommitment.signatures = [
       mySignatureOnWithdrawalCommitment,
