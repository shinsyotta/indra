import { MaxUint256 } from "ethers/constants";

import { UNASSIGNED_SEQ_NO } from "../constants";
import {
<<<<<<< HEAD
  getConditionalTxCommitment,
  getSetStateCommitment,
  getWithdrawCommitment,
} from "../ethereum";
=======
  ConditionalTransactionCommitment,
  SetStateCommitment,
  WithdrawERC20Commitment,
  WithdrawETHCommitment,
} from "../ethereum";
import { ProtocolExecutionFlow } from "../machine";
import { Opcode, Protocol, xkeyKthAddress, Commitment } from "../machine";
>>>>>>> 0a03673b
import { AppInstance, StateChannel } from "../models";
import {
  coinBalanceRefundStateEncoding,
  Context,
  NetworkContext,
  Opcode,
  OutcomeType,
<<<<<<< HEAD
  Protocol,
  ProtocolExecutionFlow,
=======
>>>>>>> 0a03673b
  ProtocolMessage,
  WithdrawProtocolParams,
} from "../types";
import { logTime } from "../utils";
import { xkeyKthAddress } from "../xkeys";

import { assertIsValidSignature } from "./utils";

const { IO_SEND, IO_SEND_AND_WAIT, OP_SIGN, PERSIST_STATE_CHANNEL, WRITE_COMMITMENT } = Opcode;
const { Withdraw } = Protocol;
/**
 * @description This exchange is described at the following URL:
 * https://specs.counterfactual.com/11-withdraw-protocol *
 */
export const WITHDRAW_PROTOCOL: ProtocolExecutionFlow = {
  /**
   * Sequence 0 of the WITHDRAW_PROTOCOL looks a bit like this:
   *
<<<<<<< HEAD
   * 1. Sign a `ConditionalTxCommitment` for an ETHBalanceRefund AppInstance
=======
   * 1. Sign a `ConditionalTransactionCommitment` for an ETHBalanceRefund AppInstance
>>>>>>> 0a03673b
   * 2. Get the countersignature, then sign the FreeBalance state update to activate
   * 3. Sign the WithdrawETHCommitment and wait for counterparty
   * 4. Countersign the uninstallation FreeBalance state update
   *
   * Effectively you are installing an ETHBalanceRefund such that all funds above
   * some value in the multisignature wallet belong to you, then signing the actual
   * withdrawal transaction from the multisignature wallet, then uninstalling the
   * ETHBalanceRefund which is worthless after this point since signing the withdrawal
   * transaction on the multisignature wallet is equivalent to spending the money.
   *
   * @param {Context} context - Persistent object for duration of the protocol
   *        that includes lots of information about the current state of the user's
   *        channel, the parameters being passed in, and any messages received.
   */

  0 /* Initiating */: async function*(context: Context) {
    const {
      store,
      message: { params, processID },
      network,
    } = context;
    const log = context.log.newContext("CF-WithdrawProtocol");
    const start = Date.now();
    let substart;
    log.debug(`Initiation started`);

    const {
      responderXpub,
      multisigAddress,
      recipient,
      amount,
      tokenAddress,
    } = params as WithdrawProtocolParams;

    const preInstallRefundAppStateChannel = await store.getStateChannel(multisigAddress);

    const postInstallRefundAppStateChannel = addRefundAppToStateChannel(
      preInstallRefundAppStateChannel,
      params as WithdrawProtocolParams,
      network,
    );

    const refundApp = postInstallRefundAppStateChannel.mostRecentlyInstalledAppInstance();

    const conditionalTransactionData = getConditionalTxCommitment(
      context,
      postInstallRefundAppStateChannel,
      refundApp,
    );

    const responderFreeBalanceAddress = preInstallRefundAppStateChannel.getFreeBalanceAddrOf(
      responderXpub,
    );

    const responderEphemeralKey = xkeyKthAddress(responderXpub, refundApp.appSeqNo);

    // free balance address signs conditional transaction data
    const mySignatureOnConditionalTransaction = yield [OP_SIGN, conditionalTransactionData];

    substart = Date.now();
    const {
      customData: {
        signature: counterpartySignatureOnConditionalTransaction,
        signature2: counterpartySignatureOnFreeBalanceStateUpdate,
      },
    } = yield [
      IO_SEND_AND_WAIT,
      {
        processID,
        params,
        protocol: Withdraw,
        toXpub: responderXpub,
        customData: {
          signature: mySignatureOnConditionalTransaction,
        },
        seq: 1,
      } as ProtocolMessage,
    ];
    logTime(log, substart, `Received responder's sigs on the conditional tx + free balance update`);

    // free balance address signs conditional transaction data
    substart = Date.now();
    assertIsValidSignature(
      responderFreeBalanceAddress,
      conditionalTransactionData,
      counterpartySignatureOnConditionalTransaction,
    );
    logTime(log, substart, `Verified responder's sig on the conditional tx`);

    conditionalTransactionData.signatures = [
      mySignatureOnConditionalTransaction,
      counterpartySignatureOnConditionalTransaction,
    ];

    yield [
      WRITE_COMMITMENT,
      Commitment.Conditional, // NOTE: The WRITE_COMMITMENT API is awkward in this situation
      conditionalTransactionData,
      refundApp.identityHash,
    ];

<<<<<<< HEAD
    const freeBalanceUpdateData = getSetStateCommitment(
      context,
      postInstallRefundAppStateChannel.freeBalance,
=======
    const freeBalanceUpdateData = new SetStateCommitment(
      network.ChallengeRegistry,
      postInstallRefundAppStateChannel.freeBalance.identity,
      postInstallRefundAppStateChannel.freeBalance.hashOfLatestState,
      postInstallRefundAppStateChannel.freeBalance.versionNumber,
      postInstallRefundAppStateChannel.freeBalance.timeout,
>>>>>>> 0a03673b
    );

    // always use free balance address to sign free balance app updates
    substart = Date.now();
    assertIsValidSignature(
      responderFreeBalanceAddress,
      freeBalanceUpdateData,
      counterpartySignatureOnFreeBalanceStateUpdate,
    );
    logTime(log, substart, `Verified responder's sigs on the free balance update`);

    const mySignatureOnFreeBalanceStateUpdate = yield [OP_SIGN, freeBalanceUpdateData];

    freeBalanceUpdateData.signatures = [
      mySignatureOnFreeBalanceStateUpdate,
      counterpartySignatureOnFreeBalanceStateUpdate,
    ];

    yield [
      WRITE_COMMITMENT,
      Commitment.SetState, // NOTE: The WRITE_COMMITMENT API is awkward in this situation
      freeBalanceUpdateData,
      postInstallRefundAppStateChannel.freeBalance.identityHash,
    ];

    // free balance address signs withdrawal transaction data
    const withdrawCommitment = getWithdrawCommitment(
      postInstallRefundAppStateChannel,
      amount,
      tokenAddress,
      recipient,
    );

    // free balance address signs withdrawal transaction data
    const mySignatureOnWithdrawalCommitment = yield [OP_SIGN, withdrawCommitment];

    substart = Date.now();
    const {
      customData: {
        signature: counterpartySignatureOnWithdrawalCommitment,
        signature2: counterpartySignatureOnUninstallCommitment,
      },
    } = yield [
      IO_SEND_AND_WAIT,
      {
        processID,
        protocol: Withdraw,
        toXpub: responderXpub,
        customData: {
          signature: mySignatureOnFreeBalanceStateUpdate,
          signature2: mySignatureOnWithdrawalCommitment,
        },
        seq: UNASSIGNED_SEQ_NO,
      } as ProtocolMessage,
    ];
    logTime(log, substart, `Received responder's sig on the withdrawal + uninstall commitments`);

    // free balance address signs withdrawal transaction data
    substart = Date.now();
    assertIsValidSignature(
      responderFreeBalanceAddress,
      withdrawCommitment,
      counterpartySignatureOnWithdrawalCommitment,
    );
    logTime(log, substart, `Verified responder's sig on the withdrawal commitment`);

    const postUninstallRefundAppStateChannel = postInstallRefundAppStateChannel.uninstallApp(
      refundApp.identityHash,
      {},
    );

<<<<<<< HEAD
    context.stateChannelsMap.set(
      postUninstallRefundAppStateChannel.multisigAddress,
      postUninstallRefundAppStateChannel,
    );

    const uninstallRefundAppCommitment = getSetStateCommitment(
      context,
      postUninstallRefundAppStateChannel.freeBalance,
=======
    const uninstallRefundAppCommitment = new SetStateCommitment(
      network.ChallengeRegistry,
      postUninstallRefundAppStateChannel.freeBalance.identity,
      postUninstallRefundAppStateChannel.freeBalance.hashOfLatestState,
      postUninstallRefundAppStateChannel.freeBalance.versionNumber,
      postUninstallRefundAppStateChannel.freeBalance.timeout,
>>>>>>> 0a03673b
    );

    // ephemeral key signs refund app
    substart = Date.now();
    assertIsValidSignature(
      responderEphemeralKey,
      uninstallRefundAppCommitment,
      counterpartySignatureOnUninstallCommitment,
    );
    logTime(log, substart, `Verified responder's sig on the uninstall commitment`);

    // ephemeral key signs refund app
    const mySignatureOnUninstallCommitment = yield [
      OP_SIGN,
      uninstallRefundAppCommitment,
      refundApp.appSeqNo,
    ];

    substart = Date.now();
    yield [
      IO_SEND_AND_WAIT,
      {
        protocol: Withdraw,
        processID: context.message.processID,
        toXpub: responderXpub,
        customData: {
          signature: mySignatureOnUninstallCommitment,
        },
        seq: UNASSIGNED_SEQ_NO,
      },
    ] as [Opcode, ProtocolMessage];
    logTime(log, substart, `Received responder's confirmation that they got our sigs`);

    withdrawCommitment.signatures = [
      mySignatureOnWithdrawalCommitment,
      counterpartySignatureOnWithdrawalCommitment,
    ];

    yield [
      WRITE_COMMITMENT,
      Commitment.Withdraw,
      withdrawCommitment.getSignedTransaction(),
      multisigAddress,
    ];

    uninstallRefundAppCommitment.signatures = [
      mySignatureOnUninstallCommitment,
      counterpartySignatureOnUninstallCommitment,
    ];

    yield [
      WRITE_COMMITMENT,
      Commitment.SetState, // NOTE: The WRITE_COMMITMENT API is awkward in this situation
      uninstallRefundAppCommitment,
      postUninstallRefundAppStateChannel.freeBalance.identityHash,
    ];

    yield [PERSIST_STATE_CHANNEL, [postUninstallRefundAppStateChannel]];
    logTime(log, start, `Finished Initiating`);
  },

  /**
   * Sequence 1 of the WITHDRAW_PROTOCOL looks very similar but the inverse:
   *
<<<<<<< HEAD
   * 1. Countersign the received `ConditionalTxCommitment` from the initiator
=======
   * 1. Countersign the received `ConditionalTransactionCommitment` from the initiator
>>>>>>> 0a03673b
   * 2. Sign the free balance state update to install the AppInstance and send
   * 3. Countersign the WithdrawETHCommitment you receive back
   * 4. Sign and send the FreeBalance state update and wait for the countersignature
   *
   * @param {Context} context - Persistent object for duration of the protocol
   *        that includes lots of information about the current state of the user's
   *        channel, the parameters being passed in, and any messages received.
   */

  1 /* Responding */: async function*(context: Context) {
    const {
      store,
      message: { params, processID, customData },
      network,
    } = context;
    const log = context.log.newContext("CF-WithdrawProtocol");
    const start = Date.now();
    let substart;
    log.debug(`Response started`);

    // Aliasing `signature` to this variable name for code clarity
    const counterpartySignatureOnConditionalTransaction = customData.signature;

    const {
      initiatorXpub,
      multisigAddress,
      recipient,
      amount,
      tokenAddress,
    } = params as WithdrawProtocolParams;

    const preInstallRefundAppStateChannel = await store.getStateChannel(multisigAddress);

    const postInstallRefundAppStateChannel = addRefundAppToStateChannel(
      preInstallRefundAppStateChannel,
      params as WithdrawProtocolParams,
      network,
    );

    const refundApp = postInstallRefundAppStateChannel.mostRecentlyInstalledAppInstance();

    const conditionalTransactionData = getConditionalTxCommitment(
      context,
      postInstallRefundAppStateChannel,
      refundApp,
    );

    const initiatorFreeBalanceAddress = preInstallRefundAppStateChannel.getFreeBalanceAddrOf(
      initiatorXpub,
    );

    const initiatorEphemeralKey = xkeyKthAddress(initiatorXpub, refundApp.appSeqNo);

    // free balance address signs conditional transaction data
    assertIsValidSignature(
      initiatorFreeBalanceAddress,
      conditionalTransactionData,
      counterpartySignatureOnConditionalTransaction,
    );

    // free balance address signs conditional transaction data
    const mySignatureOnConditionalTransaction = yield [OP_SIGN, conditionalTransactionData];

    conditionalTransactionData.signatures = [
      mySignatureOnConditionalTransaction,
      counterpartySignatureOnConditionalTransaction,
    ];

    yield [
      WRITE_COMMITMENT,
      Commitment.Conditional, // NOTE: The WRITE_COMMITMENT API is awkward in this situation
      conditionalTransactionData,
      refundApp.identityHash,
    ];

<<<<<<< HEAD
    const freeBalanceUpdateData = getSetStateCommitment(
      context,
      postInstallRefundAppStateChannel.freeBalance,
=======
    const freeBalanceUpdateData = new SetStateCommitment(
      network.ChallengeRegistry,
      postInstallRefundAppStateChannel.freeBalance.identity,
      postInstallRefundAppStateChannel.freeBalance.hashOfLatestState,
      postInstallRefundAppStateChannel.freeBalance.versionNumber,
      postInstallRefundAppStateChannel.freeBalance.timeout,
>>>>>>> 0a03673b
    );

    // always use fb address to sign free balance updates
    const mySignatureOnFreeBalanceStateUpdate = yield [OP_SIGN, freeBalanceUpdateData];

    substart = Date.now();
    const {
      customData: {
        signature: counterpartySignatureOnFreeBalanceStateUpdate,
        signature2: counterpartySignatureOnWithdrawalCommitment,
      },
    } = yield [
      IO_SEND_AND_WAIT,
      {
        processID,
        protocol: Withdraw,
        toXpub: initiatorXpub,
        customData: {
          signature: mySignatureOnConditionalTransaction,
          signature2: mySignatureOnFreeBalanceStateUpdate,
        },
        seq: UNASSIGNED_SEQ_NO,
      } as ProtocolMessage,
    ];
    logTime(log, substart, `Received initiator's sigs on balance update & withdraw commitment`);

    // always use fb address to sign free balance updates
    substart = Date.now();
    assertIsValidSignature(
      initiatorFreeBalanceAddress,
      freeBalanceUpdateData,
      counterpartySignatureOnFreeBalanceStateUpdate,
    );
    logTime(log, substart, `Verified initiator's sig on balance update`);

    freeBalanceUpdateData.signatures = [
      mySignatureOnFreeBalanceStateUpdate,
      counterpartySignatureOnFreeBalanceStateUpdate,
    ];

    yield [
      WRITE_COMMITMENT,
      Commitment.SetState, // NOTE: The WRITE_COMMITMENT API is awkward in this situation
      freeBalanceUpdateData,
      postInstallRefundAppStateChannel.freeBalance.identityHash,
    ];

    const withdrawCommitment = getWithdrawCommitment(
      postInstallRefundAppStateChannel,
      amount,
      tokenAddress,
      recipient,
    );

    // free balance address signs withdraw commitment
    assertIsValidSignature(
      initiatorFreeBalanceAddress,
      withdrawCommitment,
      counterpartySignatureOnWithdrawalCommitment,
    );

    // free balance address signs withdraw commitment
    const mySignatureOnWithdrawalCommitment = yield [OP_SIGN, withdrawCommitment];

    withdrawCommitment.signatures = [
      mySignatureOnWithdrawalCommitment,
      counterpartySignatureOnWithdrawalCommitment,
    ];

    yield [
      WRITE_COMMITMENT,
      Commitment.Withdraw,
      withdrawCommitment.getSignedTransaction(),
      multisigAddress,
    ];

    const postUninstallRefundAppStateChannel = postInstallRefundAppStateChannel.uninstallApp(
      refundApp.identityHash,
      {},
    );

<<<<<<< HEAD
    context.stateChannelsMap.set(
      postUninstallRefundAppStateChannel.multisigAddress,
      postUninstallRefundAppStateChannel,
    );

    const uninstallRefundAppCommitment = getSetStateCommitment(
      context,
      postUninstallRefundAppStateChannel.freeBalance,
=======
    const uninstallRefundAppCommitment = new SetStateCommitment(
      network.ChallengeRegistry,
      postUninstallRefundAppStateChannel.freeBalance.identity,
      postUninstallRefundAppStateChannel.freeBalance.hashOfLatestState,
      postUninstallRefundAppStateChannel.freeBalance.versionNumber,
      postUninstallRefundAppStateChannel.freeBalance.timeout,
>>>>>>> 0a03673b
    );

    const mySignatureOnUninstallCommitment = yield [
      OP_SIGN,
      uninstallRefundAppCommitment,
      refundApp.appSeqNo,
    ];

    substart = Date.now();
    const {
      customData: { signature: counterpartySignatureOnUninstallCommitment },
    } = yield [
      IO_SEND_AND_WAIT,
      {
        processID,
        protocol: Withdraw,
        toXpub: initiatorXpub,
        customData: {
          signature: mySignatureOnWithdrawalCommitment,
          signature2: mySignatureOnUninstallCommitment,
        },
        seq: UNASSIGNED_SEQ_NO,
      } as ProtocolMessage,
    ];
    logTime(log, substart, `Received initator's sig on uninstall commitment`);

    substart = Date.now();
    assertIsValidSignature(
      initiatorEphemeralKey,
      uninstallRefundAppCommitment,
      counterpartySignatureOnUninstallCommitment,
    );
    logTime(log, substart, `Verified initator's sig on uninstall commitment`);

    uninstallRefundAppCommitment.signatures = [
      mySignatureOnUninstallCommitment,
      counterpartySignatureOnUninstallCommitment,
    ];

    yield [
      WRITE_COMMITMENT,
      Commitment.SetState, // NOTE: The WRITE_COMMITMENT API is awkward in this situation
      uninstallRefundAppCommitment,
      postUninstallRefundAppStateChannel.freeBalance.identityHash,
    ];

    yield [PERSIST_STATE_CHANNEL, [postUninstallRefundAppStateChannel]];

    yield [
      IO_SEND,
      {
        processID,
        protocol: Withdraw,
        toXpub: initiatorXpub,
        customData: {
          dataPersisted: true,
        },
        seq: UNASSIGNED_SEQ_NO,
      } as ProtocolMessage,
    ];
    logTime(log, start, `Finished responding`);
  },
};

/**
 * Adds an ETHBalanceRefundApp to the StateChannel object passed in based on
 * parameters also passed in with recipient and amount information.
 *
 * @param {StateChannel} stateChannel - the pre-install-refund-app StateChannel
 * @param {WithdrawProtocolParams} params - params with recipient and amount
 * @param {NetworkContext} network - metadata on the addresses on the chain
 *
 * @returns {StateChannel} - the same StateChannel with an ETHBalanceRefundApp added
 */
function addRefundAppToStateChannel(
  stateChannel: StateChannel,
  params: WithdrawProtocolParams,
  network: NetworkContext,
): StateChannel {
  const { recipient, amount, multisigAddress, initiatorXpub, tokenAddress } = params;

  const defaultTimeout = 1008;

  // TODO: Use a wrapper function for making new AppInstance objects.
  const refundAppInstance = new AppInstance(
    stateChannel.getNextSigningKeys(),
    defaultTimeout,
    {
      addr: network.CoinBalanceRefundApp,
      stateEncoding: coinBalanceRefundStateEncoding,
      actionEncoding: undefined,
    },
    false,
    stateChannel.numProposedApps,
    {
      recipient,
      multisig: multisigAddress,
      threshold: amount,
    },
    0,
    defaultTimeout,
    OutcomeType.SINGLE_ASSET_TWO_PARTY_COIN_TRANSFER,
    undefined,
    undefined,
    { tokenAddress, limit: MaxUint256 },
  );

  return stateChannel.installApp(refundAppInstance, {
    [tokenAddress]: {
      [stateChannel.getFreeBalanceAddrOf(initiatorXpub)]: amount,
    },
  });
<<<<<<< HEAD
=======
}

/**
 * Computes the ConditionalTransactionCommitment unsigned transaction pertaining to the
 * installation of the ETHBalanceRefundApp.
 *
 * Note that this app is hard-coded to the MultiAssetMultiPartyCoinTransferInterpreter.
 * You can see this by reviewing the `ETHBalanceRefundApp.sol` file
 * which has an outcome structure of LibOutcome.CoinTrasfer[].
 *
 * @param {NetworkContext} network - Metadata on the current blockchain
 * @param {StateChannel} stateChannel - The post-refund-app-installed StateChannel
 *
 * @returns {ConditionalTransactionCommitment} A ConditionalTransactionCommitment object, ready to sign.
 */
function constructConditionalTransactionForRefundApp(
  network: NetworkContext,
  stateChannel: StateChannel,
): ConditionalTransactionCommitment {
  const appInstance = stateChannel.mostRecentlyInstalledAppInstance();

  return new ConditionalTransactionCommitment(
    network,
    stateChannel.multisigAddress,
    stateChannel.multisigOwners,
    appInstance.identityHash,
    stateChannel.freeBalance.identityHash,
    network.SingleAssetTwoPartyCoinTransferInterpreter,
    defaultAbiCoder.encode(
      [singleAssetTwoPartyCoinTransferInterpreterParamsEncoding],
      [appInstance.singleAssetTwoPartyCoinTransferInterpreterParams],
    ),
  );
}

function constructWithdrawalCommitment(
  postInstallRefundAppStateChannel: StateChannel,
  recipient: string,
  amount: BigNumber,
  tokenAddress: string,
) {
  if (tokenAddress === CONVENTION_FOR_ETH_TOKEN_ADDRESS) {
    return new WithdrawETHCommitment(
      postInstallRefundAppStateChannel.multisigAddress,
      postInstallRefundAppStateChannel.multisigOwners,
      recipient,
      amount,
    );
  }
  return new WithdrawERC20Commitment(
    postInstallRefundAppStateChannel.multisigAddress,
    postInstallRefundAppStateChannel.multisigOwners,
    recipient,
    amount,
    tokenAddress,
  );
>>>>>>> 0a03673b
}<|MERGE_RESOLUTION|>--- conflicted
+++ resolved
@@ -2,32 +2,20 @@
 
 import { UNASSIGNED_SEQ_NO } from "../constants";
 import {
-<<<<<<< HEAD
   getConditionalTxCommitment,
   getSetStateCommitment,
   getWithdrawCommitment,
 } from "../ethereum";
-=======
-  ConditionalTransactionCommitment,
-  SetStateCommitment,
-  WithdrawERC20Commitment,
-  WithdrawETHCommitment,
-} from "../ethereum";
-import { ProtocolExecutionFlow } from "../machine";
-import { Opcode, Protocol, xkeyKthAddress, Commitment } from "../machine";
->>>>>>> 0a03673b
 import { AppInstance, StateChannel } from "../models";
 import {
   coinBalanceRefundStateEncoding,
   Context,
+  Commitment,
   NetworkContext,
   Opcode,
   OutcomeType,
-<<<<<<< HEAD
   Protocol,
   ProtocolExecutionFlow,
-=======
->>>>>>> 0a03673b
   ProtocolMessage,
   WithdrawProtocolParams,
 } from "../types";
@@ -46,11 +34,7 @@
   /**
    * Sequence 0 of the WITHDRAW_PROTOCOL looks a bit like this:
    *
-<<<<<<< HEAD
    * 1. Sign a `ConditionalTxCommitment` for an ETHBalanceRefund AppInstance
-=======
-   * 1. Sign a `ConditionalTransactionCommitment` for an ETHBalanceRefund AppInstance
->>>>>>> 0a03673b
    * 2. Get the countersignature, then sign the FreeBalance state update to activate
    * 3. Sign the WithdrawETHCommitment and wait for counterparty
    * 4. Countersign the uninstallation FreeBalance state update
@@ -152,18 +136,9 @@
       refundApp.identityHash,
     ];
 
-<<<<<<< HEAD
     const freeBalanceUpdateData = getSetStateCommitment(
       context,
       postInstallRefundAppStateChannel.freeBalance,
-=======
-    const freeBalanceUpdateData = new SetStateCommitment(
-      network.ChallengeRegistry,
-      postInstallRefundAppStateChannel.freeBalance.identity,
-      postInstallRefundAppStateChannel.freeBalance.hashOfLatestState,
-      postInstallRefundAppStateChannel.freeBalance.versionNumber,
-      postInstallRefundAppStateChannel.freeBalance.timeout,
->>>>>>> 0a03673b
     );
 
     // always use free balance address to sign free balance app updates
@@ -235,23 +210,9 @@
       {},
     );
 
-<<<<<<< HEAD
-    context.stateChannelsMap.set(
-      postUninstallRefundAppStateChannel.multisigAddress,
-      postUninstallRefundAppStateChannel,
-    );
-
     const uninstallRefundAppCommitment = getSetStateCommitment(
       context,
       postUninstallRefundAppStateChannel.freeBalance,
-=======
-    const uninstallRefundAppCommitment = new SetStateCommitment(
-      network.ChallengeRegistry,
-      postUninstallRefundAppStateChannel.freeBalance.identity,
-      postUninstallRefundAppStateChannel.freeBalance.hashOfLatestState,
-      postUninstallRefundAppStateChannel.freeBalance.versionNumber,
-      postUninstallRefundAppStateChannel.freeBalance.timeout,
->>>>>>> 0a03673b
     );
 
     // ephemeral key signs refund app
@@ -316,11 +277,7 @@
   /**
    * Sequence 1 of the WITHDRAW_PROTOCOL looks very similar but the inverse:
    *
-<<<<<<< HEAD
    * 1. Countersign the received `ConditionalTxCommitment` from the initiator
-=======
-   * 1. Countersign the received `ConditionalTransactionCommitment` from the initiator
->>>>>>> 0a03673b
    * 2. Sign the free balance state update to install the AppInstance and send
    * 3. Countersign the WithdrawETHCommitment you receive back
    * 4. Sign and send the FreeBalance state update and wait for the countersignature
@@ -396,18 +353,9 @@
       refundApp.identityHash,
     ];
 
-<<<<<<< HEAD
     const freeBalanceUpdateData = getSetStateCommitment(
       context,
       postInstallRefundAppStateChannel.freeBalance,
-=======
-    const freeBalanceUpdateData = new SetStateCommitment(
-      network.ChallengeRegistry,
-      postInstallRefundAppStateChannel.freeBalance.identity,
-      postInstallRefundAppStateChannel.freeBalance.hashOfLatestState,
-      postInstallRefundAppStateChannel.freeBalance.versionNumber,
-      postInstallRefundAppStateChannel.freeBalance.timeout,
->>>>>>> 0a03673b
     );
 
     // always use fb address to sign free balance updates
@@ -489,23 +437,9 @@
       {},
     );
 
-<<<<<<< HEAD
-    context.stateChannelsMap.set(
-      postUninstallRefundAppStateChannel.multisigAddress,
-      postUninstallRefundAppStateChannel,
-    );
-
     const uninstallRefundAppCommitment = getSetStateCommitment(
       context,
       postUninstallRefundAppStateChannel.freeBalance,
-=======
-    const uninstallRefundAppCommitment = new SetStateCommitment(
-      network.ChallengeRegistry,
-      postUninstallRefundAppStateChannel.freeBalance.identity,
-      postUninstallRefundAppStateChannel.freeBalance.hashOfLatestState,
-      postUninstallRefundAppStateChannel.freeBalance.versionNumber,
-      postUninstallRefundAppStateChannel.freeBalance.timeout,
->>>>>>> 0a03673b
     );
 
     const mySignatureOnUninstallCommitment = yield [
@@ -618,63 +552,4 @@
       [stateChannel.getFreeBalanceAddrOf(initiatorXpub)]: amount,
     },
   });
-<<<<<<< HEAD
-=======
-}
-
-/**
- * Computes the ConditionalTransactionCommitment unsigned transaction pertaining to the
- * installation of the ETHBalanceRefundApp.
- *
- * Note that this app is hard-coded to the MultiAssetMultiPartyCoinTransferInterpreter.
- * You can see this by reviewing the `ETHBalanceRefundApp.sol` file
- * which has an outcome structure of LibOutcome.CoinTrasfer[].
- *
- * @param {NetworkContext} network - Metadata on the current blockchain
- * @param {StateChannel} stateChannel - The post-refund-app-installed StateChannel
- *
- * @returns {ConditionalTransactionCommitment} A ConditionalTransactionCommitment object, ready to sign.
- */
-function constructConditionalTransactionForRefundApp(
-  network: NetworkContext,
-  stateChannel: StateChannel,
-): ConditionalTransactionCommitment {
-  const appInstance = stateChannel.mostRecentlyInstalledAppInstance();
-
-  return new ConditionalTransactionCommitment(
-    network,
-    stateChannel.multisigAddress,
-    stateChannel.multisigOwners,
-    appInstance.identityHash,
-    stateChannel.freeBalance.identityHash,
-    network.SingleAssetTwoPartyCoinTransferInterpreter,
-    defaultAbiCoder.encode(
-      [singleAssetTwoPartyCoinTransferInterpreterParamsEncoding],
-      [appInstance.singleAssetTwoPartyCoinTransferInterpreterParams],
-    ),
-  );
-}
-
-function constructWithdrawalCommitment(
-  postInstallRefundAppStateChannel: StateChannel,
-  recipient: string,
-  amount: BigNumber,
-  tokenAddress: string,
-) {
-  if (tokenAddress === CONVENTION_FOR_ETH_TOKEN_ADDRESS) {
-    return new WithdrawETHCommitment(
-      postInstallRefundAppStateChannel.multisigAddress,
-      postInstallRefundAppStateChannel.multisigOwners,
-      recipient,
-      amount,
-    );
-  }
-  return new WithdrawERC20Commitment(
-    postInstallRefundAppStateChannel.multisigAddress,
-    postInstallRefundAppStateChannel.multisigOwners,
-    recipient,
-    amount,
-    tokenAddress,
-  );
->>>>>>> 0a03673b
 }