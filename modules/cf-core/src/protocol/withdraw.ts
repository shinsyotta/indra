import { MaxUint256 } from "ethers/constants";
import { BigNumber, defaultAbiCoder } from "ethers/utils";

import { CONVENTION_FOR_ETH_TOKEN_ADDRESS } from "../constants";
import {
  ConditionalTransaction,
  SetStateCommitment,
  WithdrawERC20Commitment,
  WithdrawETHCommitment
} from "../ethereum";
import { ProtocolExecutionFlow } from "../machine";
import { Opcode, Protocol } from "../machine/enums";
import { AppInstance, StateChannel } from "../models";
import {
  coinBalanceRefundStateEncoding,
  Context,
  NetworkContext,
  OutcomeType,
  ProtocolMessage,
  singleAssetTwoPartyCoinTransferInterpreterParamsEncoding,
  WithdrawProtocolParams,
  DomainSeparator
} from "../types";

import { UNASSIGNED_SEQ_NO } from "./utils/signature-forwarder";
import { assertIsValidSignature } from "./utils/signature-validator";

const {
  IO_SEND,
  IO_SEND_AND_WAIT,
  OP_SIGN,
  PERSIST_STATE_CHANNEL,
  WRITE_COMMITMENT
} = Opcode;
const { Install, Update, Withdraw } = Protocol;
/**
 * @description This exchange is described at the following URL:
 * https://specs.counterfactual.com/11-withdraw-protocol *
 */
export const WITHDRAW_PROTOCOL: ProtocolExecutionFlow = {
  /**
   * Sequence 0 of the WITHDRAW_PROTOCOL looks a bit like this:
   *
   * 1. Sign a `ConditionalTransaction` for an ETHBalanceRefund AppInstance
   * 2. Get the countersignature, then sign the FreeBalance state update to activate
   * 3. Sign the WithdrawETHCommitment and wait for counterparty
   * 4. Countersign the uninstallation FreeBalance state update
   *
   * Effectively you are installing an ETHBalanceRefund such that all funds above
   * some value in the multisignature wallet belong to you, then signing the actual
   * withdrawal transaction from the multisignature wallet, then uninstalling the
   * ETHBalanceRefund which is worthless after this point since signing the withdrawal
   * transaction on the multisignature wallet is equivalent to spending the money.
   *
   * @param {Context} context - Persistent object for duration of the protocol
   *        that includes lots of information about the current state of the user's
   *        channel, the parameters being passed in, and any messages received.
   */

  0 /* Initiating */: async function*(context: Context) {
    const {
      stateChannelsMap,
      message: { params, processID },
      network,
<<<<<<< HEAD
      provider,
      domainSeparator
=======
>>>>>>> c2bc2685
    } = context;

    const {
      responderXpub,
      multisigAddress,
      recipient,
      amount,
      tokenAddress,
    } = params as WithdrawProtocolParams;

    const preInstallRefundAppStateChannel = stateChannelsMap.get(multisigAddress)!;

    const responderAddress = preInstallRefundAppStateChannel.getFreeBalanceAddrOf(responderXpub);

    const postInstallRefundAppStateChannel = addRefundAppToStateChannel(
      preInstallRefundAppStateChannel,
      params as WithdrawProtocolParams,
      network,
    );

    const refundApp = postInstallRefundAppStateChannel.mostRecentlyInstalledAppInstance();

    const conditionalTransactionData = constructConditionalTransactionForRefundApp(
      network,
      postInstallRefundAppStateChannel,
<<<<<<< HEAD
      domainSeparator,
      provider.network.chainId,
      postInstallRefundAppStateChannel.numProposedApps
=======
>>>>>>> c2bc2685
    );

    const mySignatureOnConditionalTransaction = yield [OP_SIGN, conditionalTransactionData];

    const {
      customData: {
        signature: counterpartySignatureOnConditionalTransaction,
        signature2: counterpartySignatureOnFreeBalanceStateUpdate,
      },
    } = yield [
      IO_SEND_AND_WAIT,
      {
        processID,
        params,
        protocol: Withdraw,
        toXpub: responderXpub,
        customData: {
          signature: mySignatureOnConditionalTransaction,
        },
        seq: 1,
      } as ProtocolMessage,
    ];

    assertIsValidSignature(
      responderAddress,
      conditionalTransactionData,
      counterpartySignatureOnConditionalTransaction,
    );

    const signedConditionalTransaction = conditionalTransactionData.getSignedTransaction([
      mySignatureOnConditionalTransaction,
      counterpartySignatureOnConditionalTransaction,
    ]);

    context.stateChannelsMap.set(
      postInstallRefundAppStateChannel.multisigAddress,
      postInstallRefundAppStateChannel,
    );

    yield [
      WRITE_COMMITMENT,
      Install, // NOTE: The WRITE_COMMITMENT API is awkward in this situation
      signedConditionalTransaction,
      refundApp.identityHash,
    ];

    const freeBalanceUpdateData = new SetStateCommitment(
      network,
      postInstallRefundAppStateChannel.freeBalance.identity,
      postInstallRefundAppStateChannel.freeBalance.hashOfLatestState,
      postInstallRefundAppStateChannel.freeBalance.versionNumber,
      postInstallRefundAppStateChannel.freeBalance.timeout,
    );

    assertIsValidSignature(
      responderAddress,
      freeBalanceUpdateData,
      counterpartySignatureOnFreeBalanceStateUpdate,
    );

    const mySignatureOnFreeBalanceStateUpdate = yield [OP_SIGN, freeBalanceUpdateData];

    const signedFreeBalanceStateUpdate = freeBalanceUpdateData.getSignedTransaction([
      mySignatureOnFreeBalanceStateUpdate,
      counterpartySignatureOnFreeBalanceStateUpdate,
    ]);

    yield [
      WRITE_COMMITMENT,
      Update, // NOTE: The WRITE_COMMITMENT API is awkward in this situation
      signedFreeBalanceStateUpdate,
      postInstallRefundAppStateChannel.freeBalance.identityHash,
    ];

    const withdrawCommitment = constructWithdrawalCommitment(
      postInstallRefundAppStateChannel,
      recipient,
      amount,
      tokenAddress,
<<<<<<< HEAD
      domainSeparator,
      provider.network.chainId,
      postInstallRefundAppStateChannel.numProposedApps
=======
>>>>>>> c2bc2685
    );

    const mySignatureOnWithdrawalCommitment = yield [OP_SIGN, withdrawCommitment];

    const {
      customData: {
        signature: counterpartySignatureOnWithdrawalCommitment,
        signature2: counterpartySignatureOnUninstallCommitment,
      },
    } = yield [
      IO_SEND_AND_WAIT,
      {
        processID,
        protocol: Withdraw,
        toXpub: responderXpub,
        customData: {
          signature: mySignatureOnFreeBalanceStateUpdate,
          signature2: mySignatureOnWithdrawalCommitment,
        },
        seq: UNASSIGNED_SEQ_NO,
      } as ProtocolMessage,
    ];

    assertIsValidSignature(
      responderAddress,
      withdrawCommitment,
      counterpartySignatureOnWithdrawalCommitment,
    );

    const postUninstallRefundAppStateChannel = postInstallRefundAppStateChannel.uninstallApp(
      refundApp.identityHash,
      {},
    );

    context.stateChannelsMap.set(
      postUninstallRefundAppStateChannel.multisigAddress,
      postUninstallRefundAppStateChannel,
    );

    const uninstallRefundAppCommitment = new SetStateCommitment(
      network,
      postUninstallRefundAppStateChannel.freeBalance.identity,
      postUninstallRefundAppStateChannel.freeBalance.hashOfLatestState,
      postUninstallRefundAppStateChannel.freeBalance.versionNumber,
      postUninstallRefundAppStateChannel.freeBalance.timeout,
    );

    assertIsValidSignature(
      responderAddress,
      uninstallRefundAppCommitment,
      counterpartySignatureOnUninstallCommitment,
    );

    const mySignatureOnUninstallCommitment = yield [OP_SIGN, uninstallRefundAppCommitment];

    yield <[Opcode, ProtocolMessage]>[
      IO_SEND_AND_WAIT,
      {
        protocol: Withdraw,
        processID: context.message.processID,
        toXpub: responderXpub,
        customData: {
          signature: mySignatureOnUninstallCommitment,
        },
        seq: UNASSIGNED_SEQ_NO,
      },
    ];

    const signedWithdrawalCommitment = withdrawCommitment.getSignedTransaction([
      mySignatureOnWithdrawalCommitment,
      counterpartySignatureOnWithdrawalCommitment,
    ]);

    yield [WRITE_COMMITMENT, Withdraw, signedWithdrawalCommitment, multisigAddress];

    const signedUninstallCommitment = uninstallRefundAppCommitment.getSignedTransaction([
      mySignatureOnUninstallCommitment,
      counterpartySignatureOnUninstallCommitment,
    ]);

    yield [
      WRITE_COMMITMENT,
      Update, // NOTE: The WRITE_COMMITMENT API is awkward in this situation
      signedUninstallCommitment,
      postUninstallRefundAppStateChannel.freeBalance.identityHash,
    ];

    yield [PERSIST_STATE_CHANNEL, [postUninstallRefundAppStateChannel]];
  },

  /**
   * Sequence 1 of the WITHDRAW_PROTOCOL looks very similar but the inverse:
   *
   * 1. Countersign the received `ConditionalTransaction` from the initiator
   * 2. Sign the free balance state update to install the AppInstance and send
   * 3. Countersign the WithdrawETHCommitment you receive back
   * 4. Sign and send the FreeBalance state update and wait for the countersignature
   *
   * @param {Context} context - Persistent object for duration of the protocol
   *        that includes lots of information about the current state of the user's
   *        channel, the parameters being passed in, and any messages received.
   */

  1 /* Responding */: async function*(context: Context) {
    const {
      stateChannelsMap,
      message: { params, processID, customData },
      network,
<<<<<<< HEAD
      provider,
      domainSeparator
=======
>>>>>>> c2bc2685
    } = context;

    // Aliasing `signature` to this variable name for code clarity
    const counterpartySignatureOnConditionalTransaction = customData.signature;

    const {
      initiatorXpub,
      multisigAddress,
      recipient,
      amount,
      tokenAddress,
    } = params as WithdrawProtocolParams;

    const preInstallRefundAppStateChannel = stateChannelsMap.get(multisigAddress)!;

    const initiatorAddress = preInstallRefundAppStateChannel.getFreeBalanceAddrOf(initiatorXpub);

    const postInstallRefundAppStateChannel = addRefundAppToStateChannel(
      preInstallRefundAppStateChannel,
      params as WithdrawProtocolParams,
      network,
    );

    const refundApp = postInstallRefundAppStateChannel.mostRecentlyInstalledAppInstance();

    const conditionalTransactionData = constructConditionalTransactionForRefundApp(
      network,
      postInstallRefundAppStateChannel,
<<<<<<< HEAD
      domainSeparator,
      provider.network.chainId,
      postInstallRefundAppStateChannel.numProposedApps
=======
>>>>>>> c2bc2685
    );

    assertIsValidSignature(
      initiatorAddress,
      conditionalTransactionData,
      counterpartySignatureOnConditionalTransaction,
    );

    const mySignatureOnConditionalTransaction = yield [OP_SIGN, conditionalTransactionData];

    const signedConditionalTransaction = conditionalTransactionData.getSignedTransaction([
      mySignatureOnConditionalTransaction,
      counterpartySignatureOnConditionalTransaction,
    ]);

    context.stateChannelsMap.set(
      postInstallRefundAppStateChannel.multisigAddress,
      postInstallRefundAppStateChannel,
    );

    yield [
      WRITE_COMMITMENT,
      Install, // NOTE: The WRITE_COMMITMENT API is awkward in this situation
      signedConditionalTransaction,
      refundApp.identityHash,
    ];

    const freeBalanceUpdateData = new SetStateCommitment(
      network,
      postInstallRefundAppStateChannel.freeBalance.identity,
      postInstallRefundAppStateChannel.freeBalance.hashOfLatestState,
      postInstallRefundAppStateChannel.freeBalance.versionNumber,
      postInstallRefundAppStateChannel.freeBalance.timeout,
    );

    const mySignatureOnFreeBalanceStateUpdate = yield [OP_SIGN, freeBalanceUpdateData];

    const {
      customData: {
        signature: counterpartySignatureOnFreeBalanceStateUpdate,
        signature2: counterpartySignatureOnWithdrawalCommitment,
      },
    } = yield [
      IO_SEND_AND_WAIT,
      {
        processID,
        protocol: Withdraw,
        toXpub: initiatorXpub,
        customData: {
          signature: mySignatureOnConditionalTransaction,
          signature2: mySignatureOnFreeBalanceStateUpdate,
        },
        seq: UNASSIGNED_SEQ_NO,
      } as ProtocolMessage,
    ];

    assertIsValidSignature(
      initiatorAddress,
      freeBalanceUpdateData,
      counterpartySignatureOnFreeBalanceStateUpdate,
    );

    const signedFreeBalanceStateUpdate = freeBalanceUpdateData.getSignedTransaction([
      mySignatureOnFreeBalanceStateUpdate,
      counterpartySignatureOnFreeBalanceStateUpdate,
    ]);

    yield [
      WRITE_COMMITMENT,
      Update, // NOTE: The WRITE_COMMITMENT API is awkward in this situation
      signedFreeBalanceStateUpdate,
      postInstallRefundAppStateChannel.freeBalance.identityHash,
    ];

    const withdrawCommitment = constructWithdrawalCommitment(
      postInstallRefundAppStateChannel,
      recipient,
      amount,
      tokenAddress,
<<<<<<< HEAD
      domainSeparator,
      provider.network.chainId,
      postInstallRefundAppStateChannel.numProposedApps
=======
>>>>>>> c2bc2685
    );

    assertIsValidSignature(
      initiatorAddress,
      withdrawCommitment,
      counterpartySignatureOnWithdrawalCommitment,
    );

    const mySignatureOnWithdrawalCommitment = yield [OP_SIGN, withdrawCommitment];

    const signedWithdrawalCommitment = withdrawCommitment.getSignedTransaction([
      mySignatureOnWithdrawalCommitment,
      counterpartySignatureOnWithdrawalCommitment,
    ]);

    yield [WRITE_COMMITMENT, Withdraw, signedWithdrawalCommitment, multisigAddress];

    const postUninstallRefundAppStateChannel = postInstallRefundAppStateChannel.uninstallApp(
      refundApp.identityHash,
      {},
    );

    context.stateChannelsMap.set(
      postUninstallRefundAppStateChannel.multisigAddress,
      postUninstallRefundAppStateChannel,
    );

    const uninstallRefundAppCommitment = new SetStateCommitment(
      network,
      postUninstallRefundAppStateChannel.freeBalance.identity,
      postUninstallRefundAppStateChannel.freeBalance.hashOfLatestState,
      postUninstallRefundAppStateChannel.freeBalance.versionNumber,
      postUninstallRefundAppStateChannel.freeBalance.timeout,
    );

    const mySignatureOnUninstallCommitment = yield [OP_SIGN, uninstallRefundAppCommitment];

    const {
      customData: { signature: counterpartySignatureOnUninstallCommitment },
    } = yield [
      IO_SEND_AND_WAIT,
      {
        processID,
        protocol: Withdraw,
        toXpub: initiatorXpub,
        customData: {
          signature: mySignatureOnWithdrawalCommitment,
          signature2: mySignatureOnUninstallCommitment,
        },
        seq: UNASSIGNED_SEQ_NO,
      } as ProtocolMessage,
    ];

    assertIsValidSignature(
      initiatorAddress,
      uninstallRefundAppCommitment,
      counterpartySignatureOnUninstallCommitment,
    );

    const signedUninstallCommitment = uninstallRefundAppCommitment.getSignedTransaction([
      mySignatureOnUninstallCommitment,
      counterpartySignatureOnUninstallCommitment,
    ]);

    yield [
      WRITE_COMMITMENT,
      Update, // NOTE: The WRITE_COMMITMENT API is awkward in this situation
      signedUninstallCommitment,
      postUninstallRefundAppStateChannel.freeBalance.identityHash,
    ];

    yield [PERSIST_STATE_CHANNEL, [postUninstallRefundAppStateChannel]];

    yield [
      IO_SEND,
      {
        processID,
        protocol: Withdraw,
        toXpub: initiatorXpub,
        customData: {
          dataPersisted: true,
        },
        seq: UNASSIGNED_SEQ_NO,
      } as ProtocolMessage,
    ];
  },
};

/**
 * Adds an ETHBalanceRefundApp to the StateChannel object passed in based on
 * parameters also passed in with recipient and amount information.
 *
 * @param {StateChannel} stateChannel - the pre-install-refund-app StateChannel
 * @param {WithdrawProtocolParams} params - params with recipient and amount
 * @param {NetworkContext} network - metadata on the addresses on the chain
 *
 * @returns {StateChannel} - the same StateChannel with an ETHBalanceRefundApp added
 */
function addRefundAppToStateChannel(
  stateChannel: StateChannel,
  params: WithdrawProtocolParams,
  network: NetworkContext,
): StateChannel {
  const { recipient, amount, multisigAddress, initiatorXpub, tokenAddress } = params;

  const defaultTimeout = 1008;

  // TODO: Use a wrapper function for making new AppInstance objects.
  const refundAppInstance = new AppInstance(
    stateChannel.getNextSigningKeys(),
    defaultTimeout,
    {
      addr: network.CoinBalanceRefundApp,
      stateEncoding: coinBalanceRefundStateEncoding,
      actionEncoding: undefined,
    },
    false,
    stateChannel.numProposedApps,
    {
      recipient,
      multisig: multisigAddress,
      threshold: amount,
    },
    0,
    defaultTimeout,
    OutcomeType.SINGLE_ASSET_TWO_PARTY_COIN_TRANSFER,
    undefined,
    undefined,
    { tokenAddress, limit: MaxUint256 },
  );

  return stateChannel.installApp(refundAppInstance, {
    [tokenAddress]: {
      [stateChannel.getFreeBalanceAddrOf(initiatorXpub)]: amount,
    },
  });
}

/**
 * Computes the ConditionalTransaction unsigned transaction pertaining to the
 * installation of the ETHBalanceRefundApp.
 *
 * Note that this app is hard-coded to the MultiAssetMultiPartyCoinTransferInterpreter. You can see this
 * by reviewing the `ETHBalanceRefundApp.sol` file which has an outcome structure
 * of LibOutcome.CoinTrasfer[].
 *
 * @param {NetworkContext} network - Metadata on the current blockchain
 * @param {StateChannel} stateChannel - The post-refund-app-installed StateChannel
 *
 * @returns {ConditionalTransaction} A ConditionalTransaction object, ready to sign.
 */
function constructConditionalTransactionForRefundApp(
  network: NetworkContext,
  stateChannel: StateChannel,
<<<<<<< HEAD
  domainSeparator: DomainSeparator,
  chainId: number,
  multisigTxCount: number
=======
>>>>>>> c2bc2685
): ConditionalTransaction {
  const appInstance = stateChannel.mostRecentlyInstalledAppInstance();

  return new ConditionalTransaction(
    network,
    stateChannel.multisigAddress,
    stateChannel.multisigOwners,
    appInstance.identityHash,
    stateChannel.freeBalance.identityHash,
    network.SingleAssetTwoPartyCoinTransferInterpreter,
    defaultAbiCoder.encode(
      [singleAssetTwoPartyCoinTransferInterpreterParamsEncoding],
<<<<<<< HEAD
      [appInstance.singleAssetTwoPartyCoinTransferInterpreterParams]
    ),
    domainSeparator,
    chainId,
    multisigTxCount
=======
      [appInstance.singleAssetTwoPartyCoinTransferInterpreterParams],
    ),
>>>>>>> c2bc2685
  );
}

function constructWithdrawalCommitment(
  postInstallRefundAppStateChannel: StateChannel,
  recipient: string,
  amount: BigNumber,
  tokenAddress: string,
<<<<<<< HEAD
  domainSeparator: DomainSeparator,
  chainId: number,
  multisigTransactionCount: number
=======
>>>>>>> c2bc2685
) {
  if (tokenAddress === CONVENTION_FOR_ETH_TOKEN_ADDRESS) {
    return new WithdrawETHCommitment(
      postInstallRefundAppStateChannel.multisigAddress,
      postInstallRefundAppStateChannel.multisigOwners,
      recipient,
      amount,
<<<<<<< HEAD
      domainSeparator,
      chainId,
      multisigTransactionCount
=======
>>>>>>> c2bc2685
    );
  }
  return new WithdrawERC20Commitment(
    postInstallRefundAppStateChannel.multisigAddress,
    postInstallRefundAppStateChannel.multisigOwners,
    recipient,
    amount,
    tokenAddress,
<<<<<<< HEAD
    domainSeparator,
    chainId,
    multisigTransactionCount
=======
>>>>>>> c2bc2685
  );
}<|MERGE_RESOLUTION|>--- conflicted
+++ resolved
@@ -62,11 +62,8 @@
       stateChannelsMap,
       message: { params, processID },
       network,
-<<<<<<< HEAD
       provider,
       domainSeparator
-=======
->>>>>>> c2bc2685
     } = context;
 
     const {
@@ -92,12 +89,9 @@
     const conditionalTransactionData = constructConditionalTransactionForRefundApp(
       network,
       postInstallRefundAppStateChannel,
-<<<<<<< HEAD
       domainSeparator,
       provider.network.chainId,
       postInstallRefundAppStateChannel.numProposedApps
-=======
->>>>>>> c2bc2685
     );
 
     const mySignatureOnConditionalTransaction = yield [OP_SIGN, conditionalTransactionData];
@@ -177,12 +171,9 @@
       recipient,
       amount,
       tokenAddress,
-<<<<<<< HEAD
       domainSeparator,
       provider.network.chainId,
       postInstallRefundAppStateChannel.numProposedApps
-=======
->>>>>>> c2bc2685
     );
 
     const mySignatureOnWithdrawalCommitment = yield [OP_SIGN, withdrawCommitment];
@@ -291,11 +282,8 @@
       stateChannelsMap,
       message: { params, processID, customData },
       network,
-<<<<<<< HEAD
       provider,
       domainSeparator
-=======
->>>>>>> c2bc2685
     } = context;
 
     // Aliasing `signature` to this variable name for code clarity
@@ -324,12 +312,9 @@
     const conditionalTransactionData = constructConditionalTransactionForRefundApp(
       network,
       postInstallRefundAppStateChannel,
-<<<<<<< HEAD
       domainSeparator,
       provider.network.chainId,
       postInstallRefundAppStateChannel.numProposedApps
-=======
->>>>>>> c2bc2685
     );
 
     assertIsValidSignature(
@@ -409,12 +394,9 @@
       recipient,
       amount,
       tokenAddress,
-<<<<<<< HEAD
       domainSeparator,
       provider.network.chainId,
       postInstallRefundAppStateChannel.numProposedApps
-=======
->>>>>>> c2bc2685
     );
 
     assertIsValidSignature(
@@ -569,12 +551,9 @@
 function constructConditionalTransactionForRefundApp(
   network: NetworkContext,
   stateChannel: StateChannel,
-<<<<<<< HEAD
   domainSeparator: DomainSeparator,
   chainId: number,
   multisigTxCount: number
-=======
->>>>>>> c2bc2685
 ): ConditionalTransaction {
   const appInstance = stateChannel.mostRecentlyInstalledAppInstance();
 
@@ -587,16 +566,11 @@
     network.SingleAssetTwoPartyCoinTransferInterpreter,
     defaultAbiCoder.encode(
       [singleAssetTwoPartyCoinTransferInterpreterParamsEncoding],
-<<<<<<< HEAD
       [appInstance.singleAssetTwoPartyCoinTransferInterpreterParams]
     ),
     domainSeparator,
     chainId,
     multisigTxCount
-=======
-      [appInstance.singleAssetTwoPartyCoinTransferInterpreterParams],
-    ),
->>>>>>> c2bc2685
   );
 }
 
@@ -605,12 +579,9 @@
   recipient: string,
   amount: BigNumber,
   tokenAddress: string,
-<<<<<<< HEAD
   domainSeparator: DomainSeparator,
   chainId: number,
   multisigTransactionCount: number
-=======
->>>>>>> c2bc2685
 ) {
   if (tokenAddress === CONVENTION_FOR_ETH_TOKEN_ADDRESS) {
     return new WithdrawETHCommitment(
@@ -618,12 +589,9 @@
       postInstallRefundAppStateChannel.multisigOwners,
       recipient,
       amount,
-<<<<<<< HEAD
       domainSeparator,
       chainId,
       multisigTransactionCount
-=======
->>>>>>> c2bc2685
     );
   }
   return new WithdrawERC20Commitment(
@@ -632,11 +600,8 @@
     recipient,
     amount,
     tokenAddress,
-<<<<<<< HEAD
     domainSeparator,
     chainId,
     multisigTransactionCount
-=======
->>>>>>> c2bc2685
   );
 }