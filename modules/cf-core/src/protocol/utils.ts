<<<<<<< HEAD
import { delay, EthereumCommitment } from "@connext/types";
import { recoverAddress } from "@connext/crypto";
=======
import { delay, recoverAddressWithEthers, ILoggerService } from "@connext/types";
>>>>>>> 0a1f0087
import { JsonRpcProvider } from "ethers/providers";
import { BigNumber, defaultAbiCoder, getAddress } from "ethers/utils";

import {
  AppInstance,
  CoinTransfer,
  convertCoinTransfersToCoinTransfersMap,
  TokenIndexedCoinTransferMap,
} from "../models";
import {
  CoinBalanceRefundAppState,
  multiAssetMultiPartyCoinTransferEncoding,
  MultiAssetMultiPartyCoinTransferInterpreterParams,
  OutcomeType,
  SingleAssetTwoPartyCoinTransferInterpreterParams,
  TwoPartyFixedOutcome,
  TwoPartyFixedOutcomeInterpreterParams,
} from "../types";
import { logTime } from "../utils";

export async function assertIsValidSignature(
  expectedSigner: string,
  commitmentHash?: string,
  signature?: string,
): Promise<void> {
  if (typeof commitmentHash === "undefined") {
    throw new Error("assertIsValidSignature received an undefined commitment");
  }
  if (typeof signature === "undefined") {
    throw new Error("assertIsValidSignature received an undefined signature");
  }
  // recoverAddress: 83 ms, hashToSign: 7 ms
<<<<<<< HEAD
  const signer = await recoverAddress(hash, signature);
=======
  const signer = await recoverAddressWithEthers(commitmentHash, signature);
>>>>>>> 0a1f0087
  if (getAddress(expectedSigner).toLowerCase() !== signer.toLowerCase()) {
    throw new Error(
      `Validating a signature with expected signer ${expectedSigner} but recovered ${signer} for commitment hash ${commitmentHash}.`,
    );
  }
}

/**
 * Get the outcome of the app instance given, decode it according
 * to the outcome type stored in the app instance model, and return
 * a value uniformly across outcome type and whether the app is virtual
 * or direct. This return value must not contain the intermediary.
 */
export async function computeTokenIndexedFreeBalanceIncrements(
  appInstance: AppInstance,
  provider: JsonRpcProvider,
  encodedOutcomeOverride: string = "",
  blockNumberToUseIfNecessary?: number,
  log?: ILoggerService,
): Promise<TokenIndexedCoinTransferMap> {
  const { outcomeType } = appInstance;

  let checkpoint = Date.now();
  const encodedOutcome =
    encodedOutcomeOverride || (await appInstance.computeOutcomeWithCurrentState(provider));

  if(log)
    logTime(log, checkpoint, `Computed outcome with current state`)

  // FIXME: This is a very sketchy way of handling this edge-case
  if (appInstance.state["threshold"] !== undefined) {
    return handleRefundAppOutcomeSpecialCase(
      encodedOutcome,
      appInstance,
      provider,
      blockNumberToUseIfNecessary,
    );
  }

  switch (outcomeType) {
    case OutcomeType.TWO_PARTY_FIXED_OUTCOME: {
      return handleTwoPartyFixedOutcome(
        encodedOutcome,
        appInstance.twoPartyOutcomeInterpreterParams,
      );
    }
    case OutcomeType.SINGLE_ASSET_TWO_PARTY_COIN_TRANSFER: {
      return handleSingleAssetTwoPartyCoinTransfer(
        encodedOutcome,
        appInstance.singleAssetTwoPartyCoinTransferInterpreterParams,
        log
      );
    }
    case OutcomeType.MULTI_ASSET_MULTI_PARTY_COIN_TRANSFER: {
      return handleMultiAssetMultiPartyCoinTransfer(
        encodedOutcome,
        appInstance.multiAssetMultiPartyCoinTransferInterpreterParams,
      );
    }
    default: {
      throw new Error(
        `computeTokenIndexedFreeBalanceIncrements received an AppInstance with unknown OutcomeType: ${outcomeType}`,
      );
    }
  }
}

/**
 * This is in a special situation because it is
 * a `view` function. Since we do not have any encapsulation of a
 * getter for blockchain-based data, we naively re-query our only
 * hook to the chain (i.e., the `provider` variable) several times
 * until, at least one time out of 10, the values we see on chain
 * indicate a nonzero free balance increment.
 */
// FIXME:
// https://github.com/counterfactual/monorepo/issues/1371
async function handleRefundAppOutcomeSpecialCase(
  encodedOutcome: string,
  appInstance: AppInstance,
  provider: JsonRpcProvider,
  blockNumberToUseIfNecessary?: number,
): Promise<TokenIndexedCoinTransferMap> {
  let mutableOutcome = encodedOutcome;
  let attempts = 1;
  while (attempts <= 10) {
    const [{ to, amount }] = decodeRefundAppState(mutableOutcome);
    const currentBlockNumber = await provider.getBlockNumber();
    // if blockNumberToUseIfNecessary is specified and has elapsed, use the decoded state even
    // if amount is 0
    const blockNumberSpecifiedAndElapsed =
      blockNumberToUseIfNecessary && currentBlockNumber >= blockNumberToUseIfNecessary;
    // if blockNumberToUseIfNecessary is not specified, wait for nonzero balance refund or error
    if (amount.gt(0) || blockNumberSpecifiedAndElapsed) {
      return {
        [(appInstance.state as CoinBalanceRefundAppState).tokenAddress]: {
          [to]: amount,
        },
      };
    }

    attempts += 1;

    await delay(1000 * attempts);

    // Note this statement queries the blockchain each time and
    // is the main reason for this 10-iteration while block.
    mutableOutcome = await appInstance.computeOutcomeWithCurrentState(provider);
  }

  throw new Error("When attempting to check for a deposit, did not find any non-zero deposits.");
}

function handleTwoPartyFixedOutcome(
  encodedOutcome: string,
  interpreterParams: TwoPartyFixedOutcomeInterpreterParams,
): TokenIndexedCoinTransferMap {
  const { amount, playerAddrs, tokenAddress } = interpreterParams;

  switch (decodeTwoPartyFixedOutcome(encodedOutcome)) {
    case TwoPartyFixedOutcome.SEND_TO_ADDR_ONE:
      return {
        [tokenAddress]: {
          [playerAddrs[0]]: amount,
        },
      };
    case TwoPartyFixedOutcome.SEND_TO_ADDR_TWO:
      return {
        [tokenAddress]: {
          [playerAddrs[1]]: amount,
        },
      };
    case TwoPartyFixedOutcome.SPLIT_AND_SEND_TO_BOTH_ADDRS:
    default:
      return {
        [tokenAddress]: {
          [playerAddrs[0]]: amount.div(2),
          [playerAddrs[1]]: amount.sub(amount.div(2)),
        },
      };
  }
}

function handleMultiAssetMultiPartyCoinTransfer(
  encodedOutcome: string,
  interpreterParams: MultiAssetMultiPartyCoinTransferInterpreterParams,
): TokenIndexedCoinTransferMap {
  const decodedTransfers = decodeMultiAssetMultiPartyCoinTransfer(encodedOutcome);

  return interpreterParams.tokenAddresses.reduce(
    (acc, tokenAddress, index) => ({
      ...acc,
      [tokenAddress]: convertCoinTransfersToCoinTransfersMap(decodedTransfers[index]),
    }),
    {},
  );
}

function handleSingleAssetTwoPartyCoinTransfer(
  encodedOutcome: string,
  interpreterParams: SingleAssetTwoPartyCoinTransferInterpreterParams,
  log?: ILoggerService,
): TokenIndexedCoinTransferMap {
  const { tokenAddress } = interpreterParams;

  // 0ms
  const [
    { to: to1, amount: amount1 },
    { to: to2, amount: amount2 },
  ] = decodeSingleAssetTwoPartyCoinTransfer(encodedOutcome);

  return {
    [tokenAddress]: {
      [to1 as string]: amount1 as BigNumber,
      [to2 as string]: amount2 as BigNumber,
    },
  };
}

function decodeRefundAppState(encodedOutcome: string): [CoinTransfer] {
  const [[{ to, amount }]] = defaultAbiCoder.decode(
    ["tuple(address to, uint256 amount)[2]"],
    encodedOutcome,
  );

  return [{ to, amount }];
}

function decodeTwoPartyFixedOutcome(encodedOutcome: string): TwoPartyFixedOutcome {
  const [twoPartyFixedOutcome] = defaultAbiCoder.decode(["uint256"], encodedOutcome) as [BigNumber];

  return twoPartyFixedOutcome.toNumber();
}

function decodeSingleAssetTwoPartyCoinTransfer(
  encodedOutcome: string,
): [CoinTransfer, CoinTransfer] {
  const [[[to1, amount1], [to2, amount2]]] = defaultAbiCoder.decode(
    ["tuple(address to, uint256 amount)[2]"],
    encodedOutcome,
  );

  return [
    { to: to1, amount: amount1 },
    { to: to2, amount: amount2 },
  ];
}

function decodeMultiAssetMultiPartyCoinTransfer(encodedOutcome: string): CoinTransfer[][] {
  const [coinTransferListOfLists] = defaultAbiCoder.decode(
    [multiAssetMultiPartyCoinTransferEncoding],
    encodedOutcome,
  );

  return coinTransferListOfLists.map(coinTransferList =>
    coinTransferList.map(({ to, amount }) => ({ to, amount })),
  );
}<|MERGE_RESOLUTION|>--- conflicted
+++ resolved
@@ -1,9 +1,5 @@
-<<<<<<< HEAD
-import { delay, EthereumCommitment } from "@connext/types";
+import { delay, ILoggerService } from "@connext/types";
 import { recoverAddress } from "@connext/crypto";
-=======
-import { delay, recoverAddressWithEthers, ILoggerService } from "@connext/types";
->>>>>>> 0a1f0087
 import { JsonRpcProvider } from "ethers/providers";
 import { BigNumber, defaultAbiCoder, getAddress } from "ethers/utils";
 
@@ -36,11 +32,7 @@
     throw new Error("assertIsValidSignature received an undefined signature");
   }
   // recoverAddress: 83 ms, hashToSign: 7 ms
-<<<<<<< HEAD
-  const signer = await recoverAddress(hash, signature);
-=======
-  const signer = await recoverAddressWithEthers(commitmentHash, signature);
->>>>>>> 0a1f0087
+  const signer = await recoverAddress(commitmentHash, signature);
   if (getAddress(expectedSigner).toLowerCase() !== signer.toLowerCase()) {
     throw new Error(
       `Validating a signature with expected signer ${expectedSigner} but recovered ${signer} for commitment hash ${commitmentHash}.`,
