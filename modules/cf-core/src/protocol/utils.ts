<<<<<<< HEAD
import { delay, EthereumCommitment, recoverAddressWithEthers, IStoreService } from "@connext/types";
=======
import { delay, recoverAddressWithEthers, ILoggerService } from "@connext/types";
>>>>>>> 6921ee25
import { JsonRpcProvider } from "ethers/providers";
import { BigNumber, defaultAbiCoder, getAddress } from "ethers/utils";

import {
  AppInstance,
  CoinTransfer,
  convertCoinTransfersToCoinTransfersMap,
  TokenIndexedCoinTransferMap,
  StateChannel,
} from "../models";
import {
  CoinBalanceRefundAppState,
  multiAssetMultiPartyCoinTransferEncoding,
  MultiAssetMultiPartyCoinTransferInterpreterParams,
  OutcomeType,
  SingleAssetTwoPartyCoinTransferInterpreterParams,
  TwoPartyFixedOutcome,
  TwoPartyFixedOutcomeInterpreterParams,
} from "../types";
<<<<<<< HEAD
import { NO_STATE_CHANNEL_FOR_MULTISIG_ADDR } from "../errors";
=======
import { logTime } from "../utils";
>>>>>>> 6921ee25

export async function assertIsValidSignature(
  expectedSigner: string,
  commitmentHash?: string,
  signature?: string,
): Promise<void> {
  if (typeof commitmentHash === "undefined") {
    throw new Error("assertIsValidSignature received an undefined commitment");
  }
  if (typeof signature === "undefined") {
    throw new Error("assertIsValidSignature received an undefined signature");
  }
  // recoverAddress: 83 ms, hashToSign: 7 ms
  const signer = await recoverAddressWithEthers(commitmentHash, signature);
  if (getAddress(expectedSigner).toLowerCase() !== signer.toLowerCase()) {
    throw new Error(
      `Validating a signature with expected signer ${expectedSigner} but recovered ${signer} for commitment hash ${commitmentHash}.`,
    );
  }
}

export async function stateChannelClassFromStoreByMultisig(multisigAddress: string, store: IStoreService) {
  const json = await store.getStateChannel(multisigAddress);
  if (!json) {
    throw new Error(NO_STATE_CHANNEL_FOR_MULTISIG_ADDR(multisigAddress));
  }
  return StateChannel.fromJson(json);
}

/**
 * Get the outcome of the app instance given, decode it according
 * to the outcome type stored in the app instance model, and return
 * a value uniformly across outcome type and whether the app is virtual
 * or direct. This return value must not contain the intermediary.
 */
export async function computeTokenIndexedFreeBalanceIncrements(
  appInstance: AppInstance,
  provider: JsonRpcProvider,
  encodedOutcomeOverride: string = "",
  blockNumberToUseIfNecessary?: number,
  log?: ILoggerService,
): Promise<TokenIndexedCoinTransferMap> {
  const { outcomeType } = appInstance;

  let checkpoint = Date.now();
  const encodedOutcome =
    encodedOutcomeOverride || (await appInstance.computeOutcomeWithCurrentState(provider));

  if(log)
    logTime(log, checkpoint, `Computed outcome with current state`)

  // FIXME: This is a very sketchy way of handling this edge-case
  if (appInstance.state["threshold"] !== undefined) {
    return handleRefundAppOutcomeSpecialCase(
      encodedOutcome,
      appInstance,
      provider,
      blockNumberToUseIfNecessary,
    );
  }

  switch (outcomeType) {
    case OutcomeType.TWO_PARTY_FIXED_OUTCOME: {
      return handleTwoPartyFixedOutcome(
        encodedOutcome,
        appInstance.twoPartyOutcomeInterpreterParams,
      );
    }
    case OutcomeType.SINGLE_ASSET_TWO_PARTY_COIN_TRANSFER: {
      return handleSingleAssetTwoPartyCoinTransfer(
        encodedOutcome,
        appInstance.singleAssetTwoPartyCoinTransferInterpreterParams,
        log
      );
    }
    case OutcomeType.MULTI_ASSET_MULTI_PARTY_COIN_TRANSFER: {
      return handleMultiAssetMultiPartyCoinTransfer(
        encodedOutcome,
        appInstance.multiAssetMultiPartyCoinTransferInterpreterParams,
      );
    }
    default: {
      throw new Error(
        `computeTokenIndexedFreeBalanceIncrements received an AppInstance with unknown OutcomeType: ${outcomeType}`,
      );
    }
  }
}

/**
 * This is in a special situation because it is
 * a `view` function. Since we do not have any encapsulation of a
 * getter for blockchain-based data, we naively re-query our only
 * hook to the chain (i.e., the `provider` variable) several times
 * until, at least one time out of 10, the values we see on chain
 * indicate a nonzero free balance increment.
 */
// FIXME:
// https://github.com/counterfactual/monorepo/issues/1371
async function handleRefundAppOutcomeSpecialCase(
  encodedOutcome: string,
  appInstance: AppInstance,
  provider: JsonRpcProvider,
  blockNumberToUseIfNecessary?: number,
): Promise<TokenIndexedCoinTransferMap> {
  let mutableOutcome = encodedOutcome;
  let attempts = 1;
  while (attempts <= 10) {
    const [{ to, amount }] = decodeRefundAppState(mutableOutcome);
    const currentBlockNumber = await provider.getBlockNumber();
    // if blockNumberToUseIfNecessary is specified and has elapsed, use the decoded state even
    // if amount is 0
    const blockNumberSpecifiedAndElapsed =
      blockNumberToUseIfNecessary && currentBlockNumber >= blockNumberToUseIfNecessary;
    // if blockNumberToUseIfNecessary is not specified, wait for nonzero balance refund or error
    if (amount.gt(0) || blockNumberSpecifiedAndElapsed) {
      return {
        [(appInstance.state as CoinBalanceRefundAppState).tokenAddress]: {
          [to]: amount,
        },
      };
    }

    attempts += 1;

    await delay(1000 * attempts);

    // Note this statement queries the blockchain each time and
    // is the main reason for this 10-iteration while block.
    mutableOutcome = await appInstance.computeOutcomeWithCurrentState(provider);
  }

  throw new Error("When attempting to check for a deposit, did not find any non-zero deposits.");
}

function handleTwoPartyFixedOutcome(
  encodedOutcome: string,
  interpreterParams: TwoPartyFixedOutcomeInterpreterParams,
): TokenIndexedCoinTransferMap {
  const { amount, playerAddrs, tokenAddress } = interpreterParams;

  switch (decodeTwoPartyFixedOutcome(encodedOutcome)) {
    case TwoPartyFixedOutcome.SEND_TO_ADDR_ONE:
      return {
        [tokenAddress]: {
          [playerAddrs[0]]: amount,
        },
      };
    case TwoPartyFixedOutcome.SEND_TO_ADDR_TWO:
      return {
        [tokenAddress]: {
          [playerAddrs[1]]: amount,
        },
      };
    case TwoPartyFixedOutcome.SPLIT_AND_SEND_TO_BOTH_ADDRS:
    default:
      return {
        [tokenAddress]: {
          [playerAddrs[0]]: amount.div(2),
          [playerAddrs[1]]: amount.sub(amount.div(2)),
        },
      };
  }
}

function handleMultiAssetMultiPartyCoinTransfer(
  encodedOutcome: string,
  interpreterParams: MultiAssetMultiPartyCoinTransferInterpreterParams,
): TokenIndexedCoinTransferMap {
  const decodedTransfers = decodeMultiAssetMultiPartyCoinTransfer(encodedOutcome);

  return interpreterParams.tokenAddresses.reduce(
    (acc, tokenAddress, index) => ({
      ...acc,
      [tokenAddress]: convertCoinTransfersToCoinTransfersMap(decodedTransfers[index]),
    }),
    {},
  );
}

function handleSingleAssetTwoPartyCoinTransfer(
  encodedOutcome: string,
  interpreterParams: SingleAssetTwoPartyCoinTransferInterpreterParams,
  log?: ILoggerService,
): TokenIndexedCoinTransferMap {
  const { tokenAddress } = interpreterParams;

  // 0ms
  const [
    { to: to1, amount: amount1 },
    { to: to2, amount: amount2 },
  ] = decodeSingleAssetTwoPartyCoinTransfer(encodedOutcome);

  return {
    [tokenAddress]: {
      [to1 as string]: amount1 as BigNumber,
      [to2 as string]: amount2 as BigNumber,
    },
  };
}

function decodeRefundAppState(encodedOutcome: string): [CoinTransfer] {
  const [[{ to, amount }]] = defaultAbiCoder.decode(
    ["tuple(address to, uint256 amount)[2]"],
    encodedOutcome,
  );

  return [{ to, amount }];
}

function decodeTwoPartyFixedOutcome(encodedOutcome: string): TwoPartyFixedOutcome {
  const [twoPartyFixedOutcome] = defaultAbiCoder.decode(["uint256"], encodedOutcome) as [BigNumber];

  return twoPartyFixedOutcome.toNumber();
}

function decodeSingleAssetTwoPartyCoinTransfer(
  encodedOutcome: string,
): [CoinTransfer, CoinTransfer] {
  const [[[to1, amount1], [to2, amount2]]] = defaultAbiCoder.decode(
    ["tuple(address to, uint256 amount)[2]"],
    encodedOutcome,
  );

  return [
    { to: to1, amount: amount1 },
    { to: to2, amount: amount2 },
  ];
}

function decodeMultiAssetMultiPartyCoinTransfer(encodedOutcome: string): CoinTransfer[][] {
  const [coinTransferListOfLists] = defaultAbiCoder.decode(
    [multiAssetMultiPartyCoinTransferEncoding],
    encodedOutcome,
  );

  return coinTransferListOfLists.map(coinTransferList =>
    coinTransferList.map(({ to, amount }) => ({ to, amount })),
  );
}<|MERGE_RESOLUTION|>--- conflicted
+++ resolved
@@ -1,8 +1,4 @@
-<<<<<<< HEAD
-import { delay, EthereumCommitment, recoverAddressWithEthers, IStoreService } from "@connext/types";
-=======
-import { delay, recoverAddressWithEthers, ILoggerService } from "@connext/types";
->>>>>>> 6921ee25
+import { delay, recoverAddressWithEthers, IStoreService, ILoggerService } from "@connext/types";
 import { JsonRpcProvider } from "ethers/providers";
 import { BigNumber, defaultAbiCoder, getAddress } from "ethers/utils";
 
@@ -22,11 +18,8 @@
   TwoPartyFixedOutcome,
   TwoPartyFixedOutcomeInterpreterParams,
 } from "../types";
-<<<<<<< HEAD
 import { NO_STATE_CHANNEL_FOR_MULTISIG_ADDR } from "../errors";
-=======
 import { logTime } from "../utils";
->>>>>>> 6921ee25
 
 export async function assertIsValidSignature(
   expectedSigner: string,
@@ -48,7 +41,10 @@
   }
 }
 
-export async function stateChannelClassFromStoreByMultisig(multisigAddress: string, store: IStoreService) {
+export async function stateChannelClassFromStoreByMultisig(
+  multisigAddress: string,
+  store: IStoreService,
+) {
   const json = await store.getStateChannel(multisigAddress);
   if (!json) {
     throw new Error(NO_STATE_CHANNEL_FOR_MULTISIG_ADDR(multisigAddress));
@@ -75,8 +71,7 @@
   const encodedOutcome =
     encodedOutcomeOverride || (await appInstance.computeOutcomeWithCurrentState(provider));
 
-  if(log)
-    logTime(log, checkpoint, `Computed outcome with current state`)
+  if (log) logTime(log, checkpoint, `Computed outcome with current state`);
 
   // FIXME: This is a very sketchy way of handling this edge-case
   if (appInstance.state["threshold"] !== undefined) {
@@ -99,7 +94,7 @@
       return handleSingleAssetTwoPartyCoinTransfer(
         encodedOutcome,
         appInstance.singleAssetTwoPartyCoinTransferInterpreterParams,
-        log
+        log,
       );
     }
     case OutcomeType.MULTI_ASSET_MULTI_PARTY_COIN_TRANSFER: {
