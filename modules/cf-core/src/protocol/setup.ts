--- conflicted
+++ resolved
@@ -18,13 +18,9 @@
  */
 export const SETUP_PROTOCOL: ProtocolExecutionFlow = {
   0 /* Initiating */: async function*(context: Context) {
-<<<<<<< HEAD
     const { message, network, domainSeparator, provider } = context;
-=======
-    const { message, network } = context;
     const log = context.log.newContext("CF-SetupProtocol");
     const start = Date.now();
->>>>>>> 5433da87
 
     const { processID, params } = message;
 
@@ -79,13 +75,9 @@
   },
 
   1 /* Responding */: async function*(context: Context) {
-<<<<<<< HEAD
     const { message, network, provider, domainSeparator } = context;
-=======
-    const { message, network } = context;
     const log = context.log.newContext("CF-SetupProtocol");
     const start = Date.now();
->>>>>>> 5433da87
 
     const {
       processID,
