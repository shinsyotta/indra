--- conflicted
+++ resolved
@@ -41,12 +41,9 @@
       stateChannel.freeBalance.identity,
     );
 
-<<<<<<< HEAD
     // setup installs the free balance app, and on creation the state channel
     // will have nonce 1, so use hardcoded 0th key
-=======
     // 32 ms
->>>>>>> 5433da87
     const initiatorSignature = yield [OP_SIGN, setupCommitment];
 
     // 201 ms (waits for responder to respond)
@@ -66,12 +63,9 @@
       } as ProtocolMessage,
     ];
 
-<<<<<<< HEAD
     // setup installs the free balance app, and on creation the state channel
     // will have nonce 1, so use hardcoded 0th key
-=======
     // 34 ms
->>>>>>> 5433da87
     assertIsValidSignature(xkeyKthAddress(responderXpub, 0), setupCommitment, responderSignature);
 
     // 33 ms
@@ -109,19 +103,16 @@
       stateChannel.freeBalance.identity,
     );
 
-<<<<<<< HEAD
     // setup installs the free balance app, and on creation the state channel
     // will have nonce 1, so use hardcoded 0th key
     assertIsValidSignature(xkeyKthAddress(initiatorXpub, 0), setupCommitment, initiatorSignature);
 
     // setup installs the free balance app, and on creation the state channel
     // will have nonce 1, so use hardcoded 0th key
-=======
     // 94 ms
     assertIsValidSignature(xkeyKthAddress(initiatorXpub, 0), setupCommitment, initiatorSignature);
 
     // 49 ms
->>>>>>> 5433da87
     const responderSignature = yield [OP_SIGN, setupCommitment];
 
     yield [PERSIST_STATE_CHANNEL, [stateChannel]];
