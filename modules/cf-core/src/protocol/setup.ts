import { SetupCommitment } from "../ethereum";
import { ProtocolExecutionFlow, xkeyKthAddress } from "../machine";
import { Opcode, Protocol } from "../machine/enums";
import { StateChannel } from "../models/state-channel";
import { Context, ProtocolMessage, SetupProtocolParams } from "../types";

import { UNASSIGNED_SEQ_NO } from "./utils/signature-forwarder";
import { assertIsValidSignature } from "./utils/signature-validator";

const protocol = Protocol.Setup;
const { OP_SIGN, IO_SEND, IO_SEND_AND_WAIT, PERSIST_STATE_CHANNEL } = Opcode;

/**
 * @description This exchange is described at the following URL:
 *
 * specs.counterfactual.com/04-setup-protocol
 */
export const SETUP_PROTOCOL: ProtocolExecutionFlow = {
  0 /* Initiating */: async function*(context: Context) {
    const { message, network, domainSeparator, provider } = context;

    const { processID, params } = message;

    const { multisigAddress, responderXpub, initiatorXpub } = params as SetupProtocolParams;

    const stateChannel = StateChannel.setupChannel(
      network.IdentityApp,
      { proxyFactory: network.ProxyFactory, multisigMastercopy: network.MinimumViableMultisig },
      multisigAddress,
      [initiatorXpub, responderXpub],
    );

    const setupCommitment = new SetupCommitment(
      network,
      stateChannel.multisigAddress,
      stateChannel.multisigOwners,
      stateChannel.freeBalance.identity,
<<<<<<< HEAD
      domainSeparator,
      provider.network.chainId,
      stateChannel.numProposedApps
=======
>>>>>>> c2bc2685
    );

    const initiatorSignature = yield [OP_SIGN, setupCommitment];

    const {
      customData: { signature: responderSignature },
    } = yield [
      IO_SEND_AND_WAIT,
      {
        protocol,
        processID,
        params,
        seq: 1,
        toXpub: responderXpub,
        customData: {
          signature: initiatorSignature,
        },
      } as ProtocolMessage,
    ];

    assertIsValidSignature(xkeyKthAddress(responderXpub, 0), setupCommitment, responderSignature);

    yield [PERSIST_STATE_CHANNEL, [stateChannel]];

    context.stateChannelsMap.set(stateChannel.multisigAddress, stateChannel);
  },

  1 /* Responding */: async function*(context: Context) {
    const { message, network, provider, domainSeparator } = context;

    const {
      processID,
      params,
      customData: { signature: initiatorSignature },
    } = message;

    const { multisigAddress, initiatorXpub, responderXpub } = params as SetupProtocolParams;

    const stateChannel = StateChannel.setupChannel(
      network.IdentityApp,
      { proxyFactory: network.ProxyFactory, multisigMastercopy: network.MinimumViableMultisig },
      multisigAddress,
      [initiatorXpub, responderXpub],
    );

    const setupCommitment = new SetupCommitment(
      network,
      stateChannel.multisigAddress,
      stateChannel.multisigOwners,
      stateChannel.freeBalance.identity,
<<<<<<< HEAD
      domainSeparator,
      provider.network.chainId,
      stateChannel.numProposedApps
=======
>>>>>>> c2bc2685
    );

    assertIsValidSignature(xkeyKthAddress(initiatorXpub, 0), setupCommitment, initiatorSignature);

    const responderSignature = yield [OP_SIGN, setupCommitment];

    yield [PERSIST_STATE_CHANNEL, [stateChannel]];

    yield [
      IO_SEND,
      {
        protocol,
        processID,
        toXpub: initiatorXpub,
        seq: UNASSIGNED_SEQ_NO,
        customData: {
          signature: responderSignature,
        },
      } as ProtocolMessage,
    ];

    context.stateChannelsMap.set(stateChannel.multisigAddress, stateChannel);
  },
};<|MERGE_RESOLUTION|>--- conflicted
+++ resolved
@@ -35,12 +35,9 @@
       stateChannel.multisigAddress,
       stateChannel.multisigOwners,
       stateChannel.freeBalance.identity,
-<<<<<<< HEAD
       domainSeparator,
       provider.network.chainId,
       stateChannel.numProposedApps
-=======
->>>>>>> c2bc2685
     );
 
     const initiatorSignature = yield [OP_SIGN, setupCommitment];
@@ -91,12 +88,9 @@
       stateChannel.multisigAddress,
       stateChannel.multisigOwners,
       stateChannel.freeBalance.identity,
-<<<<<<< HEAD
       domainSeparator,
       provider.network.chainId,
       stateChannel.numProposedApps
-=======
->>>>>>> c2bc2685
     );
 
     assertIsValidSignature(xkeyKthAddress(initiatorXpub, 0), setupCommitment, initiatorSignature);
