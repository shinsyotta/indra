import { CommitmentTypes, ProtocolNames, ProtocolParams } from "@connext/types";

import { UNASSIGNED_SEQ_NO } from "../constants";
import { getSetupCommitment } from "../ethereum";

import { StateChannel } from "../models";
import {
  Context,
  Opcode,
  ProtocolExecutionFlow,
  ProtocolMessage,
} from "../types";

import { logTime } from "../utils";
import { xkeyKthAddress } from "../xkeys";

import { assertIsValidSignature } from "./utils";

const protocol = ProtocolNames.setup;
const { OP_SIGN, IO_SEND, IO_SEND_AND_WAIT, PERSIST_STATE_CHANNEL, PERSIST_COMMITMENT } = Opcode;
const { Setup } = CommitmentTypes;

/**
 * @description This exchange is described at the following URL:
 *
 * specs.counterfactual.com/04-setup-protocol
 */
export const SETUP_PROTOCOL: ProtocolExecutionFlow = {
  0 /* Initiating */: async function*(context: Context) {
    const { message, network } = context;
    const log = context.log.newContext("CF-SetupProtocol");
    const start = Date.now();
    let substart;
    log.debug(`Initiation started`);

    const { processID, params } = message;

    const { multisigAddress, responderXpub, initiatorXpub } = params as ProtocolParams.Setup;

    // 56 ms
    const stateChannel = StateChannel.setupChannel(
      network.IdentityApp,
      { proxyFactory: network.ProxyFactory, multisigMastercopy: network.MinimumViableMultisig },
      multisigAddress,
      [initiatorXpub, responderXpub],
    );

<<<<<<< HEAD
    const setupCommitment = new SetupCommitment(
      network,
      stateChannel.multisigAddress,
      stateChannel.multisigOwners,
      stateChannel.freeBalance.identity,
    );
    const setupCommitmentHash = setupCommitment.hashToSign();
=======
    const setupCommitment = getSetupCommitment(context, stateChannel);
>>>>>>> c075b070

    // setup installs the free balance app, and on creation the state channel
    // will have nonce 1, so use hardcoded 0th key
    // 32 ms
    const initiatorSignature = yield [OP_SIGN, setupCommitmentHash];

    // 201 ms (waits for responder to respond)
    substart = Date.now();
    const {
      customData: { signature: responderSignature },
    } = yield [
      IO_SEND_AND_WAIT,
      {
        protocol,
        processID,
        params,
        seq: 1,
        toXpub: responderXpub,
        customData: {
          signature: initiatorSignature,
        },
      } as ProtocolMessage,
    ];
    logTime(log, substart, `Received responder's sig`);

    // setup installs the free balance app, and on creation the state channel
    // will have nonce 1, so use hardcoded 0th key
    // 34 ms
    substart = Date.now();
    await assertIsValidSignature(xkeyKthAddress(responderXpub, 0), setupCommitmentHash, responderSignature);
    logTime(log, substart, `Verified responder's sig`);

    setupCommitment.signatures = [responderSignature, initiatorSignature];

    // 33 ms
    yield [
      PERSIST_COMMITMENT,
      Setup,
      await setupCommitment.getSignedTransaction(),
      stateChannel.multisigAddress,
    ];
    yield [PERSIST_STATE_CHANNEL, [stateChannel]];
    logTime(log, start, `Finished initiating`);
  },

  1 /* Responding */: async function*(context: Context) {
    const { message, network } = context;
    const log = context.log.newContext("CF-SetupProtocol");
    const start = Date.now();
    let substart;
    log.debug(`Response started`);

    const {
      processID,
      params,
      customData: { signature: initiatorSignature },
    } = message;

    const { multisigAddress, initiatorXpub, responderXpub } = params as ProtocolParams.Setup;

    // 73 ms
    const stateChannel = StateChannel.setupChannel(
      network.IdentityApp,
      { proxyFactory: network.ProxyFactory, multisigMastercopy: network.MinimumViableMultisig },
      multisigAddress,
      [initiatorXpub, responderXpub],
    );

<<<<<<< HEAD
    const setupCommitment = new SetupCommitment(
      network,
      stateChannel.multisigAddress,
      stateChannel.multisigOwners,
      stateChannel.freeBalance.identity,
    );
    const setupCommitmentHash = setupCommitment.hashToSign();
=======
    const setupCommitment = getSetupCommitment(context, stateChannel);
>>>>>>> c075b070

    // setup installs the free balance app, and on creation the state channel
    // will have nonce 1, so use hardcoded 0th key
    // 94 ms
    substart = Date.now();
    await assertIsValidSignature(xkeyKthAddress(initiatorXpub, 0), setupCommitmentHash, initiatorSignature);
    logTime(log, substart, `Verified initator's sig`);

    // 49 ms
    const responderSignature = yield [OP_SIGN, setupCommitmentHash];

    setupCommitment.signatures = [responderSignature, initiatorSignature];

    yield [
      PERSIST_COMMITMENT,
      Setup,
      await setupCommitment.getSignedTransaction(),
      stateChannel.multisigAddress,
    ];
    yield [PERSIST_STATE_CHANNEL, [stateChannel]];

    yield [
      IO_SEND,
      {
        protocol,
        processID,
        toXpub: initiatorXpub,
        seq: UNASSIGNED_SEQ_NO,
        customData: {
          signature: responderSignature,
        },
      } as ProtocolMessage,
    ];
    logTime(log, start, `Finished responding`);
  },
};<|MERGE_RESOLUTION|>--- conflicted
+++ resolved
@@ -45,17 +45,8 @@
       [initiatorXpub, responderXpub],
     );
 
-<<<<<<< HEAD
-    const setupCommitment = new SetupCommitment(
-      network,
-      stateChannel.multisigAddress,
-      stateChannel.multisigOwners,
-      stateChannel.freeBalance.identity,
-    );
+    const setupCommitment = getSetupCommitment(context, stateChannel);
     const setupCommitmentHash = setupCommitment.hashToSign();
-=======
-    const setupCommitment = getSetupCommitment(context, stateChannel);
->>>>>>> c075b070
 
     // setup installs the free balance app, and on creation the state channel
     // will have nonce 1, so use hardcoded 0th key
@@ -124,17 +115,8 @@
       [initiatorXpub, responderXpub],
     );
 
-<<<<<<< HEAD
-    const setupCommitment = new SetupCommitment(
-      network,
-      stateChannel.multisigAddress,
-      stateChannel.multisigOwners,
-      stateChannel.freeBalance.identity,
-    );
+    const setupCommitment = getSetupCommitment(context, stateChannel);
     const setupCommitmentHash = setupCommitment.hashToSign();
-=======
-    const setupCommitment = getSetupCommitment(context, stateChannel);
->>>>>>> c075b070
 
     // setup installs the free balance app, and on creation the state channel
     // will have nonce 1, so use hardcoded 0th key
