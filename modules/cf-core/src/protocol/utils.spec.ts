--- conflicted
+++ resolved
@@ -43,13 +43,8 @@
     const rightHash = commitment.hashToSign();
     const wrongHash = HashZero.replace("00", "11"); // 0x11000...
     const signature = await signDigest(signer.privateKey, wrongHash);
-<<<<<<< HEAD
     const wrongSigner = await recoverAddress(rightHash, signature);
-    await expect(assertIsValidSignature(signer.address, commitment, signature)).rejects.toThrow(
-=======
-    const wrongSigner = await recoverAddressWithEthers(rightHash, signature);
     await expect(assertIsValidSignature(signer.address, commitmentHash, signature)).rejects.toThrow(
->>>>>>> 0a1f0087
       `Validating a signature with expected signer ${signer.address} but recovered ${wrongSigner} for commitment hash ${rightHash}.`,
     );
   });
