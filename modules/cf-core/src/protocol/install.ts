import { ProtocolNames, ProtocolParams, ProtocolRoles, InstallMiddlewareContext, delay } from "@connext/types";
import { MaxUint256 } from "ethers/constants";
import { BigNumber } from "ethers/utils";

import { UNASSIGNED_SEQ_NO } from "../constants";
import { TWO_PARTY_OUTCOME_DIFFERENT_ASSETS } from "../errors";
import { getConditionalTransactionCommitment, getSetStateCommitment } from "../ethereum";
import { AppInstance, StateChannel, TokenIndexedCoinTransferMap } from "../models";
import {
  Context,
  MultiAssetMultiPartyCoinTransferInterpreterParams,
  Opcode,
  OutcomeType,
  PersistAppType,
  ProtocolExecutionFlow,
  ProtocolMessage,
  SingleAssetTwoPartyCoinTransferInterpreterParams,
  TwoPartyFixedOutcomeInterpreterParams,
  PersistCommitmentType,
} from "../types";
import { assertSufficientFundsWithinFreeBalance, logTime } from "../utils";
import { xkeyKthAddress } from "../xkeys";

import { assertIsValidSignature, stateChannelClassFromStoreByMultisig } from "./utils";

const protocol = ProtocolNames.install;
const {
  OP_SIGN,
  OP_VALIDATE,
  IO_SEND,
  IO_SEND_AND_WAIT,
  PERSIST_APP_INSTANCE,
  PERSIST_COMMITMENT,
} = Opcode;

/**
 * @description This exchange is described at the following URL:
 *
 * specs.counterfactual.com/05-install-protocol#messages
 */
export const INSTALL_PROTOCOL: ProtocolExecutionFlow = {
  /**
   * Sequence 0 of the INSTALL_PROTOCOL requires the initiator party
   * to sign the ConditionalTransactionCommitment for the as-yet un-funded
   * newly proposed AppInstance, wait for a countersignature, and then when
   * received countersign the _also received_ free balance state update to
   * activate / fund the new app, and send the signature to that back to the
   * counterparty to finish the protocol.
   *
   * @param {Context} context
   */

  0 /* Initiating */: async function*(context: Context) {
    const {
      store,
      message: { params, processID },
    } = context;
    const log = context.log.newContext("CF-InstallProtocol");
    const start = Date.now();
    log.warn(`Initiation started for Install protocol`);

    const {
      responderXpub,
      multisigAddress,
      initiatorDepositTokenAddress,
      responderDepositTokenAddress,
      initiatorBalanceDecrement,
      responderBalanceDecrement,
      initiatorXpub,
    } = params as ProtocolParams.Install;

    const stateChannelBefore = await stateChannelClassFromStoreByMultisig(multisigAddress, store);

    // 0ms
    assertSufficientFundsWithinFreeBalance(
      stateChannelBefore,
      initiatorXpub,
      initiatorDepositTokenAddress,
      initiatorBalanceDecrement,
    );

    // 0ms
    assertSufficientFundsWithinFreeBalance(
      stateChannelBefore,
      responderXpub,
      responderDepositTokenAddress,
      responderBalanceDecrement,
    );

    const stateChannelAfter = computeStateChannelTransition(
      stateChannelBefore,
      params as ProtocolParams.Install,
    );

    const newAppInstance = stateChannelAfter.mostRecentlyInstalledAppInstance();

    // safe to do here, nothing is signed or written to store
    yield [
      OP_VALIDATE,
      protocol,
      {
        params,
        stateChannel: stateChannelBefore.toJson(),
        appInstance: newAppInstance.toJson(),
        role: ProtocolRoles.initiator,
      } as InstallMiddlewareContext,
    ];

    const conditionalTxCommitment = getConditionalTransactionCommitment(
      context,
      stateChannelAfter,
      newAppInstance,
    );
    const conditionalTxCommitmentHash = conditionalTxCommitment.hashToSign();

    // 0ms
    const responderFreeBalanceAddress = xkeyKthAddress(responderXpub, 0);

    // 6ms
    // free balance addr signs conditional transactions
    const mySignatureOnConditionalTransaction = yield [OP_SIGN, conditionalTxCommitmentHash];

    // 124ms
    const {
      customData: {
        signature: counterpartySignatureOnConditionalTransaction,
        signature2: counterpartySignatureOnFreeBalanceStateUpdate,
      },
    } = yield [
      IO_SEND_AND_WAIT,
      {
        processID,
        params,
        protocol,
        toXpub: responderXpub,
        customData: {
          signature: mySignatureOnConditionalTransaction,
        },
        seq: 1,
      } as ProtocolMessage,
    ];

    // 7ms
    // free balance addr signs conditional transactions
    await assertIsValidSignature(
      responderFreeBalanceAddress,
      conditionalTxCommitmentHash,
      counterpartySignatureOnConditionalTransaction,
    );

    const isChannelInitiator = stateChannelAfter.multisigOwners[0] !== responderFreeBalanceAddress;
    await conditionalTxCommitment.addSignatures(
      isChannelInitiator 
        ? mySignatureOnConditionalTransaction as any
        : counterpartySignatureOnConditionalTransaction,
      isChannelInitiator
        ? counterpartySignatureOnConditionalTransaction
        : mySignatureOnConditionalTransaction as any,
    );

    // 12ms
    yield [
      PERSIST_COMMITMENT,
      PersistCommitmentType.CreateConditional,
      conditionalTxCommitment,
      newAppInstance.identityHash,
    ];

    const freeBalanceUpdateData = getSetStateCommitment(context, stateChannelAfter.freeBalance);
    const freeBalanceUpdateDataHash = freeBalanceUpdateData.hashToSign();

    // 7ms
    // always use free balance key to sign free balance update
    await assertIsValidSignature(
      responderFreeBalanceAddress,
      freeBalanceUpdateDataHash,
      counterpartySignatureOnFreeBalanceStateUpdate,
    );

    // 12ms
    // always use free balance key to sign free balance update
    const mySignatureOnFreeBalanceStateUpdate = yield [OP_SIGN, freeBalanceUpdateDataHash];

    // add signatures to commitment
    await freeBalanceUpdateData.addSignatures(
      isChannelInitiator 
        ? mySignatureOnFreeBalanceStateUpdate as any
        : counterpartySignatureOnFreeBalanceStateUpdate,
      isChannelInitiator 
        ? counterpartySignatureOnFreeBalanceStateUpdate
        : mySignatureOnFreeBalanceStateUpdate as any,
    );

    // 10ms
    yield [
      PERSIST_COMMITMENT,
      PersistCommitmentType.UpdateSetState,
      freeBalanceUpdateData,
      stateChannelAfter.freeBalance.identityHash,
    ];

    yield [PERSIST_APP_INSTANCE, PersistAppType.CreateInstance, stateChannelAfter, newAppInstance];

    yield [
      PERSIST_APP_INSTANCE,
      PersistAppType.RemoveProposal,
      stateChannelAfter,
      stateChannelBefore.proposedAppInstances.get(newAppInstance.identityHash),
    ];

    // 51ms
    yield [
      IO_SEND_AND_WAIT,
      {
        processID,
        protocol,
        toXpub: responderXpub,
        customData: {
          signature: mySignatureOnFreeBalanceStateUpdate,
        },
        seq: UNASSIGNED_SEQ_NO,
      } as ProtocolMessage,
    ];
    
    // 335ms
    logTime(log, start, `Finished Initiating`);
  },

  /**
   * Sequence 1 of the INSTALL_PROTOCOL requires the responder party
   * to countersignsign the ConditionalTransactionCommitment and then sign
   * the update to the free balance object, wait for the intitiating party to
   * sign _that_ and then finish the protocol.
   *
   * @param {Context} context
   */

  1 /* Responding */: async function*(context: Context) {
    const {
      store,
      message: {
        params,
        processID,
        customData: { signature },
      },
    } = context;
    const log = context.log.newContext("CF-InstallProtocol");
    const start = Date.now();
    log.warn(`Response started for install`);

    // Aliasing `signature` to this variable name for code clarity
    const counterpartySignatureOnConditionalTransaction = signature;

    const {
      initiatorXpub,
      multisigAddress,
      responderBalanceDecrement,
      responderXpub,
      responderDepositTokenAddress,
      initiatorBalanceDecrement,
      initiatorDepositTokenAddress,
    } = params as ProtocolParams.Install;

    const stateChannelBefore = await stateChannelClassFromStoreByMultisig(multisigAddress, store);

    // 1ms
    assertSufficientFundsWithinFreeBalance(
      stateChannelBefore,
      initiatorXpub,
      initiatorDepositTokenAddress,
      initiatorBalanceDecrement,
    );

    // 0ms
    assertSufficientFundsWithinFreeBalance(
      stateChannelBefore,
      responderXpub,
      responderDepositTokenAddress,
      responderBalanceDecrement,
    );

    const stateChannelAfter = computeStateChannelTransition(
      stateChannelBefore,
      params as ProtocolParams.Install,
    );

    // 0ms
    const initiatorFreeBalanceAddress = xkeyKthAddress(initiatorXpub, 0);

    const newAppInstance = stateChannelAfter.mostRecentlyInstalledAppInstance();

    // safe to do here, nothing is signed or written to store
    yield [
      OP_VALIDATE,
      protocol,
      {
        params,
        stateChannel: stateChannelBefore.toJson(),
        appInstance: newAppInstance.toJson(),
        role: ProtocolRoles.responder,
      } as InstallMiddlewareContext,
    ];

    const conditionalTxCommitment = getConditionalTransactionCommitment(
      context,
      stateChannelAfter,
      newAppInstance,
    );
    const conditionalTxCommitmentHash = conditionalTxCommitment.hashToSign();

    // 7ms
    // multisig owner always signs conditional tx
    await assertIsValidSignature(
      initiatorFreeBalanceAddress,
      conditionalTxCommitmentHash,
      counterpartySignatureOnConditionalTransaction,
    );

    const mySignatureOnConditionalTransaction = yield [OP_SIGN, conditionalTxCommitmentHash];

    // add signatures to commitment
    const isChannelInitiator = stateChannelAfter.multisigOwners[0] !== initiatorFreeBalanceAddress;
    await conditionalTxCommitment.addSignatures(
      isChannelInitiator 
        ? mySignatureOnConditionalTransaction as any
        : counterpartySignatureOnConditionalTransaction,
      isChannelInitiator
        ? counterpartySignatureOnConditionalTransaction
        : mySignatureOnConditionalTransaction as any,
    );

    // 12ms
    yield [
      PERSIST_COMMITMENT,
      PersistCommitmentType.CreateConditional,
      conditionalTxCommitment,
      newAppInstance.identityHash,
    ];

    const freeBalanceUpdateData = getSetStateCommitment(context, stateChannelAfter.freeBalance);
    const freeBalanceUpdateDataHash = freeBalanceUpdateData.hashToSign();

    // 8ms
    const mySignatureOnFreeBalanceStateUpdate = yield [OP_SIGN, freeBalanceUpdateDataHash];

    // 154ms
    const {
      customData: { signature: counterpartySignatureOnFreeBalanceStateUpdate },
    } = yield [
      IO_SEND_AND_WAIT,
      {
        processID,
        protocol,
        toXpub: initiatorXpub,
        customData: {
          signature: mySignatureOnConditionalTransaction,
          signature2: mySignatureOnFreeBalanceStateUpdate,
        },
        seq: UNASSIGNED_SEQ_NO,
      } as ProtocolMessage,
    ];

    // 7ms
    // always use freeBalanceAddress to sign updates
    await assertIsValidSignature(
      initiatorFreeBalanceAddress,
      freeBalanceUpdateDataHash,
      counterpartySignatureOnFreeBalanceStateUpdate,
    );

    // add signature
    await freeBalanceUpdateData.addSignatures(
      isChannelInitiator 
        ? mySignatureOnFreeBalanceStateUpdate as any
        : counterpartySignatureOnFreeBalanceStateUpdate,
      isChannelInitiator 
        ? counterpartySignatureOnFreeBalanceStateUpdate
        : mySignatureOnFreeBalanceStateUpdate as any,
    );

    // 13ms
    yield [
      PERSIST_COMMITMENT,
      PersistCommitmentType.UpdateSetState,
      freeBalanceUpdateData,
      stateChannelAfter.freeBalance.identityHash,
    ];

    yield [PERSIST_APP_INSTANCE, PersistAppType.CreateInstance, stateChannelAfter, newAppInstance];

    yield [
      PERSIST_APP_INSTANCE,
      PersistAppType.RemoveProposal,
      stateChannelAfter,
      stateChannelBefore.proposedAppInstances.get(newAppInstance.identityHash),
    ];

    const m4 = {
      processID,
      protocol,
      toXpub: initiatorXpub,
      customData: {
        dataPersisted: true,
      },
      seq: UNASSIGNED_SEQ_NO,
    } as ProtocolMessage;

    // 0ms
    yield [IO_SEND, m4];
    
    // 272ms
    logTime(log, start, `Finished responding`);
  },
};

/**
 * Generates the would-be new StateChannel to represent the final state of the
 * StateChannel after the protocol would be executed with correct signatures.
 *
 * @param {StateChannel} stateChannel - The pre-protocol state of the channel
 * @param {ProtocolParams.Install} params - Parameters about the new AppInstance
 *
 * @returns {Promise<StateChannel>} - The post-protocol state of the channel
 */
function computeStateChannelTransition(
  stateChannel: StateChannel,
  params: ProtocolParams.Install,
): StateChannel {
  const {
    initiatorBalanceDecrement,
    responderBalanceDecrement,
    initiatorDepositTokenAddress,
    responderDepositTokenAddress,
    initiatorXpub,
    responderXpub,
    initialState,
    appInterface,
    defaultTimeout,
    stateTimeout,
    appSeqNo,
    outcomeType,
    disableLimit,
    meta,
    appInitiatorAddress,
    appResponderAddress,
  } = params;

  const initiatorFbAddress = stateChannel.getFreeBalanceAddrOf(initiatorXpub);
  const responderFbAddress = stateChannel.getFreeBalanceAddrOf(responderXpub);

  const {
    multiAssetMultiPartyCoinTransferInterpreterParams,
    twoPartyOutcomeInterpreterParams,
    singleAssetTwoPartyCoinTransferInterpreterParams,
  } = computeInterpreterParameters(
    outcomeType,
    initiatorDepositTokenAddress,
    responderDepositTokenAddress,
    initiatorBalanceDecrement,
    responderBalanceDecrement,
    initiatorFbAddress,
    responderFbAddress,
    disableLimit,
  );

  const appInstanceToBeInstalled = new AppInstance(
<<<<<<< HEAD
    /* initiator */ appInitiatorAddress,
    /* responder */ appResponderAddress,
    /* defaultTimeout */ defaultTimeout,
=======
    /* participants */ participants,
    /* defaultTimeout */ defaultTimeout.toHexString(),
>>>>>>> c081a00d
    /* appInterface */ appInterface,
    /* appSeqNo */ appSeqNo,
    /* latestState */ initialState,
    /* latestVersionNumber */ 0,
    /* stateTimeout */ stateTimeout.toHexString(),
    /* outcomeType */ outcomeType,
    /* multisig */ stateChannel.multisigAddress,
    meta,
    twoPartyOutcomeInterpreterParams,
    multiAssetMultiPartyCoinTransferInterpreterParams,
    singleAssetTwoPartyCoinTransferInterpreterParams,
  );

  let tokenIndexedBalanceDecrement: TokenIndexedCoinTransferMap;
  if (initiatorDepositTokenAddress !== responderDepositTokenAddress) {
    tokenIndexedBalanceDecrement = {
      [initiatorDepositTokenAddress]: {
        [initiatorFbAddress]: initiatorBalanceDecrement,
      },
      [responderDepositTokenAddress]: {
        [responderFbAddress]: responderBalanceDecrement,
      },
    };
  } else {
    // If the decrements are on the same token, the previous block
    // sets the decrement only on the `respondingFbAddress` and the
    // `initiatingFbAddress` would get overwritten
    tokenIndexedBalanceDecrement = {
      [initiatorDepositTokenAddress]: {
        [initiatorFbAddress]: initiatorBalanceDecrement,
        [responderFbAddress]: responderBalanceDecrement,
      },
    };
  }

  return stateChannel.installApp(
    appInstanceToBeInstalled,
    tokenIndexedBalanceDecrement,
  );
}

/**
 * Returns the parameters for two hard-coded possible interpreter types.
 *
 * Note that this is _not_ a built-in part of the protocol. Here we are _restricting_
 * all newly installed AppInstances to be either of type COIN_TRANSFER or
 * TWO_PARTY_FIXED_OUTCOME. In the future, we will be extending the ProtocolParams.Install
 * to indidicate the interpreterAddress and interpreterParams so the developers
 * installing apps have more control, however for now we are putting this logic
 * inside of the client (the Node) by adding an "outcomeType" variable which
 * is a simplification of the actual decision a developer has to make with their app.
 *
 * TODO: update doc on how MultiAssetMultiPartyCoinTransferInterpreterParams work
 *
 * @param {OutcomeType} outcomeType - either COIN_TRANSFER or TWO_PARTY_FIXED_OUTCOME
 * @param {BigNumber} initiatorBalanceDecrement - amount Wei initiator deposits
 * @param {BigNumber} responderBalanceDecrement - amount Wei responder deposits
 * @param {string} initiatorFbAddress - the address of the recipient of initiator
 * @param {string} responderFbAddress - the address of the recipient of responder
 *
 * @returns An object with the required parameters for both interpreter types, one
 * will be undefined and the other will be a correctly structured POJO. The AppInstance
 * object currently accepts both in its constructor and internally manages them.
 */
function computeInterpreterParameters(
  outcomeType: OutcomeType,
  initiatorDepositTokenAddress: string,
  responderDepositTokenAddress: string,
  initiatorBalanceDecrement: BigNumber,
  responderBalanceDecrement: BigNumber,
  initiatorFbAddress: string,
  responderFbAddress: string,
  disableLimit: boolean,
): {
  twoPartyOutcomeInterpreterParams?: TwoPartyFixedOutcomeInterpreterParams;
  multiAssetMultiPartyCoinTransferInterpreterParams?:
    MultiAssetMultiPartyCoinTransferInterpreterParams;
  singleAssetTwoPartyCoinTransferInterpreterParams?:
    SingleAssetTwoPartyCoinTransferInterpreterParams;
} {
  switch (outcomeType) {
    case OutcomeType.TWO_PARTY_FIXED_OUTCOME: {
      if (initiatorDepositTokenAddress !== responderDepositTokenAddress) {
        throw new Error(
          TWO_PARTY_OUTCOME_DIFFERENT_ASSETS(
            initiatorDepositTokenAddress,
            responderDepositTokenAddress,
          ),
        );
      }

      return {
        twoPartyOutcomeInterpreterParams: {
          tokenAddress: initiatorDepositTokenAddress,
          playerAddrs: [initiatorFbAddress, responderFbAddress],
          amount: initiatorBalanceDecrement.add(responderBalanceDecrement),
        },
      };
    }

    case OutcomeType.MULTI_ASSET_MULTI_PARTY_COIN_TRANSFER: {
      return initiatorDepositTokenAddress === responderDepositTokenAddress
        ? {
            multiAssetMultiPartyCoinTransferInterpreterParams: {
              limit: [initiatorBalanceDecrement.add(responderBalanceDecrement)],
              tokenAddresses: [initiatorDepositTokenAddress],
            },
          }
        : {
            multiAssetMultiPartyCoinTransferInterpreterParams: {
              limit: [initiatorBalanceDecrement, responderBalanceDecrement],
              tokenAddresses: [initiatorDepositTokenAddress, responderDepositTokenAddress],
            },
          };
    }

    case OutcomeType.SINGLE_ASSET_TWO_PARTY_COIN_TRANSFER: {
      if (initiatorDepositTokenAddress !== responderDepositTokenAddress) {
        throw new Error(
          TWO_PARTY_OUTCOME_DIFFERENT_ASSETS(
            initiatorDepositTokenAddress,
            responderDepositTokenAddress,
          ),
        );
      }

      return {
        singleAssetTwoPartyCoinTransferInterpreterParams: {
          limit: disableLimit
            ? MaxUint256
            : initiatorBalanceDecrement.add(responderBalanceDecrement),
          tokenAddress: initiatorDepositTokenAddress,
        },
      };
    }

    default: {
      throw new Error("The outcome type in this application logic contract is not supported yet.");
    }
  }
}<|MERGE_RESOLUTION|>--- conflicted
+++ resolved
@@ -464,14 +464,9 @@
   );
 
   const appInstanceToBeInstalled = new AppInstance(
-<<<<<<< HEAD
     /* initiator */ appInitiatorAddress,
     /* responder */ appResponderAddress,
-    /* defaultTimeout */ defaultTimeout,
-=======
-    /* participants */ participants,
     /* defaultTimeout */ defaultTimeout.toHexString(),
->>>>>>> c081a00d
     /* appInterface */ appInterface,
     /* appSeqNo */ appSeqNo,
     /* latestState */ initialState,
