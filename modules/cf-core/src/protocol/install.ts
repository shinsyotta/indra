import { CommitmentTypes, ProtocolNames, ProtocolParams } from "@connext/types";
import { MaxUint256 } from "ethers/constants";
import { BigNumber } from "ethers/utils";

import { UNASSIGNED_SEQ_NO } from "../constants";
import { TWO_PARTY_OUTCOME_DIFFERENT_ASSETS } from "../errors";
import { getConditionalTransactionCommitment, getSetStateCommitment } from "../ethereum";
import { AppInstance, StateChannel, TokenIndexedCoinTransferMap } from "../models";
import {
  Context,
  MultiAssetMultiPartyCoinTransferInterpreterParams,
  Opcode,
  OutcomeType,
  PersistAppType,
  ProtocolExecutionFlow,
  ProtocolMessage,
  SingleAssetTwoPartyCoinTransferInterpreterParams,
  TwoPartyFixedOutcomeInterpreterParams,
} from "../types";
import { assertSufficientFundsWithinFreeBalance, logTime } from "../utils";
import { xkeyKthAddress } from "../xkeys";

import { assertIsValidSignature } from "./utils";

const protocol = ProtocolNames.install;
const {
  OP_SIGN,
  IO_SEND,
  IO_SEND_AND_WAIT,
  PERSIST_APP_INSTANCE,
  PERSIST_COMMITMENT,
} = Opcode;
const { Conditional, SetState } = CommitmentTypes;

/**
 * @description This exchange is described at the following URL:
 *
 * specs.counterfactual.com/05-install-protocol#messages
 */
export const INSTALL_PROTOCOL: ProtocolExecutionFlow = {
  /**
   * Sequence 0 of the INSTALL_PROTOCOL requires the initiator party
   * to sign the ConditionalTransactionCommitment for the as-yet un-funded
   * newly proposed AppInstance, wait for a countersignature, and then when
   * received countersign the _also received_ free balance state update to
   * activate / fund the new app, and send the signature to that back to the
   * counterparty to finish the protocol.
   *
   * @param {Context} context
   */

  0 /* Initiating */: async function*(context: Context) {
    const {
      store,
      message: { params, processID },
    } = context;
    const log = context.log.newContext("CF-InstallProtocol");
    const start = Date.now();
    let substart;
    log.debug(`Initiation started`);

    const {
      responderXpub,
      multisigAddress,
      initiatorDepositTokenAddress,
      responderDepositTokenAddress,
      initiatorBalanceDecrement,
      responderBalanceDecrement,
      initiatorXpub,
    } = params as ProtocolParams.Install;

    const stateChannelBefore = await store.getStateChannel(multisigAddress);

    assertSufficientFundsWithinFreeBalance(
      stateChannelBefore,
      initiatorXpub,
      initiatorDepositTokenAddress,
      initiatorBalanceDecrement,
    );

    assertSufficientFundsWithinFreeBalance(
      stateChannelBefore,
      responderXpub,
      responderDepositTokenAddress,
      responderBalanceDecrement,
    );

    const stateChannelAfter = computeStateChannelTransition(
      stateChannelBefore,
      params as ProtocolParams.Install,
    );

    const newAppInstance = stateChannelAfter.mostRecentlyInstalledAppInstance();

    const conditionalTxCommitment = getConditionalTransactionCommitment(
      context,
      stateChannelAfter,
      newAppInstance,
    );

    const responderFreeBalanceAddress = xkeyKthAddress(responderXpub, 0);

    // free balance addr signs conditional transactions
    const mySignatureOnConditionalTransaction = yield [OP_SIGN, conditionalTxCommitment];

    substart = Date.now();
    const {
      customData: {
        signature: counterpartySignatureOnConditionalTransaction,
        signature2: counterpartySignatureOnFreeBalanceStateUpdate,
      },
    } = yield [
      IO_SEND_AND_WAIT,
      {
        processID,
        params,
        protocol,
        toXpub: responderXpub,
        customData: {
          signature: mySignatureOnConditionalTransaction,
        },
        seq: 1,
      } as ProtocolMessage,
    ];
    logTime(log, substart, `Received responder's sigs on conditional tx & balance update`);

    // free balance addr signs conditional transactions
    substart = Date.now();
    await assertIsValidSignature(
      responderFreeBalanceAddress,
      conditionalTxCommitment,
      counterpartySignatureOnConditionalTransaction,
    );
    logTime(log, substart, `Validated responder's sig on conditional tx`);

    conditionalTxCommitment.signatures = [
      mySignatureOnConditionalTransaction,
      counterpartySignatureOnConditionalTransaction,
    ];

    yield [
      PERSIST_COMMITMENT,
      Conditional,
      conditionalTxCommitment,
      newAppInstance.identityHash,
    ];

    const freeBalanceUpdateData = getSetStateCommitment(context, stateChannelAfter.freeBalance);

    // always use free balance key to sign free balance update
    substart = Date.now();
    await assertIsValidSignature(
      responderFreeBalanceAddress,
      freeBalanceUpdateData,
      counterpartySignatureOnFreeBalanceStateUpdate,
    );
    logTime(log, substart, `Validated responder's sig on free balance update`);

    // always use free balance key to sign free balance update
    const mySignatureOnFreeBalanceStateUpdate = yield [OP_SIGN, freeBalanceUpdateData];

    // add signatures to commitment
    freeBalanceUpdateData.signatures = [
      mySignatureOnFreeBalanceStateUpdate,
      counterpartySignatureOnFreeBalanceStateUpdate,
    ];

    yield [
      PERSIST_COMMITMENT,
      SetState,
      freeBalanceUpdateData,
      stateChannelAfter.freeBalance.identityHash,
    ];

    yield [PERSIST_APP_INSTANCE, PersistAppType.Instance, stateChannelAfter, newAppInstance];

    substart = Date.now();
    yield [
      IO_SEND_AND_WAIT,
      {
        processID,
        protocol,
        toXpub: responderXpub,
        customData: {
          signature: mySignatureOnFreeBalanceStateUpdate,
        },
        seq: UNASSIGNED_SEQ_NO,
      } as ProtocolMessage,
    ];
    logTime(log, substart, `Received responder's confirmation that they received our sig`);
    logTime(log, start, `Finished Initiating`);
  },

  /**
   * Sequence 1 of the INSTALL_PROTOCOL requires the responder party
   * to countersignsign the ConditionalTransactionCommitment and then sign
   * the update to the free balance object, wait for the intitiating party to
   * sign _that_ and then finish the protocol.
   *
   * @param {Context} context
   */

  1 /* Responding */: async function*(context: Context) {
    const {
      store,
      message: {
        params,
        processID,
        customData: { signature },
      },
    } = context;
    const log = context.log.newContext("CF-InstallProtocol");
    const start = Date.now();
    let substart;
    log.debug(`Response started`);

    // Aliasing `signature` to this variable name for code clarity
    const counterpartySignatureOnConditionalTransaction = signature;

    const {
      initiatorXpub,
      multisigAddress,
      responderBalanceDecrement,
      responderXpub,
      responderDepositTokenAddress,
      initiatorBalanceDecrement,
      initiatorDepositTokenAddress,
    } = params as ProtocolParams.Install;

    const stateChannelBefore = await store.getStateChannel(multisigAddress);

    assertSufficientFundsWithinFreeBalance(
      stateChannelBefore,
      initiatorXpub,
      initiatorDepositTokenAddress,
      initiatorBalanceDecrement,
    );

    assertSufficientFundsWithinFreeBalance(
      stateChannelBefore,
      responderXpub,
      responderDepositTokenAddress,
      responderBalanceDecrement,
    );

    const stateChannelAfter = computeStateChannelTransition(
      stateChannelBefore,
      params as ProtocolParams.Install,
    );

    const initiatorFreeBalanceAddress = xkeyKthAddress(initiatorXpub, 0);

    const newAppInstance = stateChannelAfter.mostRecentlyInstalledAppInstance();

    const conditionalTxCommitment = getConditionalTransactionCommitment(
      context,
      stateChannelAfter,
      newAppInstance,
    );

    // multisig owner always signs conditional tx
    substart = Date.now();
    await assertIsValidSignature(
      initiatorFreeBalanceAddress,
      conditionalTxCommitment,
      counterpartySignatureOnConditionalTransaction,
    );
    logTime(log, substart, `Validated initiator's sig on conditional tx data`);

    const mySignatureOnConditionalTransaction = yield [OP_SIGN, conditionalTxCommitment];

    conditionalTxCommitment.signatures = [
      mySignatureOnConditionalTransaction,
      counterpartySignatureOnConditionalTransaction,
    ];

    yield [
      PERSIST_COMMITMENT,
      Conditional,
      conditionalTxCommitment,
      newAppInstance.identityHash,
    ];

    const freeBalanceUpdateData = getSetStateCommitment(context, stateChannelAfter.freeBalance);

    const mySignatureOnFreeBalanceStateUpdate = yield [OP_SIGN, freeBalanceUpdateData];

    substart = Date.now();
    const {
      customData: { signature: counterpartySignatureOnFreeBalanceStateUpdate },
    } = yield [
      IO_SEND_AND_WAIT,
      {
        processID,
        protocol,
        toXpub: initiatorXpub,
        customData: {
          signature: mySignatureOnConditionalTransaction,
          signature2: mySignatureOnFreeBalanceStateUpdate,
        },
        seq: UNASSIGNED_SEQ_NO,
      } as ProtocolMessage,
    ];
    logTime(log, substart, `Received initiator's sig on free balance update`);

    // always use freeBalanceAddress to sign updates
    substart = Date.now();
    await assertIsValidSignature(
      initiatorFreeBalanceAddress,
      freeBalanceUpdateData,
      counterpartySignatureOnFreeBalanceStateUpdate,
    );
    logTime(log, substart, `Validated initiator's sig on free balance update`);

    // add signature
    freeBalanceUpdateData.signatures = [
      mySignatureOnFreeBalanceStateUpdate,
      counterpartySignatureOnFreeBalanceStateUpdate,
    ];

    yield [
      PERSIST_COMMITMENT,
      SetState,
      freeBalanceUpdateData,
      stateChannelAfter.freeBalance.identityHash,
    ];

    yield [PERSIST_APP_INSTANCE, PersistAppType.Instance, stateChannelAfter, newAppInstance];

    const m4 = {
      processID,
      protocol,
      toXpub: initiatorXpub,
      customData: {
        dataPersisted: true,
      },
      seq: UNASSIGNED_SEQ_NO,
    } as ProtocolMessage;

    yield [IO_SEND, m4];
    logTime(log, start, `Finished responding`);
  },
};

/**
 * Generates the would-be new StateChannel to represent the final state of the
 * StateChannel after the protocol would be executed with correct signatures.
 *
 * @param {StateChannel} stateChannel - The pre-protocol state of the channel
 * @param {ProtocolParams.Install} params - Parameters about the new AppInstance
 *
 * @returns {Promise<StateChannel>} - The post-protocol state of the channel
 */
function computeStateChannelTransition(
  stateChannel: StateChannel,
  params: ProtocolParams.Install,
): StateChannel {
  const {
    initiatorBalanceDecrement,
    responderBalanceDecrement,
    initiatorDepositTokenAddress,
    responderDepositTokenAddress,
    initiatorXpub,
    responderXpub,
    participants,
    initialState,
    appInterface,
    defaultTimeout,
    appSeqNo,
    outcomeType,
    disableLimit,
    meta,
  } = params;

  const initiatorFbAddress = stateChannel.getFreeBalanceAddrOf(initiatorXpub);
  const responderFbAddress = stateChannel.getFreeBalanceAddrOf(responderXpub);

  const {
    multiAssetMultiPartyCoinTransferInterpreterParams,
    twoPartyOutcomeInterpreterParams,
    singleAssetTwoPartyCoinTransferInterpreterParams,
  } = computeInterpreterParameters(
    outcomeType,
    initiatorDepositTokenAddress,
    responderDepositTokenAddress,
    initiatorBalanceDecrement,
    responderBalanceDecrement,
    initiatorFbAddress,
    responderFbAddress,
    disableLimit,
  );

  const appInstanceToBeInstalled = new AppInstance(
    /* participants */ participants,
    /* defaultTimeout */ defaultTimeout,
    /* appInterface */ appInterface,
    /* appSeqNo */ appSeqNo,
    /* latestState */ initialState,
    /* latestVersionNumber */ 0,
    /* defaultTimeout */ defaultTimeout,
    /* outcomeType */ outcomeType,
    /* multisig */ stateChannel.multisigAddress,
    meta,
    twoPartyOutcomeInterpreterParams,
    multiAssetMultiPartyCoinTransferInterpreterParams,
    singleAssetTwoPartyCoinTransferInterpreterParams,
  );

  let tokenIndexedBalanceDecrement: TokenIndexedCoinTransferMap;
  if (initiatorDepositTokenAddress !== responderDepositTokenAddress) {
    tokenIndexedBalanceDecrement = {
      [initiatorDepositTokenAddress]: {
        [initiatorFbAddress]: initiatorBalanceDecrement,
      },
      [responderDepositTokenAddress]: {
        [responderFbAddress]: responderBalanceDecrement,
      },
    };
  } else {
    // If the decrements are on the same token, the previous block
    // sets the decrement only on the `respondingFbAddress` and the
    // `initiatingFbAddress` would get overwritten
    tokenIndexedBalanceDecrement = {
      [initiatorDepositTokenAddress]: {
        [initiatorFbAddress]: initiatorBalanceDecrement,
        [responderFbAddress]: responderBalanceDecrement,
      },
    };
  }

  return stateChannel.installApp(appInstanceToBeInstalled, tokenIndexedBalanceDecrement);
}

/**
 * Returns the parameters for two hard-coded possible interpreter types.
 *
 * Note that this is _not_ a built-in part of the protocol. Here we are _restricting_
 * all newly installed AppInstances to be either of type COIN_TRANSFER or
 * TWO_PARTY_FIXED_OUTCOME. In the future, we will be extending the ProtocolParams.Install
 * to indidicate the interpreterAddress and interpreterParams so the developers
 * installing apps have more control, however for now we are putting this logic
 * inside of the client (the Node) by adding an "outcomeType" variable which
 * is a simplification of the actual decision a developer has to make with their app.
 *
 * TODO: update doc on how MultiAssetMultiPartyCoinTransferInterpreterParams work
 *
 * @param {OutcomeType} outcomeType - either COIN_TRANSFER or TWO_PARTY_FIXED_OUTCOME
 * @param {BigNumber} initiatorBalanceDecrement - amount Wei initiator deposits
 * @param {BigNumber} responderBalanceDecrement - amount Wei responder deposits
 * @param {string} initiatorFbAddress - the address of the recipient of initiator
 * @param {string} responderFbAddress - the address of the recipient of responder
 *
 * @returns An object with the required parameters for both interpreter types, one
 * will be undefined and the other will be a correctly structured POJO. The AppInstance
 * object currently accepts both in its constructor and internally manages them.
 */
function computeInterpreterParameters(
  outcomeType: OutcomeType,
  initiatorDepositTokenAddress: string,
  responderDepositTokenAddress: string,
  initiatorBalanceDecrement: BigNumber,
  responderBalanceDecrement: BigNumber,
  initiatorFbAddress: string,
  responderFbAddress: string,
  disableLimit: boolean,
): {
  twoPartyOutcomeInterpreterParams?: TwoPartyFixedOutcomeInterpreterParams;
  multiAssetMultiPartyCoinTransferInterpreterParams?:
    MultiAssetMultiPartyCoinTransferInterpreterParams;
  singleAssetTwoPartyCoinTransferInterpreterParams?:
    SingleAssetTwoPartyCoinTransferInterpreterParams;
} {
  switch (outcomeType) {
    case OutcomeType.TWO_PARTY_FIXED_OUTCOME: {
      if (initiatorDepositTokenAddress !== responderDepositTokenAddress) {
        throw new Error(
          TWO_PARTY_OUTCOME_DIFFERENT_ASSETS(
            initiatorDepositTokenAddress,
            responderDepositTokenAddress,
          ),
        );
      }

      return {
        twoPartyOutcomeInterpreterParams: {
          tokenAddress: initiatorDepositTokenAddress,
          playerAddrs: [initiatorFbAddress, responderFbAddress],
          amount: initiatorBalanceDecrement.add(responderBalanceDecrement),
        },
      };
    }

    case OutcomeType.MULTI_ASSET_MULTI_PARTY_COIN_TRANSFER: {
      return initiatorDepositTokenAddress === responderDepositTokenAddress
        ? {
            multiAssetMultiPartyCoinTransferInterpreterParams: {
              limit: [initiatorBalanceDecrement.add(responderBalanceDecrement)],
              tokenAddresses: [initiatorDepositTokenAddress],
            },
          }
        : {
            multiAssetMultiPartyCoinTransferInterpreterParams: {
              limit: [initiatorBalanceDecrement, responderBalanceDecrement],
              tokenAddresses: [initiatorDepositTokenAddress, responderDepositTokenAddress],
            },
          };
    }

    case OutcomeType.SINGLE_ASSET_TWO_PARTY_COIN_TRANSFER: {
      if (initiatorDepositTokenAddress !== responderDepositTokenAddress) {
        throw new Error(
          TWO_PARTY_OUTCOME_DIFFERENT_ASSETS(
            initiatorDepositTokenAddress,
            responderDepositTokenAddress,
          ),
        );
      }

      return {
        singleAssetTwoPartyCoinTransferInterpreterParams: {
          limit: disableLimit
            ? MaxUint256
            : initiatorBalanceDecrement.add(responderBalanceDecrement),
          tokenAddress: initiatorDepositTokenAddress,
        },
      };
    }

    default: {
      throw new Error("The outcome type in this application logic contract is not supported yet.");
    }
  }
<<<<<<< HEAD
=======
}

/**
 * Computes the ConditionalTransactionCommitment unsigned transaction from the multisignature
 * wallet that is required to be signed by all parties involved in the protocol.
 *
 * @param {NetworkContext} network - Metadata on the current blockchain
 * @param {OutcomeType} outcomeType - The outcome type of the AppInstance
 * @param {StateChannel} stateChannel - The post-protocol StateChannel
 *
 * @returns {ConditionalTransactionCommitment} A ConditionalTransactionCommitment object, ready to sign.
 */
function constructConditionalTransactionData(
  networkContext: NetworkContext,
  stateChannel: StateChannel,
): ConditionalTransactionCommitment {
  const appInstance = stateChannel.mostRecentlyInstalledAppInstance();
  return new ConditionalTransactionCommitment(
    networkContext,
    stateChannel.multisigAddress,
    stateChannel.multisigOwners,
    appInstance.identityHash,
    stateChannel.freeBalance.identityHash,
    getInterpreterAddressFromOutcomeType(appInstance.outcomeType, networkContext),
    appInstance.encodedInterpreterParams,
  );
}

function getInterpreterAddressFromOutcomeType(
  outcomeType: OutcomeType,
  networkContext: NetworkContext,
) {
  switch (outcomeType) {
    case OutcomeType.MULTI_ASSET_MULTI_PARTY_COIN_TRANSFER: {
      return networkContext.MultiAssetMultiPartyCoinTransferInterpreter;
    }
    case OutcomeType.SINGLE_ASSET_TWO_PARTY_COIN_TRANSFER: {
      return networkContext.SingleAssetTwoPartyCoinTransferInterpreter;
    }
    case OutcomeType.TWO_PARTY_FIXED_OUTCOME: {
      return networkContext.TwoPartyFixedOutcomeInterpreter;
    }
    default: {
      throw new Error("The outcome type in this application logic contract is not supported yet.");
    }
  }
>>>>>>> 17f520a4
}<|MERGE_RESOLUTION|>--- conflicted
+++ resolved
@@ -530,53 +530,4 @@
       throw new Error("The outcome type in this application logic contract is not supported yet.");
     }
   }
-<<<<<<< HEAD
-=======
-}
-
-/**
- * Computes the ConditionalTransactionCommitment unsigned transaction from the multisignature
- * wallet that is required to be signed by all parties involved in the protocol.
- *
- * @param {NetworkContext} network - Metadata on the current blockchain
- * @param {OutcomeType} outcomeType - The outcome type of the AppInstance
- * @param {StateChannel} stateChannel - The post-protocol StateChannel
- *
- * @returns {ConditionalTransactionCommitment} A ConditionalTransactionCommitment object, ready to sign.
- */
-function constructConditionalTransactionData(
-  networkContext: NetworkContext,
-  stateChannel: StateChannel,
-): ConditionalTransactionCommitment {
-  const appInstance = stateChannel.mostRecentlyInstalledAppInstance();
-  return new ConditionalTransactionCommitment(
-    networkContext,
-    stateChannel.multisigAddress,
-    stateChannel.multisigOwners,
-    appInstance.identityHash,
-    stateChannel.freeBalance.identityHash,
-    getInterpreterAddressFromOutcomeType(appInstance.outcomeType, networkContext),
-    appInstance.encodedInterpreterParams,
-  );
-}
-
-function getInterpreterAddressFromOutcomeType(
-  outcomeType: OutcomeType,
-  networkContext: NetworkContext,
-) {
-  switch (outcomeType) {
-    case OutcomeType.MULTI_ASSET_MULTI_PARTY_COIN_TRANSFER: {
-      return networkContext.MultiAssetMultiPartyCoinTransferInterpreter;
-    }
-    case OutcomeType.SINGLE_ASSET_TWO_PARTY_COIN_TRANSFER: {
-      return networkContext.SingleAssetTwoPartyCoinTransferInterpreter;
-    }
-    case OutcomeType.TWO_PARTY_FIXED_OUTCOME: {
-      return networkContext.TwoPartyFixedOutcomeInterpreter;
-    }
-    default: {
-      throw new Error("The outcome type in this application logic contract is not supported yet.");
-    }
-  }
->>>>>>> 17f520a4
 }