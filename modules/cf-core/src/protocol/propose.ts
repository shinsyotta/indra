import { ProtocolParams, ProtocolNames } from "@connext/types";
import { defaultAbiCoder, keccak256 } from "ethers/utils";

import { CONVENTION_FOR_ETH_TOKEN_ADDRESS, UNASSIGNED_SEQ_NO } from "../constants";
import { getSetStateCommitment } from "../ethereum";
import { AppInstance, AppInstanceProposal } from "../models";
import {
  Context,
  Opcode,
  ProtocolExecutionFlow,
  ProtocolMessage,
  PersistAppType,
  PersistCommitmentType,
} from "../types";
import { appIdentityToHash, logTime } from "../utils";
import { xkeyKthAddress } from "../xkeys";

import { assertIsValidSignature, stateChannelClassFromStoreByMultisig } from "./utils";

const protocol = ProtocolNames.propose;
const { OP_SIGN, IO_SEND, IO_SEND_AND_WAIT, PERSIST_COMMITMENT, PERSIST_APP_INSTANCE } = Opcode;

/**
 * @description This exchange is described at the following URL:
 *
 */
export const PROPOSE_PROTOCOL: ProtocolExecutionFlow = {
  0 /* Initiating */: async function*(context: Context) {
    const { message, store } = context;
    const log = context.log.newContext("CF-ProposeProtocol");
    const start = Date.now();
    let substart = start;
    log.debug(`Initiation started`);

    const { processID, params } = message;

    const {
      multisigAddress,
      initiatorXpub,
      responderXpub,
      appDefinition,
      abiEncodings,
      initiatorDeposit,
      initiatorDepositTokenAddress,
      responderDeposit,
      responderDepositTokenAddress,
      timeout,
      initialState,
      outcomeType,
      meta,
    } = params as ProtocolParams.Propose;

<<<<<<< HEAD
    const preProtocolStateChannel = await stateChannelClassFromStoreByMultisig(
      multisigAddress,
      store,
    );
=======
    // 13ms
    const preProtocolStateChannel = await store.getStateChannel(multisigAddress);
>>>>>>> 6921ee25

    // 7ms
    const appInstanceProposal: AppInstanceProposal = {
      appDefinition,
      abiEncodings,
      initialState,
      outcomeType,
      initiatorDeposit: initiatorDeposit.toHexString(),
      responderDeposit: responderDeposit.toHexString(),
      timeout: timeout.toHexString(),
      identityHash: appIdentityToHash({
        appDefinition,
        channelNonce: preProtocolStateChannel.numProposedApps + 1,
        participants: preProtocolStateChannel.getSigningKeysFor(
          preProtocolStateChannel.numProposedApps + 1,
        ),
        defaultTimeout: timeout.toNumber(),
      }),
      proposedByIdentifier: initiatorXpub,
      proposedToIdentifier: responderXpub,
      appSeqNo: preProtocolStateChannel.numProposedApps + 1,
      initiatorDepositTokenAddress:
        initiatorDepositTokenAddress || CONVENTION_FOR_ETH_TOKEN_ADDRESS,
      responderDepositTokenAddress:
        responderDepositTokenAddress || CONVENTION_FOR_ETH_TOKEN_ADDRESS,
      meta,
    };

    // 0 ms
    const postProtocolStateChannel = preProtocolStateChannel.addProposal(appInstanceProposal);

    const proposedAppInstance = {
      identity: {
        appDefinition,
        channelNonce: preProtocolStateChannel.numProposedApps + 1,
        participants: preProtocolStateChannel.getSigningKeysFor(
          preProtocolStateChannel.numProposedApps + 1,
        ),
        defaultTimeout: timeout.toNumber(),
      },
      hashOfLatestState: keccak256(
        defaultAbiCoder.encode([abiEncodings.stateEncoding], [initialState]),
      ),
      versionNumber: 0,
      timeout: timeout.toNumber(),
    };

<<<<<<< HEAD
    const setStateCommitment = getSetStateCommitment(context, proposedAppInstance as AppInstance);
=======
    const setStateCommitment = getSetStateCommitment(
      context,
      proposedAppInstance as AppInstance,
    );
    const setStateCommitmentHash = setStateCommitment.hashToSign();
>>>>>>> 6921ee25

    substart = Date.now();
    // 6ms
    const initiatorSignatureOnInitialState = yield [
      OP_SIGN,
      setStateCommitmentHash,
      appInstanceProposal.appSeqNo,
    ];
    logTime(log, substart, `Signed initial state initiator propose`);

    const m1 = {
      protocol,
      processID,
      params,
      seq: 1,
      toXpub: responderXpub,
      customData: {
        signature: initiatorSignatureOnInitialState,
      },
    } as ProtocolMessage;

    substart = Date.now()

    // 200ms
    const m2 = yield [IO_SEND_AND_WAIT, m1];
    logTime(log, substart, `Received responder's m2`);
    substart = Date.now()

    const {
      customData: { signature: responderSignatureOnInitialState },
    } = m2! as ProtocolMessage;

    substart = Date.now();
    await assertIsValidSignature(
      xkeyKthAddress(responderXpub, appInstanceProposal.appSeqNo),
      setStateCommitmentHash,
      responderSignatureOnInitialState,
    );
    logTime(log, substart, `Asserted valid signture initiator propose`);


    // add signatures to commitment and save
    setStateCommitment.signatures = [
      initiatorSignatureOnInitialState,
      responderSignatureOnInitialState,
    ];

    substart = Date.now()

    // 78 ms(!)
    // will also save the app array into the state channel
    yield [
      PERSIST_APP_INSTANCE,
      PersistAppType.CreateProposal,
      postProtocolStateChannel,
      appInstanceProposal,
    ];
    logTime(log, substart, `Persisted app instance`);
    substart = Date.now()

<<<<<<< HEAD
    yield [
      PERSIST_COMMITMENT,
      PersistCommitmentType.CreateSetState,
      setStateCommitment,
      appInstanceProposal.identityHash,
    ];
=======
    // 14 ms
    yield [PERSIST_COMMITMENT, SetState, setStateCommitment, appInstanceProposal.identityHash];
>>>>>>> 6921ee25

    // Total 298ms
    logTime(log, start, `Finished Initiating proposal`);
  },

  1 /* Responding */: async function*(context: Context) {
    const { message, store } = context;
    const log = context.log.newContext("CF-ProposeProtocol");
    const start = Date.now();
    let substart = start;
    log.warn(`Response started`);

    const { params, processID } = message;

    const {
      multisigAddress,
      initiatorXpub,
      responderXpub,
      appDefinition,
      abiEncodings,
      initiatorDeposit,
      initiatorDepositTokenAddress,
      responderDeposit,
      responderDepositTokenAddress,
      timeout,
      initialState,
      outcomeType,
      meta,
    } = params as ProtocolParams.Propose;

    const {
      customData: { signature: initiatorSignatureOnInitialState },
    } = message;

<<<<<<< HEAD
    const preProtocolStateChannel = await stateChannelClassFromStoreByMultisig(
      multisigAddress,
      store,
    );
=======
    // 11ms
    const preProtocolStateChannel = await store.getStateChannel(multisigAddress);
>>>>>>> 6921ee25

    // 16ms
    const appInstanceProposal: AppInstanceProposal = {
      appDefinition,
      abiEncodings,
      initialState,
      outcomeType,
      identityHash: appIdentityToHash({
        appDefinition,
        channelNonce: preProtocolStateChannel.numProposedApps + 1,
        participants: preProtocolStateChannel.getSigningKeysFor(
          preProtocolStateChannel.numProposedApps + 1,
        ),
        defaultTimeout: timeout.toNumber(),
      }),
      timeout: timeout.toHexString(),
      initiatorDeposit: responderDeposit.toHexString(),
      responderDeposit: initiatorDeposit.toHexString(),
      proposedByIdentifier: initiatorXpub,
      proposedToIdentifier: responderXpub,
      meta,
      appSeqNo: preProtocolStateChannel.numProposedApps + 1,
      initiatorDepositTokenAddress:
        responderDepositTokenAddress || CONVENTION_FOR_ETH_TOKEN_ADDRESS,
      responderDepositTokenAddress:
        initiatorDepositTokenAddress || CONVENTION_FOR_ETH_TOKEN_ADDRESS,
    };

    const proposedAppInstance = {
      identity: {
        appDefinition,
        channelNonce: preProtocolStateChannel.numProposedApps + 1,
        participants: preProtocolStateChannel.getSigningKeysFor(
          preProtocolStateChannel.numProposedApps + 1,
        ),
        defaultTimeout: timeout.toNumber(),
      },
      hashOfLatestState: keccak256(
        defaultAbiCoder.encode([abiEncodings.stateEncoding], [initialState]),
      ),
      versionNumber: 0,
      timeout: timeout.toNumber(),
    };

<<<<<<< HEAD
    const setStateCommitment = getSetStateCommitment(context, proposedAppInstance as AppInstance);
=======
    const setStateCommitment = getSetStateCommitment(
      context,
      proposedAppInstance as AppInstance,
    );
    const setStateCommitmentHash = setStateCommitment.hashToSign();
>>>>>>> 6921ee25

    // 0ms
    const postProtocolStateChannel = preProtocolStateChannel.addProposal(appInstanceProposal);

    substart = Date.now();
    await assertIsValidSignature(
      xkeyKthAddress(initiatorXpub, appInstanceProposal.appSeqNo),
      setStateCommitmentHash,
      initiatorSignatureOnInitialState,
    );
    logTime(log, substart, `asserted valid signature responder propose`);

    substart = Date.now();
    // 12ms
    const responderSignatureOnInitialState = yield [
      OP_SIGN,
      setStateCommitmentHash,
      appInstanceProposal.appSeqNo,
    ];
    logTime(log, substart, `Signed initial state responder propose`);

    // 0ms
    yield [
      IO_SEND,
      {
        protocol,
        processID,
        seq: UNASSIGNED_SEQ_NO,
        toXpub: initiatorXpub,
        customData: {
          signature: responderSignatureOnInitialState,
        },
      } as ProtocolMessage,
    ];

    setStateCommitment.signatures = [
      initiatorSignatureOnInitialState,
      responderSignatureOnInitialState,
    ];

    substart = Date.now()

    // 98ms
    // will also save the app array into the state channel
    yield [
      PERSIST_APP_INSTANCE,
      PersistAppType.CreateProposal,
      postProtocolStateChannel,
      appInstanceProposal,
    ];
<<<<<<< HEAD
    yield [
      PERSIST_COMMITMENT,
      PersistCommitmentType.CreateSetState,
      setStateCommitment,
      appInstanceProposal.identityHash,
    ];
=======
    logTime(log, substart, `Persisted app instance`);
    substart = Date.now()

    // 11ms
    yield [PERSIST_COMMITMENT, SetState, setStateCommitment, appInstanceProposal.identityHash];

    // 154ms
>>>>>>> 6921ee25
    logTime(log, start, `Finished responding`);
  },
};<|MERGE_RESOLUTION|>--- conflicted
+++ resolved
@@ -50,15 +50,10 @@
       meta,
     } = params as ProtocolParams.Propose;
 
-<<<<<<< HEAD
     const preProtocolStateChannel = await stateChannelClassFromStoreByMultisig(
       multisigAddress,
       store,
     );
-=======
-    // 13ms
-    const preProtocolStateChannel = await store.getStateChannel(multisigAddress);
->>>>>>> 6921ee25
 
     // 7ms
     const appInstanceProposal: AppInstanceProposal = {
@@ -106,21 +101,13 @@
       timeout: timeout.toNumber(),
     };
 
-<<<<<<< HEAD
     const setStateCommitment = getSetStateCommitment(context, proposedAppInstance as AppInstance);
-=======
-    const setStateCommitment = getSetStateCommitment(
-      context,
-      proposedAppInstance as AppInstance,
-    );
-    const setStateCommitmentHash = setStateCommitment.hashToSign();
->>>>>>> 6921ee25
 
     substart = Date.now();
     // 6ms
     const initiatorSignatureOnInitialState = yield [
       OP_SIGN,
-      setStateCommitmentHash,
+      setStateCommitment.hashToSign(),
       appInstanceProposal.appSeqNo,
     ];
     logTime(log, substart, `Signed initial state initiator propose`);
@@ -136,12 +123,12 @@
       },
     } as ProtocolMessage;
 
-    substart = Date.now()
+    substart = Date.now();
 
     // 200ms
     const m2 = yield [IO_SEND_AND_WAIT, m1];
     logTime(log, substart, `Received responder's m2`);
-    substart = Date.now()
+    substart = Date.now();
 
     const {
       customData: { signature: responderSignatureOnInitialState },
@@ -150,11 +137,10 @@
     substart = Date.now();
     await assertIsValidSignature(
       xkeyKthAddress(responderXpub, appInstanceProposal.appSeqNo),
-      setStateCommitmentHash,
+      setStateCommitment.hashToSign(),
       responderSignatureOnInitialState,
     );
     logTime(log, substart, `Asserted valid signture initiator propose`);
-
 
     // add signatures to commitment and save
     setStateCommitment.signatures = [
@@ -162,7 +148,7 @@
       responderSignatureOnInitialState,
     ];
 
-    substart = Date.now()
+    substart = Date.now();
 
     // 78 ms(!)
     // will also save the app array into the state channel
@@ -173,19 +159,14 @@
       appInstanceProposal,
     ];
     logTime(log, substart, `Persisted app instance`);
-    substart = Date.now()
-
-<<<<<<< HEAD
+    substart = Date.now();
+
     yield [
       PERSIST_COMMITMENT,
       PersistCommitmentType.CreateSetState,
       setStateCommitment,
       appInstanceProposal.identityHash,
     ];
-=======
-    // 14 ms
-    yield [PERSIST_COMMITMENT, SetState, setStateCommitment, appInstanceProposal.identityHash];
->>>>>>> 6921ee25
 
     // Total 298ms
     logTime(log, start, `Finished Initiating proposal`);
@@ -220,15 +201,10 @@
       customData: { signature: initiatorSignatureOnInitialState },
     } = message;
 
-<<<<<<< HEAD
     const preProtocolStateChannel = await stateChannelClassFromStoreByMultisig(
       multisigAddress,
       store,
     );
-=======
-    // 11ms
-    const preProtocolStateChannel = await store.getStateChannel(multisigAddress);
->>>>>>> 6921ee25
 
     // 16ms
     const appInstanceProposal: AppInstanceProposal = {
@@ -273,15 +249,7 @@
       timeout: timeout.toNumber(),
     };
 
-<<<<<<< HEAD
     const setStateCommitment = getSetStateCommitment(context, proposedAppInstance as AppInstance);
-=======
-    const setStateCommitment = getSetStateCommitment(
-      context,
-      proposedAppInstance as AppInstance,
-    );
-    const setStateCommitmentHash = setStateCommitment.hashToSign();
->>>>>>> 6921ee25
 
     // 0ms
     const postProtocolStateChannel = preProtocolStateChannel.addProposal(appInstanceProposal);
@@ -289,7 +257,7 @@
     substart = Date.now();
     await assertIsValidSignature(
       xkeyKthAddress(initiatorXpub, appInstanceProposal.appSeqNo),
-      setStateCommitmentHash,
+      setStateCommitment.hashToSign(),
       initiatorSignatureOnInitialState,
     );
     logTime(log, substart, `asserted valid signature responder propose`);
@@ -298,7 +266,7 @@
     // 12ms
     const responderSignatureOnInitialState = yield [
       OP_SIGN,
-      setStateCommitmentHash,
+      setStateCommitment.hashToSign(),
       appInstanceProposal.appSeqNo,
     ];
     logTime(log, substart, `Signed initial state responder propose`);
@@ -322,7 +290,7 @@
       responderSignatureOnInitialState,
     ];
 
-    substart = Date.now()
+    substart = Date.now();
 
     // 98ms
     // will also save the app array into the state channel
@@ -332,22 +300,12 @@
       postProtocolStateChannel,
       appInstanceProposal,
     ];
-<<<<<<< HEAD
     yield [
       PERSIST_COMMITMENT,
       PersistCommitmentType.CreateSetState,
       setStateCommitment,
       appInstanceProposal.identityHash,
     ];
-=======
-    logTime(log, substart, `Persisted app instance`);
-    substart = Date.now()
-
-    // 11ms
-    yield [PERSIST_COMMITMENT, SetState, setStateCommitment, appInstanceProposal.identityHash];
-
-    // 154ms
->>>>>>> 6921ee25
     logTime(log, start, `Finished responding`);
   },
 };