import { defaultAbiCoder, keccak256 } from "ethers/utils";

<<<<<<< HEAD
import { CONVENTION_FOR_ETH_TOKEN_ADDRESS, UNASSIGNED_SEQ_NO } from "../constants";
import { getSetStateCommitment } from "../ethereum";
import { AppInstance, AppInstanceProposal, StateChannel } from "../models";
=======
import { CONVENTION_FOR_ETH_TOKEN_ADDRESS } from "../constants";
import { xkeyKthAddress, Commitment, Opcode, Protocol, appIdentityToHash } from "../machine";
import { SetStateCommitment } from "../ethereum";
import { AppInstanceProposal, StateChannel } from "../models";
>>>>>>> 0a03673b
import {
  Context,
  Opcode,
  ProposeInstallProtocolParams,
  Protocol,
  ProtocolExecutionFlow,
  ProtocolMessage,
} from "../types";
import { appIdentityToHash, logTime } from "../utils";
import { xkeyKthAddress } from "../xkeys";

import { assertIsValidSignature } from "./utils";

const protocol = Protocol.Propose;
const { OP_SIGN, IO_SEND, IO_SEND_AND_WAIT, PERSIST_STATE_CHANNEL, WRITE_COMMITMENT } = Opcode;
const { SetState } = Commitment;

export const PROPOSE_PROTOCOL: ProtocolExecutionFlow = {
  0 /* Initiating */: async function*(context: Context) {
    const { message, network, store } = context;
    const log = context.log.newContext("CF-ProposeProtocol");
    const start = Date.now();
    let substart;
    log.debug(`Initiation started`);

    const { processID, params } = message;

    const {
      multisigAddress,
      initiatorXpub,
      responderXpub,
      appDefinition,
      abiEncodings,
      initiatorDeposit,
      initiatorDepositTokenAddress,
      responderDeposit,
      responderDepositTokenAddress,
      timeout,
      initialState,
      outcomeType,
    } = params as ProposeInstallProtocolParams;

    let preProtocolStateChannel = await store.getStateChannelIfExists(multisigAddress);
    preProtocolStateChannel = preProtocolStateChannel
      ? preProtocolStateChannel
      : StateChannel.createEmptyChannel(
          multisigAddress,
          { proxyFactory: network.ProxyFactory, multisigMastercopy: network.MinimumViableMultisig },
          [initiatorXpub, responderXpub],
        );

    const appInstanceProposal: AppInstanceProposal = {
      appDefinition,
      abiEncodings,
      initialState,
      outcomeType,
      initiatorDeposit: initiatorDeposit.toHexString(),
      responderDeposit: responderDeposit.toHexString(),
      timeout: timeout.toHexString(),
      identityHash: appIdentityToHash({
        appDefinition,
        channelNonce: preProtocolStateChannel.numProposedApps + 1,
        participants: preProtocolStateChannel.getSigningKeysFor(
          preProtocolStateChannel.numProposedApps + 1,
        ),
        defaultTimeout: timeout.toNumber(),
      }),
      proposedByIdentifier: initiatorXpub,
      proposedToIdentifier: responderXpub,
      appSeqNo: preProtocolStateChannel.numProposedApps + 1,
      initiatorDepositTokenAddress:
        initiatorDepositTokenAddress || CONVENTION_FOR_ETH_TOKEN_ADDRESS,
      responderDepositTokenAddress:
        responderDepositTokenAddress || CONVENTION_FOR_ETH_TOKEN_ADDRESS,
    };

    const postProtocolStateChannel = preProtocolStateChannel.addProposal(appInstanceProposal);

    yield [PERSIST_STATE_CHANNEL, [postProtocolStateChannel]];

<<<<<<< HEAD
    const proposedAppInstance = {
      identity: {
=======
    const setStateCommitment = new SetStateCommitment(
      network.ChallengeRegistry,
      {
>>>>>>> 0a03673b
        appDefinition,
        channelNonce: preProtocolStateChannel.numProposedApps + 1,
        participants: preProtocolStateChannel.getSigningKeysFor(
          preProtocolStateChannel.numProposedApps + 1,
        ),
        defaultTimeout: timeout.toNumber(),
      },
      hashOfLatestState: keccak256(
        defaultAbiCoder.encode([abiEncodings.stateEncoding], [initialState]),
      ),
      versionNumber: 0,
      timeout: timeout.toNumber(),
    };

    const setStateCommitment = getSetStateCommitment(
      context,
      proposedAppInstance as AppInstance,
    );

    const initiatorSignatureOnInitialState = yield [
      OP_SIGN,
      setStateCommitment,
      appInstanceProposal.appSeqNo,
    ];

    const m1 = {
      protocol,
      processID,
      params,
      seq: 1,
      toXpub: responderXpub,
      customData: {
        signature: initiatorSignatureOnInitialState,
      },
    } as ProtocolMessage;

    substart = Date.now();
    const m2 = yield [IO_SEND_AND_WAIT, m1];
    logTime(log, substart, `Received responder's m2`);

    const {
      customData: { signature: responderSignatureOnInitialState },
    } = m2! as ProtocolMessage;

    substart = Date.now();
    assertIsValidSignature(
      xkeyKthAddress(responderXpub, appInstanceProposal.appSeqNo),
      setStateCommitment,
      responderSignatureOnInitialState,
    );
    logTime(log, substart, `Validated responder's sig on initial state`);

    // add signatures to commitment and save
    setStateCommitment.signatures = [
      initiatorSignatureOnInitialState,
      responderSignatureOnInitialState,
    ];

    yield [WRITE_COMMITMENT, SetState, setStateCommitment, appInstanceProposal.identityHash];
    logTime(log, start, `Finished Initiating`);
  },

  1 /* Responding */: async function*(context: Context) {
    const { message, network, store } = context;
    const log = context.log.newContext("CF-ProposeProtocol");
    const start = Date.now();
    let substart;
    log.debug(`Response started`);

    const { params, processID } = message;

    const {
      multisigAddress,
      initiatorXpub,
      responderXpub,
      appDefinition,
      abiEncodings,
      initiatorDeposit,
      initiatorDepositTokenAddress,
      responderDeposit,
      responderDepositTokenAddress,
      timeout,
      initialState,
      outcomeType,
    } = params as ProposeInstallProtocolParams;

    const {
      customData: { signature: initiatorSignatureOnInitialState },
    } = message;

    let preProtocolStateChannel = await store.getStateChannelIfExists(multisigAddress);
    preProtocolStateChannel = preProtocolStateChannel
      ? preProtocolStateChannel
      : StateChannel.createEmptyChannel(
          multisigAddress,
          { proxyFactory: network.ProxyFactory, multisigMastercopy: network.MinimumViableMultisig },
          [initiatorXpub, responderXpub],
        );

    const appInstanceProposal: AppInstanceProposal = {
      appDefinition,
      abiEncodings,
      initialState,
      outcomeType,
      identityHash: appIdentityToHash({
        appDefinition,
        channelNonce: preProtocolStateChannel.numProposedApps + 1,
        participants: preProtocolStateChannel.getSigningKeysFor(
          preProtocolStateChannel.numProposedApps + 1,
        ),
        defaultTimeout: timeout.toNumber(),
      }),
      timeout: timeout.toHexString(),
      initiatorDeposit: responderDeposit.toHexString(),
      responderDeposit: initiatorDeposit.toHexString(),
      proposedByIdentifier: initiatorXpub,
      proposedToIdentifier: responderXpub,
      appSeqNo: preProtocolStateChannel.numProposedApps + 1,
      initiatorDepositTokenAddress:
        responderDepositTokenAddress || CONVENTION_FOR_ETH_TOKEN_ADDRESS,
      responderDepositTokenAddress:
        initiatorDepositTokenAddress || CONVENTION_FOR_ETH_TOKEN_ADDRESS,
    };

<<<<<<< HEAD
    const proposedAppInstance = {
      identity: {
=======
    const setStateCommitment = new SetStateCommitment(
      network.ChallengeRegistry,
      {
>>>>>>> 0a03673b
        appDefinition,
        channelNonce: preProtocolStateChannel.numProposedApps + 1,
        participants: preProtocolStateChannel.getSigningKeysFor(
          preProtocolStateChannel.numProposedApps + 1,
        ),
        defaultTimeout: timeout.toNumber(),
      },
      hashOfLatestState: keccak256(
        defaultAbiCoder.encode([abiEncodings.stateEncoding], [initialState]),
      ),
      versionNumber: 0,
      timeout: timeout.toNumber(),
    };

    const setStateCommitment = getSetStateCommitment(
      context,
      proposedAppInstance as AppInstance,
    );

    const postProtocolStateChannel = preProtocolStateChannel.addProposal(appInstanceProposal);

    substart = Date.now();
    assertIsValidSignature(
      xkeyKthAddress(initiatorXpub, appInstanceProposal.appSeqNo),
      setStateCommitment,
      initiatorSignatureOnInitialState,
    );
    logTime(log, substart, `Validated initiator's sig on initial state`);

    yield [PERSIST_STATE_CHANNEL, [postProtocolStateChannel]];

    const responderSignatureOnInitialState = yield [
      OP_SIGN,
      setStateCommitment,
      appInstanceProposal.appSeqNo,
    ];

    setStateCommitment.signatures = [
      initiatorSignatureOnInitialState,
      responderSignatureOnInitialState,
    ];

    yield [WRITE_COMMITMENT, SetState, setStateCommitment, appInstanceProposal.identityHash];

    yield [
      IO_SEND,
      {
        protocol,
        processID,
        seq: UNASSIGNED_SEQ_NO,
        toXpub: initiatorXpub,
        customData: {
          signature: responderSignatureOnInitialState,
        },
      } as ProtocolMessage,
    ];
    logTime(log, start, `Finished responding`);
  },
};<|MERGE_RESOLUTION|>--- conflicted
+++ resolved
@@ -1,17 +1,11 @@
 import { defaultAbiCoder, keccak256 } from "ethers/utils";
 
-<<<<<<< HEAD
 import { CONVENTION_FOR_ETH_TOKEN_ADDRESS, UNASSIGNED_SEQ_NO } from "../constants";
 import { getSetStateCommitment } from "../ethereum";
 import { AppInstance, AppInstanceProposal, StateChannel } from "../models";
-=======
-import { CONVENTION_FOR_ETH_TOKEN_ADDRESS } from "../constants";
-import { xkeyKthAddress, Commitment, Opcode, Protocol, appIdentityToHash } from "../machine";
-import { SetStateCommitment } from "../ethereum";
-import { AppInstanceProposal, StateChannel } from "../models";
->>>>>>> 0a03673b
 import {
   Context,
+  Commitment,
   Opcode,
   ProposeInstallProtocolParams,
   Protocol,
@@ -90,14 +84,8 @@
 
     yield [PERSIST_STATE_CHANNEL, [postProtocolStateChannel]];
 
-<<<<<<< HEAD
     const proposedAppInstance = {
       identity: {
-=======
-    const setStateCommitment = new SetStateCommitment(
-      network.ChallengeRegistry,
-      {
->>>>>>> 0a03673b
         appDefinition,
         channelNonce: preProtocolStateChannel.numProposedApps + 1,
         participants: preProtocolStateChannel.getSigningKeysFor(
@@ -222,14 +210,8 @@
         initiatorDepositTokenAddress || CONVENTION_FOR_ETH_TOKEN_ADDRESS,
     };
 
-<<<<<<< HEAD
     const proposedAppInstance = {
       identity: {
-=======
-    const setStateCommitment = new SetStateCommitment(
-      network.ChallengeRegistry,
-      {
->>>>>>> 0a03673b
         appDefinition,
         channelNonce: preProtocolStateChannel.numProposedApps + 1,
         participants: preProtocolStateChannel.getSigningKeysFor(
