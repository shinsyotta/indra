--- conflicted
+++ resolved
@@ -1,15 +1,8 @@
 import { defaultAbiCoder, keccak256 } from "ethers/utils";
 
 import { CONVENTION_FOR_ETH_TOKEN_ADDRESS } from "../constants";
-<<<<<<< HEAD
+import { xkeyKthAddress, Commitment, Opcode, Protocol, appIdentityToHash } from "../machine";
 import { SetStateCommitment } from "../ethereum";
-import { appIdentityToHash, ProtocolExecutionFlow, xkeyKthAddress } from "../machine";
-import { Commitment, Opcode, Protocol } from "../machine/enums";
-import { Context, ProposeInstallProtocolParams, ProtocolMessage } from "../types";
-=======
-import { appIdentityToHash, SetStateCommitment } from "../ethereum";
-import { Opcode, Protocol, xkeyKthAddress } from "../machine";
->>>>>>> 6fb62696
 import { AppInstanceProposal, StateChannel } from "../models";
 import {
   Context,
@@ -27,15 +20,11 @@
 
 export const PROPOSE_PROTOCOL: ProtocolExecutionFlow = {
   0 /* Initiating */: async function*(context: Context) {
-<<<<<<< HEAD
     const { message, network, store } = context;
-=======
-    const { message, network, stateChannelsMap } = context;
     const log = context.log.newContext("CF-ProposeProtocol");
     const start = Date.now();
     let substart;
     log.debug(`Initiation started`);
->>>>>>> 6fb62696
 
     const { processID, params } = message;
 
@@ -140,7 +129,6 @@
     );
     logTime(log, substart, `Validated responder's sig on initial state`);
 
-<<<<<<< HEAD
     // add signatures to commitment and save
     setStateCommitment.signatures = [
       initiatorSignatureOnInitialState,
@@ -148,25 +136,15 @@
     ];
 
     yield [WRITE_COMMITMENT, SetState, setStateCommitment, appInstanceProposal.identityHash];
+    logTime(log, start, `Finished Initiating`);
   },
 
   1 /* Responding */: async function*(context: Context) {
     const { message, network, store } = context;
-=======
-    context.stateChannelsMap.set(
-      postProtocolStateChannel.multisigAddress,
-      postProtocolStateChannel,
-    );
-    logTime(log, start, `Finished Initiating`);
-  },
-
-  1 /* Responding */: async function*(context: Context) {
-    const { message, network, stateChannelsMap } = context;
     const log = context.log.newContext("CF-ProposeProtocol");
     const start = Date.now();
     let substart;
     log.debug(`Response started`);
->>>>>>> 6fb62696
 
     const { params, processID } = message;
 
@@ -275,14 +253,6 @@
         },
       } as ProtocolMessage,
     ];
-<<<<<<< HEAD
-=======
-
-    context.stateChannelsMap.set(
-      postProtocolStateChannel.multisigAddress,
-      postProtocolStateChannel,
-    );
     logTime(log, start, `Finished responding`);
->>>>>>> 6fb62696
   },
 };