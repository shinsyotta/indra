import {
  Opcode,
  ProposeMiddlewareContext,
  ProtocolNames,
  ProtocolParams,
  ProtocolRoles,
} from "@connext/types";
import { getSignerAddressFromPublicIdentifier, logTime, stringify } from "@connext/utils";

import { UNASSIGNED_SEQ_NO } from "../constants";
import { getSetStateCommitment, getConditionalTransactionCommitment } from "../ethereum";
import { AppInstance } from "../models";
import { Context, PersistAppType, ProtocolExecutionFlow } from "../types";

import {
  assertIsValidSignature,
  computeInterpreterParameters,
  generateProtocolMessageData,
  parseProtocolMessage,
} from "./utils";

const protocol = ProtocolNames.propose;
const { OP_SIGN, OP_VALIDATE, IO_SEND, IO_SEND_AND_WAIT, PERSIST_APP_INSTANCE } = Opcode;

/**
 * @description This exchange is described at the following URL:
 *
 */
export const PROPOSE_PROTOCOL: ProtocolExecutionFlow = {
  0 /* Initiating */: async function* (context: Context) {
    const { message, preProtocolStateChannel, networks } = context;
    const log = context.log.newContext("CF-ProposeProtocol");
    const start = Date.now();
    let substart = start;
    const { processID, params } = message.data;
    const loggerId = params?.multisigAddress || processID;
    log.info(`[${loggerId}] Initiation started`);
    log.debug(`[${loggerId}] Initiation started: ${stringify(params)}`);

    const {
      abiEncodings,
      appDefinition,
      defaultTimeout,
      initialState,
      initiatorDeposit,
      initiatorDepositAssetId,
      initiatorIdentifier,
      meta,
      outcomeType,
      responderDeposit,
      responderDepositAssetId,
      responderIdentifier,
      stateTimeout,
    } = params as ProtocolParams.Propose;

    if (!params) throw new Error("No params found for proposal");
    if (!preProtocolStateChannel) throw new Error("No state channel found for proposal");

    const interpreterParams = computeInterpreterParameters(
      preProtocolStateChannel.multisigOwners,
      outcomeType,
      initiatorDepositAssetId,
      responderDepositAssetId,
      initiatorDeposit,
      responderDeposit,
      getSignerAddressFromPublicIdentifier(initiatorIdentifier),
      getSignerAddressFromPublicIdentifier(responderIdentifier),
      true,
    );

    const proposal = new AppInstance(
      /* multisigAddres */ preProtocolStateChannel!.multisigAddress,
      /* initiator */ initiatorIdentifier,
      /* initiatorDeposit */ initiatorDeposit.toHexString(),
      /* initiatorDepositAssetId */ initiatorDepositAssetId,
      /* responder */ responderIdentifier,
      /* responderDeposit */ responderDeposit.toHexString(),
      /* responderDepositAssetId */ responderDepositAssetId,
      /* abiEncodings */ abiEncodings,
      /* appDefinition */ appDefinition,
      /* appSeqNo */ preProtocolStateChannel!.numProposedApps + 1,
      /* latestState */ initialState,
      /* latestVersionNumber */ 1,
      /* defaultTimeout */ defaultTimeout.toHexString(),
      /* stateTimeout */ stateTimeout.toHexString(),
      /* outcomeType */ outcomeType,
      /* interpreterParamsInternal*/ interpreterParams,
      /* meta */ meta,
    );
    const proposalJson = proposal.toJson();

    const error = yield [
      OP_VALIDATE,
      protocol,
      {
        proposal: proposalJson,
        params,
        role: ProtocolRoles.initiator,
        stateChannel: preProtocolStateChannel!.toJson(),
      } as ProposeMiddlewareContext,
    ];
    if (!!error) {
      throw new Error(error);
    }
    logTime(log, substart, `[${loggerId}] Validated proposal ${proposal.identityHash}`);
    substart = Date.now();

    // 0 ms
    const postProtocolStateChannel = preProtocolStateChannel!.addProposal(proposalJson);

    const setStateCommitment = getSetStateCommitment(
      networks[preProtocolStateChannel.chainId],
      proposal as AppInstance,
    );

    const conditionalTxCommitment = getConditionalTransactionCommitment(
      networks[preProtocolStateChannel.chainId],
      postProtocolStateChannel,
      proposal as AppInstance,
    );

    substart = Date.now();

    const setStateCommitmentHash = setStateCommitment.hashToSign();
    const initiatorSignatureOnInitialState = yield [OP_SIGN, setStateCommitmentHash];

    const conditionalTxCommitmentHash = conditionalTxCommitment.hashToSign();
    const initiatorSignatureOnConditionalTransaction = yield [OP_SIGN, conditionalTxCommitmentHash];
    logTime(
      log,
      substart,
      `[${loggerId}] Signed set state commitment ${setStateCommitmentHash} & conditional transfer commitment ${conditionalTxCommitmentHash}`,
    );

    const m1 = generateProtocolMessageData(responderIdentifier, protocol, processID, 1, params, {
      customData: {
        signature: initiatorSignatureOnInitialState,
        signature2: initiatorSignatureOnConditionalTransaction,
      },
      prevMessageReceived: start,
    });
    substart = Date.now();

    // 200ms
    const { message: m2 } = (yield [IO_SEND_AND_WAIT, m1])!;
    logTime(log, substart, `[${loggerId}] Received responder's m2`);
    substart = Date.now();

    const {
      data: {
        customData: {
          signature: responderSignatureOnInitialState,
          signature2: responderSignatureOnConditionalTransaction,
        },
      },
    } = parseProtocolMessage(m2);

    substart = Date.now();
    await assertIsValidSignature(
      getSignerAddressFromPublicIdentifier(responderIdentifier),
      setStateCommitmentHash,
      responderSignatureOnInitialState,
      `Failed to validate responders signature on initial set state commitment in the propose protocol. Our commitment: ${stringify(
        setStateCommitment.toJson(),
      )}. Initial state: ${stringify(initialState)}`,
    );
    logTime(log, substart, `[${loggerId}] Asserted valid responder signature set state commitment`);

    substart = Date.now();
    await assertIsValidSignature(
      getSignerAddressFromPublicIdentifier(responderIdentifier),
      conditionalTxCommitmentHash,
      responderSignatureOnConditionalTransaction,
      `Failed to validate responders signature on conditional transaction commitment in the propose protocol. Our commitment: ${stringify(
        conditionalTxCommitment.toJson(),
      )}. Initial state: ${stringify(initialState)}`,
    );
    logTime(
      log,
      substart,
      `[${loggerId}] Asserted valid responder signature on conditional transaction`,
    );

    // add signatures to commitment and save
    await setStateCommitment.addSignatures(
      initiatorSignatureOnInitialState as any,
      responderSignatureOnInitialState,
    );
    await conditionalTxCommitment.addSignatures(
      initiatorSignatureOnConditionalTransaction as any,
      responderSignatureOnConditionalTransaction,
    );

    substart = Date.now();

    // 78 ms(!)
    yield [
      PERSIST_APP_INSTANCE,
      PersistAppType.CreateProposal,
      postProtocolStateChannel,
      proposalJson,
      setStateCommitment,
      conditionalTxCommitment,
    ];
    logTime(log, substart, `[${loggerId}] Persisted app instance ${proposalJson.identityHash}`);
    substart = Date.now();

    // Total 298ms
    logTime(log, start, `[${loggerId}] Initiation finished`);
  },

  1 /* Responding */: async function* (context: Context) {
<<<<<<< HEAD
    const { message, preProtocolStateChannel, networks } = context;
    const { params, processID } = message;
=======
    const { message, preProtocolStateChannel } = context;
    const { params, processID } = message.data;
>>>>>>> 0444cb89
    const log = context.log.newContext("CF-ProposeProtocol");
    const start = Date.now();
    let substart = start;
    const loggerId = params?.multisigAddress || processID;
    log.info(`[${loggerId}] Response started`);
    log.debug(`[${loggerId}] Protocol response started with parameters ${stringify(params)}`);

    const {
      abiEncodings,
      appDefinition,
      defaultTimeout,
      initialState,
      initiatorDeposit,
      initiatorDepositAssetId,
      initiatorIdentifier,
      meta,
      outcomeType,
      responderDeposit,
      responderDepositAssetId,
      responderIdentifier,
      stateTimeout,
    } = params as ProtocolParams.Propose;

    const {
      customData: {
        signature: initiatorSignatureOnInitialState,
        signature2: initiatorSignatureOnConditionalTransaction,
      },
    } = message.data;

    if (!params) {
      throw new Error("No params found for proposal");
    }
    if (!preProtocolStateChannel) {
      throw new Error("No state channel found for proposal");
    }

    const interpreterParams = computeInterpreterParameters(
      preProtocolStateChannel.multisigOwners,
      outcomeType,
      initiatorDepositAssetId,
      responderDepositAssetId,
      initiatorDeposit,
      responderDeposit,
      getSignerAddressFromPublicIdentifier(initiatorIdentifier),
      getSignerAddressFromPublicIdentifier(responderIdentifier),
      true,
    );

    const proposal = new AppInstance(
      /* multisigAddres */ preProtocolStateChannel!.multisigAddress,
      /* initiator */ initiatorIdentifier,
      /* initiatorDeposit */ initiatorDeposit.toHexString(),
      /* initiatorDepositAssetId */ initiatorDepositAssetId,
      /* responder */ responderIdentifier,
      /* responderDeposit */ responderDeposit.toHexString(),
      /* responderDepositAssetId */ responderDepositAssetId,
      /* abiEncodings */ abiEncodings,
      /* appDefinition */ appDefinition,
      /* appSeqNo */ preProtocolStateChannel!.numProposedApps + 1,
      /* latestState */ initialState,
      /* latestVersionNumber */ 1,
      /* defaultTimeout */ defaultTimeout.toHexString(),
      /* stateTimeout */ stateTimeout.toHexString(),
      /* outcomeType */ outcomeType,
      /* interpreterParamsInternal*/ interpreterParams,
      /* meta */ meta,
    );
    const proposalJson = proposal.toJson();

    const error = yield [
      OP_VALIDATE,
      protocol,
      {
        proposal: proposalJson,
        params,
        role: ProtocolRoles.responder,
        stateChannel: preProtocolStateChannel!.toJson(),
      } as ProposeMiddlewareContext,
    ];
    if (!!error) {
      throw new Error(error);
    }
    logTime(log, substart, `[${loggerId}] Validated proposal ${proposal.identityHash}`);
    substart = Date.now();

    // 0ms
    const postProtocolStateChannel = preProtocolStateChannel!.addProposal(proposalJson);

    const setStateCommitment = getSetStateCommitment(
      networks[preProtocolStateChannel.chainId],
      proposal as AppInstance,
    );
    const setStateCommitmentHash = setStateCommitment.hashToSign();

    const conditionalTxCommitment = getConditionalTransactionCommitment(
      networks[preProtocolStateChannel.chainId],
      postProtocolStateChannel,
      proposal as AppInstance,
    );
    const conditionalTxCommitmentHash = conditionalTxCommitment.hashToSign();

    substart = Date.now();
    await assertIsValidSignature(
      getSignerAddressFromPublicIdentifier(initiatorIdentifier),
      setStateCommitmentHash,
      initiatorSignatureOnInitialState,
      `Failed to validate initiator's signature on initial set state commitment in the propose protocol. Process: ${processID}. Our commitment: ${stringify(
        setStateCommitment.toJson(),
      )}. Initial state: ${stringify(initialState)}`,
    );
    logTime(log, substart, `[${loggerId}] Asserted valid signature responder propose`);

    substart = Date.now();
    await assertIsValidSignature(
      getSignerAddressFromPublicIdentifier(initiatorIdentifier),
      conditionalTxCommitmentHash,
      initiatorSignatureOnConditionalTransaction,
      `Failed to validate initiator's signature on conditional transaction commitment in the propose protocol. Our commitment: ${stringify(
        conditionalTxCommitment.toJson(),
      )}. Initial state: ${stringify(initialState)}`,
    );
    logTime(
      log,
      substart,
      `[${loggerId}] Asserted valid initiator signature on conditional transaction`,
    );

    substart = Date.now();
    // 12ms
    const responderSignatureOnInitialState = yield [OP_SIGN, setStateCommitmentHash];
    logTime(log, substart, `[${loggerId}] Signed initial state responder propose`);
    const responderSignatureOnConditionalTransaction = yield [OP_SIGN, conditionalTxCommitmentHash];
    logTime(log, substart, `[${loggerId}] Signed conditional tx commitment`);
    await setStateCommitment.addSignatures(
      initiatorSignatureOnInitialState,
      responderSignatureOnInitialState,
    );
    await conditionalTxCommitment.addSignatures(
      initiatorSignatureOnConditionalTransaction,
      responderSignatureOnConditionalTransaction as any,
    );

    substart = Date.now();
    // 98ms
    // will also save the app array into the state channel
    yield [
      PERSIST_APP_INSTANCE,
      PersistAppType.CreateProposal,
      postProtocolStateChannel,
      proposalJson,
      setStateCommitment,
      conditionalTxCommitment,
    ];
    logTime(log, substart, `[${loggerId}] Persisted app instance ${proposalJson.identityHash}`);

    // 0ms
    yield [
      IO_SEND,
      generateProtocolMessageData(
        initiatorIdentifier,
        protocol,
        processID,
        UNASSIGNED_SEQ_NO,
        params,
        {
          prevMessageReceived: start,
          customData: {
            signature: responderSignatureOnInitialState,
            signature2: responderSignatureOnConditionalTransaction,
          },
        },
      ),
      postProtocolStateChannel,
    ];

    substart = Date.now();
    logTime(log, start, `[${loggerId}] Response finished`);
  },
};<|MERGE_RESOLUTION|>--- conflicted
+++ resolved
@@ -210,13 +210,8 @@
   },
 
   1 /* Responding */: async function* (context: Context) {
-<<<<<<< HEAD
     const { message, preProtocolStateChannel, networks } = context;
-    const { params, processID } = message;
-=======
-    const { message, preProtocolStateChannel } = context;
     const { params, processID } = message.data;
->>>>>>> 0444cb89
     const log = context.log.newContext("CF-ProposeProtocol");
     const start = Date.now();
     let substart = start;
