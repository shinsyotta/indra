--- conflicted
+++ resolved
@@ -1,6 +1,3 @@
-<<<<<<< HEAD
-export { getProtocolFromName } from "./get-protocol-from-name";
-=======
 import { INSTALL_PROTOCOL } from "./install";
 import { PROPOSE_PROTOCOL } from "./propose";
 import { SETUP_PROTOCOL } from "./setup";
@@ -16,6 +13,4 @@
   UPDATE_PROTOCOL,
   PROPOSE_PROTOCOL,
 };
-export { getProtocolFromName } from "./get-protocol-from-name";
-export { UNASSIGNED_SEQ_NO } from "./utils";
->>>>>>> ebe0a16c
+export { getProtocolFromName } from "./get-protocol-from-name";