--- conflicted
+++ resolved
@@ -1,9 +1,4 @@
-<<<<<<< HEAD
 import { UNASSIGNED_SEQ_NO } from "../constants";
-=======
-/* eslint-disable require-yield */
-import { BaseProvider } from "ethers/providers";
->>>>>>> 2981172c
 import { BigNumber } from "ethers/utils";
 import { fromExtendedKey } from "ethers/utils/hdnode";
 
