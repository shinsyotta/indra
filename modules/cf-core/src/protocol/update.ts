<<<<<<< HEAD
import { UNASSIGNED_SEQ_NO } from "../constants";
import { getSetStateCommitment } from "../ethereum";
import {
  Context,
  Opcode,
  Protocol,
  ProtocolExecutionFlow,
  ProtocolMessage,
  UpdateProtocolParams,
} from "../types";
=======
import { SetStateCommitment } from "../ethereum";
import { Context, ProtocolMessage, ProtocolExecutionFlow, UpdateProtocolParams } from "../types";
import { Opcode, Protocol, xkeyKthAddress, Commitment } from "../machine";
>>>>>>> 0a03673b
import { logTime } from "../utils";
import { xkeyKthAddress } from "../xkeys";

import { assertIsValidSignature } from "./utils";

const protocol = Protocol.Update;
const { OP_SIGN, IO_SEND, IO_SEND_AND_WAIT, PERSIST_STATE_CHANNEL, WRITE_COMMITMENT } = Opcode;
const { SetState } = Commitment;

/**
 * @description This exchange is described at the following URL:
 *
 * specs.counterfactual.com/07-update-protocol#messages
 *
 */
export const UPDATE_PROTOCOL: ProtocolExecutionFlow = {
  0 /* Intiating */: async function*(context: Context) {
<<<<<<< HEAD
    const { stateChannelsMap, message } = context;
=======
    const { store, message, network } = context;
>>>>>>> 0a03673b
    const log = context.log.newContext("CF-UpdateProtocol");
    const start = Date.now();
    let substart;
    log.debug(`Initiation started`);

    const { processID, params } = message;

    const {
      appIdentityHash,
      multisigAddress,
      responderXpub,
      newState,
    } = params as UpdateProtocolParams;

    const preProtocolStateChannel = await store.getStateChannel(multisigAddress);

    const postProtocolStateChannel = preProtocolStateChannel.setState(appIdentityHash, newState);

    const appInstance = postProtocolStateChannel.getAppInstance(appIdentityHash);

    const responderEphemeralKey = xkeyKthAddress(responderXpub, appInstance.appSeqNo);

<<<<<<< HEAD
    const setStateCommitment = getSetStateCommitment(
      context,
      appInstance,
=======
    const setStateCommitment = new SetStateCommitment(
      network.ChallengeRegistry,
      appInstance.identity,
      appInstance.hashOfLatestState,
      appInstance.versionNumber,
      appInstance.timeout,
>>>>>>> 0a03673b
    );

    const initiatorSignature = yield [OP_SIGN, setStateCommitment, appInstance.appSeqNo];

    substart = Date.now();
    const {
      customData: { signature: responderSignature },
    } = yield [
      IO_SEND_AND_WAIT,
      {
        protocol,
        processID,
        params,
        seq: 1,
        toXpub: responderXpub,
        customData: {
          signature: initiatorSignature,
        },
      } as ProtocolMessage,
    ];
    logTime(log, substart, `Received responder's sig`);

    substart = Date.now();
    assertIsValidSignature(responderEphemeralKey, setStateCommitment, responderSignature);
    logTime(log, substart, `Verified responder's sig`);

    setStateCommitment.signatures = [initiatorSignature, responderSignature];

    yield [WRITE_COMMITMENT, SetState, setStateCommitment, appIdentityHash];

    yield [PERSIST_STATE_CHANNEL, [postProtocolStateChannel]];
    logTime(log, start, `Finished Initiating`);
  },

  1 /* Responding */: async function*(context: Context) {
<<<<<<< HEAD
    const { stateChannelsMap, message } = context;
=======
    const { store, message, network } = context;
>>>>>>> 0a03673b
    const log = context.log.newContext("CF-UpdateProtocol");
    const start = Date.now();
    let substart;
    log.debug(`Response started`);

    const {
      processID,
      params,
      customData: { signature: initiatorSignature },
    } = message;

    const {
      appIdentityHash,
      multisigAddress,
      initiatorXpub,
      newState,
    } = params as UpdateProtocolParams;

    const preProtocolStateChannel = await store.getStateChannel(multisigAddress);

    const postProtocolStateChannel = preProtocolStateChannel.setState(appIdentityHash, newState);

    const appInstance = postProtocolStateChannel.getAppInstance(appIdentityHash);

    const initiatorEphemeralKey = xkeyKthAddress(initiatorXpub, appInstance.appSeqNo);

<<<<<<< HEAD
    const setStateCommitment = getSetStateCommitment(
      context,
      appInstance,
=======
    const setStateCommitment = new SetStateCommitment(
      network.ChallengeRegistry,
      appInstance.identity,
      appInstance.hashOfLatestState,
      appInstance.versionNumber,
      appInstance.timeout,
>>>>>>> 0a03673b
    );

    substart = Date.now();
    assertIsValidSignature(initiatorEphemeralKey, setStateCommitment, initiatorSignature);
    logTime(log, substart, `Verified initator's sig`);

    const responderSignature = yield [OP_SIGN, setStateCommitment, appInstance.appSeqNo];

    setStateCommitment.signatures = [initiatorSignature, responderSignature];

    yield [WRITE_COMMITMENT, SetState, setStateCommitment, appIdentityHash];

    yield [PERSIST_STATE_CHANNEL, [postProtocolStateChannel]];

    yield [
      IO_SEND,
      {
        protocol,
        processID,
        toXpub: initiatorXpub,
        seq: UNASSIGNED_SEQ_NO,
        customData: {
          signature: responderSignature,
        },
      } as ProtocolMessage,
    ];
    logTime(log, start, `Finished responding`);
  },
};<|MERGE_RESOLUTION|>--- conflicted
+++ resolved
@@ -1,19 +1,15 @@
-<<<<<<< HEAD
 import { UNASSIGNED_SEQ_NO } from "../constants";
 import { getSetStateCommitment } from "../ethereum";
 import {
   Context,
+  Commitment,
   Opcode,
   Protocol,
   ProtocolExecutionFlow,
   ProtocolMessage,
   UpdateProtocolParams,
 } from "../types";
-=======
-import { SetStateCommitment } from "../ethereum";
-import { Context, ProtocolMessage, ProtocolExecutionFlow, UpdateProtocolParams } from "../types";
-import { Opcode, Protocol, xkeyKthAddress, Commitment } from "../machine";
->>>>>>> 0a03673b
+
 import { logTime } from "../utils";
 import { xkeyKthAddress } from "../xkeys";
 
@@ -31,11 +27,7 @@
  */
 export const UPDATE_PROTOCOL: ProtocolExecutionFlow = {
   0 /* Intiating */: async function*(context: Context) {
-<<<<<<< HEAD
-    const { stateChannelsMap, message } = context;
-=======
-    const { store, message, network } = context;
->>>>>>> 0a03673b
+    const { store, message } = context;
     const log = context.log.newContext("CF-UpdateProtocol");
     const start = Date.now();
     let substart;
@@ -58,18 +50,9 @@
 
     const responderEphemeralKey = xkeyKthAddress(responderXpub, appInstance.appSeqNo);
 
-<<<<<<< HEAD
     const setStateCommitment = getSetStateCommitment(
       context,
       appInstance,
-=======
-    const setStateCommitment = new SetStateCommitment(
-      network.ChallengeRegistry,
-      appInstance.identity,
-      appInstance.hashOfLatestState,
-      appInstance.versionNumber,
-      appInstance.timeout,
->>>>>>> 0a03673b
     );
 
     const initiatorSignature = yield [OP_SIGN, setStateCommitment, appInstance.appSeqNo];
@@ -105,11 +88,7 @@
   },
 
   1 /* Responding */: async function*(context: Context) {
-<<<<<<< HEAD
-    const { stateChannelsMap, message } = context;
-=======
-    const { store, message, network } = context;
->>>>>>> 0a03673b
+    const { store, message } = context;
     const log = context.log.newContext("CF-UpdateProtocol");
     const start = Date.now();
     let substart;
@@ -136,18 +115,9 @@
 
     const initiatorEphemeralKey = xkeyKthAddress(initiatorXpub, appInstance.appSeqNo);
 
-<<<<<<< HEAD
     const setStateCommitment = getSetStateCommitment(
       context,
       appInstance,
-=======
-    const setStateCommitment = new SetStateCommitment(
-      network.ChallengeRegistry,
-      appInstance.identity,
-      appInstance.hashOfLatestState,
-      appInstance.versionNumber,
-      appInstance.timeout,
->>>>>>> 0a03673b
     );
 
     substart = Date.now();
