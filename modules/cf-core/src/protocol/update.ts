--- conflicted
+++ resolved
@@ -1,4 +1,5 @@
-<<<<<<< HEAD
+import { PersistAppType } from "@connext/types";
+
 import { UNASSIGNED_SEQ_NO } from "../constants";
 import { getSetStateCommitment } from "../ethereum";
 import {
@@ -11,12 +12,6 @@
   UpdateProtocolParams,
 } from "../types";
 
-=======
-import { PersistAppType } from "@connext/types";
-import { SetStateCommitment } from "../ethereum";
-import { Context, ProtocolMessage, ProtocolExecutionFlow, UpdateProtocolParams } from "../types";
-import { Opcode, Protocol, xkeyKthAddress, Commitment } from "../machine";
->>>>>>> 2981172c
 import { logTime } from "../utils";
 import { xkeyKthAddress } from "../xkeys";
 
