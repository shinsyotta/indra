/* eslint-disable require-yield */
import { MaxUint256 } from "ethers/constants";
import { BigNumber, bigNumberify, defaultAbiCoder } from "ethers/utils";

import { UNASSIGNED_SEQ_NO } from "../constants";
import { getConditionalTxCommitment, getSetStateCommitment } from "../ethereum";
import { AppInstance, StateChannel } from "../models";
import { Store } from "../store";
import {
  Context,
  Commitment,
  InstallVirtualAppProtocolParams,
  MultiAssetMultiPartyCoinTransferInterpreterParams,
  NetworkContext,
  Opcode,
  OutcomeType,
  Protocol,
  ProtocolExecutionFlow,
  ProtocolMessage,
  SingleAssetTwoPartyCoinTransferInterpreterParams,
  TwoPartyFixedOutcomeInterpreterParams,
  virtualAppAgreementEncoding,
} from "../types";
import { assertSufficientFundsWithinFreeBalance } from "../utils";
import { sortAddresses, xkeyKthAddress } from "../xkeys";

import { assertIsValidSignature } from "./utils";

export const encodeSingleAssetTwoPartyIntermediaryAgreementParams = params =>
  defaultAbiCoder.encode([virtualAppAgreementEncoding], [params]);

/**
 * File notes:
 *
 * FIXME: This file over-uses the xkeyKthAddress function which
 *        is quite computationally expensive. Refactor to use it less.
 *
 * FIXME: Need to verify the proper private key is being used in signing
 *        here
 *
 * FIXME: Need to make adjustments to the `propose` protocol to allow for
 *        the intermediary to refuse to support a virtual app (rn they only
 *        find out in a meaningful way through the `INSTALL_VIRTUAL_EVENT`
 *        triggered at the end of the protocol, or parsing every protocol
 *        message and trying to stop a protocol mid-execution)
 */

const protocol = Protocol.InstallVirtualApp;

const { OP_SIGN, PERSIST_COMMITMENT, IO_SEND, IO_SEND_AND_WAIT, PERSIST_STATE_CHANNEL } = Opcode;

const { Conditional, SetState } = Commitment;

/**
 * This exchange is described at the following URL:
 *
 * https://specs.counterfactual.com/en/latest/protocols/install-virtual-app.html
 */
export const INSTALL_VIRTUAL_APP_PROTOCOL: ProtocolExecutionFlow = {
  0 /* Initiating */: async function*(context: Context) {
    throw Error(`Virtual app protocols not supported.`);
<<<<<<< HEAD
    const { message: { params, processID }, store, network } = context;
=======
    /**
    const {
      message: { params, processID },
      store,
      network,
      provider,
    } = context;
>>>>>>> 2981172c

    const { intermediaryXpub, responderXpub } = params as InstallVirtualAppProtocolParams;

    const [
      stateChannelWithRespondingAndIntermediary,
      stateChannelWithResponding,
      stateChannelWithIntermediary,
      virtualAppInstance,
      timeLockedPassThroughAppInstance,
    ] = await getUpdatedStateChannelAndVirtualAppObjectsForInitiating(
      params as InstallVirtualAppProtocolParams,
      store,
      network,
    );

    // get all signing addresses
    const intermediaryFreeBalanceAddress = stateChannelWithIntermediary.getMultisigOwnerAddrOf(
      intermediaryXpub,
    );
    const intermediaryEphemeralAddress = xkeyKthAddress(
      intermediaryXpub,
      virtualAppInstance.appSeqNo,
    );

    const responderEphemeralAddress = xkeyKthAddress(responderXpub, virtualAppInstance.appSeqNo);

    // TODO: who signs a conditional tx?
    const presignedMultisigTxForAliceIngridVirtualAppAgreement = getConditionalTxCommitment(
      context,
      stateChannelWithIntermediary,
      timeLockedPassThroughAppInstance,
    );

    const initiatorSignatureOnAliceIngridVirtualAppAgreement = yield [
      OP_SIGN,
      presignedMultisigTxForAliceIngridVirtualAppAgreement,
      virtualAppInstance.appSeqNo,
    ];

    const m1 = {
      params, // Must include as this is the first message received by intermediary
      protocol,
      processID,
      toXpub: intermediaryXpub,
      seq: 1,
      customData: {
        signature: initiatorSignatureOnAliceIngridVirtualAppAgreement,
        // FIXME: We are abusing these typed parameters in the ProtocolMessage
        //        to pass through some variables from the initiating party
        //        to the intermediary party. To fix, we ought to have some
        //        kind of `metadata` fields on the ProtocolMessage
        signature2: virtualAppInstance.identityHash,
        signature3: timeLockedPassThroughAppInstance.state["defaultOutcome"],
      },
    } as ProtocolMessage;

    const m4 = ((yield [IO_SEND_AND_WAIT, m1]) as unknown) as ProtocolMessage;

    const {
      customData: {
        signature: intermediarySignatureOnAliceIngridVirtualAppAgreement,
        signature2: intermediarySignatureOnAliceIngridFreeBalanceAppActivation,
      },
    } = m4;

    // TODO: who signs a conditional tx?
    assertIsValidSignature(
      intermediaryEphemeralAddress,
      presignedMultisigTxForAliceIngridVirtualAppAgreement,
      intermediarySignatureOnAliceIngridVirtualAppAgreement,
    );

    presignedMultisigTxForAliceIngridVirtualAppAgreement.signatures = [
      initiatorSignatureOnAliceIngridVirtualAppAgreement,
      intermediarySignatureOnAliceIngridVirtualAppAgreement,
    ];

    yield [
      PERSIST_COMMITMENT,
      Conditional, // TODO: Figure out how to map this to save to DB correctly
      presignedMultisigTxForAliceIngridVirtualAppAgreement,
      virtualAppInstance.identityHash,
    ];

    const freeBalanceAliceIngridVirtualAppAgreementActivationCommitment = getSetStateCommitment(
      context,
      stateChannelWithIntermediary.freeBalance,
    );

    // always use free balance address when signing free balance
    // updates
    assertIsValidSignature(
      intermediaryFreeBalanceAddress,
      freeBalanceAliceIngridVirtualAppAgreementActivationCommitment,
      intermediarySignatureOnAliceIngridFreeBalanceAppActivation,
    );

    // always use free balance address when signing free balance
    // updates
    const initiatorSignatureOnAliceIngridFreeBalanceAppActivation = yield [
      OP_SIGN,
      freeBalanceAliceIngridVirtualAppAgreementActivationCommitment,
    ];
    freeBalanceAliceIngridVirtualAppAgreementActivationCommitment.signatures = [
      initiatorSignatureOnAliceIngridFreeBalanceAppActivation,
      intermediarySignatureOnAliceIngridFreeBalanceAppActivation,
    ];

    yield [
      PERSIST_COMMITMENT,
      SetState,
      freeBalanceAliceIngridVirtualAppAgreementActivationCommitment,
      stateChannelWithIntermediary.freeBalance.identityHash,
    ];

    const virtualAppSetStateCommitment = getSetStateCommitment(
      context,
      virtualAppInstance,
    );

    const timeLockedPassThroughSetStateCommitment = getSetStateCommitment(
      context,
      timeLockedPassThroughAppInstance,
    );

    // TODO: who signs time locked pass through app?
    const initiatorSignatureOnTimeLockedPassThroughSetStateCommitment = yield [
      OP_SIGN,
      timeLockedPassThroughSetStateCommitment,
      timeLockedPassThroughAppInstance.appSeqNo,
    ];

    const initiatorSignatureOnVirtualAppSetStateCommitment = yield [
      OP_SIGN,
      virtualAppSetStateCommitment,
      virtualAppInstance.appSeqNo,
    ];

    const m5 = {
      protocol,
      processID,
      toXpub: intermediaryXpub,
      seq: UNASSIGNED_SEQ_NO,
      customData: {
        signature: initiatorSignatureOnAliceIngridFreeBalanceAppActivation,
        signature2: initiatorSignatureOnTimeLockedPassThroughSetStateCommitment,
        signature3: initiatorSignatureOnVirtualAppSetStateCommitment,
      },
    } as ProtocolMessage;

    const m8 = ((yield [IO_SEND_AND_WAIT, m5]) as unknown) as ProtocolMessage;

    const {
      customData: {
        signature: intermediarySignatureOnTimeLockedPassThroughSetStateCommitment,
        signature2: responderSignatureOnTimeLockedPassThroughSetStateCommitment,
        signature3: responderSignatureOnVirtualAppSetStateCommitment,
      },
    } = m8;

    // TODO: who signs time locked pass through app?
    assertIsValidSignature(
      intermediaryEphemeralAddress,
      timeLockedPassThroughSetStateCommitment,
      intermediarySignatureOnTimeLockedPassThroughSetStateCommitment,
    );

    // TODO: who signs time locked pass through app?
    assertIsValidSignature(
      responderEphemeralAddress,
      timeLockedPassThroughSetStateCommitment,
      responderSignatureOnTimeLockedPassThroughSetStateCommitment,
    );

    assertIsValidSignature(
      responderEphemeralAddress,
      virtualAppSetStateCommitment,
      responderSignatureOnVirtualAppSetStateCommitment,
    );

    timeLockedPassThroughSetStateCommitment.signatures = [
      initiatorSignatureOnTimeLockedPassThroughSetStateCommitment,
      responderSignatureOnTimeLockedPassThroughSetStateCommitment,
      intermediarySignatureOnTimeLockedPassThroughSetStateCommitment,
    ];

    yield [
      PERSIST_COMMITMENT,
      SetState,
      timeLockedPassThroughSetStateCommitment,
      timeLockedPassThroughAppInstance.identityHash,
    ];

    virtualAppSetStateCommitment.signatures = [
      initiatorSignatureOnVirtualAppSetStateCommitment,
      responderSignatureOnVirtualAppSetStateCommitment,
    ];

    yield [
      PERSIST_COMMITMENT,
      SetState,
      virtualAppSetStateCommitment,
      virtualAppInstance.identityHash,
    ];

    yield [
      PERSIST_STATE_CHANNEL,
      [
        stateChannelWithIntermediary,
        stateChannelWithResponding,
        stateChannelWithRespondingAndIntermediary,
      ],
    ];
    */
  },

  1 /* Intermediary */: async function*(context: Context) {
    throw Error(`Virtual app protocols not supported.`);
    /**
    const { message: m1, store, network } = context;

    const {
      params,
      processID,
      customData: {
        signature: initiatorSignatureOnAliceIngridVirtualAppAgreement,
        // FIXME: We are abusing these typed parameters in the ProtocolMessage
        //        to pass through some variables from the initiating party
        //        to the intermediary party. To fix, we ought to have some
        //        kind of `metadata` fields on the ProtocolMessage
        signature2: virtualAppInstanceIdentityHash,
        signature3: virtualAppInstanceDefaultOutcome,
      },
    } = m1;

    const { initiatorXpub, responderXpub } = params as InstallVirtualAppProtocolParams;

    const [
      stateChannelBetweenVirtualAppUsers,
      stateChannelWithInitiating,
      stateChannelWithResponding,
      timeLockedPassThroughAppInstance,
    ] = await getUpdatedStateChannelAndVirtualAppObjectsForIntermediary(
      params as InstallVirtualAppProtocolParams,
      store,
      (virtualAppInstanceIdentityHash as unknown) as string,
      (virtualAppInstanceDefaultOutcome as unknown) as string,
      network,
    );

    const initiatorFreeBalanceAddress = stateChannelWithInitiating.getMultisigOwnerAddrOf(
      initiatorXpub,
    );
    const initiatorEphemeralAddress = xkeyKthAddress(
      initiatorXpub,
      timeLockedPassThroughAppInstance.appSeqNo,
    );

    const responderFreeBalanceAddress = stateChannelWithResponding.getMultisigOwnerAddrOf(
      responderXpub,
    );
    const responderEphemeralAddress = xkeyKthAddress(
      responderXpub,
      timeLockedPassThroughAppInstance.appSeqNo,
    );

    const presignedMultisigTxForAliceIngridVirtualAppAgreement = getConditionalTxCommitment(
      context,
      stateChannelWithInitiating,
      timeLockedPassThroughAppInstance,
    );

    // TODO: who signs conditional txs?
    assertIsValidSignature(
      initiatorEphemeralAddress,
      presignedMultisigTxForAliceIngridVirtualAppAgreement,
      initiatorSignatureOnAliceIngridVirtualAppAgreement,
    );

    const presignedMultisigTxForIngridBobVirtualAppAgreement = getConditionalTxCommitment(
      context,
      stateChannelWithResponding,
      timeLockedPassThroughAppInstance,
    );

    // TODO: who signs conditional txs?
    const intermediarySignatureOnIngridBobVirtualAppAgreement = yield [
      OP_SIGN,
      presignedMultisigTxForIngridBobVirtualAppAgreement,
      timeLockedPassThroughAppInstance.appSeqNo,
    ];

    const m2 = {
      params, // Must include as this is the first message received by responder
      protocol,
      processID,
      seq: 2,
      toXpub: responderXpub,
      customData: {
        signature: intermediarySignatureOnIngridBobVirtualAppAgreement,
      },
    } as ProtocolMessage;

    const m3 = ((yield [IO_SEND_AND_WAIT, m2]) as unknown) as ProtocolMessage;

    const {
      customData: {
        signature: responderSignatureOnIngridBobVirtualAppAgreement,
        signature2: responderSignatureOnIngridBobFreeBalanceAppActivation,
      },
    } = m3;

    // TODO: who signs conditional txs?
    assertIsValidSignature(
      responderEphemeralAddress,
      presignedMultisigTxForIngridBobVirtualAppAgreement,
      responderSignatureOnIngridBobVirtualAppAgreement,
    );

    const freeBalanceIngridBobVirtualAppAgreementActivationCommitment = getSetStateCommitment(
      context,
      stateChannelWithResponding.freeBalance,
    );

    // free balance address always signs fb app
    assertIsValidSignature(
      responderFreeBalanceAddress,
      freeBalanceIngridBobVirtualAppAgreementActivationCommitment,
      responderSignatureOnIngridBobFreeBalanceAppActivation,
    );

    const freeBalanceAliceIngridVirtualAppAgreementActivationCommitment = getSetStateCommitment(
      context,
      stateChannelWithInitiating.freeBalance,
    );

    // free balance address always signs fb app
    const intermediarySignatureOnAliceIngridFreeBalanceAppActivation = yield [
      OP_SIGN,
      freeBalanceAliceIngridVirtualAppAgreementActivationCommitment,
    ];

    const intermediarySignatureOnAliceIngridVirtualAppAgreement = yield [
      OP_SIGN,
      presignedMultisigTxForAliceIngridVirtualAppAgreement,
      timeLockedPassThroughAppInstance.appSeqNo,
    ];

    presignedMultisigTxForAliceIngridVirtualAppAgreement.signatures = [
      initiatorSignatureOnAliceIngridVirtualAppAgreement,
      intermediarySignatureOnAliceIngridVirtualAppAgreement,
    ];

    yield [
      PERSIST_COMMITMENT,
      Conditional,
      presignedMultisigTxForAliceIngridVirtualAppAgreement,
      timeLockedPassThroughAppInstance.identityHash,
    ];

    const m4 = {
      protocol,
      processID,
      seq: UNASSIGNED_SEQ_NO,
      toXpub: initiatorXpub,
      customData: {
        signature: intermediarySignatureOnAliceIngridVirtualAppAgreement,
        signature2: intermediarySignatureOnAliceIngridFreeBalanceAppActivation,
      },
    } as ProtocolMessage;

    const m5 = ((yield [IO_SEND_AND_WAIT, m4]) as unknown) as ProtocolMessage;

    const {
      customData: {
        signature: initiatorSignatureOnAliceIngridFreeBalanceAppActivation,
        signature2: initiatorSignatureOnTimeLockedPassThroughSetStateCommitment,
        signature3: initiatorSignatureOnVirtualAppSetStateCommitment,
      },
    } = m5;

    // free balance address always signs fb app
    assertIsValidSignature(
      initiatorFreeBalanceAddress,
      freeBalanceAliceIngridVirtualAppAgreementActivationCommitment,
      initiatorSignatureOnAliceIngridFreeBalanceAppActivation,
    );
    freeBalanceIngridBobVirtualAppAgreementActivationCommitment.signatures = [
      initiatorSignatureOnAliceIngridFreeBalanceAppActivation,
      intermediarySignatureOnAliceIngridFreeBalanceAppActivation,
    ];

    yield [
      PERSIST_COMMITMENT,
      SetState,
      freeBalanceIngridBobVirtualAppAgreementActivationCommitment,
      stateChannelWithResponding.freeBalance.identityHash,
    ];

    const timeLockedPassThroughSetStateCommitment = getSetStateCommitment(
      context,
      timeLockedPassThroughAppInstance,
    );

    assertIsValidSignature(
      initiatorEphemeralAddress,
      timeLockedPassThroughSetStateCommitment,
      initiatorSignatureOnTimeLockedPassThroughSetStateCommitment,
    );

    const intermediarySignatureOnIngridBobFreeBalanceAppActivation = yield [
      OP_SIGN,
      freeBalanceIngridBobVirtualAppAgreementActivationCommitment,
    ];

    freeBalanceIngridBobVirtualAppAgreementActivationCommitment.signatures = [
      responderSignatureOnIngridBobFreeBalanceAppActivation,
      intermediarySignatureOnIngridBobFreeBalanceAppActivation,
    ];

    yield [
      PERSIST_COMMITMENT,
      SetState,
      freeBalanceIngridBobVirtualAppAgreementActivationCommitment,
      stateChannelWithResponding.freeBalance.identityHash,
    ];

    const intermediarySignatureOnTimeLockedPassThroughSetStateCommitment = yield [
      OP_SIGN,
      timeLockedPassThroughSetStateCommitment,
      timeLockedPassThroughAppInstance.appSeqNo,
    ];

    const m6 = {
      protocol,
      processID,
      toXpub: responderXpub,
      seq: UNASSIGNED_SEQ_NO,
      customData: {
        signature: intermediarySignatureOnIngridBobFreeBalanceAppActivation,
        signature2: intermediarySignatureOnTimeLockedPassThroughSetStateCommitment,
        signature3: initiatorSignatureOnTimeLockedPassThroughSetStateCommitment,
        signature4: initiatorSignatureOnVirtualAppSetStateCommitment,
      },
    } as ProtocolMessage;

    const m7 = ((yield [IO_SEND_AND_WAIT, m6]) as unknown) as ProtocolMessage;

    const {
      customData: {
        signature: responderSignatureOnTimeLockedPassThroughSetStateCommitment,
        signature2: responderSignatureOnVirtualAppSetStateCommitment,
      },
    } = m7;

    assertIsValidSignature(
      responderEphemeralAddress,
      timeLockedPassThroughSetStateCommitment,
      responderSignatureOnTimeLockedPassThroughSetStateCommitment,
    );

    timeLockedPassThroughSetStateCommitment.signatures = [
      initiatorSignatureOnTimeLockedPassThroughSetStateCommitment,
      responderSignatureOnTimeLockedPassThroughSetStateCommitment,
      intermediarySignatureOnTimeLockedPassThroughSetStateCommitment,
    ];

    yield [
      PERSIST_COMMITMENT,
      SetState,
      timeLockedPassThroughSetStateCommitment,
      timeLockedPassThroughAppInstance.identityHash,
    ];

    const m8 = {
      protocol,
      processID,
      toXpub: initiatorXpub,
      seq: UNASSIGNED_SEQ_NO,
      customData: {
        signature: intermediarySignatureOnTimeLockedPassThroughSetStateCommitment,
        signature2: responderSignatureOnTimeLockedPassThroughSetStateCommitment,
        signature3: responderSignatureOnVirtualAppSetStateCommitment,
      },
    } as ProtocolMessage;

    yield [IO_SEND, m8];

    yield [
      PERSIST_STATE_CHANNEL,
      [stateChannelBetweenVirtualAppUsers, stateChannelWithResponding, stateChannelWithInitiating],
    ];
    */
  },

  2 /* Responding */: async function*(context: Context) {
    throw Error(`Virtual app protocols not supported.`);
<<<<<<< HEAD
    const { message: m2, store, network } = context;
=======
    /**
    const { message: m2, store, network, provider } = context;
>>>>>>> 2981172c

    const {
      params,
      processID,
      customData: { signature: intermediarySignatureOnIngridBobVirtualAppAgreement },
    } = m2;

    const { intermediaryXpub, initiatorXpub } = params as InstallVirtualAppProtocolParams;

    const [
      stateChannelWithRespondingAndIntermediary,
      stateChannelWithInitiating,
      stateChannelWithIntermediary,
      virtualAppInstance,
      timeLockedPassThroughAppInstance,
    ] = await getUpdatedStateChannelAndVirtualAppObjectsForResponding(
      params as InstallVirtualAppProtocolParams,
      store,
      network,
    );

    const intermediaryFreeBalanceAddress = stateChannelWithIntermediary.getMultisigOwnerAddrOf(
      intermediaryXpub,
    );
    const intermediaryEphemeralAddress = xkeyKthAddress(
      intermediaryXpub,
      virtualAppInstance.appSeqNo,
    );

    const initiatorEphemeralAddress = xkeyKthAddress(initiatorXpub, virtualAppInstance.appSeqNo);

    const presignedMultisigTxForIngridBobVirtualAppAgreement = getConditionalTxCommitment(
      context,
      stateChannelWithIntermediary,
      timeLockedPassThroughAppInstance,
    );

    // TODO: who signs conditional txs?
    assertIsValidSignature(
      intermediaryEphemeralAddress,
      presignedMultisigTxForIngridBobVirtualAppAgreement,
      intermediarySignatureOnIngridBobVirtualAppAgreement,
    );

    // TODO: who signs conditional txs?
    const responderSignatureOnIngridBobVirtualAppAgreement = yield [
      OP_SIGN,
      presignedMultisigTxForIngridBobVirtualAppAgreement,
      virtualAppInstance.appSeqNo,
    ];

    presignedMultisigTxForIngridBobVirtualAppAgreement.signatures = [
      responderSignatureOnIngridBobVirtualAppAgreement,
      intermediarySignatureOnIngridBobVirtualAppAgreement,
    ];

    yield [
      PERSIST_COMMITMENT,
      Conditional, // TODO: Figure out how to map this to save to DB correctly
      presignedMultisigTxForIngridBobVirtualAppAgreement,
      virtualAppInstance.identityHash,
    ];

    const freeBalanceIngridBobVirtualAppAgreementActivationCommitment = getSetStateCommitment(
      context,
      stateChannelWithIntermediary.freeBalance,
    );

    // always use free balance addr for fb app
    const responderSignatureOnIngridBobFreeBalanceAppActivation = yield [
      OP_SIGN,
      freeBalanceIngridBobVirtualAppAgreementActivationCommitment,
    ];

    const m3 = {
      protocol,
      processID,
      toXpub: intermediaryXpub,
      seq: UNASSIGNED_SEQ_NO,
      customData: {
        signature: responderSignatureOnIngridBobVirtualAppAgreement,
        signature2: responderSignatureOnIngridBobFreeBalanceAppActivation,
      },
    } as ProtocolMessage;

    const m6 = ((yield [IO_SEND_AND_WAIT, m3]) as unknown) as ProtocolMessage;

    const {
      customData: {
        signature: intermediarySignatureOnIngridBobFreeBalanceAppActivation,
        signature2: intermediarySignatureOnTimeLockedPassThroughSetStateCommitment,
        signature3: initiatorSignatureOnTimeLockedPassThroughSetStateCommitment,
        signature4: initiatorSignatureOnVirtualAppSetStateCommitment,
      },
    } = m6;

    // always use free balance addr for fb app
    assertIsValidSignature(
      intermediaryFreeBalanceAddress,
      freeBalanceIngridBobVirtualAppAgreementActivationCommitment,
      intermediarySignatureOnIngridBobFreeBalanceAppActivation,
    );

    freeBalanceIngridBobVirtualAppAgreementActivationCommitment.signatures = [
      intermediarySignatureOnIngridBobFreeBalanceAppActivation,
      responderSignatureOnIngridBobFreeBalanceAppActivation,
    ];

    yield [
      PERSIST_COMMITMENT,
      SetState,
      freeBalanceIngridBobVirtualAppAgreementActivationCommitment,
      stateChannelWithIntermediary.freeBalance.identityHash,
    ];

    const virtualAppSetStateCommitment = getSetStateCommitment(
      context,
      virtualAppInstance,
    );

    const timeLockedPassThroughSetStateCommitment = getSetStateCommitment(
      context,
      timeLockedPassThroughAppInstance,
    );

    assertIsValidSignature(
      intermediaryEphemeralAddress,
      timeLockedPassThroughSetStateCommitment,
      intermediarySignatureOnTimeLockedPassThroughSetStateCommitment,
    );

    assertIsValidSignature(
      initiatorEphemeralAddress,
      timeLockedPassThroughSetStateCommitment,
      initiatorSignatureOnTimeLockedPassThroughSetStateCommitment,
    );

    assertIsValidSignature(
      initiatorEphemeralAddress,
      virtualAppSetStateCommitment,
      initiatorSignatureOnVirtualAppSetStateCommitment,
    );

    const responderSignatureOnTimeLockedPassThroughSetStateCommitment = yield [
      OP_SIGN,
      timeLockedPassThroughSetStateCommitment,
      timeLockedPassThroughAppInstance.appSeqNo,
    ];

    const responderSignatureOnVirtualAppSetStateCommitment = yield [
      OP_SIGN,
      virtualAppSetStateCommitment,
      virtualAppInstance.appSeqNo,
    ];
    timeLockedPassThroughSetStateCommitment.signatures = [
      initiatorSignatureOnTimeLockedPassThroughSetStateCommitment,
      responderSignatureOnTimeLockedPassThroughSetStateCommitment,
      intermediarySignatureOnTimeLockedPassThroughSetStateCommitment,
    ];

    yield [
      PERSIST_COMMITMENT,
      SetState,
      timeLockedPassThroughSetStateCommitment,
      timeLockedPassThroughAppInstance.identityHash,
    ];

    virtualAppSetStateCommitment.signatures = [
      initiatorSignatureOnVirtualAppSetStateCommitment,
      responderSignatureOnVirtualAppSetStateCommitment,
    ];
    yield [
      PERSIST_COMMITMENT,
      SetState,
      virtualAppSetStateCommitment,
      virtualAppInstance.identityHash,
    ];

    const m7 = {
      protocol,
      processID,
      toXpub: intermediaryXpub,
      seq: UNASSIGNED_SEQ_NO,
      customData: {
        signature: responderSignatureOnTimeLockedPassThroughSetStateCommitment,
        signature2: responderSignatureOnVirtualAppSetStateCommitment,
      },
    } as ProtocolMessage;

    yield [IO_SEND, m7];

    yield [
      PERSIST_STATE_CHANNEL,
      [
        stateChannelWithIntermediary,
        stateChannelWithRespondingAndIntermediary,
        stateChannelWithInitiating,
      ],
    ];
  */
  },
};

// todo(xuanji): make this more consistent with the function
// with the same name from install.ts. This involves refactoring
// the callers.
function computeInterpreterParameters(
  outcomeType: OutcomeType,
  initiatingAddress: string,
  respondingAddress: string,
  initiatingBalanceDecrement: BigNumber,
  respondingBalanceDecrement: BigNumber,
  tokenAddress: string,
) {
  const multiAssetMultiPartyCoinTransferInterpreterParams:
    | MultiAssetMultiPartyCoinTransferInterpreterParams
    | undefined = undefined;

  let twoPartyOutcomeInterpreterParams:
    | TwoPartyFixedOutcomeInterpreterParams
    | undefined = undefined;

  let singleAssetTwoPartyCoinTransferInterpreterParams:
    | SingleAssetTwoPartyCoinTransferInterpreterParams
    | undefined = undefined;

  // debug
  if (outcomeType === undefined) {
    throw Error("This really should have been caught earlier");
  }

  switch (outcomeType) {
    case OutcomeType.TWO_PARTY_FIXED_OUTCOME: {
      twoPartyOutcomeInterpreterParams = {
        tokenAddress,
        playerAddrs: [initiatingAddress, respondingAddress],
        amount: bigNumberify(initiatingBalanceDecrement).add(respondingBalanceDecrement),
      };
      break;
    }

    case OutcomeType.SINGLE_ASSET_TWO_PARTY_COIN_TRANSFER: {
      singleAssetTwoPartyCoinTransferInterpreterParams = {
        tokenAddress,
        limit: bigNumberify(initiatingBalanceDecrement).add(respondingBalanceDecrement),
      };
      break;
    }

    default: {
      throw Error(`Not supported, and weird outcome type: ${outcomeType}`);
    }
  }
  return {
    multiAssetMultiPartyCoinTransferInterpreterParams,
    twoPartyOutcomeInterpreterParams,
    singleAssetTwoPartyCoinTransferInterpreterParams,
  };
}

/**
 * Creates a shared AppInstance that represents the Virtual App being installed.
 *
 * NOTE: There is NO interpreter for this AppInstance since nothing interprets the outcome
 *       except for a TimeLockedPassThrough AppInstance that uses it inside of its own
 *       computeOutcome function.
 *
 * @param {StateChannel} stateChannelBetweenEndpoints - The StateChannel object
 * @param {InstallVirtualAppProtocolParams} params - Parameters of the new App to be installed
 *
 * @returns {AppInstance} an AppInstance with the correct metadata
 */
function constructVirtualAppInstance(params: InstallVirtualAppProtocolParams): AppInstance {
  const {
    initiatorXpub,
    responderXpub,
    defaultTimeout,
    appInterface,
    initialState,
    outcomeType,
    initiatorBalanceDecrement,
    responderBalanceDecrement,
    tokenAddress,
    appSeqNo,
  } = params;

  const initiatorAddress = xkeyKthAddress(initiatorXpub, appSeqNo);
  const responderAddress = xkeyKthAddress(responderXpub, appSeqNo);

  const {
    multiAssetMultiPartyCoinTransferInterpreterParams,
    twoPartyOutcomeInterpreterParams,
    singleAssetTwoPartyCoinTransferInterpreterParams,
  } = computeInterpreterParameters(
    outcomeType,
    initiatorAddress,
    responderAddress,
    initiatorBalanceDecrement,
    responderBalanceDecrement,
    tokenAddress,
  );

  return new AppInstance(
    /* participants */ sortAddresses([initiatorAddress, responderAddress]),
    defaultTimeout,
    appInterface,
    /* isVirtualApp */ true,
    /* appSeqNo */ appSeqNo,
    /* initialState */ initialState,
    /* versionNumber */ 0,
    /* latestTimeout */ defaultTimeout,
    outcomeType,
    twoPartyOutcomeInterpreterParams,
    multiAssetMultiPartyCoinTransferInterpreterParams,
    singleAssetTwoPartyCoinTransferInterpreterParams,
  );
}

/**
 * Creates a shared AppInstance that represents the AppInstance whose outcome
 * determines how any VirtualAppAgreements play out. It depends on a VirtualApp.
 *
 * NOTE: This AppInstance is currently HARD-CODED to only work with interpreters
 *       that can understand the TwoPartyFixedOutcome outcome type. Currently
 *       we use the TwoPartyFixedOutcomeFromVirtualAppInterpreter for all
 *       commitments between users and an intermediary to handle Virtual Apps.
 *
 * @param {StateChannel} threePartyStateChannel - The StateChannel object with all 3
 *        participants of this protocol as the owner-set.
 *
 * @param {InstallVirtualAppProtocolParams} params - Parameters of the new App to be installed
 *
 * @returns {AppInstance} an AppInstance with the correct metadata
 */
function constructTimeLockedPassThroughAppInstance(
  threePartyStateChannel: StateChannel,
  virtualAppInstanceIdentityHash: string,
  virtualAppDefaultOutcome: string,
  network: NetworkContext,
  params: InstallVirtualAppProtocolParams,
): AppInstance {
  const {
    intermediaryXpub,
    initiatorXpub,
    responderXpub,
    initiatorBalanceDecrement,
    responderBalanceDecrement,
    outcomeType,
    tokenAddress,
  } = params;

  const seqNo = threePartyStateChannel.numProposedApps;

  const intermediaryAddress = xkeyKthAddress(intermediaryXpub, seqNo);
  const initiatorAddress = xkeyKthAddress(initiatorXpub, seqNo);
  const responderAddress = xkeyKthAddress(responderXpub, seqNo);

  const HARD_CODED_CHALLENGE_TIMEOUT = 100;

  const {
    multiAssetMultiPartyCoinTransferInterpreterParams,
    twoPartyOutcomeInterpreterParams,
    singleAssetTwoPartyCoinTransferInterpreterParams,
  } = computeInterpreterParameters(
    outcomeType,
    initiatorAddress,
    responderAddress,
    initiatorBalanceDecrement,
    responderBalanceDecrement,
    tokenAddress,
  );

  return new AppInstance(
    /* participants */
    sortAddresses([initiatorAddress, responderAddress, intermediaryAddress]),
    /* defaultTimeout */ HARD_CODED_CHALLENGE_TIMEOUT,
    /* appInterface */ {
      stateEncoding: `tuple(address challengeRegistryAddress, bytes32 targetAppIdentityHash, uint256 switchesOutcomeAt, bytes defaultOutcome)`,
      actionEncoding: undefined,
      addr: network.TimeLockedPassThrough,
    },
    /* isVirtualApp */ true,
    /* appSeqNo */ seqNo,
    {
      challengeRegistryAddress: network.ChallengeRegistry,
      targetAppIdentityHash: virtualAppInstanceIdentityHash,
      // FIXME: This number _should_ be MaxUint256 so that we can have no timeouts for
      //        virtual apps at the moment, but it needs to be Zero for now otherwise
      //        calling computeOutcome won't work on it because it relies on another
      //        app's outcome which; in the challenge registry, is 0x.
      switchesOutcomeAt: MaxUint256,
      defaultOutcome: virtualAppDefaultOutcome,
    },
    0, // versionNumber
    HARD_CODED_CHALLENGE_TIMEOUT, // latestTimeout
    outcomeType,
    twoPartyOutcomeInterpreterParams,
    multiAssetMultiPartyCoinTransferInterpreterParams,
    singleAssetTwoPartyCoinTransferInterpreterParams,
  );
}

/**
 * Gets a StateChannel between the two endpoint users. It may not already exist, in which
 * case it constructs a StateChannel object to be used.
 *
 * Note that this method has the "getOrCreate" prefix because if this is the _first_
 * time that a virtual app is instantiated between these counterparties that goes
 * through this intermediary then the `StateChannel` will not exist in the stateChannelsMap
 * of any of the participants so it needs to be created. If, however, this is not the first
 * time then there will be an object in the stateChannelsMap that can be fetched by using
 * the unique identifier for the wrapper StateChannel.
 *
 * @param {Map<string, StateChannel>} stateChannelsMap - map of StateChannels to query
 * @param {[string, string]} userXpubs - List of users
 * @param {NetworkContext} network - Metadata on the current blockchain
 *
 * @returns {StateChannel} - a stateChannelWithAllThreeParties
 */
async function getOrCreateStateChannelWithUsers(
  store: Store,
  userXpubs: string[],
  network: NetworkContext,
): Promise<StateChannel> {
  const multisigAddress = await store.getMultisigAddressWithCounterparty(
    userXpubs,
    network.ProxyFactory,
    network.MinimumViableMultisig,
    network.provider,
  );

  return (
    (await store.getStateChannelIfExists(multisigAddress)) ||
    StateChannel.createEmptyChannel(
      multisigAddress,
      {
        proxyFactory: network.ProxyFactory,
        multisigMastercopy: network.MinimumViableMultisig,
      },
      userXpubs,
    )
  );
}

/**
async function getUpdatedStateChannelAndVirtualAppObjectsForInitiating(
  params: InstallVirtualAppProtocolParams,
  store: Store,
  network: NetworkContext,
): Promise<[StateChannel, StateChannel, StateChannel, AppInstance, AppInstance]> {
  const {
    initiatorXpub,
    intermediaryXpub,
    responderXpub,
    tokenAddress,
    initiatorBalanceDecrement,
    responderBalanceDecrement,
  } = params as InstallVirtualAppProtocolParams;

  const stateChannelWithAllThreeParties = await getOrCreateStateChannelWithUsers(
    store,
    [initiatorXpub, responderXpub, intermediaryXpub],
    network,
  );

  const stateChannelWithResponding = await getOrCreateStateChannelWithUsers(
    store,
    [initiatorXpub, responderXpub],
    network,
  );

  const virtualAppInstance = constructVirtualAppInstance(params);

  const timeLockedPassThroughAppInstance = await constructTimeLockedPassThroughAppInstance(
    stateChannelWithAllThreeParties,
    virtualAppInstance.identityHash,
    await virtualAppInstance.computeOutcomeWithCurrentState(network.provider),
    network,
    params,
  );

  const multisigAddressWithIntermediary = await store.getMultisigAddressWithCounterparty(
    [initiatorXpub, intermediaryXpub],
    network.ProxyFactory,
    network.MinimumViableMultisig,
  );

  const stateChannelWithIntermediary = await store.getStateChannelIfExists(
    multisigAddressWithIntermediary,
  );

  if (!stateChannelWithIntermediary) {
    throw Error("Cannot run InstallVirtualAppProtocol without existing channel with intermediary");
  }

  // initiator should have sufficient funds to cover their deposits
  // in channel with intermediary
  assertSufficientFundsWithinFreeBalance(
    stateChannelWithIntermediary,
    initiatorXpub,
    tokenAddress,
    initiatorBalanceDecrement,
  );

  // initiator should have sufficient funds to cover their deposits
  // in channel with responding (if exists)
  // see note in fn, will not fail if no `FreeBalance` class
  assertSufficientFundsWithinFreeBalance(
    stateChannelWithResponding,
    initiatorXpub,
    tokenAddress,
    initiatorBalanceDecrement,
  );

  // intermediary should have sufficient funds in its channel with
  // initiator to cover the counterpartys deposit
  assertSufficientFundsWithinFreeBalance(
    stateChannelWithIntermediary,
    intermediaryXpub,
    tokenAddress,
    responderBalanceDecrement,
  );

  const intermediaryAddress = stateChannelWithIntermediary.getMultisigOwnerAddrOf(intermediaryXpub);

  const initiatorAddress = stateChannelWithIntermediary.getMultisigOwnerAddrOf(initiatorXpub);

  const newStateChannelWithIntermediary =
    stateChannelWithIntermediary.addSingleAssetTwoPartyIntermediaryAgreement(
      virtualAppInstance.identityHash,
      {
        tokenAddress,
        timeLockedPassThroughIdentityHash: timeLockedPassThroughAppInstance.identityHash,
        capitalProvided: bigNumberify(initiatorBalanceDecrement)
          .add(responderBalanceDecrement)
          .toHexString(),
        capitalProvider: intermediaryAddress,
        virtualAppUser: initiatorAddress,
      },
      {
        [initiatorAddress]: initiatorBalanceDecrement,
        [intermediaryAddress]: responderBalanceDecrement,
      },
      tokenAddress,
    );

  return [
    stateChannelWithAllThreeParties.addAppInstance(timeLockedPassThroughAppInstance),
    stateChannelWithResponding.addAppInstance(virtualAppInstance),
    newStateChannelWithIntermediary,
    virtualAppInstance,
    timeLockedPassThroughAppInstance,
  ];
}

async function getUpdatedStateChannelAndVirtualAppObjectsForIntermediary(
  params: InstallVirtualAppProtocolParams,
  store: Store,
  virtualAppInstanceIdentityHash: string,
  virtualAppInstanceDefaultOutcome: string,
  network: NetworkContext,
): Promise<[StateChannel, StateChannel, StateChannel, AppInstance]> {
  const {
    initiatorBalanceDecrement,
    responderBalanceDecrement,
    initiatorXpub,
    intermediaryXpub,
    responderXpub,
    tokenAddress,
  } = params as InstallVirtualAppProtocolParams;

  const stateChannelWithAllThreeParties = await getOrCreateStateChannelWithUsers(
    store,
    [initiatorXpub, responderXpub, intermediaryXpub],
    network,
  );

  const timeLockedPassThroughAppInstance = await constructTimeLockedPassThroughAppInstance(
    stateChannelWithAllThreeParties,
    virtualAppInstanceIdentityHash,
    virtualAppInstanceDefaultOutcome,
    network,
    params,
  );

  const multisigAddressWithIntermediary = await store.getMultisigAddressWithCounterparty(
    [initiatorXpub, intermediaryXpub],
    network.ProxyFactory,
    network.MinimumViableMultisig,
  );

  const channelWithInitiating = await store.getStateChannelIfExists(
    multisigAddressWithIntermediary,
  );

  if (!channelWithInitiating) {
    throw Error("Cannot mediate InstallVirtualAppProtocol without mediation channel to initiator");
  }

  const multisigAddressWithResponding = await store.getMultisigAddressWithCounterparty(
    [responderXpub, intermediaryXpub],
    network.ProxyFactory,
    network.MinimumViableMultisig,
  );

  const channelWithResponding = await store.getStateChannelIfExists(multisigAddressWithResponding);

  if (!channelWithResponding) {
    throw Error("Cannot mediate InstallVirtualAppProtocol without mediation channel to responder");
  }

  // intermediary should be able to cover virtual app
  // counterparty's deposits from its free balance
  assertSufficientFundsWithinFreeBalance(
    channelWithInitiating,
    intermediaryXpub,
    tokenAddress,
    responderBalanceDecrement,
  );

  assertSufficientFundsWithinFreeBalance(
    channelWithResponding,
    intermediaryXpub,
    tokenAddress,
    initiatorBalanceDecrement,
  );

  // TODO: should the intermediary have sufficient funds
  // in the three way channel?

  const initiatorAddress = xkeyKthAddress(initiatorXpub, 0);
  const intermediaryAddress = xkeyKthAddress(intermediaryXpub, 0);
  const responderAddress = xkeyKthAddress(responderXpub, 0);

  return [
    stateChannelWithAllThreeParties.addAppInstance(timeLockedPassThroughAppInstance),

    channelWithInitiating.addSingleAssetTwoPartyIntermediaryAgreement(
      virtualAppInstanceIdentityHash,
      {
        tokenAddress,
        timeLockedPassThroughIdentityHash: timeLockedPassThroughAppInstance.identityHash,
        capitalProvided: bigNumberify(initiatorBalanceDecrement)
          .add(responderBalanceDecrement)
          .toHexString(),
        capitalProvider: intermediaryAddress,
        virtualAppUser: initiatorAddress,
      },
      {
        [initiatorAddress]: initiatorBalanceDecrement,
        [intermediaryAddress]: responderBalanceDecrement,
      },
      tokenAddress,
    ),

    channelWithResponding.addSingleAssetTwoPartyIntermediaryAgreement(
      virtualAppInstanceIdentityHash,
      {
        tokenAddress,
        timeLockedPassThroughIdentityHash: timeLockedPassThroughAppInstance.identityHash,
        capitalProvided: bigNumberify(initiatorBalanceDecrement)
          .add(responderBalanceDecrement)
          .toHexString(),
        capitalProvider: intermediaryAddress,
        virtualAppUser: responderAddress,
      },
      {
        [intermediaryAddress]: initiatorBalanceDecrement,
        [responderAddress]: responderBalanceDecrement,
      },
      tokenAddress,
    ),

    timeLockedPassThroughAppInstance,
  ];
}

async function getUpdatedStateChannelAndVirtualAppObjectsForResponding(
  params: InstallVirtualAppProtocolParams,
  store: Store,
  network: NetworkContext,
): Promise<[StateChannel, StateChannel, StateChannel, AppInstance, AppInstance]> {
  const {
    initiatorBalanceDecrement,
    responderBalanceDecrement,
    initiatorXpub,
    intermediaryXpub,
    responderXpub,
    tokenAddress,
  } = params as InstallVirtualAppProtocolParams;

  const stateChannelWithAllThreeParties = await getOrCreateStateChannelWithUsers(
    store,
    [initiatorXpub, responderXpub, intermediaryXpub],
    network,
  );

  const stateChannelWithInitiating = await getOrCreateStateChannelWithUsers(
    store,
    [initiatorXpub, responderXpub],
    network,
  );

  const virtualAppInstance = constructVirtualAppInstance(params);

  const timeLockedPassThroughAppInstance = constructTimeLockedPassThroughAppInstance(
    stateChannelWithAllThreeParties,
    virtualAppInstance.identityHash,
    await virtualAppInstance.computeOutcomeWithCurrentState(network.provider),
    network,
    params,
  );

  const multisigAddressWithIntermediary = await store.getMultisigAddressWithCounterparty(
    [responderXpub, intermediaryXpub],
    network.ProxyFactory,
    network.MinimumViableMultisig,
  );
  const stateChannelWithIntermediary = await store.getStateChannelIfExists(
    multisigAddressWithIntermediary,
  );

  if (!stateChannelWithIntermediary) {
    throw Error("Cannot run InstallVirtualAppProtocol without existing channel with intermediary");
  }

  // responder should have sufficient funds to cover their deposits
  // in channel with intermediary
  assertSufficientFundsWithinFreeBalance(
    stateChannelWithIntermediary,
    responderXpub,
    tokenAddress,
    responderBalanceDecrement,
  );

  // intermediary should have sufficient funds in its channel with
  // responder to cover the counterpartys deposit
  assertSufficientFundsWithinFreeBalance(
    stateChannelWithIntermediary,
    intermediaryXpub,
    tokenAddress,
    initiatorBalanceDecrement,
  );

  // initiator should have sufficient funds to cover their deposits
  // in channel with responding (if exists)
  // see note in fn, will not fail if no `FreeBalance` class
  assertSufficientFundsWithinFreeBalance(
    stateChannelWithInitiating,
    responderXpub,
    tokenAddress,
    responderBalanceDecrement,
  );

  const intermediaryAddress = xkeyKthAddress(intermediaryXpub, 0);
  const responderAddress = xkeyKthAddress(responderXpub, 0);

  return [
    stateChannelWithAllThreeParties.addAppInstance(timeLockedPassThroughAppInstance),

    stateChannelWithInitiating.addAppInstance(virtualAppInstance),

    stateChannelWithIntermediary.addSingleAssetTwoPartyIntermediaryAgreement(
      virtualAppInstance.identityHash,
      {
        tokenAddress,
        timeLockedPassThroughIdentityHash: timeLockedPassThroughAppInstance.identityHash,
        capitalProvided: bigNumberify(initiatorBalanceDecrement)
          .add(responderBalanceDecrement)
          .toHexString(),
        capitalProvider: intermediaryAddress,
        virtualAppUser: responderAddress,
      },
      {
        [intermediaryAddress]: initiatorBalanceDecrement,
        [responderAddress]: responderBalanceDecrement,
      },
      tokenAddress,
    ),

    virtualAppInstance,

    timeLockedPassThroughAppInstance,
  ];
}
*/<|MERGE_RESOLUTION|>--- conflicted
+++ resolved
@@ -59,9 +59,6 @@
 export const INSTALL_VIRTUAL_APP_PROTOCOL: ProtocolExecutionFlow = {
   0 /* Initiating */: async function*(context: Context) {
     throw Error(`Virtual app protocols not supported.`);
-<<<<<<< HEAD
-    const { message: { params, processID }, store, network } = context;
-=======
     /**
     const {
       message: { params, processID },
@@ -69,7 +66,6 @@
       network,
       provider,
     } = context;
->>>>>>> 2981172c
 
     const { intermediaryXpub, responderXpub } = params as InstallVirtualAppProtocolParams;
 
@@ -567,12 +563,8 @@
 
   2 /* Responding */: async function*(context: Context) {
     throw Error(`Virtual app protocols not supported.`);
-<<<<<<< HEAD
-    const { message: m2, store, network } = context;
-=======
     /**
     const { message: m2, store, network, provider } = context;
->>>>>>> 2981172c
 
     const {
       params,
