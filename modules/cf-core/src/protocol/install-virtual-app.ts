import { MaxUint256 } from "ethers/constants";
import { BigNumber, bigNumberify, defaultAbiCoder } from "ethers/utils";

<<<<<<< HEAD
import { UNASSIGNED_SEQ_NO } from "../constants";
import { getConditionalTxCommitment, getSetStateCommitment } from "../ethereum";
=======
import { ConditionalTransactionCommitment, SetStateCommitment } from "../ethereum";
import { Opcode, Protocol, sortAddresses, xkeyKthAddress, Commitment } from "../machine";
>>>>>>> 0a03673b
import { AppInstance, StateChannel } from "../models";
import { Store } from "../store";
import {
  Context,
  InstallVirtualAppProtocolParams,
  MultiAssetMultiPartyCoinTransferInterpreterParams,
  NetworkContext,
  Opcode,
  OutcomeType,
  Protocol,
  ProtocolExecutionFlow,
  ProtocolMessage,
  SingleAssetTwoPartyCoinTransferInterpreterParams,
  TwoPartyFixedOutcomeInterpreterParams,
  virtualAppAgreementEncoding,
} from "../types";
import { assertSufficientFundsWithinFreeBalance } from "../utils";
import { sortAddresses, xkeyKthAddress } from "../xkeys";

import { assertIsValidSignature } from "./utils";

export const encodeSingleAssetTwoPartyIntermediaryAgreementParams = params =>
  defaultAbiCoder.encode([virtualAppAgreementEncoding], [params]);

/**
 * File notes:
 *
 * FIXME: This file over-uses the xkeyKthAddress function which
 *        is quite computationally expensive. Refactor to use it less.
 *
 * FIXME: Need to verify the proper private key is being used in signing
 *        here
 *
 * FIXME: Need to make adjustments to the `propose` protocol to allow for
 *        the intermediary to refuse to support a virtual app (rn they only
 *        find out in a meaningful way through the `INSTALL_VIRTUAL_EVENT`
 *        triggered at the end of the protocol, or parsing every protocol
 *        message and trying to stop a protocol mid-execution)
 */

const protocol = Protocol.InstallVirtualApp;

const { OP_SIGN, WRITE_COMMITMENT, IO_SEND, IO_SEND_AND_WAIT, PERSIST_STATE_CHANNEL } = Opcode;

const { Conditional, SetState } = Commitment;

/**
 * This exchange is described at the following URL:
 *
 * https://specs.counterfactual.com/en/latest/protocols/install-virtual-app.html
 */
export const INSTALL_VIRTUAL_APP_PROTOCOL: ProtocolExecutionFlow = {
  0 /* Initiating */: async function*(context: Context) {
    throw Error(`Virtual app protocols not supported.`);
    const {
      message: { params, processID },
      store,
      network,
    } = context;

    const { intermediaryXpub, responderXpub } = params as InstallVirtualAppProtocolParams;

    const [
      stateChannelWithRespondingAndIntermediary,
      stateChannelWithResponding,
      stateChannelWithIntermediary,
      virtualAppInstance,
      timeLockedPassThroughAppInstance,
    ] = await getUpdatedStateChannelAndVirtualAppObjectsForInitiating(
      params as InstallVirtualAppProtocolParams,
      store,
      network,
    );

    // get all signing addresses
    const intermediaryFreeBalanceAddress = stateChannelWithIntermediary.getMultisigOwnerAddrOf(
      intermediaryXpub,
    );
    const intermediaryEphemeralAddress = xkeyKthAddress(
      intermediaryXpub,
      virtualAppInstance.appSeqNo,
    );

    const responderEphemeralAddress = xkeyKthAddress(responderXpub, virtualAppInstance.appSeqNo);

<<<<<<< HEAD
    // TODO: who signs a conditional tx?
    const presignedMultisigTxForAliceIngridVirtualAppAgreement = getConditionalTxCommitment(
      context,
      stateChannelWithIntermediary,
      timeLockedPassThroughAppInstance,
=======
    const presignedMultisigTxForAliceIngridVirtualAppAgreement = new ConditionalTransactionCommitment(
      network,
      stateChannelWithIntermediary.multisigAddress,
      stateChannelWithIntermediary.multisigOwners,
      timeLockedPassThroughAppInstance.identityHash,
      stateChannelWithIntermediary.freeBalance.identityHash,
      network.TwoPartyFixedOutcomeFromVirtualAppInterpreter,
      encodeSingleAssetTwoPartyIntermediaryAgreementParams(
        stateChannelWithIntermediary.getSingleAssetTwoPartyIntermediaryAgreementFromVirtualApp(
          virtualAppInstance.identityHash,
        ),
      ),
>>>>>>> 0a03673b
    );

    const initiatorSignatureOnAliceIngridVirtualAppAgreement = yield [
      OP_SIGN,
      presignedMultisigTxForAliceIngridVirtualAppAgreement,
      virtualAppInstance.appSeqNo,
    ];

    const m1 = {
      params, // Must include as this is the first message received by intermediary
      protocol,
      processID,
      toXpub: intermediaryXpub,
      seq: 1,
      customData: {
        signature: initiatorSignatureOnAliceIngridVirtualAppAgreement,
        // FIXME: We are abusing these typed parameters in the ProtocolMessage
        //        to pass through some variables from the initiating party
        //        to the intermediary party. To fix, we ought to have some
        //        kind of `metadata` fields on the ProtocolMessage
        signature2: virtualAppInstance.identityHash,
        signature3: timeLockedPassThroughAppInstance.state["defaultOutcome"],
      },
    } as ProtocolMessage;

    const m4 = ((yield [IO_SEND_AND_WAIT, m1]) as unknown) as ProtocolMessage;

    const {
      customData: {
        signature: intermediarySignatureOnAliceIngridVirtualAppAgreement,
        signature2: intermediarySignatureOnAliceIngridFreeBalanceAppActivation,
      },
    } = m4;

    // TODO: who signs a conditional tx?
    assertIsValidSignature(
      intermediaryEphemeralAddress,
      presignedMultisigTxForAliceIngridVirtualAppAgreement,
      intermediarySignatureOnAliceIngridVirtualAppAgreement,
    );

    presignedMultisigTxForAliceIngridVirtualAppAgreement.signatures = [
      initiatorSignatureOnAliceIngridVirtualAppAgreement,
      intermediarySignatureOnAliceIngridVirtualAppAgreement,
    ];

    yield [
      WRITE_COMMITMENT,
      Conditional, // TODO: Figure out how to map this to save to DB correctly
      presignedMultisigTxForAliceIngridVirtualAppAgreement,
      virtualAppInstance.identityHash,
    ];

<<<<<<< HEAD
    const freeBalanceAliceIngridVirtualAppAgreementActivationCommitment = getSetStateCommitment(
      context,
      stateChannelWithIntermediary.freeBalance,
=======
    const freeBalanceAliceIngridVirtualAppAgreementActivationCommitment = new SetStateCommitment(
      network.ChallengeRegistry,
      stateChannelWithIntermediary.freeBalance.identity,
      stateChannelWithIntermediary.freeBalance.hashOfLatestState,
      stateChannelWithIntermediary.freeBalance.versionNumber,
      stateChannelWithIntermediary.freeBalance.timeout,
>>>>>>> 0a03673b
    );

    // always use free balance address when signing free balance
    // updates
    assertIsValidSignature(
      intermediaryFreeBalanceAddress,
      freeBalanceAliceIngridVirtualAppAgreementActivationCommitment,
      intermediarySignatureOnAliceIngridFreeBalanceAppActivation,
    );

    // always use free balance address when signing free balance
    // updates
    const initiatorSignatureOnAliceIngridFreeBalanceAppActivation = yield [
      OP_SIGN,
      freeBalanceAliceIngridVirtualAppAgreementActivationCommitment,
    ];
    freeBalanceAliceIngridVirtualAppAgreementActivationCommitment.signatures = [
      initiatorSignatureOnAliceIngridFreeBalanceAppActivation,
      intermediarySignatureOnAliceIngridFreeBalanceAppActivation,
    ];

    yield [
      WRITE_COMMITMENT,
      SetState,
      freeBalanceAliceIngridVirtualAppAgreementActivationCommitment,
      stateChannelWithIntermediary.freeBalance.identityHash,
    ];

<<<<<<< HEAD
    const virtualAppSetStateCommitment = getSetStateCommitment(
      context,
      virtualAppInstance,
    );

    const timeLockedPassThroughSetStateCommitment = getSetStateCommitment(
      context,
      timeLockedPassThroughAppInstance,
=======
    const virtualAppSetStateCommitment = new SetStateCommitment(
      network.ChallengeRegistry,
      virtualAppInstance.identity,
      virtualAppInstance.hashOfLatestState,
      virtualAppInstance.versionNumber,
      virtualAppInstance.defaultTimeout,
    );

    const timeLockedPassThroughSetStateCommitment = new SetStateCommitment(
      network.ChallengeRegistry,
      timeLockedPassThroughAppInstance.identity,
      timeLockedPassThroughAppInstance.hashOfLatestState,
      timeLockedPassThroughAppInstance.versionNumber,
      timeLockedPassThroughAppInstance.defaultTimeout,
>>>>>>> 0a03673b
    );

    // TODO: who signs time locked pass through app?
    const initiatorSignatureOnTimeLockedPassThroughSetStateCommitment = yield [
      OP_SIGN,
      timeLockedPassThroughSetStateCommitment,
      timeLockedPassThroughAppInstance.appSeqNo,
    ];

    const initiatorSignatureOnVirtualAppSetStateCommitment = yield [
      OP_SIGN,
      virtualAppSetStateCommitment,
      virtualAppInstance.appSeqNo,
    ];

    const m5 = {
      protocol,
      processID,
      toXpub: intermediaryXpub,
      seq: UNASSIGNED_SEQ_NO,
      customData: {
        signature: initiatorSignatureOnAliceIngridFreeBalanceAppActivation,
        signature2: initiatorSignatureOnTimeLockedPassThroughSetStateCommitment,
        signature3: initiatorSignatureOnVirtualAppSetStateCommitment,
      },
    } as ProtocolMessage;

    const m8 = ((yield [IO_SEND_AND_WAIT, m5]) as unknown) as ProtocolMessage;

    const {
      customData: {
        signature: intermediarySignatureOnTimeLockedPassThroughSetStateCommitment,
        signature2: responderSignatureOnTimeLockedPassThroughSetStateCommitment,
        signature3: responderSignatureOnVirtualAppSetStateCommitment,
      },
    } = m8;

    // TODO: who signs time locked pass through app?
    assertIsValidSignature(
      intermediaryEphemeralAddress,
      timeLockedPassThroughSetStateCommitment,
      intermediarySignatureOnTimeLockedPassThroughSetStateCommitment,
    );

    // TODO: who signs time locked pass through app?
    assertIsValidSignature(
      responderEphemeralAddress,
      timeLockedPassThroughSetStateCommitment,
      responderSignatureOnTimeLockedPassThroughSetStateCommitment,
    );

    assertIsValidSignature(
      responderEphemeralAddress,
      virtualAppSetStateCommitment,
      responderSignatureOnVirtualAppSetStateCommitment,
    );

    timeLockedPassThroughSetStateCommitment.signatures = [
      initiatorSignatureOnTimeLockedPassThroughSetStateCommitment,
      responderSignatureOnTimeLockedPassThroughSetStateCommitment,
      intermediarySignatureOnTimeLockedPassThroughSetStateCommitment,
    ];

    yield [
      WRITE_COMMITMENT,
      SetState,
      timeLockedPassThroughSetStateCommitment,
      timeLockedPassThroughAppInstance.identityHash,
    ];

    virtualAppSetStateCommitment.signatures = [
      initiatorSignatureOnVirtualAppSetStateCommitment,
      responderSignatureOnVirtualAppSetStateCommitment,
    ];

    yield [
      WRITE_COMMITMENT,
      SetState,
      virtualAppSetStateCommitment,
      virtualAppInstance.identityHash,
    ];

    yield [
      PERSIST_STATE_CHANNEL,
      [
        stateChannelWithIntermediary,
        stateChannelWithResponding,
        stateChannelWithRespondingAndIntermediary,
      ],
    ];
  },

  1 /* Intermediary */: async function*(context: Context) {
    throw Error(`Virtual app protocols not supported.`);
    const { message: m1, store, network } = context;

    const {
      params,
      processID,
      customData: {
        signature: initiatorSignatureOnAliceIngridVirtualAppAgreement,
        // FIXME: We are abusing these typed parameters in the ProtocolMessage
        //        to pass through some variables from the initiating party
        //        to the intermediary party. To fix, we ought to have some
        //        kind of `metadata` fields on the ProtocolMessage
        signature2: virtualAppInstanceIdentityHash,
        signature3: virtualAppInstanceDefaultOutcome,
      },
    } = m1;

    const { initiatorXpub, responderXpub } = params as InstallVirtualAppProtocolParams;

    const [
      stateChannelBetweenVirtualAppUsers,
      stateChannelWithInitiating,
      stateChannelWithResponding,
      timeLockedPassThroughAppInstance,
    ] = await getUpdatedStateChannelAndVirtualAppObjectsForIntermediary(
      params as InstallVirtualAppProtocolParams,
      store,
      (virtualAppInstanceIdentityHash as unknown) as string,
      (virtualAppInstanceDefaultOutcome as unknown) as string,
      network,
    );

    const initiatorFreeBalanceAddress = stateChannelWithInitiating.getMultisigOwnerAddrOf(
      initiatorXpub,
    );
    const initiatorEphemeralAddress = xkeyKthAddress(
      initiatorXpub,
      timeLockedPassThroughAppInstance.appSeqNo,
    );

    const responderFreeBalanceAddress = stateChannelWithResponding.getMultisigOwnerAddrOf(
      responderXpub,
    );
    const responderEphemeralAddress = xkeyKthAddress(
      responderXpub,
      timeLockedPassThroughAppInstance.appSeqNo,
    );

<<<<<<< HEAD
    const presignedMultisigTxForAliceIngridVirtualAppAgreement = getConditionalTxCommitment(
      context,
      stateChannelWithInitiating,
      timeLockedPassThroughAppInstance,
=======
    const presignedMultisigTxForAliceIngridVirtualAppAgreement = new ConditionalTransactionCommitment(
      network,
      stateChannelWithInitiating.multisigAddress,
      stateChannelWithInitiating.multisigOwners,
      timeLockedPassThroughAppInstance.identityHash,
      stateChannelWithInitiating.freeBalance.identityHash,
      network.TwoPartyFixedOutcomeFromVirtualAppInterpreter,
      encodeSingleAssetTwoPartyIntermediaryAgreementParams(
        stateChannelWithInitiating.getSingleAssetTwoPartyIntermediaryAgreementFromVirtualApp(
          timeLockedPassThroughAppInstance.state["targetAppIdentityHash"],
        ),
      ),
>>>>>>> 0a03673b
    );

    // TODO: who signs conditional txs?
    assertIsValidSignature(
      initiatorEphemeralAddress,
      presignedMultisigTxForAliceIngridVirtualAppAgreement,
      initiatorSignatureOnAliceIngridVirtualAppAgreement,
    );

<<<<<<< HEAD
    const presignedMultisigTxForIngridBobVirtualAppAgreement = getConditionalTxCommitment(
      context,
      stateChannelWithResponding,
      timeLockedPassThroughAppInstance,
=======
    const presignedMultisigTxForIngridBobVirtualAppAgreement = new ConditionalTransactionCommitment(
      network,
      stateChannelWithResponding.multisigAddress,
      stateChannelWithResponding.multisigOwners,
      timeLockedPassThroughAppInstance.identityHash,
      stateChannelWithResponding.freeBalance.identityHash,
      network.TwoPartyFixedOutcomeFromVirtualAppInterpreter,
      encodeSingleAssetTwoPartyIntermediaryAgreementParams(
        stateChannelWithResponding.getSingleAssetTwoPartyIntermediaryAgreementFromVirtualApp(
          timeLockedPassThroughAppInstance.state["targetAppIdentityHash"],
        ),
      ),
>>>>>>> 0a03673b
    );

    // TODO: who signs conditional txs?
    const intermediarySignatureOnIngridBobVirtualAppAgreement = yield [
      OP_SIGN,
      presignedMultisigTxForIngridBobVirtualAppAgreement,
      timeLockedPassThroughAppInstance.appSeqNo,
    ];

    const m2 = {
      params, // Must include as this is the first message received by responder
      protocol,
      processID,
      seq: 2,
      toXpub: responderXpub,
      customData: {
        signature: intermediarySignatureOnIngridBobVirtualAppAgreement,
      },
    } as ProtocolMessage;

    const m3 = ((yield [IO_SEND_AND_WAIT, m2]) as unknown) as ProtocolMessage;

    const {
      customData: {
        signature: responderSignatureOnIngridBobVirtualAppAgreement,
        signature2: responderSignatureOnIngridBobFreeBalanceAppActivation,
      },
    } = m3;

    // TODO: who signs conditional txs?
    assertIsValidSignature(
      responderEphemeralAddress,
      presignedMultisigTxForIngridBobVirtualAppAgreement,
      responderSignatureOnIngridBobVirtualAppAgreement,
    );

<<<<<<< HEAD
    const freeBalanceIngridBobVirtualAppAgreementActivationCommitment = getSetStateCommitment(
      context,
      stateChannelWithResponding.freeBalance,
=======
    const freeBalanceIngridBobVirtualAppAgreementActivationCommitment = new SetStateCommitment(
      network.ChallengeRegistry,
      stateChannelWithResponding.freeBalance.identity,
      stateChannelWithResponding.freeBalance.hashOfLatestState,
      stateChannelWithResponding.freeBalance.versionNumber,
      stateChannelWithResponding.freeBalance.timeout,
>>>>>>> 0a03673b
    );

    // free balance address always signs fb app
    assertIsValidSignature(
      responderFreeBalanceAddress,
      freeBalanceIngridBobVirtualAppAgreementActivationCommitment,
      responderSignatureOnIngridBobFreeBalanceAppActivation,
    );

<<<<<<< HEAD
    const freeBalanceAliceIngridVirtualAppAgreementActivationCommitment = getSetStateCommitment(
      context,
      stateChannelWithInitiating.freeBalance,
=======
    const freeBalanceAliceIngridVirtualAppAgreementActivationCommitment = new SetStateCommitment(
      network.ChallengeRegistry,
      stateChannelWithInitiating.freeBalance.identity,
      stateChannelWithInitiating.freeBalance.hashOfLatestState,
      stateChannelWithInitiating.freeBalance.versionNumber,
      stateChannelWithInitiating.freeBalance.timeout,
>>>>>>> 0a03673b
    );

    // free balance address always signs fb app
    const intermediarySignatureOnAliceIngridFreeBalanceAppActivation = yield [
      OP_SIGN,
      freeBalanceAliceIngridVirtualAppAgreementActivationCommitment,
    ];

    const intermediarySignatureOnAliceIngridVirtualAppAgreement = yield [
      OP_SIGN,
      presignedMultisigTxForAliceIngridVirtualAppAgreement,
      timeLockedPassThroughAppInstance.appSeqNo,
    ];

    presignedMultisigTxForAliceIngridVirtualAppAgreement.signatures = [
      initiatorSignatureOnAliceIngridVirtualAppAgreement,
      intermediarySignatureOnAliceIngridVirtualAppAgreement,
    ];

    yield [
      WRITE_COMMITMENT,
      Conditional,
      presignedMultisigTxForAliceIngridVirtualAppAgreement,
      timeLockedPassThroughAppInstance.identityHash,
    ];

    const m4 = {
      protocol,
      processID,
      seq: UNASSIGNED_SEQ_NO,
      toXpub: initiatorXpub,
      customData: {
        signature: intermediarySignatureOnAliceIngridVirtualAppAgreement,
        signature2: intermediarySignatureOnAliceIngridFreeBalanceAppActivation,
      },
    } as ProtocolMessage;

    const m5 = ((yield [IO_SEND_AND_WAIT, m4]) as unknown) as ProtocolMessage;

    const {
      customData: {
        signature: initiatorSignatureOnAliceIngridFreeBalanceAppActivation,
        signature2: initiatorSignatureOnTimeLockedPassThroughSetStateCommitment,
        signature3: initiatorSignatureOnVirtualAppSetStateCommitment,
      },
    } = m5;

    // free balance address always signs fb app
    assertIsValidSignature(
      initiatorFreeBalanceAddress,
      freeBalanceAliceIngridVirtualAppAgreementActivationCommitment,
      initiatorSignatureOnAliceIngridFreeBalanceAppActivation,
    );
    freeBalanceIngridBobVirtualAppAgreementActivationCommitment.signatures = [
      initiatorSignatureOnAliceIngridFreeBalanceAppActivation,
      intermediarySignatureOnAliceIngridFreeBalanceAppActivation,
    ];

    yield [
      WRITE_COMMITMENT,
      SetState,
      freeBalanceIngridBobVirtualAppAgreementActivationCommitment,
      stateChannelWithResponding.freeBalance.identityHash,
    ];

<<<<<<< HEAD
    const timeLockedPassThroughSetStateCommitment = getSetStateCommitment(
      context,
      timeLockedPassThroughAppInstance,
=======
    const timeLockedPassThroughSetStateCommitment = new SetStateCommitment(
      network.ChallengeRegistry,
      timeLockedPassThroughAppInstance.identity,
      timeLockedPassThroughAppInstance.hashOfLatestState,
      timeLockedPassThroughAppInstance.versionNumber,
      timeLockedPassThroughAppInstance.defaultTimeout,
>>>>>>> 0a03673b
    );

    assertIsValidSignature(
      initiatorEphemeralAddress,
      timeLockedPassThroughSetStateCommitment,
      initiatorSignatureOnTimeLockedPassThroughSetStateCommitment,
    );

    const intermediarySignatureOnIngridBobFreeBalanceAppActivation = yield [
      OP_SIGN,
      freeBalanceIngridBobVirtualAppAgreementActivationCommitment,
    ];

    freeBalanceIngridBobVirtualAppAgreementActivationCommitment.signatures = [
      responderSignatureOnIngridBobFreeBalanceAppActivation,
      intermediarySignatureOnIngridBobFreeBalanceAppActivation,
    ];

    yield [
      WRITE_COMMITMENT,
      SetState,
      freeBalanceIngridBobVirtualAppAgreementActivationCommitment,
      stateChannelWithResponding.freeBalance.identityHash,
    ];

    const intermediarySignatureOnTimeLockedPassThroughSetStateCommitment = yield [
      OP_SIGN,
      timeLockedPassThroughSetStateCommitment,
      timeLockedPassThroughAppInstance.appSeqNo,
    ];

    const m6 = {
      protocol,
      processID,
      toXpub: responderXpub,
      seq: UNASSIGNED_SEQ_NO,
      customData: {
        signature: intermediarySignatureOnIngridBobFreeBalanceAppActivation,
        signature2: intermediarySignatureOnTimeLockedPassThroughSetStateCommitment,
        signature3: initiatorSignatureOnTimeLockedPassThroughSetStateCommitment,
        signature4: initiatorSignatureOnVirtualAppSetStateCommitment,
      },
    } as ProtocolMessage;

    const m7 = ((yield [IO_SEND_AND_WAIT, m6]) as unknown) as ProtocolMessage;

    const {
      customData: {
        signature: responderSignatureOnTimeLockedPassThroughSetStateCommitment,
        signature2: responderSignatureOnVirtualAppSetStateCommitment,
      },
    } = m7;

    assertIsValidSignature(
      responderEphemeralAddress,
      timeLockedPassThroughSetStateCommitment,
      responderSignatureOnTimeLockedPassThroughSetStateCommitment,
    );

    timeLockedPassThroughSetStateCommitment.signatures = [
      initiatorSignatureOnTimeLockedPassThroughSetStateCommitment,
      responderSignatureOnTimeLockedPassThroughSetStateCommitment,
      intermediarySignatureOnTimeLockedPassThroughSetStateCommitment,
    ];

    yield [
      WRITE_COMMITMENT,
      SetState,
      timeLockedPassThroughSetStateCommitment,
      timeLockedPassThroughAppInstance.identityHash,
    ];

    const m8 = {
      protocol,
      processID,
      toXpub: initiatorXpub,
      seq: UNASSIGNED_SEQ_NO,
      customData: {
        signature: intermediarySignatureOnTimeLockedPassThroughSetStateCommitment,
        signature2: responderSignatureOnTimeLockedPassThroughSetStateCommitment,
        signature3: responderSignatureOnVirtualAppSetStateCommitment,
      },
    } as ProtocolMessage;

    yield [IO_SEND, m8];

    yield [
      PERSIST_STATE_CHANNEL,
      [stateChannelBetweenVirtualAppUsers, stateChannelWithResponding, stateChannelWithInitiating],
    ];
  },

  2 /* Responding */: async function*(context: Context) {
    throw Error(`Virtual app protocols not supported.`);
<<<<<<< HEAD
    const { message: m2, stateChannelsMap, network } = context;
=======
    const { message: m2, store, network, provider } = context;
>>>>>>> 0a03673b

    const {
      params,
      processID,
      customData: { signature: intermediarySignatureOnIngridBobVirtualAppAgreement },
    } = m2;

    const { intermediaryXpub, initiatorXpub } = params as InstallVirtualAppProtocolParams;

    const [
      stateChannelWithRespondingAndIntermediary,
      stateChannelWithInitiating,
      stateChannelWithIntermediary,
      virtualAppInstance,
      timeLockedPassThroughAppInstance,
    ] = await getUpdatedStateChannelAndVirtualAppObjectsForResponding(
      params as InstallVirtualAppProtocolParams,
      store,
      network,
    );

    const intermediaryFreeBalanceAddress = stateChannelWithIntermediary.getMultisigOwnerAddrOf(
      intermediaryXpub,
    );
    const intermediaryEphemeralAddress = xkeyKthAddress(
      intermediaryXpub,
      virtualAppInstance.appSeqNo,
    );

    const initiatorEphemeralAddress = xkeyKthAddress(initiatorXpub, virtualAppInstance.appSeqNo);

<<<<<<< HEAD
    const presignedMultisigTxForIngridBobVirtualAppAgreement = getConditionalTxCommitment(
      context,
      stateChannelWithIntermediary,
      timeLockedPassThroughAppInstance,
=======
    const presignedMultisigTxForIngridBobVirtualAppAgreement = new ConditionalTransactionCommitment(
      network,
      stateChannelWithIntermediary.multisigAddress,
      stateChannelWithIntermediary.multisigOwners,
      timeLockedPassThroughAppInstance.identityHash,
      stateChannelWithIntermediary.freeBalance.identityHash,
      network.TwoPartyFixedOutcomeFromVirtualAppInterpreter,
      encodeSingleAssetTwoPartyIntermediaryAgreementParams(
        stateChannelWithIntermediary.getSingleAssetTwoPartyIntermediaryAgreementFromVirtualApp(
          virtualAppInstance.identityHash,
        ),
      ),
>>>>>>> 0a03673b
    );

    // TODO: who signs conditional txs?
    assertIsValidSignature(
      intermediaryEphemeralAddress,
      presignedMultisigTxForIngridBobVirtualAppAgreement,
      intermediarySignatureOnIngridBobVirtualAppAgreement,
    );

    // TODO: who signs conditional txs?
    const responderSignatureOnIngridBobVirtualAppAgreement = yield [
      OP_SIGN,
      presignedMultisigTxForIngridBobVirtualAppAgreement,
      virtualAppInstance.appSeqNo,
    ];

    presignedMultisigTxForIngridBobVirtualAppAgreement.signatures = [
      responderSignatureOnIngridBobVirtualAppAgreement,
      intermediarySignatureOnIngridBobVirtualAppAgreement,
    ];

    yield [
      WRITE_COMMITMENT,
      Conditional, // TODO: Figure out how to map this to save to DB correctly
      presignedMultisigTxForIngridBobVirtualAppAgreement,
      virtualAppInstance.identityHash,
    ];

<<<<<<< HEAD
    const freeBalanceIngridBobVirtualAppAgreementActivationCommitment = getSetStateCommitment(
      context,
      stateChannelWithIntermediary.freeBalance,
=======
    const freeBalanceIngridBobVirtualAppAgreementActivationCommitment = new SetStateCommitment(
      network.ChallengeRegistry,
      stateChannelWithIntermediary.freeBalance.identity,
      stateChannelWithIntermediary.freeBalance.hashOfLatestState,
      stateChannelWithIntermediary.freeBalance.versionNumber,
      stateChannelWithIntermediary.freeBalance.timeout,
>>>>>>> 0a03673b
    );

    // always use free balance addr for fb app
    const responderSignatureOnIngridBobFreeBalanceAppActivation = yield [
      OP_SIGN,
      freeBalanceIngridBobVirtualAppAgreementActivationCommitment,
    ];

    const m3 = {
      protocol,
      processID,
      toXpub: intermediaryXpub,
      seq: UNASSIGNED_SEQ_NO,
      customData: {
        signature: responderSignatureOnIngridBobVirtualAppAgreement,
        signature2: responderSignatureOnIngridBobFreeBalanceAppActivation,
      },
    } as ProtocolMessage;

    const m6 = ((yield [IO_SEND_AND_WAIT, m3]) as unknown) as ProtocolMessage;

    const {
      customData: {
        signature: intermediarySignatureOnIngridBobFreeBalanceAppActivation,
        signature2: intermediarySignatureOnTimeLockedPassThroughSetStateCommitment,
        signature3: initiatorSignatureOnTimeLockedPassThroughSetStateCommitment,
        signature4: initiatorSignatureOnVirtualAppSetStateCommitment,
      },
    } = m6;

    // always use free balance addr for fb app
    assertIsValidSignature(
      intermediaryFreeBalanceAddress,
      freeBalanceIngridBobVirtualAppAgreementActivationCommitment,
      intermediarySignatureOnIngridBobFreeBalanceAppActivation,
    );

    freeBalanceIngridBobVirtualAppAgreementActivationCommitment.signatures = [
      intermediarySignatureOnIngridBobFreeBalanceAppActivation,
      responderSignatureOnIngridBobFreeBalanceAppActivation,
    ];

    yield [
      WRITE_COMMITMENT,
      SetState,
      freeBalanceIngridBobVirtualAppAgreementActivationCommitment,
      stateChannelWithIntermediary.freeBalance.identityHash,
    ];

<<<<<<< HEAD
    const virtualAppSetStateCommitment = getSetStateCommitment(
      context,
      virtualAppInstance,
    );

    const timeLockedPassThroughSetStateCommitment = getSetStateCommitment(
      context,
      timeLockedPassThroughAppInstance,
=======
    const virtualAppSetStateCommitment = new SetStateCommitment(
      network.ChallengeRegistry,
      virtualAppInstance.identity,
      virtualAppInstance.hashOfLatestState,
      virtualAppInstance.versionNumber,
      virtualAppInstance.defaultTimeout,
    );

    const timeLockedPassThroughSetStateCommitment = new SetStateCommitment(
      network.ChallengeRegistry,
      timeLockedPassThroughAppInstance.identity,
      timeLockedPassThroughAppInstance.hashOfLatestState,
      timeLockedPassThroughAppInstance.versionNumber,
      timeLockedPassThroughAppInstance.defaultTimeout,
>>>>>>> 0a03673b
    );

    assertIsValidSignature(
      intermediaryEphemeralAddress,
      timeLockedPassThroughSetStateCommitment,
      intermediarySignatureOnTimeLockedPassThroughSetStateCommitment,
    );

    assertIsValidSignature(
      initiatorEphemeralAddress,
      timeLockedPassThroughSetStateCommitment,
      initiatorSignatureOnTimeLockedPassThroughSetStateCommitment,
    );

    assertIsValidSignature(
      initiatorEphemeralAddress,
      virtualAppSetStateCommitment,
      initiatorSignatureOnVirtualAppSetStateCommitment,
    );

    const responderSignatureOnTimeLockedPassThroughSetStateCommitment = yield [
      OP_SIGN,
      timeLockedPassThroughSetStateCommitment,
      timeLockedPassThroughAppInstance.appSeqNo,
    ];

    const responderSignatureOnVirtualAppSetStateCommitment = yield [
      OP_SIGN,
      virtualAppSetStateCommitment,
      virtualAppInstance.appSeqNo,
    ];
    timeLockedPassThroughSetStateCommitment.signatures = [
      initiatorSignatureOnTimeLockedPassThroughSetStateCommitment,
      responderSignatureOnTimeLockedPassThroughSetStateCommitment,
      intermediarySignatureOnTimeLockedPassThroughSetStateCommitment,
    ];

    yield [
      WRITE_COMMITMENT,
      SetState,
      timeLockedPassThroughSetStateCommitment,
      timeLockedPassThroughAppInstance.identityHash,
    ];

    virtualAppSetStateCommitment.signatures = [
      initiatorSignatureOnVirtualAppSetStateCommitment,
      responderSignatureOnVirtualAppSetStateCommitment,
    ];
    yield [
      WRITE_COMMITMENT,
      SetState,
      virtualAppSetStateCommitment,
      virtualAppInstance.identityHash,
    ];

    const m7 = {
      protocol,
      processID,
      toXpub: intermediaryXpub,
      seq: UNASSIGNED_SEQ_NO,
      customData: {
        signature: responderSignatureOnTimeLockedPassThroughSetStateCommitment,
        signature2: responderSignatureOnVirtualAppSetStateCommitment,
      },
    } as ProtocolMessage;

    yield [IO_SEND, m7];

    yield [
      PERSIST_STATE_CHANNEL,
      [
        stateChannelWithIntermediary,
        stateChannelWithRespondingAndIntermediary,
        stateChannelWithInitiating,
      ],
    ];
  },
};

// todo(xuanji): make this more consistent with the function
// with the same name from install.ts. This involves refactoring
// the callers.
function computeInterpreterParameters(
  outcomeType: OutcomeType,
  initiatingAddress: string,
  respondingAddress: string,
  initiatingBalanceDecrement: BigNumber,
  respondingBalanceDecrement: BigNumber,
  tokenAddress: string,
) {
  const multiAssetMultiPartyCoinTransferInterpreterParams:
    | MultiAssetMultiPartyCoinTransferInterpreterParams
    | undefined = undefined;

  let twoPartyOutcomeInterpreterParams:
    | TwoPartyFixedOutcomeInterpreterParams
    | undefined = undefined;

  let singleAssetTwoPartyCoinTransferInterpreterParams:
    | SingleAssetTwoPartyCoinTransferInterpreterParams
    | undefined = undefined;

  // debug
  if (outcomeType === undefined) {
    throw Error("This really should have been caught earlier");
  }

  switch (outcomeType) {
    case OutcomeType.TWO_PARTY_FIXED_OUTCOME: {
      twoPartyOutcomeInterpreterParams = {
        tokenAddress,
        playerAddrs: [initiatingAddress, respondingAddress],
        amount: bigNumberify(initiatingBalanceDecrement).add(respondingBalanceDecrement),
      };
      break;
    }

    case OutcomeType.SINGLE_ASSET_TWO_PARTY_COIN_TRANSFER: {
      singleAssetTwoPartyCoinTransferInterpreterParams = {
        tokenAddress,
        limit: bigNumberify(initiatingBalanceDecrement).add(respondingBalanceDecrement),
      };
      break;
    }

    default: {
      throw Error(`Not supported, and weird outcome type: ${outcomeType}`);
    }
  }
  return {
    multiAssetMultiPartyCoinTransferInterpreterParams,
    twoPartyOutcomeInterpreterParams,
    singleAssetTwoPartyCoinTransferInterpreterParams,
  };
}

/**
 * Creates a shared AppInstance that represents the Virtual App being installed.
 *
 * NOTE: There is NO interpreter for this AppInstance since nothing interprets the outcome
 *       except for a TimeLockedPassThrough AppInstance that uses it inside of its own
 *       computeOutcome function.
 *
 * @param {StateChannel} stateChannelBetweenEndpoints - The StateChannel object
 * @param {InstallVirtualAppProtocolParams} params - Parameters of the new App to be installed
 *
 * @returns {AppInstance} an AppInstance with the correct metadata
 */
function constructVirtualAppInstance(params: InstallVirtualAppProtocolParams): AppInstance {
  const {
    initiatorXpub,
    responderXpub,
    defaultTimeout,
    appInterface,
    initialState,
    outcomeType,
    initiatorBalanceDecrement,
    responderBalanceDecrement,
    tokenAddress,
    appSeqNo,
  } = params;

  const initiatorAddress = xkeyKthAddress(initiatorXpub, appSeqNo);
  const responderAddress = xkeyKthAddress(responderXpub, appSeqNo);

  const {
    multiAssetMultiPartyCoinTransferInterpreterParams,
    twoPartyOutcomeInterpreterParams,
    singleAssetTwoPartyCoinTransferInterpreterParams,
  } = computeInterpreterParameters(
    outcomeType,
    initiatorAddress,
    responderAddress,
    initiatorBalanceDecrement,
    responderBalanceDecrement,
    tokenAddress,
  );

  return new AppInstance(
    /* participants */ sortAddresses([initiatorAddress, responderAddress]),
    defaultTimeout,
    appInterface,
    /* isVirtualApp */ true,
    /* appSeqNo */ appSeqNo,
    /* initialState */ initialState,
    /* versionNumber */ 0,
    /* latestTimeout */ defaultTimeout,
    outcomeType,
    twoPartyOutcomeInterpreterParams,
    multiAssetMultiPartyCoinTransferInterpreterParams,
    singleAssetTwoPartyCoinTransferInterpreterParams,
  );
}

/**
 * Creates a shared AppInstance that represents the AppInstance whose outcome
 * determines how any VirtualAppAgreements play out. It depends on a VirtualApp.
 *
 * NOTE: This AppInstance is currently HARD-CODED to only work with interpreters
 *       that can understand the TwoPartyFixedOutcome outcome type. Currently
 *       we use the TwoPartyFixedOutcomeFromVirtualAppInterpreter for all
 *       commitments between users and an intermediary to handle Virtual Apps.
 *
 * @param {StateChannel} threePartyStateChannel - The StateChannel object with all 3
 *        participants of this protocol as the owner-set.
 *
 * @param {InstallVirtualAppProtocolParams} params - Parameters of the new App to be installed
 *
 * @returns {AppInstance} an AppInstance with the correct metadata
 */
function constructTimeLockedPassThroughAppInstance(
  threePartyStateChannel: StateChannel,
  virtualAppInstanceIdentityHash: string,
  virtualAppDefaultOutcome: string,
  network: NetworkContext,
  params: InstallVirtualAppProtocolParams,
): AppInstance {
  const {
    intermediaryXpub,
    initiatorXpub,
    responderXpub,
    initiatorBalanceDecrement,
    responderBalanceDecrement,
    outcomeType,
    tokenAddress,
  } = params;

  const seqNo = threePartyStateChannel.numProposedApps;

  const intermediaryAddress = xkeyKthAddress(intermediaryXpub, seqNo);
  const initiatorAddress = xkeyKthAddress(initiatorXpub, seqNo);
  const responderAddress = xkeyKthAddress(responderXpub, seqNo);

  const HARD_CODED_CHALLENGE_TIMEOUT = 100;

  const {
    multiAssetMultiPartyCoinTransferInterpreterParams,
    twoPartyOutcomeInterpreterParams,
    singleAssetTwoPartyCoinTransferInterpreterParams,
  } = computeInterpreterParameters(
    outcomeType,
    initiatorAddress,
    responderAddress,
    initiatorBalanceDecrement,
    responderBalanceDecrement,
    tokenAddress,
  );

  return new AppInstance(
    /* participants */
    sortAddresses([initiatorAddress, responderAddress, intermediaryAddress]),
    /* defaultTimeout */ HARD_CODED_CHALLENGE_TIMEOUT,
    /* appInterface */ {
      stateEncoding: `tuple(address challengeRegistryAddress, bytes32 targetAppIdentityHash, uint256 switchesOutcomeAt, bytes defaultOutcome)`,
      actionEncoding: undefined,
      addr: network.TimeLockedPassThrough,
    },
    /* isVirtualApp */ true,
    /* appSeqNo */ seqNo,
    {
      challengeRegistryAddress: network.ChallengeRegistry,
      targetAppIdentityHash: virtualAppInstanceIdentityHash,
      // FIXME: This number _should_ be MaxUint256 so that we can have no timeouts for
      //        virtual apps at the moment, but it needs to be Zero for now otherwise
      //        calling computeOutcome won't work on it because it relies on another
      //        app's outcome which; in the challenge registry, is 0x.
      switchesOutcomeAt: MaxUint256,
      defaultOutcome: virtualAppDefaultOutcome,
    },
    0, // versionNumber
    HARD_CODED_CHALLENGE_TIMEOUT, // latestTimeout
    outcomeType,
    twoPartyOutcomeInterpreterParams,
    multiAssetMultiPartyCoinTransferInterpreterParams,
    singleAssetTwoPartyCoinTransferInterpreterParams,
  );
}

/**
 * Gets a StateChannel between the two endpoint users. It may not already exist, in which
 * case it constructs a StateChannel object to be used.
 *
 * Note that this method has the "getOrCreate" prefix because if this is the _first_
 * time that a virtual app is instantiated between these counterparties that goes
 * through this intermediary then the `StateChannel` will not exist in the stateChannelsMap
 * of any of the participants so it needs to be created. If, however, this is not the first
 * time then there will be an object in the stateChannelsMap that can be fetched by using
 * the unique identifier for the wrapper StateChannel.
 *
 * @param {Map<string, StateChannel>} stateChannelsMap - map of StateChannels to query
 * @param {[string, string]} userXpubs - List of users
 * @param {NetworkContext} network - Metadata on the current blockchain
 *
 * @returns {StateChannel} - a stateChannelWithAllThreeParties
 */
async function getOrCreateStateChannelWithUsers(
  store: Store,
  userXpubs: string[],
  network: NetworkContext,
): Promise<StateChannel> {
  const multisigAddress = await store.getMultisigAddressWithCounterparty(
    userXpubs,
    network.ProxyFactory,
    network.MinimumViableMultisig,
    network.provider,
  );

  return (
    (await store.getStateChannelIfExists(multisigAddress)) ||
    StateChannel.createEmptyChannel(
      multisigAddress,
      {
        proxyFactory: network.ProxyFactory,
        multisigMastercopy: network.MinimumViableMultisig,
      },
      userXpubs,
    )
  );
}

async function getUpdatedStateChannelAndVirtualAppObjectsForInitiating(
  params: InstallVirtualAppProtocolParams,
  store: Store,
  network: NetworkContext,
): Promise<[StateChannel, StateChannel, StateChannel, AppInstance, AppInstance]> {
  const {
    initiatorXpub,
    intermediaryXpub,
    responderXpub,
    tokenAddress,
    initiatorBalanceDecrement,
    responderBalanceDecrement,
  } = params as InstallVirtualAppProtocolParams;

  const stateChannelWithAllThreeParties = await getOrCreateStateChannelWithUsers(
    store,
    [initiatorXpub, responderXpub, intermediaryXpub],
    network,
  );

  const stateChannelWithResponding = await getOrCreateStateChannelWithUsers(
    store,
    [initiatorXpub, responderXpub],
    network,
  );

  const virtualAppInstance = constructVirtualAppInstance(params);

  const timeLockedPassThroughAppInstance = await constructTimeLockedPassThroughAppInstance(
    stateChannelWithAllThreeParties,
    virtualAppInstance.identityHash,
    await virtualAppInstance.computeOutcomeWithCurrentState(network.provider),
    network,
    params,
  );

  const multisigAddressWithIntermediary = await store.getMultisigAddressWithCounterparty(
    [initiatorXpub, intermediaryXpub],
    network.ProxyFactory,
    network.MinimumViableMultisig,
  );

  const stateChannelWithIntermediary = await store.getStateChannelIfExists(
    multisigAddressWithIntermediary,
  );

  if (!stateChannelWithIntermediary) {
    throw Error("Cannot run InstallVirtualAppProtocol without existing channel with intermediary");
  }

  // initiator should have sufficient funds to cover their deposits
  // in channel with intermediary
  assertSufficientFundsWithinFreeBalance(
    stateChannelWithIntermediary,
    initiatorXpub,
    tokenAddress,
    initiatorBalanceDecrement,
  );

  // initiator should have sufficient funds to cover their deposits
  // in channel with responding (if exists)
  // see note in fn, will not fail if no `FreeBalance` class
  assertSufficientFundsWithinFreeBalance(
    stateChannelWithResponding,
    initiatorXpub,
    tokenAddress,
    initiatorBalanceDecrement,
  );

  // intermediary should have sufficient funds in its channel with
  // initiator to cover the counterpartys deposit
  assertSufficientFundsWithinFreeBalance(
    stateChannelWithIntermediary,
    intermediaryXpub,
    tokenAddress,
    responderBalanceDecrement,
  );

  const intermediaryAddress = stateChannelWithIntermediary.getMultisigOwnerAddrOf(intermediaryXpub);

  const initiatorAddress = stateChannelWithIntermediary.getMultisigOwnerAddrOf(initiatorXpub);

  const newStateChannelWithIntermediary =
    stateChannelWithIntermediary.addSingleAssetTwoPartyIntermediaryAgreement(
      virtualAppInstance.identityHash,
      {
        tokenAddress,
        timeLockedPassThroughIdentityHash: timeLockedPassThroughAppInstance.identityHash,
        capitalProvided: bigNumberify(initiatorBalanceDecrement)
          .add(responderBalanceDecrement)
          .toHexString(),
        capitalProvider: intermediaryAddress,
        virtualAppUser: initiatorAddress,
      },
      {
        [initiatorAddress]: initiatorBalanceDecrement,
        [intermediaryAddress]: responderBalanceDecrement,
      },
      tokenAddress,
    );

  return [
    stateChannelWithAllThreeParties.addAppInstance(timeLockedPassThroughAppInstance),
    stateChannelWithResponding.addAppInstance(virtualAppInstance),
    newStateChannelWithIntermediary,
    virtualAppInstance,
    timeLockedPassThroughAppInstance,
  ];
}

async function getUpdatedStateChannelAndVirtualAppObjectsForIntermediary(
  params: InstallVirtualAppProtocolParams,
  store: Store,
  virtualAppInstanceIdentityHash: string,
  virtualAppInstanceDefaultOutcome: string,
  network: NetworkContext,
): Promise<[StateChannel, StateChannel, StateChannel, AppInstance]> {
  const {
    initiatorBalanceDecrement,
    responderBalanceDecrement,
    initiatorXpub,
    intermediaryXpub,
    responderXpub,
    tokenAddress,
  } = params as InstallVirtualAppProtocolParams;

  const stateChannelWithAllThreeParties = await getOrCreateStateChannelWithUsers(
    store,
    [initiatorXpub, responderXpub, intermediaryXpub],
    network,
  );

  const timeLockedPassThroughAppInstance = await constructTimeLockedPassThroughAppInstance(
    stateChannelWithAllThreeParties,
    virtualAppInstanceIdentityHash,
    virtualAppInstanceDefaultOutcome,
    network,
    params,
  );

  const multisigAddressWithIntermediary = await store.getMultisigAddressWithCounterparty(
    [initiatorXpub, intermediaryXpub],
    network.ProxyFactory,
    network.MinimumViableMultisig,
  );

  const channelWithInitiating = await store.getStateChannelIfExists(
    multisigAddressWithIntermediary,
  );

  if (!channelWithInitiating) {
    throw Error("Cannot mediate InstallVirtualAppProtocol without mediation channel to initiator");
  }

  const multisigAddressWithResponding = await store.getMultisigAddressWithCounterparty(
    [responderXpub, intermediaryXpub],
    network.ProxyFactory,
    network.MinimumViableMultisig,
  );

  const channelWithResponding = await store.getStateChannelIfExists(multisigAddressWithResponding);

  if (!channelWithResponding) {
    throw Error("Cannot mediate InstallVirtualAppProtocol without mediation channel to responder");
  }

  // intermediary should be able to cover virtual app
  // counterparty's deposits from its free balance
  assertSufficientFundsWithinFreeBalance(
    channelWithInitiating,
    intermediaryXpub,
    tokenAddress,
    responderBalanceDecrement,
  );

  assertSufficientFundsWithinFreeBalance(
    channelWithResponding,
    intermediaryXpub,
    tokenAddress,
    initiatorBalanceDecrement,
  );

  // TODO: should the intermediary have sufficient funds
  // in the three way channel?

  const initiatorAddress = xkeyKthAddress(initiatorXpub, 0);
  const intermediaryAddress = xkeyKthAddress(intermediaryXpub, 0);
  const responderAddress = xkeyKthAddress(responderXpub, 0);

  return [
    stateChannelWithAllThreeParties.addAppInstance(timeLockedPassThroughAppInstance),

    channelWithInitiating.addSingleAssetTwoPartyIntermediaryAgreement(
      virtualAppInstanceIdentityHash,
      {
        tokenAddress,
        timeLockedPassThroughIdentityHash: timeLockedPassThroughAppInstance.identityHash,
        capitalProvided: bigNumberify(initiatorBalanceDecrement)
          .add(responderBalanceDecrement)
          .toHexString(),
        capitalProvider: intermediaryAddress,
        virtualAppUser: initiatorAddress,
      },
      {
        [initiatorAddress]: initiatorBalanceDecrement,
        [intermediaryAddress]: responderBalanceDecrement,
      },
      tokenAddress,
    ),

    channelWithResponding.addSingleAssetTwoPartyIntermediaryAgreement(
      virtualAppInstanceIdentityHash,
      {
        tokenAddress,
        timeLockedPassThroughIdentityHash: timeLockedPassThroughAppInstance.identityHash,
        capitalProvided: bigNumberify(initiatorBalanceDecrement)
          .add(responderBalanceDecrement)
          .toHexString(),
        capitalProvider: intermediaryAddress,
        virtualAppUser: responderAddress,
      },
      {
        [intermediaryAddress]: initiatorBalanceDecrement,
        [responderAddress]: responderBalanceDecrement,
      },
      tokenAddress,
    ),

    timeLockedPassThroughAppInstance,
  ];
}

async function getUpdatedStateChannelAndVirtualAppObjectsForResponding(
  params: InstallVirtualAppProtocolParams,
  store: Store,
  network: NetworkContext,
): Promise<[StateChannel, StateChannel, StateChannel, AppInstance, AppInstance]> {
  const {
    initiatorBalanceDecrement,
    responderBalanceDecrement,
    initiatorXpub,
    intermediaryXpub,
    responderXpub,
    tokenAddress,
  } = params as InstallVirtualAppProtocolParams;

  const stateChannelWithAllThreeParties = await getOrCreateStateChannelWithUsers(
    store,
    [initiatorXpub, responderXpub, intermediaryXpub],
    network,
  );

  const stateChannelWithInitiating = await getOrCreateStateChannelWithUsers(
    store,
    [initiatorXpub, responderXpub],
    network,
  );

  const virtualAppInstance = constructVirtualAppInstance(params);

  const timeLockedPassThroughAppInstance = constructTimeLockedPassThroughAppInstance(
    stateChannelWithAllThreeParties,
    virtualAppInstance.identityHash,
    await virtualAppInstance.computeOutcomeWithCurrentState(network.provider),
    network,
    params,
  );

  const multisigAddressWithIntermediary = await store.getMultisigAddressWithCounterparty(
    [responderXpub, intermediaryXpub],
    network.ProxyFactory,
    network.MinimumViableMultisig,
  );
  const stateChannelWithIntermediary = await store.getStateChannelIfExists(
    multisigAddressWithIntermediary,
  );

  if (!stateChannelWithIntermediary) {
    throw Error("Cannot run InstallVirtualAppProtocol without existing channel with intermediary");
  }

  // responder should have sufficient funds to cover their deposits
  // in channel with intermediary
  assertSufficientFundsWithinFreeBalance(
    stateChannelWithIntermediary,
    responderXpub,
    tokenAddress,
    responderBalanceDecrement,
  );

  // intermediary should have sufficient funds in its channel with
  // responder to cover the counterpartys deposit
  assertSufficientFundsWithinFreeBalance(
    stateChannelWithIntermediary,
    intermediaryXpub,
    tokenAddress,
    initiatorBalanceDecrement,
  );

  // initiator should have sufficient funds to cover their deposits
  // in channel with responding (if exists)
  // see note in fn, will not fail if no `FreeBalance` class
  assertSufficientFundsWithinFreeBalance(
    stateChannelWithInitiating,
    responderXpub,
    tokenAddress,
    responderBalanceDecrement,
  );

  const intermediaryAddress = xkeyKthAddress(intermediaryXpub, 0);
  const responderAddress = xkeyKthAddress(responderXpub, 0);

  return [
    stateChannelWithAllThreeParties.addAppInstance(timeLockedPassThroughAppInstance),

    stateChannelWithInitiating.addAppInstance(virtualAppInstance),

    stateChannelWithIntermediary.addSingleAssetTwoPartyIntermediaryAgreement(
      virtualAppInstance.identityHash,
      {
        tokenAddress,
        timeLockedPassThroughIdentityHash: timeLockedPassThroughAppInstance.identityHash,
        capitalProvided: bigNumberify(initiatorBalanceDecrement)
          .add(responderBalanceDecrement)
          .toHexString(),
        capitalProvider: intermediaryAddress,
        virtualAppUser: responderAddress,
      },
      {
        [intermediaryAddress]: initiatorBalanceDecrement,
        [responderAddress]: responderBalanceDecrement,
      },
      tokenAddress,
    ),

    virtualAppInstance,

    timeLockedPassThroughAppInstance,
  ];
}<|MERGE_RESOLUTION|>--- conflicted
+++ resolved
@@ -1,17 +1,13 @@
 import { MaxUint256 } from "ethers/constants";
 import { BigNumber, bigNumberify, defaultAbiCoder } from "ethers/utils";
 
-<<<<<<< HEAD
 import { UNASSIGNED_SEQ_NO } from "../constants";
 import { getConditionalTxCommitment, getSetStateCommitment } from "../ethereum";
-=======
-import { ConditionalTransactionCommitment, SetStateCommitment } from "../ethereum";
-import { Opcode, Protocol, sortAddresses, xkeyKthAddress, Commitment } from "../machine";
->>>>>>> 0a03673b
 import { AppInstance, StateChannel } from "../models";
 import { Store } from "../store";
 import {
   Context,
+  Commitment,
   InstallVirtualAppProtocolParams,
   MultiAssetMultiPartyCoinTransferInterpreterParams,
   NetworkContext,
@@ -62,11 +58,7 @@
 export const INSTALL_VIRTUAL_APP_PROTOCOL: ProtocolExecutionFlow = {
   0 /* Initiating */: async function*(context: Context) {
     throw Error(`Virtual app protocols not supported.`);
-    const {
-      message: { params, processID },
-      store,
-      network,
-    } = context;
+    const { message: { params, processID }, store, network } = context;
 
     const { intermediaryXpub, responderXpub } = params as InstallVirtualAppProtocolParams;
 
@@ -93,26 +85,11 @@
 
     const responderEphemeralAddress = xkeyKthAddress(responderXpub, virtualAppInstance.appSeqNo);
 
-<<<<<<< HEAD
     // TODO: who signs a conditional tx?
     const presignedMultisigTxForAliceIngridVirtualAppAgreement = getConditionalTxCommitment(
       context,
       stateChannelWithIntermediary,
       timeLockedPassThroughAppInstance,
-=======
-    const presignedMultisigTxForAliceIngridVirtualAppAgreement = new ConditionalTransactionCommitment(
-      network,
-      stateChannelWithIntermediary.multisigAddress,
-      stateChannelWithIntermediary.multisigOwners,
-      timeLockedPassThroughAppInstance.identityHash,
-      stateChannelWithIntermediary.freeBalance.identityHash,
-      network.TwoPartyFixedOutcomeFromVirtualAppInterpreter,
-      encodeSingleAssetTwoPartyIntermediaryAgreementParams(
-        stateChannelWithIntermediary.getSingleAssetTwoPartyIntermediaryAgreementFromVirtualApp(
-          virtualAppInstance.identityHash,
-        ),
-      ),
->>>>>>> 0a03673b
     );
 
     const initiatorSignatureOnAliceIngridVirtualAppAgreement = yield [
@@ -166,18 +143,9 @@
       virtualAppInstance.identityHash,
     ];
 
-<<<<<<< HEAD
     const freeBalanceAliceIngridVirtualAppAgreementActivationCommitment = getSetStateCommitment(
       context,
       stateChannelWithIntermediary.freeBalance,
-=======
-    const freeBalanceAliceIngridVirtualAppAgreementActivationCommitment = new SetStateCommitment(
-      network.ChallengeRegistry,
-      stateChannelWithIntermediary.freeBalance.identity,
-      stateChannelWithIntermediary.freeBalance.hashOfLatestState,
-      stateChannelWithIntermediary.freeBalance.versionNumber,
-      stateChannelWithIntermediary.freeBalance.timeout,
->>>>>>> 0a03673b
     );
 
     // always use free balance address when signing free balance
@@ -206,7 +174,6 @@
       stateChannelWithIntermediary.freeBalance.identityHash,
     ];
 
-<<<<<<< HEAD
     const virtualAppSetStateCommitment = getSetStateCommitment(
       context,
       virtualAppInstance,
@@ -215,22 +182,6 @@
     const timeLockedPassThroughSetStateCommitment = getSetStateCommitment(
       context,
       timeLockedPassThroughAppInstance,
-=======
-    const virtualAppSetStateCommitment = new SetStateCommitment(
-      network.ChallengeRegistry,
-      virtualAppInstance.identity,
-      virtualAppInstance.hashOfLatestState,
-      virtualAppInstance.versionNumber,
-      virtualAppInstance.defaultTimeout,
-    );
-
-    const timeLockedPassThroughSetStateCommitment = new SetStateCommitment(
-      network.ChallengeRegistry,
-      timeLockedPassThroughAppInstance.identity,
-      timeLockedPassThroughAppInstance.hashOfLatestState,
-      timeLockedPassThroughAppInstance.versionNumber,
-      timeLockedPassThroughAppInstance.defaultTimeout,
->>>>>>> 0a03673b
     );
 
     // TODO: who signs time locked pass through app?
@@ -372,25 +323,10 @@
       timeLockedPassThroughAppInstance.appSeqNo,
     );
 
-<<<<<<< HEAD
     const presignedMultisigTxForAliceIngridVirtualAppAgreement = getConditionalTxCommitment(
       context,
       stateChannelWithInitiating,
       timeLockedPassThroughAppInstance,
-=======
-    const presignedMultisigTxForAliceIngridVirtualAppAgreement = new ConditionalTransactionCommitment(
-      network,
-      stateChannelWithInitiating.multisigAddress,
-      stateChannelWithInitiating.multisigOwners,
-      timeLockedPassThroughAppInstance.identityHash,
-      stateChannelWithInitiating.freeBalance.identityHash,
-      network.TwoPartyFixedOutcomeFromVirtualAppInterpreter,
-      encodeSingleAssetTwoPartyIntermediaryAgreementParams(
-        stateChannelWithInitiating.getSingleAssetTwoPartyIntermediaryAgreementFromVirtualApp(
-          timeLockedPassThroughAppInstance.state["targetAppIdentityHash"],
-        ),
-      ),
->>>>>>> 0a03673b
     );
 
     // TODO: who signs conditional txs?
@@ -400,25 +336,10 @@
       initiatorSignatureOnAliceIngridVirtualAppAgreement,
     );
 
-<<<<<<< HEAD
     const presignedMultisigTxForIngridBobVirtualAppAgreement = getConditionalTxCommitment(
       context,
       stateChannelWithResponding,
       timeLockedPassThroughAppInstance,
-=======
-    const presignedMultisigTxForIngridBobVirtualAppAgreement = new ConditionalTransactionCommitment(
-      network,
-      stateChannelWithResponding.multisigAddress,
-      stateChannelWithResponding.multisigOwners,
-      timeLockedPassThroughAppInstance.identityHash,
-      stateChannelWithResponding.freeBalance.identityHash,
-      network.TwoPartyFixedOutcomeFromVirtualAppInterpreter,
-      encodeSingleAssetTwoPartyIntermediaryAgreementParams(
-        stateChannelWithResponding.getSingleAssetTwoPartyIntermediaryAgreementFromVirtualApp(
-          timeLockedPassThroughAppInstance.state["targetAppIdentityHash"],
-        ),
-      ),
->>>>>>> 0a03673b
     );
 
     // TODO: who signs conditional txs?
@@ -455,18 +376,9 @@
       responderSignatureOnIngridBobVirtualAppAgreement,
     );
 
-<<<<<<< HEAD
     const freeBalanceIngridBobVirtualAppAgreementActivationCommitment = getSetStateCommitment(
       context,
       stateChannelWithResponding.freeBalance,
-=======
-    const freeBalanceIngridBobVirtualAppAgreementActivationCommitment = new SetStateCommitment(
-      network.ChallengeRegistry,
-      stateChannelWithResponding.freeBalance.identity,
-      stateChannelWithResponding.freeBalance.hashOfLatestState,
-      stateChannelWithResponding.freeBalance.versionNumber,
-      stateChannelWithResponding.freeBalance.timeout,
->>>>>>> 0a03673b
     );
 
     // free balance address always signs fb app
@@ -476,18 +388,9 @@
       responderSignatureOnIngridBobFreeBalanceAppActivation,
     );
 
-<<<<<<< HEAD
     const freeBalanceAliceIngridVirtualAppAgreementActivationCommitment = getSetStateCommitment(
       context,
       stateChannelWithInitiating.freeBalance,
-=======
-    const freeBalanceAliceIngridVirtualAppAgreementActivationCommitment = new SetStateCommitment(
-      network.ChallengeRegistry,
-      stateChannelWithInitiating.freeBalance.identity,
-      stateChannelWithInitiating.freeBalance.hashOfLatestState,
-      stateChannelWithInitiating.freeBalance.versionNumber,
-      stateChannelWithInitiating.freeBalance.timeout,
->>>>>>> 0a03673b
     );
 
     // free balance address always signs fb app
@@ -553,18 +456,9 @@
       stateChannelWithResponding.freeBalance.identityHash,
     ];
 
-<<<<<<< HEAD
     const timeLockedPassThroughSetStateCommitment = getSetStateCommitment(
       context,
       timeLockedPassThroughAppInstance,
-=======
-    const timeLockedPassThroughSetStateCommitment = new SetStateCommitment(
-      network.ChallengeRegistry,
-      timeLockedPassThroughAppInstance.identity,
-      timeLockedPassThroughAppInstance.hashOfLatestState,
-      timeLockedPassThroughAppInstance.versionNumber,
-      timeLockedPassThroughAppInstance.defaultTimeout,
->>>>>>> 0a03673b
     );
 
     assertIsValidSignature(
@@ -659,11 +553,7 @@
 
   2 /* Responding */: async function*(context: Context) {
     throw Error(`Virtual app protocols not supported.`);
-<<<<<<< HEAD
-    const { message: m2, stateChannelsMap, network } = context;
-=======
-    const { message: m2, store, network, provider } = context;
->>>>>>> 0a03673b
+    const { message: m2, store, network } = context;
 
     const {
       params,
@@ -695,25 +585,10 @@
 
     const initiatorEphemeralAddress = xkeyKthAddress(initiatorXpub, virtualAppInstance.appSeqNo);
 
-<<<<<<< HEAD
     const presignedMultisigTxForIngridBobVirtualAppAgreement = getConditionalTxCommitment(
       context,
       stateChannelWithIntermediary,
       timeLockedPassThroughAppInstance,
-=======
-    const presignedMultisigTxForIngridBobVirtualAppAgreement = new ConditionalTransactionCommitment(
-      network,
-      stateChannelWithIntermediary.multisigAddress,
-      stateChannelWithIntermediary.multisigOwners,
-      timeLockedPassThroughAppInstance.identityHash,
-      stateChannelWithIntermediary.freeBalance.identityHash,
-      network.TwoPartyFixedOutcomeFromVirtualAppInterpreter,
-      encodeSingleAssetTwoPartyIntermediaryAgreementParams(
-        stateChannelWithIntermediary.getSingleAssetTwoPartyIntermediaryAgreementFromVirtualApp(
-          virtualAppInstance.identityHash,
-        ),
-      ),
->>>>>>> 0a03673b
     );
 
     // TODO: who signs conditional txs?
@@ -742,18 +617,9 @@
       virtualAppInstance.identityHash,
     ];
 
-<<<<<<< HEAD
     const freeBalanceIngridBobVirtualAppAgreementActivationCommitment = getSetStateCommitment(
       context,
       stateChannelWithIntermediary.freeBalance,
-=======
-    const freeBalanceIngridBobVirtualAppAgreementActivationCommitment = new SetStateCommitment(
-      network.ChallengeRegistry,
-      stateChannelWithIntermediary.freeBalance.identity,
-      stateChannelWithIntermediary.freeBalance.hashOfLatestState,
-      stateChannelWithIntermediary.freeBalance.versionNumber,
-      stateChannelWithIntermediary.freeBalance.timeout,
->>>>>>> 0a03673b
     );
 
     // always use free balance addr for fb app
@@ -803,7 +669,6 @@
       stateChannelWithIntermediary.freeBalance.identityHash,
     ];
 
-<<<<<<< HEAD
     const virtualAppSetStateCommitment = getSetStateCommitment(
       context,
       virtualAppInstance,
@@ -812,22 +677,6 @@
     const timeLockedPassThroughSetStateCommitment = getSetStateCommitment(
       context,
       timeLockedPassThroughAppInstance,
-=======
-    const virtualAppSetStateCommitment = new SetStateCommitment(
-      network.ChallengeRegistry,
-      virtualAppInstance.identity,
-      virtualAppInstance.hashOfLatestState,
-      virtualAppInstance.versionNumber,
-      virtualAppInstance.defaultTimeout,
-    );
-
-    const timeLockedPassThroughSetStateCommitment = new SetStateCommitment(
-      network.ChallengeRegistry,
-      timeLockedPassThroughAppInstance.identity,
-      timeLockedPassThroughAppInstance.hashOfLatestState,
-      timeLockedPassThroughAppInstance.versionNumber,
-      timeLockedPassThroughAppInstance.defaultTimeout,
->>>>>>> 0a03673b
     );
 
     assertIsValidSignature(
