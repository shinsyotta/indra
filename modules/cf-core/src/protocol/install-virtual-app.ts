--- conflicted
+++ resolved
@@ -55,12 +55,8 @@
       message: { params, processID },
       stateChannelsMap,
       network,
-<<<<<<< HEAD
       provider,
       domainSeparator
-=======
-      provider
->>>>>>> b03d981a
     } = context;
 
     const {
