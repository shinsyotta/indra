--- conflicted
+++ resolved
@@ -50,10 +50,7 @@
       stateChannelsMap,
       network,
       provider,
-<<<<<<< HEAD
       domainSeparator
-=======
->>>>>>> c2bc2685
     } = context;
 
     const { intermediaryXpub, responderXpub } = params as InstallVirtualAppProtocolParams;
@@ -86,18 +83,12 @@
       network.TwoPartyFixedOutcomeFromVirtualAppInterpreter,
       encodeSingleAssetTwoPartyIntermediaryAgreementParams(
         stateChannelWithIntermediary.getSingleAssetTwoPartyIntermediaryAgreementFromVirtualApp(
-<<<<<<< HEAD
           virtualAppInstance.identityHash
         )
       ),
       domainSeparator,
       provider.network.chainId,
       stateChannelWithIntermediary.numProposedApps
-=======
-          virtualAppInstance.identityHash,
-        ),
-      ),
->>>>>>> c2bc2685
     );
 
     const initiatorSignatureOnAliceIngridVirtualAppAgreement = yield [
@@ -340,18 +331,12 @@
       network.TwoPartyFixedOutcomeFromVirtualAppInterpreter,
       encodeSingleAssetTwoPartyIntermediaryAgreementParams(
         stateChannelWithInitiating.getSingleAssetTwoPartyIntermediaryAgreementFromVirtualApp(
-<<<<<<< HEAD
           timeLockedPassThroughAppInstance.state["targetAppIdentityHash"]
         )
       ),
       domainSeparator,
       provider.network.chainId,
       stateChannelWithInitiating.numProposedApps
-=======
-          timeLockedPassThroughAppInstance.state["targetAppIdentityHash"],
-        ),
-      ),
->>>>>>> c2bc2685
     );
 
     assertIsValidSignature(
@@ -369,18 +354,12 @@
       network.TwoPartyFixedOutcomeFromVirtualAppInterpreter,
       encodeSingleAssetTwoPartyIntermediaryAgreementParams(
         stateChannelWithResponding.getSingleAssetTwoPartyIntermediaryAgreementFromVirtualApp(
-<<<<<<< HEAD
           timeLockedPassThroughAppInstance.state["targetAppIdentityHash"]
         )
       ),
       domainSeparator,
       provider.network.chainId,
       stateChannelWithResponding.numProposedApps
-=======
-          timeLockedPassThroughAppInstance.state["targetAppIdentityHash"],
-        ),
-      ),
->>>>>>> c2bc2685
     );
 
     const intermediarySignatureOnIngridBobVirtualAppAgreement = yield [
@@ -607,13 +586,9 @@
     const {
       params,
       processID,
-<<<<<<< HEAD
       customData: {
         signature: intermediarySignatureOnIngridBobVirtualAppAgreement
       },
-=======
-      customData: { signature: intermediarySignatureOnIngridBobVirtualAppAgreement },
->>>>>>> c2bc2685
     } = m2;
 
     const { intermediaryXpub, initiatorXpub } = params as InstallVirtualAppProtocolParams;
@@ -646,18 +621,12 @@
       network.TwoPartyFixedOutcomeFromVirtualAppInterpreter,
       encodeSingleAssetTwoPartyIntermediaryAgreementParams(
         stateChannelWithIntermediary.getSingleAssetTwoPartyIntermediaryAgreementFromVirtualApp(
-<<<<<<< HEAD
           virtualAppInstance.identityHash
         )
       ),
       domainSeparator,
       provider.network.chainId,
       stateChannelWithIntermediary.numProposedApps
-=======
-          virtualAppInstance.identityHash,
-        ),
-      ),
->>>>>>> c2bc2685
     );
 
     assertIsValidSignature(
