import {
  Opcode,
  ProtocolNames,
  ProtocolParams,
  IStoreService,
  ProtocolMessage,
  ProtocolRoles,
  ILoggerService,
  SetStateCommitmentJSON,
  ConditionalTransactionCommitmentJSON,
  AppInstanceJson,
} from "@connext/types";
<<<<<<< HEAD
import { stringify, logTime, toBN } from "@connext/utils";

import { Context, ProtocolExecutionFlow, PersistStateChannelType } from "../types";

=======
import { Context, ProtocolExecutionFlow, PersistStateChannelType } from "../types";
import { stringify, logTime, toBN, getSignerAddressFromPublicIdentifier } from "@connext/utils";
>>>>>>> c9d6ed9f
import { stateChannelClassFromStoreByMultisig, getPureBytecode } from "./utils";
import { StateChannel, AppInstance, FreeBalanceClass } from "../models";
import {
  SetStateCommitment,
  ConditionalTransactionCommitment,
  getSetStateCommitment,
} from "../ethereum";
import { getTokenBalanceDecrementForInstall } from "./install";
import { UNASSIGNED_SEQ_NO } from "../constants";

const protocol = ProtocolNames.sync;
const { IO_SEND, IO_SEND_AND_WAIT, PERSIST_STATE_CHANNEL, OP_SIGN, OP_VALIDATE } = Opcode;

export const SYNC_PROTOCOL: ProtocolExecutionFlow = {
  0 /* Initiating */: async function* (context: Context) {
    const { message, store, networks } = context;
    const log = context.log.newContext("CF-SyncProtocol");
    const start = Date.now();
    let substart = start;
    const { processID, params } = message;
    const loggerId = (params as ProtocolParams.Sync).multisigAddress || processID;
    log.info(`[${loggerId}] Initiation started: ${stringify(params)}`);

    const {
      multisigAddress,
      responderIdentifier,
      initiatorIdentifier,
    } = params as ProtocolParams.Sync;

    const myIdentifier = initiatorIdentifier;
    const counterpartyIdentifier = responderIdentifier;

    // Send m1 to responder containing all information relevant for them
    // to:
    // - begin sync protocol
    // - determine if they need to sync from message data
    // - determine information we need to sync from message data
    const preProtocolStateChannel = await stateChannelClassFromStoreByMultisig(
      multisigAddress,
      store,
    );

    if (!preProtocolStateChannel) {
      throw new Error("No state channel found for sync");
    }

    const { contractAddresses, provider } = networks[preProtocolStateChannel.chainId];

    const syncDeterminationData = getSyncDeterminationData(preProtocolStateChannel);
    const m2 = yield [
      IO_SEND_AND_WAIT,
      {
        protocol,
        processID,
        params,
        seq: 1,
        to: counterpartyIdentifier,
        customData: { ...syncDeterminationData },
      },
    ];
    logTime(
      log,
      substart,
      `[${loggerId}] Received responder's m2: ${stringify((m2 as any).data.customData)}`,
    );
    substart = Date.now();

    // Parse responder's m2. This should contain all of the information
    // we sent in m1 to determine if we should sync, in addition to all
    // the information they had for us to sync from
    const counterpartyData = (m2! as ProtocolMessage).data.customData as SyncDeterminationData &
      SyncFromDataJson;

    // Determine how channel is out of sync, and get the info needed
    // for counterparty to sync (if any) to send
    const syncType = makeSyncDetermination(counterpartyData, preProtocolStateChannel, log);
    log.info(`Initiator syncing with: ${stringify(syncType)}`);
    const syncInfoForCounterparty = await getInfoForSync(syncType, preProtocolStateChannel, store);

    // Should already have information from counterparty needed to sync your
    // channel included in m2
    const { commitments, affectedApp, freeBalanceApp } = (m2! as ProtocolMessage).data
      .customData as SyncDeterminationData & SyncFromDataJson;

    const validCommitments = commitments && commitments.length > 0;
    if (syncType && !syncType.counterpartyIsBehind && !validCommitments && !!affectedApp) {
      throw new Error(
        `Need to sync from counterparty with ${
          syncType.type
        }, but did not receive any commitments in m2: ${stringify(m2)}`,
      );
    }

    // Perform sync and generate persistType call for channel
    let postSyncStateChannel: StateChannel;
    if (!syncType || syncType.counterpartyIsBehind) {
      // We do not need to sync our channel
      postSyncStateChannel = StateChannel.fromJson(preProtocolStateChannel.toJson());
    } else {
      // we should update our channel
      const param = affectedApp ? AppInstance.fromJson(affectedApp) : undefined;
      const [updatedChannel, persistType, verifiedCommitments, uninstalledApp] = await syncChannel(
        context,
        preProtocolStateChannel,
        syncType.type,
        commitments.map((c) =>
          !!c["contractAddresses"]
            ? ConditionalTransactionCommitment.fromJson(c as ConditionalTransactionCommitmentJSON)
            : SetStateCommitment.fromJson(c as SetStateCommitmentJSON),
        ),
        param || syncType.identityHash!,
        freeBalanceApp ? AppInstance.fromJson(freeBalanceApp) : undefined,
        log,
      );
      postSyncStateChannel = updatedChannel;
      const singleSignedCommitments = verifiedCommitments
        .filter((c) => {
          return c.signatures.filter((x) => !!x).length === 1;
        })
        .filter((x) => !!x) as SetStateCommitment[];

      if (syncType.type !== "takeAction" || singleSignedCommitments.length === 0) {
        // All other cases can be saved here because they do not require
        // special middleware access
        yield [
          PERSIST_STATE_CHANNEL,
          persistType,
          postSyncStateChannel,
          verifiedCommitments, // all signed commitments
          [param || uninstalledApp],
          // ^^ in the case of uninstall the affectedApp is undefined
        ];
      } else {
        // NOTE: must update single signed set state commitments here
        // instead of in the `syncChannel` function to properly access
        // middlewares
        if (singleSignedCommitments.length > 1) {
          throw new Error(
            `Cannot sync by more than one take action, and detected multiple single signed commitments. Use restore instead.`,
          );
        }
        const [commitment] = singleSignedCommitments;
        if (!commitment) {
          throw new Error(`Cannot find single signed commitment to update`);
        }
        const app = postSyncStateChannel.appInstances.get(commitment.appIdentityHash)!;

        // signature has been validated, add our signature
        // NOTE: iff commitment is single signed, we were the responder
        // in the take action commitment, and they initiated it
        const error = yield [
          OP_VALIDATE,
          ProtocolNames.takeAction,
          {
            params: {
              initiatorIdentifier: counterpartyIdentifier,
              responderIdentifier: myIdentifier,
              multisigAddress: postSyncStateChannel.multisigAddress,
              appIdentityHash: app.identityHash,
              action: affectedApp!.latestAction,
              stateTimeout: commitment.stateTimeout,
            },
            appInstance: app.toJson(),
            role: ProtocolRoles.responder,
          },
        ];
        if (!!error) {
          throw new Error(error);
        }

        // update the app
        postSyncStateChannel = postSyncStateChannel.setState(
          app,
          await app.computeStateTransition(
            getSignerAddressFromPublicIdentifier(initiatorIdentifier),
            affectedApp!.latestAction,
            provider,
            getPureBytecode(app.appDefinition, contractAddresses),
          ),
          commitment.stateTimeout,
        );

        // counterparty sig has already been asserted, sign commitment
        // and update channel
        const mySig = yield [OP_SIGN, commitment.hashToSign()];
        await commitment.addSignatures(
          mySig,
          commitment.signatures.find((x) => !!x),
        );

        yield [
          PERSIST_STATE_CHANNEL,
          PersistStateChannelType.SyncAppInstances,
          postSyncStateChannel,
          commitment, // all signed commitments
          [affectedApp],
        ];

        logTime(log, substart, `[${loggerId}] Synced single signed app states with responder`);
      }
    }
    // After syncing channel, create list of proposal ids to send to
    // counterparty so rejections may be synced
    const mySyncedProposals = [...postSyncStateChannel.proposedAppInstances.keys()];

    const m4 = yield [
      IO_SEND_AND_WAIT,
      {
        protocol,
        processID,
        params,
        seq: 1,
        to: responderIdentifier,
        customData: {
          ...syncInfoForCounterparty,
          syncedProposals: mySyncedProposals,
        },
      },
    ];
    logTime(
      log,
      substart,
      `[${loggerId}] Received responder's m4: ${stringify((m2 as any).data.customData)}`,
    );
    substart = Date.now();

    // m4 includes the responders post-sync proposal ids. Handle all
    // unsynced rejections using these values
    const { syncedProposals: counterpartySyncedProposals } = (m4! as ProtocolMessage).data
      .customData as { syncedProposals: string[] };

    // find any rejected proposals and update your channel
    const [postRejectChannel, rejected] = syncRejectedApps(
      postSyncStateChannel,
      counterpartySyncedProposals,
    );
    yield [
      PERSIST_STATE_CHANNEL,
      PersistStateChannelType.SyncRejectedProposals,
      postRejectChannel,
      [], // no commitments effected during proposal rejection
      rejected,
    ];
    logTime(log, start, `[${loggerId}] Initiation finished`);
  },
  1 /* Responding */: async function* (context: Context) {
    const { message: m1, store, networks, preProtocolStateChannel } = context;
    const { params, processID } = m1;
    const log = context.log.newContext("CF-SyncProtocol");
    const start = Date.now();
    let substart = start;
    const loggerId = (params as ProtocolParams.Sync).multisigAddress || processID;
    if (!preProtocolStateChannel) {
      throw new Error("No state channel found for sync");
    }

    const { contractAddresses, provider } = networks[preProtocolStateChannel.chainId];

    // Determine the sync type needed, and fetch any information the
    // counterparty would need to sync and send to them
    log.debug(`[${loggerId}] Response started with m1: ${stringify(m1.customData)}`);
    const { initiatorIdentifier, responderIdentifier } = params as ProtocolParams.Sync;
    const myIdentifier = responderIdentifier;
    const counterpartyIdentifier = initiatorIdentifier;

    const syncType = makeSyncDetermination(
      m1.customData as SyncDeterminationData,
      preProtocolStateChannel,
      log,
    );
    log.info(`Responder syncing with: ${stringify(syncType)}`);
    const syncInfoForCounterparty = await getInfoForSync(syncType, preProtocolStateChannel, store);

    const m3 = yield [
      IO_SEND_AND_WAIT,
      {
        protocol,
        processID,
        params,
        seq: 0,
        to: counterpartyIdentifier,
        customData: {
          ...getSyncDeterminationData(preProtocolStateChannel),
          ...syncInfoForCounterparty,
        },
      },
    ];
    logTime(
      log,
      substart,
      `[${loggerId}] Received initiator's m3: ${stringify((m3 as any).data.customData)}`,
    );
    substart = Date.now();

    // Determine how channel is out of sync + sync channel
    const counterpartyData = (m3! as ProtocolMessage).data.customData as {
      syncedProposals: string[];
    } & SyncFromDataJson;

    const {} = counterpartyData;
    let postSyncStateChannel: StateChannel;
    if (!syncType || syncType.counterpartyIsBehind) {
      // We do not need to sync our channel
      postSyncStateChannel = StateChannel.fromJson(preProtocolStateChannel.toJson());
    } else {
      const { commitments, affectedApp, freeBalanceApp } = counterpartyData;
      // we should update our channel
      const param = affectedApp ? AppInstance.fromJson(affectedApp) : undefined;
      const [updatedChannel, persistType, verifiedCommitments, uninstalledApp] = await syncChannel(
        context,
        preProtocolStateChannel,
        syncType.type,
        commitments.map((c) =>
          !!(c as ConditionalTransactionCommitmentJSON).contractAddresses
            ? ConditionalTransactionCommitment.fromJson(c as ConditionalTransactionCommitmentJSON)
            : SetStateCommitment.fromJson(c as SetStateCommitmentJSON),
        ),
        param || syncType.identityHash!,
        freeBalanceApp ? AppInstance.fromJson(freeBalanceApp) : undefined,
        log,
      );
      postSyncStateChannel = updatedChannel;
      const singleSignedCommitments = verifiedCommitments.filter((c) => {
        return c.signatures.filter((x) => !!x).length === 1;
      }) as SetStateCommitment[];
      if (syncType.type !== "takeAction" || singleSignedCommitments.length === 0) {
        // All other cases can be saved here because they do not require
        // special middleware access
        yield [
          PERSIST_STATE_CHANNEL,
          persistType,
          postSyncStateChannel,
          verifiedCommitments, // all signed commitments
          [param || uninstalledApp],
          // ^^ in the case of uninstall the affectedApp is undefined
        ];
      } else {
        // NOTE: must update single signed set state commitments here
        // instead of in the `syncChannel` function to properly access
        // middlewares
        const singleSignedCommitments = verifiedCommitments.filter((c) => {
          return c.signatures.filter((x) => !!x).length === 1;
        }) as SetStateCommitment[];
        if (singleSignedCommitments.length > 1) {
          throw new Error(
            `Cannot sync by more than one take action, and detected multiple single signed commitments. Use restore instead.`,
          );
        }
        const [commitment] = singleSignedCommitments;
        if (!commitment) {
          throw new Error(`Cannot find single signed commitment to update`);
        }
        const app = postSyncStateChannel.appInstances.get(commitment.appIdentityHash)!;

        // signature has been validated, add our signature
        // NOTE: iff commitment is single signed, we were the responder
        // in the take action commitment, and they initiated it
        const error = yield [
          OP_VALIDATE,
          ProtocolNames.takeAction,
          {
            params: {
              initiatorIdentifier: counterpartyIdentifier,
              responderIdentifier: myIdentifier,
              multisigAddress: postSyncStateChannel.multisigAddress,
              appIdentityHash: app.identityHash,
              action: affectedApp!.latestAction,
              stateTimeout: commitment.stateTimeout,
            },
            appInstance: app.toJson(),
            role: ProtocolRoles.responder,
          },
        ];
        if (!!error) {
          throw new Error(error);
        }

        // update the app
        postSyncStateChannel = postSyncStateChannel.setState(
          app,
          await app.computeStateTransition(
            getSignerAddressFromPublicIdentifier(initiatorIdentifier),
            affectedApp!.latestAction,
            provider,
            getPureBytecode(app.appDefinition, contractAddresses),
          ),
          commitment.stateTimeout,
        );

        // counterparty sig has already been asserted, sign commitment
        // and update channel
        const mySig = yield [OP_SIGN, commitment.hashToSign()];
        await commitment.addSignatures(
          mySig,
          commitment.signatures.find((x) => !!x),
        );

        yield [
          PERSIST_STATE_CHANNEL,
          PersistStateChannelType.SyncAppInstances,
          postSyncStateChannel,
          commitment, // all signed commitments
          [affectedApp],
        ];

        logTime(log, substart, `[${loggerId}] Synced single signed app states with responder`);
      }
    }

    // After syncing channel, create list of proposal ids to send to
    // counterparty so rejections may be synced
    const [postRejectChannel, rejected] = syncRejectedApps(
      postSyncStateChannel,
      counterpartyData.syncedProposals,
    );

    yield [
      PERSIST_STATE_CHANNEL,
      PersistStateChannelType.SyncRejectedProposals,
      postRejectChannel,
      [], // no commitments effected during proposal rejection
      rejected,
    ];
    logTime(log, substart, `[${loggerId}] Synced rejected apps with initiator`);
    substart = Date.now();

    // send counterparty final list of proposal IDs
    yield [
      IO_SEND,
      {
        protocol,
        processID,
        params,
        seq: UNASSIGNED_SEQ_NO,
        to: initiatorIdentifier,
        customData: {
          syncedProposals: [...postRejectChannel.proposedAppInstances.keys()],
        },
      },
      postSyncStateChannel,
    ];
    logTime(log, start, `[${loggerId}] Response finished`);
  },
};

// This function should collect all information from our store and
// channel necessary for the counterparty to determine if and
// how they need to sync. To determine whether or not counterparties
// have gotten out of sync, you need the following information:
// 1. Free balance nonce (updated on uninstall, install)
// 2. Channel num proposed apps (updated on propose)
// 3. Channel proposal info inc. id + nonce (updated on propose,
//    reject, install)
// 3. Channel app info inc. id + nonce (updated on install, takeAction,
//    uninstall)
type SyncDeterminationData = {
  freeBalanceVersionNumber: number;
  numProposedApps: number;
  proposals: { identityHash: string; appSeqNo: number }[];
  apps: { identityHash: string; latestVersionNumber: number }[];
};
function getSyncDeterminationData(preProtocolStateChannel: StateChannel): SyncDeterminationData {
  return {
    freeBalanceVersionNumber: preProtocolStateChannel.freeBalance.latestVersionNumber,
    numProposedApps: preProtocolStateChannel.numProposedApps,
    proposals: [...preProtocolStateChannel.proposedAppInstances.values()].map((app) => {
      return {
        identityHash: app.identityHash,
        appSeqNo: app.appSeqNo,
      };
    }),
    apps: [...preProtocolStateChannel.appInstances.values()].map((app) => {
      return {
        identityHash: app.identityHash,
        latestVersionNumber: app.latestVersionNumber,
      };
    }),
  };
}

// This function should determine if/how the channel is out of sync when
// given SyncDeterminationData from your counterparty. It is important
// to note that this will NOT handle cases where a channel is out of
// sync to do a rejected proposal. Instead, it will verify that the channel
// is out of sync by only one other type of state transition, and return
// that information. After syncing with this transition, rejected proposals
// should *always* be synced between participants.
const { sync, setup, ...SyncableProtocols } = ProtocolNames;
type SyncDetermination = {
  type: keyof typeof SyncableProtocols;
  counterpartyIsBehind: boolean;
  identityHash?: string; // hash of app or proposal thats out of sync
  // in the case of free balance sync issues, this is the hash of the
  // installed or uninstalled app
};
function makeSyncDetermination(
  counterpartyData: SyncDeterminationData | undefined, // just cus types are sketch
  myChannel: StateChannel,
  log: ILoggerService,
): SyncDetermination | undefined {
  // Get information from counterparty, and make sure it is defined.
  const { freeBalanceVersionNumber, numProposedApps, proposals, apps } = counterpartyData || {};
  // use helper function in case the numbers are provided and 0
  const exists = (val: any) => {
    return val !== undefined && val !== null;
  };
  if (
    !exists(freeBalanceVersionNumber) ||
    !exists(proposals) ||
    !exists(apps) ||
    !exists(numProposedApps)
  ) {
    throw new Error(
      `Cannot make sync determination. Missing information from counterparty, got: ${stringify(
        counterpartyData,
      )}`,
    );
  }

  // Important to "prioritize" channel sync issues. The top most priority
  // is the discrepancy between free balance versions. This happens when
  // an app is installed or uninstalled *only*
  if (freeBalanceVersionNumber !== myChannel.freeBalance.latestVersionNumber) {
    // should only be able to sync from at most one of these transitions
    if (Math.abs(freeBalanceVersionNumber! - myChannel.freeBalance.latestVersionNumber) !== 1) {
      throw new Error(
        `Cannot sync free balance apps by more than one transition. Our nonce: ${myChannel.freeBalance.latestVersionNumber}, theirs: ${freeBalanceVersionNumber}`,
      );
    }

    let counterpartyIsBehind: boolean;
    let type: keyof typeof SyncableProtocols;
    if (myChannel.freeBalance.latestVersionNumber > freeBalanceVersionNumber!) {
      // we are ahead, our apps are the source of truth
      counterpartyIsBehind = true;
      // if we have more apps, counterparty missed install
      type = myChannel.appInstances.size > apps!.length ? "install" : "uninstall";
    } else {
      // we are behind, their apps are the source of truth
      counterpartyIsBehind = false;
      // if we have more apps, we missed install
      type = apps!.length > myChannel.appInstances.size ? "install" : "uninstall";
    }
    const myApps = [...myChannel.appInstances.values()].map((app) => app.identityHash);
    const theirApps = apps!.map((app) => app.identityHash);
    const unsynced = myApps
      .filter((x) => !(theirApps || []).includes(x))
      .concat(theirApps.filter((x) => !(myApps || []).includes(x)));
    if (!unsynced || unsynced.length !== 1) {
      throw new Error(
        `Could not find an unsynced app, or there was more than one. My apps: ${stringify(
          myApps,
        )}, theirs: ${stringify(theirApps)}`,
      );
    }
    return {
      type,
      counterpartyIsBehind,
      identityHash: unsynced[0],
    };
  }

  // Free balance apps are now in sync, so we must determine if the
  // proposals are in sync. Evaluate if a propose protocol was the cause of
  // the sync issues by using the `numProposedApps`. Both `install` and
  // `rejectInstall` alter the proposal array within a channel, but only errors
  // from a propose protocol would result in `numProposedApps` issue
  if (numProposedApps !== myChannel.numProposedApps) {
    // should only be able to sync from at most one of these transitions
    if (Math.abs(numProposedApps! - myChannel.numProposedApps) !== 1) {
      throw new Error(
        `Cannot sync proposed apps by more than one transition. Our nonce: ${myChannel.numProposedApps}, theirs: ${numProposedApps}`,
      );
    }

    if (myChannel.numProposedApps > numProposedApps!) {
      const myProposals = [...myChannel.proposedAppInstances.values()].map((proposal) => {
        return { appSeqNo: proposal.appSeqNo, identityHash: proposal.identityHash };
      });
      const proposal = myProposals.find((p) => p.appSeqNo === myChannel.numProposedApps);
      if (!proposal) {
        log.error(
          `Could not find out of sync proposal (counterparty behind). My proposals: ${stringify(
            myProposals,
          )}, counterparty proposals: ${stringify(proposals)}.`,
        );
      }
      return {
        counterpartyIsBehind: true,
        type: "propose",
        identityHash: proposal?.identityHash,
      };
    } else if (myChannel.numProposedApps < numProposedApps!) {
      // we need sync from counterparty
      const proposal = proposals!.find((p) => p.appSeqNo === numProposedApps);
      if (!proposal) {
        log.error(
          `Could not find out of sync proposal (counterparty ahead). My proposals: ${stringify([
            ...myChannel.proposedAppInstances.keys(),
          ])}, counterparty proposals: ${stringify(proposals)}`,
        );
      }
      return {
        counterpartyIsBehind: false,
        type: "propose",
        identityHash: proposal?.identityHash,
      };
    } else {
      throw new Error("Something is off -- not gt or lt and already checked for eq...");
    }
  }

  // Now determine if any apps are out of sync from errors in the `takeAction`
  // protocol. This would come from a discrepancy in app version numbers
  let outOfSync = false;
  let counterpartyIsBehind: boolean = false;
  let identityHash: string = "";
  apps!.forEach((app) => {
    if (!myChannel.appInstances.has(app.identityHash)) {
      throw new Error(
        `Counterparty channel has record of app we do not, despite free balance nonces being in sync. Our apps: ${stringify(
          [...myChannel.appInstances.keys()],
        )}, their apps: ${stringify(apps)}`,
      );
    }
    if (outOfSync) {
      return;
    }
    const myNonce = myChannel.appInstances.get(app.identityHash)!.versionNumber;
    if (myNonce === app.latestVersionNumber) {
      return;
    }
    // make sure you only sync by one action taken
    if (Math.abs(app.latestVersionNumber - myNonce) !== 1) {
      throw new Error(
        `Cannot sync app ${app.identityHash} by more than one action transition. Our nonce: ${myNonce}, counterparty: ${app.latestVersionNumber}`,
      );
    }
    outOfSync = true;
    counterpartyIsBehind = myNonce > app.latestVersionNumber;
    identityHash = app.identityHash;
  });

  if (outOfSync) {
    return {
      type: "takeAction",
      counterpartyIsBehind,
      identityHash,
    };
  }

  // Channel is not out of sync, return undefined
  return undefined;
}

// what gets passed over the wire
type SyncFromDataJson = {
  commitments: (SetStateCommitmentJSON | ConditionalTransactionCommitmentJSON)[];
  affectedApp?: AppInstanceJson; // not provided iff syncing from uninstall
  freeBalanceApp?: AppInstanceJson; // provided iff syncing from uninstall
};

async function getInfoForSync(
  syncType: SyncDetermination | undefined,
  myChannel: StateChannel,
  store: IStoreService,
): Promise<SyncFromDataJson> {
  const emptyObj = {
    commitments: [],
  }; // used if no data needed from / available for counterparty
  if (!syncType) {
    // Means that channels are not actually out of sync, return empty object
    return emptyObj;
  }

  const { counterpartyIsBehind, identityHash, type } = syncType;
  if (!counterpartyIsBehind) {
    // Means that counterparty needs to give us info, return empty obj
    return emptyObj;
  }

  // Get commitments and object for effected app
  const conditional = await store.getConditionalTransactionCommitment(identityHash!);
  const [setState] = await store.getSetStateCommitments(identityHash!);

  // Get data for counterparty dep. on type
  switch (type) {
    case "propose": {
      // send counterparty:
      // - set state commitment for unsynced proposal
      // - conditional commitment for unsynced proposal
      // - unsynced proposal obj
      const proposal = myChannel.proposedAppInstances.get(identityHash!);
      if (!setState || !conditional || !proposal) {
        return { commitments: [], affectedApp: undefined };
      }
      return {
        commitments: [setState, conditional],
        affectedApp: proposal,
      };
    }
    case "install": {
      // send counterparty:
      // - set state commitment for free balance
      // - unsynced app obj
      const app = myChannel.appInstances.get(identityHash!);
      const [fbCommitment] = await store.getSetStateCommitments(myChannel.freeBalance.identityHash);
      if (!fbCommitment) {
        throw new Error(
          `Failed to retrieve uninstall sync info for counterparty for: ${identityHash}`,
        );
      }
      if (!fbCommitment || !app) {
        // both may be undefined IFF a proposal was rejected
        throw new Error(
          `Failed to retrieve install sync info for counterparty for: ${identityHash}. Found app: ${!!app}, found commitment: ${!!fbCommitment}`,
        );
      }
      return {
        commitments: [fbCommitment],
        affectedApp: app.toJson(),
      };
    }
    case "takeAction": {
      // send counterparty:
      // - set state commitment for app
      // - unsynced app obj
      const app = myChannel.appInstances.get(identityHash!);
      if (!setState || !app) {
        throw new Error(
          `Failed to retrieve takeAction sync info for counterparty for: ${identityHash}`,
        );
      }
      return {
        commitments: [setState],
        affectedApp: app.toJson(),
      };
    }
    case "uninstall": {
      // send counterparty:
      // - set state commitment for free balance
      // - latest free balance app (so they dont have to compute with evm)
      const [fbCommitment] = await store.getSetStateCommitments(myChannel.freeBalance.identityHash);
      if (!fbCommitment) {
        throw new Error(
          `Failed to retrieve uninstall sync info for counterparty for: ${identityHash}`,
        );
      }
      return {
        commitments: [fbCommitment],
        freeBalanceApp: myChannel.freeBalance.toJson(),
      };
    }
    default: {
      const c: never = type;
      throw new Error(`Unrecognized sync type: ${c}`);
    }
  }
}

// Updates the channel with counterparty information
// Returns the updated channel, the persist type, and
// the signed commitments needed to either save to the store
// or validate single signed commitments
async function syncChannel(
  context: Context,
  myChannel: StateChannel,
  type: keyof typeof SyncableProtocols,
  commitments: (SetStateCommitment | ConditionalTransactionCommitment)[],
  affectedApp: AppInstance | string,
  freeBalanceApp: AppInstance | undefined,
  log: ILoggerService,
): Promise<
  [
    StateChannel,
    PersistStateChannelType,
    (SetStateCommitment | ConditionalTransactionCommitment)[],
    AppInstance?,
  ] // app inc. iff uninstalled
> {
  // Verify signatures on any provided commitments
  await Promise.all(commitments.map((c) => c.assertSignatures()));

  // Update channel
  let updatedChannel: StateChannel;
  let persistType: PersistStateChannelType;
  let verifiedCommitments: (SetStateCommitment | ConditionalTransactionCommitment)[];
  let uninstalledApp: AppInstance | undefined = undefined;
  // ^^ commitments in order expected by store middleware
  // that we have verified are contextually correct and have our sigs on them

  switch (type) {
    case "propose": {
      if (typeof affectedApp === "string") {
        throw new Error(
          `Received valid commitments, but no affected app for proposal sync of channel ${myChannel.multisigAddress}`,
        );
      }

      if (affectedApp) {
        // should have received a set state and conditional tx as the commitments
        // and both should correspond to the effected app
        const setState = commitments.find(
          (c) =>
            c.appIdentityHash === affectedApp.identityHash &&
            !!c["versionNumber"] &&
            (c as SetStateCommitment).versionNumber.eq(affectedApp.latestVersionNumber),
        );
        const conditional = commitments.find(
          (c) =>
            c.appIdentityHash === affectedApp.identityHash &&
            !!c["freeBalanceAppIdentityHash"] &&
            (c as ConditionalTransactionCommitment).freeBalanceAppIdentityHash ===
              myChannel.freeBalance.identityHash,
        );
        if (!setState || !conditional) {
          throw new Error(
            "Verified commitments are signed, but could not find one that corresponds to the effected app when syncing channel from proposal",
          );
        }
        // set return values
        verifiedCommitments = [setState, conditional];
        updatedChannel = myChannel.addProposal(affectedApp.toJson());
      } else {
        verifiedCommitments = [];
        updatedChannel = myChannel.incrementNumProposedApps();
      }

      persistType = PersistStateChannelType.SyncProposal;
      break;
    }

    case "install": {
      if (typeof affectedApp === "string") {
        throw new Error(
          `Received valid commitments, but no effected app for install sync of channel ${myChannel.multisigAddress}`,
        );
      }
      persistType = PersistStateChannelType.SyncInstall;
      // calculate the new channel after installation
      // NOTE: this will NOT fail if we do not have
      updatedChannel = myChannel.installApp(
        affectedApp,
        getTokenBalanceDecrementForInstall(myChannel, affectedApp),
      );
      // verify the expected commitment is included
      const generatedSetState = getSetStateCommitment(
        context.networks[myChannel.chainId],
        updatedChannel.freeBalance,
      );
      const setState = commitments.find((c) => c.hashToSign === generatedSetState.hashToSign);
      if (!setState) {
        throw new Error(
          `Could not find commitment matching expected to sync channel with install of ${affectedApp.identityHash}`,
        );
      }
      verifiedCommitments = [setState];
      break;
    }

    case "takeAction": {
      if (typeof affectedApp === "string") {
        throw new Error(
          `Received valid commitments, but no affected app for take action sync of channel ${myChannel.multisigAddress}`,
        );
      }
      const app = myChannel.appInstances.get(affectedApp.identityHash);
      if (!app) {
        throw new Error(`Channel has no record of out of sync app: ${affectedApp.identityHash}`);
      }
      const commitment = commitments.find(
        (c) => c.appIdentityHash === affectedApp.identityHash,
      ) as SetStateCommitment;
      // if the commitment is single signed, return only the single signed
      // commitment without making any updates to the channel
      if (commitment.signatures.filter((x) => !!x).length === 1) {
        updatedChannel = myChannel;
        verifiedCommitments = [commitment];
      } else {
        updatedChannel = myChannel.setState(
          app,
          affectedApp.latestState,
          toBN(affectedApp.stateTimeout),
        );
        const updatedApp = updatedChannel.appInstances.get(affectedApp.identityHash);
        if (updatedApp?.hashOfLatestState !== commitment.toJson().appStateHash) {
          throw new Error(`Provided set state commitment for app does not match expected`);
        }
        verifiedCommitments = [commitment];
      }
      persistType = PersistStateChannelType.SyncAppInstances;
      break;
    }

    case "uninstall": {
      if (typeof affectedApp !== "string") {
        throw new Error(
          `Expected counterparty to return a string representing the uninstalled appId, got: ${stringify(
            affectedApp,
          )}`,
        );
      }
      if (!freeBalanceApp) {
        throw new Error(
          `Did not get updated free balance app from counterparty. NOTE: we should re-compute the state-transition here, but overall this is indicative of a different problem`,
        );
      }
      // verify the expected commitment is included
      const setState = commitments.find((c) => {
        const json = c.toJson();
        const isSetState = !!json["appStateHash"];
        if (!isSetState) {
          return false;
        }
        return (
          toBN((json as SetStateCommitmentJSON).versionNumber).eq(
            freeBalanceApp.latestVersionNumber,
          ) && json.appIdentityHash === freeBalanceApp.identityHash
        );
      });
      if (!setState) {
        throw new Error(
          `Could not find commitment matching expected to sync channel with uninstall of ${affectedApp}`,
        );
      }
      verifiedCommitments = [setState];
      updatedChannel = myChannel
        .removeAppInstance(affectedApp)
        .setFreeBalance(FreeBalanceClass.fromAppInstance(freeBalanceApp));
      persistType = PersistStateChannelType.SyncUninstall;
      uninstalledApp = myChannel.appInstances.get(affectedApp);
      break;
    }

    default: {
      const c: never = type;
      throw new Error(`Could not create updated channel, unrecognized sync type: ${c}`);
    }
  }

  return [updatedChannel, persistType, verifiedCommitments, uninstalledApp];
}

function syncRejectedApps(
  myChannel: StateChannel,
  counterpartyProposals: string[] = [],
): [StateChannel, AppInstance[]] {
  const myProposals = [...myChannel.proposedAppInstances.keys()];

  // find any rejected proposals and update your channel
  const rejectedIds = myProposals
    .filter((x) => !counterpartyProposals.includes(x))
    .concat(counterpartyProposals.filter((x) => !myProposals.includes(x)));

  let postRejectChannel = StateChannel.fromJson(myChannel.toJson());
  const rejected: AppInstance[] = [];
  rejectedIds.forEach((identityHash) => {
    const proposal = postRejectChannel.proposedAppInstances.get(identityHash);
    if (!proposal) {
      return;
    }
    rejected.push(AppInstance.fromJson(proposal));
    postRejectChannel = postRejectChannel.removeProposal(identityHash);
  });
  return [postRejectChannel, rejected];
}<|MERGE_RESOLUTION|>--- conflicted
+++ resolved
@@ -10,17 +10,11 @@
   ConditionalTransactionCommitmentJSON,
   AppInstanceJson,
 } from "@connext/types";
-<<<<<<< HEAD
-import { stringify, logTime, toBN } from "@connext/utils";
-
-import { Context, ProtocolExecutionFlow, PersistStateChannelType } from "../types";
-
-=======
-import { Context, ProtocolExecutionFlow, PersistStateChannelType } from "../types";
 import { stringify, logTime, toBN, getSignerAddressFromPublicIdentifier } from "@connext/utils";
->>>>>>> c9d6ed9f
+
 import { stateChannelClassFromStoreByMultisig, getPureBytecode } from "./utils";
 import { StateChannel, AppInstance, FreeBalanceClass } from "../models";
+import { Context, ProtocolExecutionFlow, PersistStateChannelType } from "../types";
 import {
   SetStateCommitment,
   ConditionalTransactionCommitment,
