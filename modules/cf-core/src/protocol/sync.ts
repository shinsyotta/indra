--- conflicted
+++ resolved
@@ -272,24 +272,17 @@
     if (!preProtocolStateChannel) {
       throw new Error("No state channel found for sync");
     }
-<<<<<<< HEAD
-    log.info(`[${loggerId}] Response started ${stringify(params)}`);
-    const {
-      responderIdentifier,
-      initiatorIdentifier,
-      appIdentityHash,
-    } = params as ProtocolParams.Sync;
-    const counterpartyIdentifier = initiatorIdentifier;
-    const myIdentifier = responderIdentifier;
-=======
 
     const { contractAddresses, provider } = networks[preProtocolStateChannel.chainId];
->>>>>>> 5c378ae4
 
     // Determine the sync type needed, and fetch any information the
     // counterparty would need to sync and send to them
     log.debug(`[${loggerId}] Response started with m1: ${stringify(customData)}`);
-    const { initiatorIdentifier, responderIdentifier } = params as ProtocolParams.Sync;
+    const {
+      initiatorIdentifier,
+      responderIdentifier,
+      appIdentityHash,
+    } = params as ProtocolParams.Sync;
     const myIdentifier = responderIdentifier;
     const counterpartyIdentifier = initiatorIdentifier;
 
