--- conflicted
+++ resolved
@@ -14,13 +14,8 @@
 import { StateChannel, FreeBalanceClass, AppInstance } from "../models";
 import { Context, ProtocolExecutionFlow, PersistStateChannelType } from "../types";
 
-<<<<<<< HEAD
 import { stateChannelClassFromStoreByMultisig, assertIsValidSignature, getPureBytecode } from "./utils";
-import { SetStateCommitment, ConditionalTransactionCommitment } from "../ethereum";
-=======
-import { stateChannelClassFromStoreByMultisig, assertIsValidSignature } from "./utils";
 import { ConditionalTransactionCommitment, SetStateCommitment } from "../ethereum";
->>>>>>> 2d531d4a
 
 const protocol = ProtocolNames.sync;
 const { IO_SEND, IO_SEND_AND_WAIT, PERSIST_STATE_CHANNEL, OP_SIGN, OP_VALIDATE } = Opcode;
@@ -292,28 +287,19 @@
               throw new Error(error);
             }
 
-<<<<<<< HEAD
-          // update the app
-          postSyncStateChannel.setState(
-            app,
-            await app.computeStateTransition(
-              responderApp!.latestAction,
-              provider,
-              getPureBytecode(
-                app.appDefinition,
-                contractAddresses,
-              ),
-            ),
-            commitment.stateTimeout,
-          );
-=======
             // update the app
             postSyncStateChannel.setState(
               app,
-              await app.computeStateTransition(responderApp.latestAction, provider),
+              await app.computeStateTransition(
+                responderApp.latestAction,
+                provider,
+                getPureBytecode(
+                  app.appDefinition,
+                  contractAddresses,
+                ),
+              ),
               commitment.stateTimeout,
             );
->>>>>>> 2d531d4a
 
             // counterparty sig has already been asserted, sign commitment
             // and update channel
@@ -360,12 +346,8 @@
     const {
       message,
       store,
-<<<<<<< HEAD
       network: { contractAddresses, provider },
-=======
-      network: { provider },
       preProtocolStateChannel,
->>>>>>> 2d531d4a
     } = context;
     const { params, processID } = message;
     const log = context.log.newContext("CF-SyncProtocol");
@@ -606,29 +588,19 @@
               throw new Error(error);
             }
 
-<<<<<<< HEAD
-          // update the app
-          postSyncStateChannel.setState(
-            app,
-            await app.computeStateTransition(
-              initiatorApp!.latestAction,
-              provider,
-              getPureBytecode(
-                app.appDefinition,
-                contractAddresses,
-              ),
-            ),
-
-            commitment.stateTimeout,
-          );
-=======
             // update the app
             postSyncStateChannel.setState(
               app,
-              await app.computeStateTransition(initiatorApp!.latestAction, provider),
+              await app.computeStateTransition(
+                initiatorApp!.latestAction,
+                provider,
+                getPureBytecode(
+                  app.appDefinition,
+                  contractAddresses,
+                ),
+              ),
               commitment.stateTimeout,
             );
->>>>>>> 2d531d4a
 
             // counterparty sig has already been asserted, sign commitment
             // and update channel
