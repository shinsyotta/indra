--- conflicted
+++ resolved
@@ -10,13 +10,10 @@
   ConditionalTransactionCommitmentJSON,
   AppInstanceJson,
 } from "@connext/types";
+import { stringify, logTime, toBN } from "@connext/utils";
+
 import { Context, ProtocolExecutionFlow, PersistStateChannelType } from "../types";
-<<<<<<< HEAD
-
-import { assertIsValidSignature, getPureBytecode } from "./utils";
-import { ConditionalTransactionCommitment, SetStateCommitment } from "../ethereum";
-=======
-import { stringify, logTime, toBN } from "@connext/utils";
+
 import { stateChannelClassFromStoreByMultisig, getPureBytecode } from "./utils";
 import { StateChannel, AppInstance, FreeBalanceClass } from "../models";
 import {
@@ -26,30 +23,19 @@
 } from "../ethereum";
 import { getTokenBalanceDecrementForInstall } from "./install";
 import { UNASSIGNED_SEQ_NO } from "../constants";
->>>>>>> d7e16d60
 
 const protocol = ProtocolNames.sync;
 const { IO_SEND, IO_SEND_AND_WAIT, PERSIST_STATE_CHANNEL, OP_SIGN, OP_VALIDATE } = Opcode;
 
 export const SYNC_PROTOCOL: ProtocolExecutionFlow = {
   0 /* Initiating */: async function* (context: Context) {
-<<<<<<< HEAD
     const { message, store, networks, preProtocolStateChannel } = context;
-=======
-    // Parse information from context
-    const {
-      message,
-      store,
-      network: { contractAddresses, provider },
-    } = context;
->>>>>>> d7e16d60
     const log = context.log.newContext("CF-SyncProtocol");
     const start = Date.now();
     let substart = start;
     const { processID, params } = message;
     const loggerId = (params as ProtocolParams.Sync).multisigAddress || processID;
     log.info(`[${loggerId}] Initiation started: ${stringify(params)}`);
-<<<<<<< HEAD
 
     if (!preProtocolStateChannel) {
       throw new Error("No state channel found for sync");
@@ -57,17 +43,12 @@
 
     const { contractAddresses, provider } = networks[preProtocolStateChannel.chainId];
 
-    const { responderIdentifier, initiatorIdentifier } = params as ProtocolParams.Sync;
-    const ourIdentifier = initiatorIdentifier;
-    const { setStateCommitments, conditionalCommitments } = await getCommitmentsFromChannel(
-      preProtocolStateChannel,
-      store,
-=======
     const {
       multisigAddress,
       responderIdentifier,
       initiatorIdentifier,
     } = params as ProtocolParams.Sync;
+
     const myIdentifier = initiatorIdentifier;
     const counterpartyIdentifier = responderIdentifier;
 
@@ -96,7 +77,6 @@
       log,
       substart,
       `[${loggerId}] Received responder's m2: ${stringify((m2 as any).data.customData)}`,
->>>>>>> d7e16d60
     );
     substart = Date.now();
 
@@ -278,18 +258,8 @@
     logTime(log, start, `[${loggerId}] Initiation finished`);
   },
   1 /* Responding */: async function* (context: Context) {
-<<<<<<< HEAD
-    const { message, store, networks, preProtocolStateChannel } = context;
-    const { params, processID } = message;
-=======
-    const {
-      message: m1,
-      store,
-      network: { contractAddresses, provider },
-      preProtocolStateChannel,
-    } = context;
+    const { message: m1, store, networks, preProtocolStateChannel } = context;
     const { params, processID } = m1;
->>>>>>> d7e16d60
     const log = context.log.newContext("CF-SyncProtocol");
     const start = Date.now();
     let substart = start;
@@ -297,43 +267,18 @@
     if (!preProtocolStateChannel) {
       throw new Error("No state channel found for sync");
     }
-<<<<<<< HEAD
 
     const { contractAddresses, provider } = networks[preProtocolStateChannel.chainId];
-
-    const { initiatorIdentifier, responderIdentifier } = params as ProtocolParams.Sync;
-    const ourIdentifier = responderIdentifier;
-
-    const {
-      customData: {
-        numProposedApps: initiatorNumProposedApps,
-        freeBalanceVersionNumber: initiatorFreeBalanceVersionNumber,
-        proposedAppVersionNumbers: initiatorProposalVersionNumbers,
-        appVersionNumbers: initiatorAppVersionNumbers,
-      },
-    } = message;
-
-    const { setStateCommitments, conditionalCommitments } = await getCommitmentsFromChannel(
-      preProtocolStateChannel,
-      store,
-    );
-
-    let postSyncStateChannel = StateChannel.fromJson(preProtocolStateChannel.toJson());
-    const syncTypeData = getSyncTypeCustomData(preProtocolStateChannel);
-
-    const syncType = needsSyncFromCounterparty(
-=======
-    log.info(`[${loggerId}] Response started ${stringify(params)}`);
-    const { responderIdentifier, initiatorIdentifier } = params as ProtocolParams.Sync;
-    const counterpartyIdentifier = initiatorIdentifier;
-    const myIdentifier = responderIdentifier;
 
     // Determine the sync type needed, and fetch any information the
     // counterparty would need to sync and send to them
-    log.debug(`Response started with m1: ${stringify(m1.customData)}`);
+    log.debug(`[${loggerId}] Response started with m1: ${stringify(m1.customData)}`);
+    const { initiatorIdentifier, responderIdentifier } = params as ProtocolParams.Sync;
+    const myIdentifier = responderIdentifier;
+    const counterpartyIdentifier = initiatorIdentifier;
+
     const syncType = makeSyncDetermination(
       m1.customData as SyncDeterminationData,
->>>>>>> d7e16d60
       preProtocolStateChannel,
       log,
     );
