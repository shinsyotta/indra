--- conflicted
+++ resolved
@@ -12,17 +12,12 @@
   VIRTUAL_APP_INSTALLATION_FAIL,
 } from "./methods";
 export { StateChannel } from "./models";
-<<<<<<< HEAD
-export * from "./node";
-export * from "./private-keys-generator";
-export { WithdrawERC20Commitment, WithdrawETHCommitment } from "./ethereum";
-=======
 export { Node } from "./node";
 export {
   generatePrivateKeyGeneratorAndXPubPair,
   PrivateKeysGetter,
 } from "./private-keys-generator";
->>>>>>> 6fb62696
+export { WithdrawERC20Commitment, WithdrawETHCommitment } from "./ethereum";
 export {
   getCreate2MultisigAddress,
   bigNumberifyJson,
