import { CriticalStateChannelAddresses, AppInstanceJson } from "@connext/types";
import { BaseProvider } from "ethers/providers";
import { solidityKeccak256 } from "ethers/utils";

import {
  DB_NAMESPACE_ALL_COMMITMENTS,
  DB_NAMESPACE_CHANNEL,
  DB_NAMESPACE_WITHDRAWALS,
} from "./db-schema";
import {
  NO_MULTISIG_FOR_APP_INSTANCE_ID,
  NO_PROPOSED_APP_INSTANCE_FOR_APP_INSTANCE_ID,
  NO_STATE_CHANNEL_FOR_MULTISIG_ADDR,
  NO_MULTISIG_FOR_COUNTERPARTIES,
} from "./methods/errors";
import { AppInstance, AppInstanceProposal, StateChannel } from "./models";
import { CFCoreTypes, SolidityValueType } from "./types";
import { getCreate2MultisigAddress } from "./utils";

/**
 * A simple ORM around StateChannels and AppInstances stored using the
 * StoreService.
 */
export class Store {
<<<<<<< HEAD
  constructor(private readonly storeService: CFCoreTypes.IStoreServiceNew, private readonly storeKeyPrefix: string) {}
=======
  constructor(
    private readonly storeService: CFCoreTypes.IStoreService,
    private readonly storeKeyPrefix: string,
  ) {}
>>>>>>> 042cd947

  public async getMultisigAddressWithCounterpartyFromStore(
    owners: string[],
    proxyFactory: string,
    multisigMastercopy: string,
    provider?: BaseProvider,
  ): Promise<string> {
    try {
      const stateChannel = await this.getStateChannelByOwners(owners);
      return stateChannel.multisigAddress;
    } catch (e) {
      if (provider) {
        return await getCreate2MultisigAddress(owners, { proxyFactory, multisigMastercopy }, provider);
      }
    }
<<<<<<< HEAD
=======
    if (provider) {
      return await getCreate2MultisigAddress(
        owners,
        { proxyFactory, multisigMastercopy },
        provider,
      );
    }
>>>>>>> 042cd947
    throw new Error(NO_MULTISIG_FOR_COUNTERPARTIES(owners));
  }

  /**
   * Returns the StateChannel instance with the specified multisig address.
   * @param multisigAddress
   */
<<<<<<< HEAD
  public async getStateChannel(multisigAddress: string): Promise<StateChannel> {
    const stateChannelJson = await this.storeService.getStateChannel(multisigAddress);
=======
  public async getStateChannelsMap(): Promise<Map<string, StateChannel>> {
    const channelsJSON = ((await this.storeService.get(
      `${this.storeKeyPrefix}/${DB_NAMESPACE_CHANNEL}`,
    )) || {}) as {
      [multisigAddress: string]: StateChannelJSON;
    };
>>>>>>> 042cd947

    if (!stateChannelJson) {
      throw Error(NO_STATE_CHANNEL_FOR_MULTISIG_ADDR(multisigAddress));
    }

    const channel = StateChannel.fromJson(stateChannelJson);
    return channel;
  }

  /**
   * Returns the StateChannel instance with the specified multisig address.
   * @param multisigAddress
   */
  public async getStateChannelByOwners(owners: string[]): Promise<StateChannel> {
    const stateChannelJson = await this.storeService.getStateChannelByOwners(owners.sort());

    if (!stateChannelJson) {
      throw Error(NO_STATE_CHANNEL_FOR_MULTISIG_ADDR(owners.toString()));
    }

    const channel = StateChannel.fromJson(stateChannelJson);
    return channel;
  }

  /**
   * Checks if a StateChannel is in the store
   */
  public async hasStateChannel(multisigAddress: string): Promise<boolean> {
<<<<<<< HEAD
    return !!(await this.storeService.getStateChannel(multisigAddress));
=======
    return !!(await this.storeService.get(
      `${this.storeKeyPrefix}/${DB_NAMESPACE_CHANNEL}/${multisigAddress}`,
    ));
>>>>>>> 042cd947
  }

  /**
   * Returns a string identifying the multisig address the specified app instance
   * belongs to.
   * @param appInstanceId
   */
  public async getMultisigAddressFromAppInstance(appInstanceId: string): Promise<string> {
    const stateChannel = await this.storeService.getStateChannelByAppInstanceId(appInstanceId);
    if (stateChannel) {
      return stateChannel.multisigAddress;
    }
    throw new Error(NO_MULTISIG_FOR_APP_INSTANCE_ID);
  }

  /**
   * This persists the state of a channel.
   * @param stateChannel
   */
  public async saveStateChannel(stateChannel: StateChannel) {
    await this.storeService.saveStateChannel(stateChannel.toJson())
  }

  /**
   * This persists the state of the given AppInstance.
   * @param appInstance
   */
  public async saveAppInstanceState(appInstanceId: string, newState: SolidityValueType) {
    const channel = await this.getChannelFromAppInstanceID(appInstanceId);
    const updatedChannel = channel.setState(appInstanceId, newState);
    await this.saveStateChannel(updatedChannel);
  }

  /**
   * Returns a list of proposed `AppInstanceProposals`s.
   */
<<<<<<< HEAD
  // TODO: make sure this isn't being called to get all channels
  public async getProposedAppInstances(multisigAddress: string): Promise<AppInstanceProposal[]> {
    const sc = await this.getStateChannel(multisigAddress);
    return [...sc.proposedAppInstances.values()];
=======
  public async getProposedAppInstances(multisigAddress?: string): Promise<AppInstanceProposal[]> {
    const chanArray = multisigAddress
      ? [await this.getStateChannel(multisigAddress)]
      : [...(await this.getStateChannelsMap()).values()];
    return chanArray.reduce(
      (lst, sc) => [...lst, ...sc.proposedAppInstances.values()],
      [] as AppInstanceProposal[],
    );
>>>>>>> 042cd947
  }

  /**
   * Returns a list of proposed `AppInstanceJson`s.
   */
<<<<<<< HEAD
  public async getAppInstances(multisigAddress: string): Promise<AppInstanceJson[]> {
    const sc = await this.getStateChannel(multisigAddress);
    return [...sc.appInstances.values()].map(appInstance => appInstance.toJson());
=======
  public async getAppInstances(multisigAddress?: string): Promise<AppInstanceJson[]> {
    const chanArray = multisigAddress
      ? [await this.getStateChannel(multisigAddress)]
      : [...(await this.getStateChannelsMap()).values()];
    return chanArray.reduce((acc: AppInstanceJson[], channel: StateChannel) => {
      acc.push(
        ...Array.from(channel.appInstances.values()).map(appInstance => appInstance.toJson()),
      );
      return acc;
    }, []);
>>>>>>> 042cd947
  }

  /**
   * Returns the proposed AppInstance with the specified appInstanceId.
   */
  public async getAppInstanceProposal(appInstanceId: string): Promise<AppInstanceProposal> {
    const multisigAddress = await this.getMultisigAddressFromAppInstance(appInstanceId);

    if (!multisigAddress) {
      throw new Error(NO_PROPOSED_APP_INSTANCE_FOR_APP_INSTANCE_ID(appInstanceId));
    }

    const stateChannel = await this.getStateChannel(multisigAddress);

    if (!stateChannel.proposedAppInstances.has(appInstanceId)) {
      throw new Error(NO_PROPOSED_APP_INSTANCE_FOR_APP_INSTANCE_ID(appInstanceId));
    }

    return stateChannel.proposedAppInstances.get(appInstanceId)!;
  }

  /**
   * @param appInstanceId
   */
  public async getChannelFromAppInstanceID(appInstanceId: string): Promise<StateChannel> {
    return await this.getStateChannel(await this.getMultisigAddressFromAppInstance(appInstanceId));
  }

  public async getWithdrawalCommitment(
    multisigAddress: string,
  ): Promise<CFCoreTypes.MinimalTransaction> {
    return this.storeService.get(
      [this.storeKeyPrefix, DB_NAMESPACE_WITHDRAWALS, multisigAddress].join("/"),
    );
  }

  public async storeWithdrawalCommitment(
    multisigAddress: string,
    commitment: CFCoreTypes.MinimalTransaction,
  ) {
    return this.storeService.set([
      {
        path: [this.storeKeyPrefix, DB_NAMESPACE_WITHDRAWALS, multisigAddress].join("/"),
        value: commitment,
      },
    ]);
  }

  public async setCommitment(args: any[], commitment: CFCoreTypes.MinimalTransaction) {
    return this.storeService.set([
      {
        path: [
          this.storeKeyPrefix,
          DB_NAMESPACE_ALL_COMMITMENTS,
          solidityKeccak256(
            ["address", "uint256", "bytes"],
            [commitment.to, commitment.value, commitment.data],
          ),
        ].join("/"),
        value: args.concat([commitment]),
      },
    ]);
  }

  public async getAppInstance(appInstanceId: string): Promise<AppInstance> {
    const channel = await this.getChannelFromAppInstanceID(appInstanceId);
    return channel.getAppInstance(appInstanceId);
  }

  public async getOrCreateStateChannelBetweenVirtualAppParticipants(
    multisigAddress: string,
    addresses: CriticalStateChannelAddresses,
    initiatorXpub: string,
    responderXpub: string,
  ): Promise<StateChannel> {
    try {
      return await this.getStateChannel(multisigAddress);
    } catch (e) {
      if (e.toString().includes(NO_STATE_CHANNEL_FOR_MULTISIG_ADDR(multisigAddress))) {
        const stateChannel = StateChannel.createEmptyChannel(multisigAddress, addresses, [
          initiatorXpub,
          responderXpub,
        ]);

        await this.saveStateChannel(stateChannel);

        return stateChannel;
      }

      throw Error(e);
    }
  }
}<|MERGE_RESOLUTION|>--- conflicted
+++ resolved
@@ -22,14 +22,10 @@
  * StoreService.
  */
 export class Store {
-<<<<<<< HEAD
-  constructor(private readonly storeService: CFCoreTypes.IStoreServiceNew, private readonly storeKeyPrefix: string) {}
-=======
   constructor(
-    private readonly storeService: CFCoreTypes.IStoreService,
+    private readonly storeService: CFCoreTypes.IStoreServiceNew,
     private readonly storeKeyPrefix: string,
   ) {}
->>>>>>> 042cd947
 
   public async getMultisigAddressWithCounterpartyFromStore(
     owners: string[],
@@ -42,19 +38,13 @@
       return stateChannel.multisigAddress;
     } catch (e) {
       if (provider) {
-        return await getCreate2MultisigAddress(owners, { proxyFactory, multisigMastercopy }, provider);
+        return await getCreate2MultisigAddress(
+          owners,
+          { proxyFactory, multisigMastercopy },
+          provider,
+        );
       }
     }
-<<<<<<< HEAD
-=======
-    if (provider) {
-      return await getCreate2MultisigAddress(
-        owners,
-        { proxyFactory, multisigMastercopy },
-        provider,
-      );
-    }
->>>>>>> 042cd947
     throw new Error(NO_MULTISIG_FOR_COUNTERPARTIES(owners));
   }
 
@@ -62,17 +52,8 @@
    * Returns the StateChannel instance with the specified multisig address.
    * @param multisigAddress
    */
-<<<<<<< HEAD
   public async getStateChannel(multisigAddress: string): Promise<StateChannel> {
     const stateChannelJson = await this.storeService.getStateChannel(multisigAddress);
-=======
-  public async getStateChannelsMap(): Promise<Map<string, StateChannel>> {
-    const channelsJSON = ((await this.storeService.get(
-      `${this.storeKeyPrefix}/${DB_NAMESPACE_CHANNEL}`,
-    )) || {}) as {
-      [multisigAddress: string]: StateChannelJSON;
-    };
->>>>>>> 042cd947
 
     if (!stateChannelJson) {
       throw Error(NO_STATE_CHANNEL_FOR_MULTISIG_ADDR(multisigAddress));
@@ -101,13 +82,7 @@
    * Checks if a StateChannel is in the store
    */
   public async hasStateChannel(multisigAddress: string): Promise<boolean> {
-<<<<<<< HEAD
     return !!(await this.storeService.getStateChannel(multisigAddress));
-=======
-    return !!(await this.storeService.get(
-      `${this.storeKeyPrefix}/${DB_NAMESPACE_CHANNEL}/${multisigAddress}`,
-    ));
->>>>>>> 042cd947
   }
 
   /**
@@ -128,7 +103,7 @@
    * @param stateChannel
    */
   public async saveStateChannel(stateChannel: StateChannel) {
-    await this.storeService.saveStateChannel(stateChannel.toJson())
+    await this.storeService.saveStateChannel(stateChannel.toJson());
   }
 
   /**
@@ -144,55 +119,26 @@
   /**
    * Returns a list of proposed `AppInstanceProposals`s.
    */
-<<<<<<< HEAD
   // TODO: make sure this isn't being called to get all channels
   public async getProposedAppInstances(multisigAddress: string): Promise<AppInstanceProposal[]> {
     const sc = await this.getStateChannel(multisigAddress);
     return [...sc.proposedAppInstances.values()];
-=======
-  public async getProposedAppInstances(multisigAddress?: string): Promise<AppInstanceProposal[]> {
-    const chanArray = multisigAddress
-      ? [await this.getStateChannel(multisigAddress)]
-      : [...(await this.getStateChannelsMap()).values()];
-    return chanArray.reduce(
-      (lst, sc) => [...lst, ...sc.proposedAppInstances.values()],
-      [] as AppInstanceProposal[],
-    );
->>>>>>> 042cd947
   }
 
   /**
    * Returns a list of proposed `AppInstanceJson`s.
    */
-<<<<<<< HEAD
   public async getAppInstances(multisigAddress: string): Promise<AppInstanceJson[]> {
     const sc = await this.getStateChannel(multisigAddress);
     return [...sc.appInstances.values()].map(appInstance => appInstance.toJson());
-=======
-  public async getAppInstances(multisigAddress?: string): Promise<AppInstanceJson[]> {
-    const chanArray = multisigAddress
-      ? [await this.getStateChannel(multisigAddress)]
-      : [...(await this.getStateChannelsMap()).values()];
-    return chanArray.reduce((acc: AppInstanceJson[], channel: StateChannel) => {
-      acc.push(
-        ...Array.from(channel.appInstances.values()).map(appInstance => appInstance.toJson()),
-      );
-      return acc;
-    }, []);
->>>>>>> 042cd947
   }
 
   /**
    * Returns the proposed AppInstance with the specified appInstanceId.
    */
   public async getAppInstanceProposal(appInstanceId: string): Promise<AppInstanceProposal> {
-    const multisigAddress = await this.getMultisigAddressFromAppInstance(appInstanceId);
-
-    if (!multisigAddress) {
-      throw new Error(NO_PROPOSED_APP_INSTANCE_FOR_APP_INSTANCE_ID(appInstanceId));
-    }
-
-    const stateChannel = await this.getStateChannel(multisigAddress);
+    const stateChannelJson = await this.storeService.getStateChannelByAppInstanceId(appInstanceId);
+    const stateChannel = StateChannel.fromJson(stateChannelJson);
 
     if (!stateChannel.proposedAppInstances.has(appInstanceId)) {
       throw new Error(NO_PROPOSED_APP_INSTANCE_FOR_APP_INSTANCE_ID(appInstanceId));
