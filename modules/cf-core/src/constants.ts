--- conflicted
+++ resolved
@@ -1,12 +1,9 @@
 import { AddressZero } from "ethers/constants";
 
-<<<<<<< HEAD
 export { CF_PATH } from "@connext/types";
 
-=======
 // Adds indentation, white space, and line break characters to the return-value
 // JSON text to make it easier to read
->>>>>>> 808f8c1c
 export const JSON_STRINGIFY_SPACE = 2;
 
 /**
@@ -17,15 +14,8 @@
  * is convenient for storing this data in the same data structure that
  * also carries data about ERC20 tokens.
  */
-<<<<<<< HEAD
 export const CONVENTION_FOR_ETH_TOKEN_ADDRESS = AddressZero;
-=======
-export const CONVENTION_FOR_ETH_TOKEN_ADDRESS = AddressZero;
-
-// 25446 is 0x6366... or "cf" in ascii, for "Counterfactual".
-export const CF_PATH = "m/44'/60'/0'/25446";
 
 // 1 messaging timeout there, 1 messaging timeout back
 // assume messaging timeout of 15s
-export const IO_SEND_AND_WAIT_TIMEOUT = 30_000;
->>>>>>> 808f8c1c
+export const IO_SEND_AND_WAIT_TIMEOUT = 30_000;