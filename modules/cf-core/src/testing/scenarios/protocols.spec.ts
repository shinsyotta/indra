--- conflicted
+++ resolved
@@ -1,14 +1,5 @@
-<<<<<<< HEAD
 import { AppWithAction } from "@connext/contracts";
 import { CONVENTION_FOR_ETH_ASSET_ID, OutcomeType, ProtocolNames, ProtocolParams } from "@connext/types";
-=======
-import {
-  CONVENTION_FOR_ETH_ASSET_ID,
-  OutcomeType,
-  ProtocolNames,
-  ProtocolParams,
-} from "@connext/types";
->>>>>>> 0d7cc1b1
 import { Contract, ContractFactory, Wallet } from "ethers";
 import { Zero } from "ethers/constants";
 import { bigNumberify } from "ethers/utils";
