--- conflicted
+++ resolved
@@ -162,17 +162,10 @@
         type: EventNames.SYNC,
         data: { syncedChannel: expectedChannel },
       });
-<<<<<<< HEAD
-      expect(syncedChannel).toMatchObject(expectedChannel);
-
-      await (newNodeA as Node).rpcRouter.dispatch(constructInstallRpc(identityHash));
-=======
-      expect(syncedChannel).toMatchObject(expectedChannel!);
-
+      expect(syncedChannel).toMatchObject(expectedChannel!);
       await (newNodeA as Node).rpcRouter.dispatch(
         constructInstallRpc(identityHash, multisigAddress),
       );
->>>>>>> 0d7cc1b1
       const newAppInstanceA = await storeServiceA.getAppInstance(identityHash);
       const newAppInstanceB = await storeServiceB.getAppInstance(identityHash);
       const newChannelA = await storeServiceA.getStateChannel(multisigAddress);
@@ -213,17 +206,10 @@
         type: EventNames.SYNC,
         data: { syncedChannel: expectedChannel },
       });
-<<<<<<< HEAD
-      expect(syncedChannel).toMatchObject(expectedChannel);
-
-      await (newNodeB as Node).rpcRouter.dispatch(constructInstallRpc(identityHash));
-=======
-      expect(syncedChannel).toMatchObject(expectedChannel!);
-
+      expect(syncedChannel).toMatchObject(expectedChannel!);
       await (newNodeB as Node).rpcRouter.dispatch(
         constructInstallRpc(identityHash, multisigAddress),
       );
->>>>>>> 0d7cc1b1
       const newAppInstanceA = await storeServiceA.getAppInstance(identityHash);
       const newAppInstanceB = await storeServiceB.getAppInstance(identityHash);
       const newChannelA = await storeServiceA.getStateChannel(multisigAddress);
