import { ChannelSigner } from "@connext/utils";
import { CONVENTION_FOR_ETH_ASSET_ID, ProposeMessage } from "@connext/types";
import { One } from "ethers/constants";
import { JsonRpcProvider } from "ethers/providers";
import { BigNumber } from "ethers/utils";

import { Node } from "../../node";

import { toBeLt } from "../bignumber-jest-matcher";
<<<<<<< HEAD
import { TestContractAddresses } from "../contracts";
import {
  MemoryLockService,
  MemoryMessagingService,
  MemoryStoreServiceFactory,
} from "../services";
=======
import { NetworkContextForTestSuite } from "../contracts";
import { MemoryLockService, MemoryMessagingService, MemoryStoreServiceFactory } from "../services";
>>>>>>> 0d7cc1b1
import { A_PRIVATE_KEY, B_PRIVATE_KEY } from "../test-constants.jest";
import {
  collateralizeChannel,
  createChannel,
  getBalances,
  getInstalledAppInstances,
  makeInstallCall,
  makeProposeCall,
  newWallet,
} from "../utils";

expect.extend({ toBeLt });

describe(`Uses a provided signing key generation function to sign channel state updates`, () => {
  let multisigAddress: string;
  jest.setTimeout(10000);
  let nodeA: Node;
  let nodeB: Node;

  describe(
    `Node A gets app install proposal, sends to node B, B approves it, installs it, ` +
      `sends acks back to A, A installs it, both nodes have the same app instance`,
    () => {
      beforeEach(async () => {
        const wallet = newWallet(global["wallet"]);
        const provider = wallet.provider as JsonRpcProvider;
        const messagingService = new MemoryMessagingService();
        const nodeConfig = { STORE_KEY_PREFIX: `test` };

        const lockService = new MemoryLockService();

        const storeServiceA = new MemoryStoreServiceFactory().createStoreService();
        await storeServiceA.init();

        nodeA = await Node.create(
          messagingService,
          storeServiceA,
          global[`contracts`],
          nodeConfig,
          provider,
          new ChannelSigner(A_PRIVATE_KEY),
          lockService,
        );

        const storeServiceB = new MemoryStoreServiceFactory().createStoreService();
        await storeServiceB.init();
        nodeB = await Node.create(
          messagingService,
          storeServiceB,
          global[`contracts`],
          nodeConfig,
          provider,
          new ChannelSigner(B_PRIVATE_KEY),
          lockService,
        );

        multisigAddress = await createChannel(nodeA, nodeB);
      });

      it(`install app with ETH`, async (done) => {
        await collateralizeChannel(multisigAddress, nodeA, nodeB);

        let preInstallETHBalanceNodeA: BigNumber;
        let postInstallETHBalanceNodeA: BigNumber;
        let preInstallETHBalanceNodeB: BigNumber;
        let postInstallETHBalanceNodeB: BigNumber;

        nodeB.on(`PROPOSE_INSTALL_EVENT`, async (msg: ProposeMessage) => {
          [preInstallETHBalanceNodeA, preInstallETHBalanceNodeB] = await getBalances(
            nodeA,
            nodeB,
            multisigAddress,
            CONVENTION_FOR_ETH_ASSET_ID,
          );
          makeInstallCall(nodeB, msg.data.appIdentityHash, multisigAddress);
        });

        nodeA.on(`INSTALL_EVENT`, async () => {
          const [appInstanceNodeA] = await getInstalledAppInstances(nodeA, multisigAddress);
          const [appInstanceNodeB] = await getInstalledAppInstances(nodeB, multisigAddress);
          expect(appInstanceNodeA).toBeDefined();
          expect(appInstanceNodeA).toEqual(appInstanceNodeB);

          [postInstallETHBalanceNodeA, postInstallETHBalanceNodeB] = await getBalances(
            nodeA,
            nodeB,
            multisigAddress,
            CONVENTION_FOR_ETH_ASSET_ID,
          );

          expect(postInstallETHBalanceNodeA).toBeLt(preInstallETHBalanceNodeA);

          expect(postInstallETHBalanceNodeB).toBeLt(preInstallETHBalanceNodeB);

          done();
        });

        nodeA.rpcRouter.dispatch(
          await makeProposeCall(
            nodeB,
            (global[`contracts`] as TestContractAddresses).TicTacToeApp,
            multisigAddress,
            undefined,
            One,
            CONVENTION_FOR_ETH_ASSET_ID,
            One,
            CONVENTION_FOR_ETH_ASSET_ID,
          ),
        );
      });
    },
  );
});<|MERGE_RESOLUTION|>--- conflicted
+++ resolved
@@ -7,17 +7,8 @@
 import { Node } from "../../node";
 
 import { toBeLt } from "../bignumber-jest-matcher";
-<<<<<<< HEAD
 import { TestContractAddresses } from "../contracts";
-import {
-  MemoryLockService,
-  MemoryMessagingService,
-  MemoryStoreServiceFactory,
-} from "../services";
-=======
-import { NetworkContextForTestSuite } from "../contracts";
 import { MemoryLockService, MemoryMessagingService, MemoryStoreServiceFactory } from "../services";
->>>>>>> 0d7cc1b1
 import { A_PRIVATE_KEY, B_PRIVATE_KEY } from "../test-constants.jest";
 import {
   collateralizeChannel,
