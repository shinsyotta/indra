import { EventNames, EventPayloads, UpdateStateMessage } from "@connext/types";
import { Zero, Two } from "ethers/constants";

<<<<<<< HEAD
import { Node } from "../../node";
import { NO_MULTISIG_IN_PARAMS, NO_APP_INSTANCE_FOR_GIVEN_HASH } from "../../errors";
=======
import { CFCore } from "../../cfCore";
import { NO_APP_INSTANCE_FOR_TAKE_ACTION } from "../../errors";
>>>>>>> 528d4e8a

import { TestContractAddresses } from "../contracts";
import { setup, SetupContext } from "../setup";
import { validAction } from "../tic-tac-toe";
import {
  getAppInstance,
  constructTakeActionRpc,
  createChannel,
  installApp,
  assertMessage,
} from "../utils";
import { toBN, deBigNumberifyJson } from "@connext/utils";

const { TicTacToeApp } = global["contracts"] as TestContractAddresses;

// NOTE: no initiator events
function confirmMessages(
  initiator: CFCore,
  responder: CFCore,
  expectedData: EventPayloads.UpdateState,
) {
  const expected = {
    from: initiator.publicIdentifier,
    type: EventNames.UPDATE_STATE_EVENT,
    data: expectedData,
  };
  // initiator.once(EventNames.UPDATE_STATE_EVENT, (msg: UpdateStateMessage) => {
  //   assertMessage(msg, expected);
  // });
  responder.once(EventNames.UPDATE_STATE_EVENT, (msg: UpdateStateMessage) => {
    assertMessage(msg, expected);
  });
}

describe("Node method follows spec - takeAction", () => {
  let nodeA: CFCore;
  let nodeB: CFCore;

  beforeEach(async () => {
    const context: SetupContext = await setup(global);
    nodeA = context["A"].node;
    nodeB = context["B"].node;
  });

  describe(
    "Node A and B install an AppInstance, Node A takes action, " +
      "Node B confirms receipt of state update",
    () => {
      it("sends takeAction with invalid appIdentityHash", async () => {
        const multisigAddress = await createChannel(nodeA, nodeB);
        const takeActionReq = constructTakeActionRpc("0xfail", multisigAddress, validAction);

        await expect(nodeA.rpcRouter.dispatch(takeActionReq)).rejects.toThrowError(
          NO_APP_INSTANCE_FOR_GIVEN_HASH,
        );
      });

      it("sends takeAction with invalid multisig address", async () => {
        const takeActionReq = constructTakeActionRpc("", "", validAction);

        await expect(nodeA.rpcRouter.dispatch(takeActionReq)).rejects.toThrowError(
          NO_MULTISIG_IN_PARAMS(takeActionReq.parameters),
        );
      });

      it("can take action", async (done) => {
        const multisigAddress = await createChannel(nodeA, nodeB);
        const [appIdentityHash] = await installApp(nodeA, nodeB, multisigAddress, TicTacToeApp);

        const expectedNewState = {
          board: [
            [Two, Zero, Zero],
            [Zero, Zero, Zero],
            [Zero, Zero, Zero],
          ],
          versionNumber: toBN(2),
          winner: Zero,
        };

        nodeB.on(EventNames.UPDATE_STATE_EVENT, async (msg: UpdateStateMessage) => {
          /**
           * TEST #3
           * The database of Node C is correctly updated and querying it works
           */
          const { latestState: state } = await getAppInstance(nodeB, appIdentityHash);

          expect(state).toEqual(deBigNumberifyJson(expectedNewState));

          done();
        });

        const takeActionReq = constructTakeActionRpc(appIdentityHash, multisigAddress, validAction);

        /**
         * TEST #1
         * The event emittted by Node C after an action is taken by A
         * sends the appIdentityHash and the newState correctly.
         */
        confirmMessages(nodeA, nodeB, {
          newState: expectedNewState,
          appIdentityHash,
          action: validAction,
        });

        /**
         * TEST #2
         * The return value from the call to Node A includes the new state
         */
        const {
          result: {
            result: { newState },
          },
        } = await nodeA.rpcRouter.dispatch(takeActionReq);
        // allow nodeA to confirm its messages
        await new Promise((resolve) => {
          nodeA.once(EventNames.UPDATE_STATE_EVENT, () => {
            setTimeout(resolve, 500);
          });
        });

        expect(newState).toEqual(expectedNewState);
      });
    },
  );
});<|MERGE_RESOLUTION|>--- conflicted
+++ resolved
@@ -1,13 +1,8 @@
 import { EventNames, EventPayloads, UpdateStateMessage } from "@connext/types";
 import { Zero, Two } from "ethers/constants";
 
-<<<<<<< HEAD
-import { Node } from "../../node";
+import { CFCore } from "../../cfCore";
 import { NO_MULTISIG_IN_PARAMS, NO_APP_INSTANCE_FOR_GIVEN_HASH } from "../../errors";
-=======
-import { CFCore } from "../../cfCore";
-import { NO_APP_INSTANCE_FOR_TAKE_ACTION } from "../../errors";
->>>>>>> 528d4e8a
 
 import { TestContractAddresses } from "../contracts";
 import { setup, SetupContext } from "../setup";
