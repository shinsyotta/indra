--- conflicted
+++ resolved
@@ -33,7 +33,7 @@
   toBN,
   getRandomAddress,
 } from "@connext/utils";
-import { BigNumber, Contract, Wallet, providers, constants, utils } from "ethers";
+import { BigNumber, Contract, Wallet, providers, constants } from "ethers";
 
 import { CFCore } from "../cfCore";
 import { AppInstance, StateChannel } from "../models";
@@ -45,11 +45,6 @@
 import { toBeEq } from "./bignumber-jest-matcher";
 
 const { AddressZero, One, Zero } = constants;
-<<<<<<< HEAD
-const { getAddress, hexlify, randomBytes } = utils;
-=======
-const { bigNumberify } = utils;
->>>>>>> 2cd0c560
 
 expect.extend({ toBeEq });
 
@@ -104,39 +99,7 @@
     latestVersionNumber: 10,
     appSeqNo: stateChannel ? stateChannel.numProposedApps : Math.ceil(1000 * Math.random()),
     outcomeType: OutcomeType.TWO_PARTY_FIXED_OUTCOME,
-<<<<<<< HEAD
-    responderDepositAssetId: CONVENTION_FOR_ETH_ASSET_ID,
-    initiatorDepositAssetId: CONVENTION_FOR_ETH_ASSET_ID,
-  };
-}
-
-export function createAppInstanceForTest(stateChannel?: StateChannel) {
-  const [initiator, responder] = stateChannel
-    ? [stateChannel!.userIdentifiers[0], stateChannel!.userIdentifiers[1]]
-    : [getRandomPublicIdentifier(), getRandomPublicIdentifier()];
-  return new AppInstance(
-    /* initiator */ initiator,
-    /* responder */ responder,
-    /* defaultTimeout */ "0x00",
-    /* appInterface */ {
-      addr: getAddress(hexlify(randomBytes(20))),
-      stateEncoding: "tuple(address foo, uint256 bar)",
-      actionEncoding: undefined,
-    },
-    /* appSeqNo */ stateChannel ? stateChannel.numProposedApps : Math.ceil(1000 * Math.random()),
-    /* latestState */ { foo: AddressZero, bar: BigNumber.from(0) },
-    /* latestVersionNumber */ 0,
-    /* stateTimeout */ toBN(Math.ceil(1000 * Math.random())).toHexString(),
-    /* outcomeType */ OutcomeType.TWO_PARTY_FIXED_OUTCOME,
-    /* multisig */ stateChannel
-      ? stateChannel.multisigAddress
-      : getAddress(hexlify(randomBytes(20))),
-    /* meta */ undefined,
-    /* latestAction */ undefined,
-    /* twoPartyOutcomeInterpreterParams */ {
-=======
     outcomeInterpreterParameters: {
->>>>>>> 2cd0c560
       playerAddrs: [AddressZero, AddressZero],
       amount: bigNumberifyJson(Zero),
       tokenAddress: AddressZero,
@@ -614,27 +577,19 @@
   expect(proposalParams.appDefinition).toEqual(AppInstanceJson.appDefinition);
 
   if (nonInitiatingNode) {
-<<<<<<< HEAD
     expect(proposalParams.initiatorDeposit).toEqual(
-      BigNumber.from(appInstanceProposal.responderDeposit),
+      BigNumber.from(AppInstanceJson.responderDeposit),
     );
     expect(proposalParams.responderDeposit).toEqual(
-      BigNumber.from(appInstanceProposal.initiatorDeposit),
+      BigNumber.from(AppInstanceJson.initiatorDeposit),
     );
   } else {
     expect(proposalParams.initiatorDeposit).toEqual(
-      BigNumber.from(appInstanceProposal.initiatorDeposit),
+      BigNumber.from(AppInstanceJson.initiatorDeposit),
     );
     expect(proposalParams.responderDeposit).toEqual(
-      BigNumber.from(appInstanceProposal.responderDeposit),
+      BigNumber.from(AppInstanceJson.responderDeposit),
     );
-=======
-    expect(proposalParams.initiatorDeposit).toEqual(bigNumberify(AppInstanceJson.responderDeposit));
-    expect(proposalParams.responderDeposit).toEqual(bigNumberify(AppInstanceJson.initiatorDeposit));
-  } else {
-    expect(proposalParams.initiatorDeposit).toEqual(bigNumberify(AppInstanceJson.initiatorDeposit));
-    expect(proposalParams.responderDeposit).toEqual(bigNumberify(AppInstanceJson.responderDeposit));
->>>>>>> 2cd0c560
   }
 
   expect(proposalParams.defaultTimeout).toEqual(toBN(AppInstanceJson.defaultTimeout));
