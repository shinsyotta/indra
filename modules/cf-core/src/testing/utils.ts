import { ERC20, MinimumViableMultisig } from "@connext/contracts";
import {
  Address,
  AppABIEncodings,
  AppInstanceJson,
  AppInstanceProposal,
  AssetId,
  ContractABI,
  CONVENTION_FOR_ETH_ASSET_ID,
  CreateChannelMessage,
  DepositAppState,
  DepositAppStateEncoding,
  EventNames,
  InstallMessage,
  Message,
  MethodNames,
  MethodParam,
  MethodParams,
  MethodResults,
  OutcomeType,
  ProposeMessage,
  ProtocolParams,
  PublicIdentifier,
  SolidityValueType,
  UninstallMessage,
} from "@connext/types";
import {
  bigNumberifyJson,
  deBigNumberifyJson,
  getAddressFromAssetId,
  getSignerAddressFromPublicIdentifier,
  toBN,
} from "@connext/utils";
import { Contract, Wallet } from "ethers";
import { JsonRpcProvider } from "ethers/providers";
import { AddressZero, One, Zero } from "ethers/constants";
import { BigNumber, bigNumberify, getAddress, hexlify, randomBytes } from "ethers/utils";
import { JsonRpcResponse, Rpc } from "rpc-server";

import { CFCore } from "../cfCore";
import { AppInstance, StateChannel } from "../models";
import { CONTRACT_NOT_DEPLOYED } from "../errors";
import { getRandomPublicIdentifier } from "../testing/random-signing-keys";

import { TestContractAddresses } from "./contracts";
import { initialLinkedState, linkedAbiEncodings } from "./linked-transfer";
import { initialSimpleTransferState, simpleTransferAbiEncodings } from "./simple-transfer";
import { initialEmptyTTTState, tttAbiEncodings } from "./tic-tac-toe";
import { initialTransferState, transferAbiEncodings } from "./unidirectional-transfer";
import { toBeEq } from "./bignumber-jest-matcher";

expect.extend({ toBeEq });

interface AppContext {
  appDefinition: string;
  abiEncodings: AppABIEncodings;
  initialState: SolidityValueType;
  outcomeType: OutcomeType;
}

const {
  DepositApp,
  DolphinCoin,
  TicTacToeApp,
  SimpleTransferApp,
  UnidirectionalLinkedTransferApp,
  UnidirectionalTransferApp,
} = global[`contracts`] as TestContractAddresses;

export const newWallet = (wallet: Wallet) =>
  new Wallet(
    wallet.privateKey,
    new JsonRpcProvider((wallet.provider as JsonRpcProvider).connection.url),
  );

export function createAppInstanceProposalForTest(
  appIdentityHash: string,
  stateChannel?: StateChannel,
): AppInstanceProposal {
  const [initiator, responder] = StateChannel
    ? [stateChannel!.userIdentifiers[0], stateChannel!.userIdentifiers[1]]
    : [getRandomPublicIdentifier(), getRandomPublicIdentifier()];
  return {
    identityHash: appIdentityHash,
    initiatorIdentifier: initiator,
    responderIdentifier: responder,
    appDefinition: AddressZero,
    abiEncodings: {
      stateEncoding: "tuple(address foo, uint256 bar)",
      actionEncoding: undefined,
    } as AppABIEncodings,
    initiatorDeposit: "0x00",
    responderDeposit: "0x00",
    defaultTimeout: "0x01",
    stateTimeout: "0x00",
    initialState: {
      foo: AddressZero,
      bar: 0,
    } as SolidityValueType,
    appSeqNo: stateChannel ? stateChannel.numProposedApps : Math.ceil(1000 * Math.random()),
    outcomeType: OutcomeType.TWO_PARTY_FIXED_OUTCOME,
    responderDepositAssetId: CONVENTION_FOR_ETH_ASSET_ID,
    initiatorDepositAssetId: CONVENTION_FOR_ETH_ASSET_ID,
  };
}

export function createAppInstanceForTest(stateChannel?: StateChannel) {
  const [initiator, responder] = stateChannel
    ? [stateChannel!.userIdentifiers[0], stateChannel!.userIdentifiers[1]]
    : [getRandomPublicIdentifier(), getRandomPublicIdentifier()];
  return new AppInstance(
    /* initiator */ initiator,
    /* responder */ responder,
    /* defaultTimeout */ "0x00",
    /* appInterface */ {
      addr: getAddress(hexlify(randomBytes(20))),
      stateEncoding: "tuple(address foo, uint256 bar)",
      actionEncoding: undefined,
    },
    /* appSeqNo */ stateChannel ? stateChannel.numProposedApps : Math.ceil(1000 * Math.random()),
    /* latestState */ { foo: AddressZero, bar: bigNumberify(0) },
    /* latestVersionNumber */ 0,
    /* stateTimeout */ toBN(Math.ceil(1000 * Math.random())).toHexString(),
    /* outcomeType */ OutcomeType.TWO_PARTY_FIXED_OUTCOME,
    /* multisig */ stateChannel
      ? stateChannel.multisigAddress
      : getAddress(hexlify(randomBytes(20))),
    /* meta */ undefined,
    /* latestAction */ undefined,
    /* twoPartyOutcomeInterpreterParams */ {
      playerAddrs: [AddressZero, AddressZero],
      amount: Zero,
      tokenAddress: AddressZero,
    },
    /* multiAssetMultiPartyCoinTransferInterpreterParams */ undefined,
    /* singleAssetTwoPartyCoinTransferInterpreterParams */ undefined,
  );
}

export async function requestDepositRights(
  depositor: CFCore,
  counterparty: CFCore,
  multisigAddress: string,
  assetId: AssetId = CONVENTION_FOR_ETH_ASSET_ID,
) {
  const proposeParams = await getProposeDepositAppParams(
    multisigAddress,
    depositor.publicIdentifier,
    counterparty.publicIdentifier,
    assetId,
  );
  const [appIdentityHash] = await installApp(
    depositor,
    counterparty,
    multisigAddress,
    proposeParams.appDefinition,
    proposeParams.initialState,
    proposeParams.initiatorDeposit,
    proposeParams.initiatorDepositAssetId,
    proposeParams.responderDeposit,
    proposeParams.responderDepositAssetId,
    proposeParams.defaultTimeout,
    proposeParams.stateTimeout,
  );
  return appIdentityHash;
}

export async function rescindDepositRights(
  node: CFCore,
  counterparty: CFCore,
  multisigAddress: string,
  assetId: AssetId = CONVENTION_FOR_ETH_ASSET_ID,
) {
  const apps = await getInstalledAppInstances(node, multisigAddress);
  const depositAppInstance = apps.filter(
    (app) =>
      app.appInterface.addr === DepositApp &&
      (app.latestState as DepositAppState).assetId === getAddressFromAssetId(assetId),
  )[0];
  if (!depositAppInstance) {
    // no apps to uninstall, return
    return;
  }
  // uninstall
  await uninstallApp(node, counterparty, depositAppInstance.identityHash, multisigAddress);
}

export async function getDepositApps(
  node: CFCore,
  multisigAddr: string,
  tokenAddresses: string[] = [],
): Promise<AppInstanceJson[]> {
  const apps = await getInstalledAppInstances(node, multisigAddr);
  if (apps.length === 0) {
    return [];
  }
  const depositApps = apps.filter(
    (app) => app.appInterface.addr === DepositApp,
  );
  if (tokenAddresses.length === 0) {
    return depositApps;
  }
  return depositApps.filter((app) =>
    tokenAddresses.includes((app.latestState as DepositAppState).assetId),
  );
}

/**
 * Checks the msg is what is expected, and that specificied keys exist
 * in the message.
 *
 * @param msg msg to check
 * @param expected expected message, can be partial
 * @param shouldExist array of keys to check existence of if value not known
 * for `expected` (e.g `appIdentityHash`s)
 */
export function assertMessage(
  msg: Message,
  expected: any, // should be partial of nested types
  shouldExist: string[] = [],
): void {
  // ensure keys exist, shouldExist is array of
  // keys, ie. data.appIdentityHash
  shouldExist.forEach((key) => {
    let subset = { ...msg };
    key.split(`.`).forEach((k) => {
      expect(subset[k]).toBeDefined();
      subset = subset[k];
    });
  });
  // cast both to strings instead of BNs
  expect(deBigNumberifyJson(msg)).toMatchObject(deBigNumberifyJson(expected));
}

export function assertProposeMessage(
  senderId: string,
  msg: ProposeMessage,
  params: ProtocolParams.Propose,
) {
  const { multisigAddress, initiatorIdentifier, responderIdentifier, ...emittedParams } = params;
  assertMessage(
    msg,
    {
      from: senderId,
      type: `PROPOSE_INSTALL_EVENT`,
      data: {
        params: {
          ...emittedParams,
          responderIdentifier,
        },
      },
    },
    [`data.appIdentityHash`],
  );
}

export function assertInstallMessage(
  senderId: string,
  msg: InstallMessage,
  appIdentityHash: string,
) {
  assertMessage(msg, {
    from: senderId,
    type: `INSTALL_EVENT`,
    data: {
      params: {
        appIdentityHash,
      },
    },
  });
}

/**
 * Even though this function returns a transaction hash, the calling Node
 * will receive an event (CREATE_CHANNEL) that should be subscribed to to
 * ensure a channel has been instantiated and to get its multisig address
 * back in the event data.
 */
export async function getMultisigCreationAddress(node: CFCore, addresss: string[]): Promise<string> {
  const {
    result: {
      result: { multisigAddress },
    },
  } = await node.rpcRouter.dispatch(constructChannelCreationRpc(addresss));
  return multisigAddress;
}

export function constructChannelCreationRpc(owners: string[]) {
  return {
    id: Date.now(),
    methodName: MethodNames.chan_create,
    parameters: {
      owners,
    } as MethodParams.CreateChannel,
  };
}

/**
 * Wrapper method making the call to the given node to get the list of
 * multisig addresses the node is aware of.
 * @param node
 * @returns list of multisig addresses
 */
export async function getChannelAddresses(node: CFCore): Promise<Set<string>> {
  const {
    result: {
      result: { multisigAddresses },
    },
  } = await node.rpcRouter.dispatch({
    id: Date.now(),
    methodName: MethodNames.chan_getChannelAddresses,
    parameters: {},
  });

  return new Set(multisigAddresses);
}

export async function getAppInstance(
  node: CFCore,
  appIdentityHash: string,
): Promise<AppInstanceJson> {
  const {
    result: {
      result: { appInstance },
    },
  } = await node.rpcRouter.dispatch({
    id: Date.now(),
    methodName: MethodNames.chan_getAppInstance,
    parameters: {
      appIdentityHash,
    },
  });

  return appInstance;
}

export async function getAppInstanceProposal(
  node: CFCore,
  appIdentityHash: string,
  multisigAddress: string,
): Promise<AppInstanceProposal> {
  const proposals = await getProposedAppInstances(node, multisigAddress);
  const candidates = proposals.filter((proposal) => proposal.identityHash === appIdentityHash);

  if (candidates.length === 0) {
    throw new Error(`Could not find proposal`);
  }

  if (candidates.length > 1) {
    throw new Error(`Failed to match exactly one proposed app instance`);
  }

  return candidates[0];
}

export async function getFreeBalanceState(
  node: CFCore,
  multisigAddress: string,
  assetId: string = CONVENTION_FOR_ETH_ASSET_ID,
): Promise<MethodResults.GetFreeBalanceState> {
  const {
    result: { result },
  } = await node.rpcRouter.dispatch({
    id: Date.now(),
    methodName: MethodNames.chan_getFreeBalanceState,
    parameters: {
      multisigAddress,
      assetId,
    },
  });

  return result;
}

export async function getTokenIndexedFreeBalanceStates(
  node: CFCore,
  multisigAddress: string,
): Promise<MethodResults.GetTokenIndexedFreeBalanceStates> {
  const {
    result: { result },
  } = await node.rpcRouter.dispatch({
    id: Date.now(),
    methodName: MethodNames.chan_getTokenIndexedFreeBalanceStates,
    parameters: {
      multisigAddress,
    },
  });

  return result as MethodResults.GetTokenIndexedFreeBalanceStates;
}

export async function getInstalledAppInstances(
  node: CFCore,
  multisigAddress: string,
): Promise<AppInstanceJson[]> {
  const rpc = {
    id: Date.now(),
    methodName: MethodNames.chan_getAppInstances,
    parameters: { multisigAddress } as MethodParams.GetAppInstances,
  };
  const response = (await node.rpcRouter.dispatch(rpc)) as JsonRpcResponse;
  const result = response.result.result as MethodResults.GetAppInstances;
  return result.appInstances;
}

export async function getProposedAppInstances(
  node: CFCore,
  multisigAddress: string,
): Promise<AppInstanceProposal[]> {
  const rpc = {
    id: Date.now(),
    methodName: MethodNames.chan_getProposedAppInstances,
    parameters: { multisigAddress } as MethodParams.GetProposedAppInstances,
  };
  const response = (await node.rpcRouter.dispatch(rpc)) as JsonRpcResponse;
  const result = response.result.result as MethodResults.GetProposedAppInstances;
  return result.appInstances;
}

export async function getMultisigBalance(
  multisigAddr: string,
  tokenAddress: string = AddressZero,
): Promise<BigNumber> {
  const provider = global[`wallet`].provider;
  return tokenAddress === AddressZero
    ? await provider.getBalance(multisigAddr)
    : await new Contract(tokenAddress, ERC20.abi as any, provider).functions.balanceOf(
        multisigAddr,
      );
}

export async function getMultisigAmountWithdrawn(
  multisigAddr: string,
  tokenAddress: string = AddressZero,
) {
  const provider = global[`wallet`].provider;
  const multisig = new Contract(multisigAddr, MinimumViableMultisig.abi as any, provider);
  try {
    return await multisig.functions.totalAmountWithdrawn(tokenAddress);
  } catch (e) {
    if (!e.message.includes(CONTRACT_NOT_DEPLOYED)) {
      console.log(CONTRACT_NOT_DEPLOYED);
      throw new Error(e);
    }
    // multisig is deployed on withdrawal, if not
    // deployed withdrawal amount is 0
    return Zero;
  }
}

export async function getProposeDepositAppParams(
  multisigAddress: string,
  initiatorIdentifier: string,
  responderIdentifier: string,
  assetId: string = CONVENTION_FOR_ETH_ASSET_ID,
): Promise<MethodParams.ProposeInstall> {
  const tokenAddress = getAddressFromAssetId(assetId);
  const startingTotalAmountWithdrawn = await getMultisigAmountWithdrawn(
    multisigAddress,
    tokenAddress,
  );
  const startingMultisigBalance = await getMultisigBalance(multisigAddress, tokenAddress);
  const initialState: DepositAppState = {
    multisigAddress,
    assetId: tokenAddress,
    startingTotalAmountWithdrawn,
    startingMultisigBalance,
    transfers: [
      {
        amount: Zero,
        to: getSignerAddressFromPublicIdentifier(initiatorIdentifier),
      },
      {
        amount: Zero,
        to: getSignerAddressFromPublicIdentifier(responderIdentifier),
      },
    ],
  };

  return {
    abiEncodings: {
      actionEncoding: undefined,
      stateEncoding: DepositAppStateEncoding,
    },
    appDefinition: DepositApp,
    initialState,
    initiatorDeposit: Zero,
    initiatorDepositAssetId: assetId,
    outcomeType: OutcomeType.SINGLE_ASSET_TWO_PARTY_COIN_TRANSFER,
    responderIdentifier,
    responderDeposit: Zero,
    responderDepositAssetId: assetId,
    defaultTimeout: Zero,
    stateTimeout: Zero,
    multisigAddress,
  };
}

export async function deposit(
  node: CFCore,
  multisigAddress: string,
  amount: BigNumber = One,
  responderNode: CFCore,
  assetId: AssetId = CONVENTION_FOR_ETH_ASSET_ID,
) {
  // get rights
  await requestDepositRights(node, responderNode, multisigAddress, assetId);
  const wallet = global["wallet"] as Wallet;
  // send a deposit to the multisig
  const tx =
    getAddressFromAssetId(assetId) === AddressZero
      ? await wallet.sendTransaction({
          value: amount,
          to: multisigAddress,
        })
      : await new Contract(getAddressFromAssetId(assetId), ERC20.abi as any, wallet).transfer(
          multisigAddress,
          amount,
        );
  expect(tx.hash).toBeDefined();
  // rescind rights
  await rescindDepositRights(node, responderNode, multisigAddress, assetId);
}

export async function deployStateDepositHolder(node: CFCore, multisigAddress: string) {
  const response = await node.rpcRouter.dispatch({
    methodName: MethodNames.chan_deployStateDepositHolder,
    parameters: {
      multisigAddress,
    } as MethodParams.DeployStateDepositHolder,
  });

  const result = response.result.result as MethodResults.DeployStateDepositHolder;

  return result.transactionHash;
}

export function constructInstallRpc(appIdentityHash: string, multisigAddress: string): Rpc {
  return {
    id: Date.now(),
    methodName: MethodNames.chan_install,
    parameters: {
      appIdentityHash,
      multisigAddress,
    } as MethodParams.Install,
  };
}

export function constructRejectInstallRpc(appIdentityHash: string, multisigAddress: string): Rpc {
  return {
    id: Date.now(),
    methodName: MethodNames.chan_rejectInstall,
    parameters: {
      appIdentityHash,
      multisigAddress,
    } as MethodParams.RejectInstall,
  };
}

export function constructAppProposalRpc(
  multisigAddress: string,
  responderIdentifier: PublicIdentifier,
  appDefinition: string,
  abiEncodings: AppABIEncodings,
  initialState: SolidityValueType,
  initiatorDeposit: BigNumber = Zero,
  initiatorDepositAssetId: string = CONVENTION_FOR_ETH_ASSET_ID,
  responderDeposit: BigNumber = Zero,
  responderDepositAssetId: string = CONVENTION_FOR_ETH_ASSET_ID,
  defaultTimeout: BigNumber = Zero,
  stateTimeout: BigNumber = defaultTimeout,
): Rpc {
  const { outcomeType } = getAppContext(appDefinition, initialState);
  return {
    id: Date.now(),
    methodName: MethodNames.chan_proposeInstall,
    parameters: deBigNumberifyJson({
      responderIdentifier,
      initiatorDeposit,
      initiatorDepositAssetId,
      responderDeposit,
      responderDepositAssetId,
      appDefinition,
      initialState,
      abiEncodings,
      outcomeType,
      defaultTimeout,
      stateTimeout,
      multisigAddress,
    } as MethodParams.ProposeInstall),
  };
}

/**
 * @param MethodParams.proposal The parameters of the installation proposal.
 * @param appInstanceProposal The proposed app instance contained in the Node.
 */
export function confirmProposedAppInstance(
  methodParams: MethodParam,
  appInstanceProposal: AppInstanceProposal,
  nonInitiatingNode: boolean = false,
) {
  const proposalParams = methodParams as MethodParams.ProposeInstall;
  expect(proposalParams.abiEncodings).toEqual(appInstanceProposal.abiEncodings);
  expect(proposalParams.appDefinition).toEqual(appInstanceProposal.appDefinition);

  if (nonInitiatingNode) {
    expect(proposalParams.initiatorDeposit).toEqual(
      bigNumberify(appInstanceProposal.responderDeposit),
    );
    expect(proposalParams.responderDeposit).toEqual(
      bigNumberify(appInstanceProposal.initiatorDeposit),
    );
  } else {
    expect(proposalParams.initiatorDeposit).toEqual(
      bigNumberify(appInstanceProposal.initiatorDeposit),
    );
    expect(proposalParams.responderDeposit).toEqual(
      bigNumberify(appInstanceProposal.responderDeposit),
    );
  }

  expect(proposalParams.defaultTimeout).toEqual(toBN(appInstanceProposal.defaultTimeout));
  expect(proposalParams.stateTimeout).toEqual(toBN(appInstanceProposal.stateTimeout));

  // TODO: uncomment when getState is implemented
  // expect(proposalParams.initialState).toEqual(appInstanceInitialState);
}

export function constructGetStateChannelRpc(multisigAddress: string): Rpc {
  return {
    parameters: {
      multisigAddress,
    },
    id: Date.now(),
    methodName: MethodNames.chan_getStateChannel,
  };
}

export function constructTakeActionRpc(
  appIdentityHash: string,
  multisigAddress: string,
  action: any,
): Rpc {
  return {
    parameters: deBigNumberifyJson({
      appIdentityHash,
      action,
      multisigAddress,
    } as MethodParams.TakeAction),
    id: Date.now(),
    methodName: MethodNames.chan_takeAction,
  };
}

export function constructGetAppsRpc(multisigAddress: string): Rpc {
  return {
    parameters: { multisigAddress } as MethodParams.GetAppInstances,
    id: Date.now(),
    methodName: MethodNames.chan_getAppInstances,
  };
}

export function constructUninstallRpc(appIdentityHash: string, multisigAddress: string): Rpc {
  return {
    parameters: {
      appIdentityHash,
      multisigAddress,
    } as MethodParams.Uninstall,
    id: Date.now(),
    methodName: MethodNames.chan_uninstall,
  };
}

export async function collateralizeChannel(
  multisigAddress: string,
  node1: CFCore,
  node2: CFCore,
  amount: BigNumber = One,
  assetId: string = CONVENTION_FOR_ETH_ASSET_ID,
  collateralizeNode2: boolean = true,
): Promise<void> {
  await deposit(node1, multisigAddress, amount, node2, assetId);
  if (collateralizeNode2) {
    await deposit(node2, multisigAddress, amount, node1, assetId);
  }
}

export async function createChannel(nodeA: CFCore, nodeB: CFCore): Promise<string> {
  const sortedOwners = [nodeA.signerAddress, nodeB.signerAddress];
  const [multisigAddress]: any = await Promise.all([
    new Promise(async (resolve) => {
      nodeB.once(EventNames.CREATE_CHANNEL_EVENT, async (msg: CreateChannelMessage) => {
        assertMessage(
          msg,
          {
            from: nodeA.publicIdentifier,
            type: EventNames.CREATE_CHANNEL_EVENT,
            data: {
              owners: sortedOwners,
            },
          },
          [`data.multisigAddress`],
        );
        expect(await getInstalledAppInstances(nodeB, msg.data.multisigAddress)).toEqual([]);
        resolve(msg.data.multisigAddress);
      });
    }),
    new Promise((resolve) => {
      nodeA.once(EventNames.CREATE_CHANNEL_EVENT, (msg: CreateChannelMessage) => {
        assertMessage(
          msg,
          {
            from: nodeA.publicIdentifier,
            type: EventNames.CREATE_CHANNEL_EVENT,
            data: {
              owners: sortedOwners,
              counterpartyIdentifier: nodeB.publicIdentifier,
            },
          },
          [`data.multisigAddress`],
        );
        resolve(msg.data.multisigAddress);
      });
    }),
    getMultisigCreationAddress(nodeA, [nodeA.publicIdentifier, nodeB.publicIdentifier]),
  ]);
  expect(multisigAddress).toBeDefined();
  expect(await getInstalledAppInstances(nodeA, multisigAddress)).toEqual([]);
  return multisigAddress;
}

// NOTE: Do not run this concurrently, it won't work
export async function installApp(
  nodeA: CFCore,
  nodeB: CFCore,
  multisigAddress: string,
  appDefinition: string,
  initialState?: SolidityValueType,
  initiatorDeposit: BigNumber = Zero,
  initiatorDepositAssetId: string = CONVENTION_FOR_ETH_ASSET_ID,
  responderDeposit: BigNumber = Zero,
  responderDepositAssetId: string = CONVENTION_FOR_ETH_ASSET_ID,
  defaultTimeout: BigNumber = Zero,
  stateTimeout: BigNumber = defaultTimeout,
): Promise<[string, ProtocolParams.Propose]> {
  const appContext = getAppContext(appDefinition, initialState);

  const installationProposalRpc = constructAppProposalRpc(
    multisigAddress,
    nodeB.publicIdentifier,
    appContext.appDefinition,
    appContext.abiEncodings,
    appContext.initialState,
    initiatorDeposit,
    initiatorDepositAssetId,
    responderDeposit,
    responderDepositAssetId,
    defaultTimeout,
    stateTimeout,
  );

  const proposedParams = installationProposalRpc.parameters as ProtocolParams.Propose;

  // generate expected post install balances
  const singleAsset = initiatorDepositAssetId === responderDepositAssetId;
  const preInstallInitiatorAsset = await getFreeBalanceState(
    nodeA,
    multisigAddress,
    initiatorDepositAssetId,
  );
  const preInstallResponderAsset = await getFreeBalanceState(
    nodeA,
    multisigAddress,
    responderDepositAssetId,
  );
  const expectedInitiatorAsset = {
    [nodeA.signerAddress]: preInstallInitiatorAsset[nodeA.signerAddress].sub(initiatorDeposit),
    [nodeB.signerAddress]: preInstallInitiatorAsset[nodeB.signerAddress].sub(
      singleAsset ? responderDeposit : Zero,
    ),
  };
  const expectedResponderAsset = {
    [nodeA.signerAddress]: preInstallResponderAsset[nodeA.signerAddress].sub(
      singleAsset ? initiatorDeposit : Zero,
    ),
    [nodeB.signerAddress]: preInstallResponderAsset[nodeB.signerAddress].sub(responderDeposit),
  };

  const appIdentityHash: string = await new Promise(async (resolve) => {
    nodeB.once(`PROPOSE_INSTALL_EVENT`, async (msg: ProposeMessage) => {
      // assert message
      assertProposeMessage(nodeA.publicIdentifier, msg, proposedParams);
      const {
        data: { appIdentityHash },
      } = msg;
      // Sanity-check
      confirmProposedAppInstance(
        installationProposalRpc.parameters,
        await getAppInstanceProposal(nodeB, appIdentityHash, multisigAddress),
      );
      resolve(msg.data.appIdentityHash);
    });

    await nodeA.rpcRouter.dispatch(installationProposalRpc);
    confirmProposedAppInstance(
      installationProposalRpc.parameters,
      await getAppInstanceProposal(nodeA, appIdentityHash, multisigAddress),
    );
  });

  // send nodeB install call
  await Promise.all([
    nodeB.rpcRouter.dispatch(constructInstallRpc(appIdentityHash, multisigAddress)),
    new Promise(async (resolve) => {
      nodeA.on(EventNames.INSTALL_EVENT, async (msg: InstallMessage) => {
        if (msg.data.params.appIdentityHash === appIdentityHash) {
          // assert message
          assertInstallMessage(nodeB.publicIdentifier, msg, appIdentityHash);
          const appInstanceNodeA = await getAppInstance(nodeA, appIdentityHash);
          const appInstanceNodeB = await getAppInstance(nodeB, appIdentityHash);
          expect(appInstanceNodeA).toEqual(appInstanceNodeB);
          resolve();
        }
      });
    }),
  ]);

  const postInstallInitiatorAsset = await getFreeBalanceState(
    nodeA,
    multisigAddress,
    initiatorDepositAssetId,
  );
  const postInstallResponderAsset = await getFreeBalanceState(
    nodeA,
    multisigAddress,
    responderDepositAssetId,
  );
  Object.entries(postInstallInitiatorAsset).forEach(([addr, balance]) => {
    expect(balance).toBeEq(expectedInitiatorAsset[addr]);
  });
  Object.entries(postInstallResponderAsset).forEach(([addr, balance]) => {
    expect(balance).toBeEq(expectedResponderAsset[addr]);
  });

  return [appIdentityHash, proposedParams];
}

export async function confirmChannelCreation(
  nodeA: CFCore,
  nodeB: CFCore,
  data: MethodResults.CreateChannel,
  owners: Address[], // free balance addr[]
) {
  const openChannelsNodeA = await getChannelAddresses(nodeA);
  const openChannelsNodeB = await getChannelAddresses(nodeB);

  expect(openChannelsNodeA.has(data.multisigAddress)).toBeTruthy();
  expect(openChannelsNodeB.has(data.multisigAddress)).toBeTruthy();
  if (data.owners) {
    expect(data.owners).toMatchObject(owners);
  }
}

export async function confirmAppInstanceInstallation(
  proposedParams: ProtocolParams.Propose,
  appInstance: AppInstanceJson,
) {
  const params = bigNumberifyJson(proposedParams) as ProtocolParams.Propose;
  expect(appInstance.appInterface.addr).toEqual(params.appDefinition);
  expect(appInstance.appInterface.stateEncoding).toEqual(params.abiEncodings.stateEncoding);
  expect(appInstance.appInterface.actionEncoding).toEqual(params.abiEncodings.actionEncoding);
  expect(appInstance.defaultTimeout).toEqual(params.defaultTimeout.toHexString());
  expect(appInstance.stateTimeout).toEqual(params.stateTimeout.toHexString());
  expect(appInstance.latestState).toEqual(params.initialState);
}

<<<<<<< HEAD
export async function makeInstallCall(
  node: Node,
  appIdentityHash: string,
  multisigAddress: string,
) {
  return node.rpcRouter.dispatch(constructInstallRpc(appIdentityHash, multisigAddress));
=======
export async function makeInstallCall(node: CFCore, appIdentityHash: string) {
  return node.rpcRouter.dispatch(constructInstallRpc(appIdentityHash));
>>>>>>> 528d4e8a
}

export function makeProposeCall(
  nodeB: CFCore,
  appDefinition: string,
  multisigAddress: string,
  initialState?: SolidityValueType,
  initiatorDeposit: BigNumber = Zero,
  initiatorDepositAssetId: string = CONVENTION_FOR_ETH_ASSET_ID,
  responderDeposit: BigNumber = Zero,
  responderDepositAssetId: string = CONVENTION_FOR_ETH_ASSET_ID,
): Rpc {
  const appContext = getAppContext(appDefinition, initialState);
  return constructAppProposalRpc(
    multisigAddress,
    nodeB.publicIdentifier,
    appContext.appDefinition,
    appContext.abiEncodings,
    appContext.initialState,
    initiatorDeposit,
    initiatorDepositAssetId,
    responderDeposit,
    responderDepositAssetId,
  );
}

export async function makeAndSendProposeCall(
  nodeA: CFCore,
  nodeB: CFCore,
  appDefinition: string,
  multisigAddress: string,
  initialState?: SolidityValueType,
  initiatorDeposit: BigNumber = Zero,
  initiatorDepositAssetId: string = CONVENTION_FOR_ETH_ASSET_ID,
  responderDeposit: BigNumber = Zero,
  responderDepositAssetId: string = CONVENTION_FOR_ETH_ASSET_ID,
): Promise<{
  appIdentityHash: string;
  params: ProtocolParams.Propose;
}> {
  const installationProposalRpc = makeProposeCall(
    nodeB,
    appDefinition,
    multisigAddress,
    initialState,
    initiatorDeposit,
    initiatorDepositAssetId,
    responderDeposit,
    responderDepositAssetId,
  );

  const {
    result: {
      result: { appIdentityHash },
    },
  } = await nodeA.rpcRouter.dispatch(installationProposalRpc);

  return {
    appIdentityHash,
    params: installationProposalRpc.parameters as ProtocolParams.Propose,
  };
}

/**
 * @return the ERC20 token balance of the receiver
 */
export async function transferERC20Tokens(
  toAddress: string,
  tokenAddress: string = DolphinCoin,
  contractABI: ContractABI = ERC20.abi,
  amount: BigNumber = One,
): Promise<BigNumber> {
  const deployerAccount = global["wallet"];
  const contract = new Contract(tokenAddress, contractABI, deployerAccount);
  const balanceBefore: BigNumber = await contract.functions.balanceOf(toAddress);
  await contract.functions.transfer(toAddress, amount);
  const balanceAfter: BigNumber = await contract.functions.balanceOf(toAddress);
  expect(balanceAfter.sub(balanceBefore)).toEqual(amount);
  return balanceAfter;
}

export function getAppContext(
  appDefinition: string,
  initialState?: SolidityValueType,
  senderAddress?: string, // needed for both types of transfer apps
  receiverAddress?: string, // needed for both types of transfer apps
): AppContext {
  const checkForAddresses = () => {
    const missingAddr = !senderAddress || !receiverAddress;
    if (missingAddr && !initialState) {
      throw new Error(
        `Must have sender and redeemer addresses to generate initial state for either transfer app context`,
      );
    }
  };
  const checkForInitialState = () => {
    if (!initialState) {
      throw new Error(`Must have initial state to generate app context`);
    }
  };

  switch (appDefinition) {
    case TicTacToeApp:
      return {
        appDefinition,
        abiEncodings: tttAbiEncodings,
        initialState: initialState || initialEmptyTTTState(),
        outcomeType: OutcomeType.TWO_PARTY_FIXED_OUTCOME,
      };

    case UnidirectionalTransferApp:
      checkForAddresses();
      return {
        appDefinition,
        initialState: initialState || initialTransferState(senderAddress!, receiverAddress!),
        abiEncodings: transferAbiEncodings,
        outcomeType: OutcomeType.SINGLE_ASSET_TWO_PARTY_COIN_TRANSFER,
      };

    case UnidirectionalLinkedTransferApp:
      checkForAddresses();
      // TODO: need a better way to return the action info that generated
      // the linked hash as well
      const { state } = initialLinkedState(senderAddress!, receiverAddress!);
      return {
        appDefinition,
        initialState: initialState || state,
        abiEncodings: linkedAbiEncodings,
        outcomeType: OutcomeType.SINGLE_ASSET_TWO_PARTY_COIN_TRANSFER,
      };

    case SimpleTransferApp:
      checkForAddresses();
      return {
        appDefinition,
        initialState: initialState || initialSimpleTransferState(senderAddress!, receiverAddress!),
        abiEncodings: simpleTransferAbiEncodings,
        outcomeType: OutcomeType.SINGLE_ASSET_TWO_PARTY_COIN_TRANSFER,
      };

    case DepositApp:
      checkForInitialState();
      return {
        appDefinition,
        initialState: initialState!,
        abiEncodings: {
          stateEncoding: DepositAppStateEncoding,
          actionEncoding: undefined,
        },
        outcomeType: OutcomeType.SINGLE_ASSET_TWO_PARTY_COIN_TRANSFER,
      };

    default:
      throw new Error(`Proposing the specified app is not supported: ${appDefinition}`);
  }
}

<<<<<<< HEAD
export async function takeAppAction(
  node: Node,
  appIdentityHash: string,
  multisigAddress: string,
  action: any,
) {
  const res = await node.rpcRouter.dispatch(
    constructTakeActionRpc(appIdentityHash, action, multisigAddress),
  );
=======
export async function takeAppAction(node: CFCore, appIdentityHash: string, action: any) {
  const res = await node.rpcRouter.dispatch(constructTakeActionRpc(appIdentityHash, action));
>>>>>>> 528d4e8a
  return res.result.result;
}

export async function uninstallApp(
  node: CFCore,
  counterparty: CFCore,
  appIdentityHash: string,
  multisigAddress: string,
): Promise<string> {
  await Promise.all([
    node.rpcRouter.dispatch(constructUninstallRpc(appIdentityHash, multisigAddress)),
    new Promise((resolve) => {
      counterparty.once(EventNames.UNINSTALL_EVENT, (msg: UninstallMessage) => {
        expect(msg.data.appIdentityHash).toBe(appIdentityHash);
        resolve(appIdentityHash);
      });
    }),
  ]);
  return appIdentityHash;
}

export async function getApps(node: CFCore, multisigAddress: string): Promise<AppInstanceJson[]> {
  return (await node.rpcRouter.dispatch(constructGetAppsRpc(multisigAddress))).result.result
    .appInstances;
}

export async function getBalances(
  nodeA: CFCore,
  nodeB: CFCore,
  multisigAddress: string,
  assetId: AssetId,
): Promise<[BigNumber, BigNumber]> {
  let tokenFreeBalanceState = await getFreeBalanceState(nodeA, multisigAddress, assetId);

  const tokenBalanceNodeA = tokenFreeBalanceState[nodeA.signerAddress];

  tokenFreeBalanceState = await getFreeBalanceState(nodeB, multisigAddress, assetId);

  const tokenBalanceNodeB = tokenFreeBalanceState[nodeB.signerAddress];

  return [tokenBalanceNodeA, tokenBalanceNodeB];
}<|MERGE_RESOLUTION|>--- conflicted
+++ resolved
@@ -875,17 +875,12 @@
   expect(appInstance.latestState).toEqual(params.initialState);
 }
 
-<<<<<<< HEAD
 export async function makeInstallCall(
-  node: Node,
+  node: CFCore,
   appIdentityHash: string,
   multisigAddress: string,
 ) {
   return node.rpcRouter.dispatch(constructInstallRpc(appIdentityHash, multisigAddress));
-=======
-export async function makeInstallCall(node: CFCore, appIdentityHash: string) {
-  return node.rpcRouter.dispatch(constructInstallRpc(appIdentityHash));
->>>>>>> 528d4e8a
 }
 
 export function makeProposeCall(
@@ -1043,9 +1038,8 @@
   }
 }
 
-<<<<<<< HEAD
 export async function takeAppAction(
-  node: Node,
+  node: CFCore,
   appIdentityHash: string,
   multisigAddress: string,
   action: any,
@@ -1053,10 +1047,6 @@
   const res = await node.rpcRouter.dispatch(
     constructTakeActionRpc(appIdentityHash, action, multisigAddress),
   );
-=======
-export async function takeAppAction(node: CFCore, appIdentityHash: string, action: any) {
-  const res = await node.rpcRouter.dispatch(constructTakeActionRpc(appIdentityHash, action));
->>>>>>> 528d4e8a
   return res.result.result;
 }
 
