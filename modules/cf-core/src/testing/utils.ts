import {
  AppABIEncodings,
  AppInstanceJson,
  AppInstanceProposal,
  bigNumberifyJson,
  ContractABI,
  CreateChannelMessage,
  deBigNumberifyJson,
  DepositAppState,
  DepositAppStateEncoding,
  Message,
  EventNames,
  InstallMessage,
  MethodNames,
  MethodParam,
  MethodParams,
  MethodResults,
  OutcomeType,
  ProposeMessage,
  ProtocolParams,
  SolidityValueType,
  toBN,
  UninstallMessage,
} from "@connext/types";
import { Contract, Wallet } from "ethers";
import { JsonRpcProvider } from "ethers/providers";
import { AddressZero, One, Zero } from "ethers/constants";
import { BigNumber, bigNumberify, getAddress, hexlify, randomBytes } from "ethers/utils";
import { JsonRpcResponse, Rpc } from "rpc-server";

import { Node } from "../node";
import { CONVENTION_FOR_ETH_TOKEN_ADDRESS } from "../constants";
import { AppInstance, StateChannel } from "../models";
<<<<<<< HEAD
import { computeRandomExtendedPrvKey, xkeyKthAddress } from "../xkeys";
import {
  EventEmittedMessage,
} from "../types";
=======
import { computeRandomExtendedPrvKey, xkeyKthAddress, xkeysToSortedKthAddresses } from "../xkeys";
>>>>>>> 8982559c

import { DolphinCoin, NetworkContextForTestSuite } from "./contracts";
import { initialLinkedState, linkedAbiEncodings } from "./linked-transfer";
import { initialSimpleTransferState, simpleTransferAbiEncodings } from "./simple-transfer";
import { initialEmptyTTTState, tttAbiEncodings } from "./tic-tac-toe";
import { initialTransferState, transferAbiEncodings } from "./unidirectional-transfer";
import { ERC20, MinimumViableMultisig } from "@connext/contracts";
import { CONTRACT_NOT_DEPLOYED } from "../errors";

interface AppContext {
  appDefinition: string;
  abiEncodings: AppABIEncodings;
  initialState: SolidityValueType;
  outcomeType: OutcomeType;
}

const {
  DepositApp,
  TicTacToeApp,
  SimpleTransferApp,
  UnidirectionalLinkedTransferApp,
  UnidirectionalTransferApp,
} = global[`network`] as NetworkContextForTestSuite;

export const newWallet = (wallet: Wallet) =>
  new Wallet(
    wallet.privateKey,
    new JsonRpcProvider((wallet.provider as JsonRpcProvider).connection.url),
  );

export function createAppInstanceProposalForTest(appIdentityHash: string): AppInstanceProposal {
  return {
    identityHash: appIdentityHash,
    proposedByIdentifier: computeRandomExtendedPrvKey(),
    proposedToIdentifier: computeRandomExtendedPrvKey(),
    appDefinition: AddressZero,
    abiEncodings: {
      stateEncoding: "tuple(address foo, uint256 bar)",
      actionEncoding: undefined,
    } as AppABIEncodings,
    initiatorDeposit: "0x00",
    responderDeposit: "0x00",
    defaultTimeout: "0x01",
    stateTimeout: "0x00",
    initialState: {
      foo: AddressZero,
      bar: 0,
    } as SolidityValueType,
    appSeqNo: 0,
    outcomeType: OutcomeType.TWO_PARTY_FIXED_OUTCOME,
    initiatorDepositTokenAddress: CONVENTION_FOR_ETH_TOKEN_ADDRESS,
    responderDepositTokenAddress: CONVENTION_FOR_ETH_TOKEN_ADDRESS,
  };
}

export function createAppInstanceForTest(stateChannel?: StateChannel) {
  const [initiator, responder] = stateChannel
    ? stateChannel.getSigningKeysFor(
        stateChannel!.userNeuteredExtendedKeys[0],
        stateChannel!.userNeuteredExtendedKeys[1],
        stateChannel!.numProposedApps,
      )
    : [
        getAddress(hexlify(randomBytes(20))),
        getAddress(hexlify(randomBytes(20))),
      ];
  return new AppInstance(
    /* initiator */ initiator,
    /* responder */ responder,
    /* defaultTimeout */ "0x00",
    /* appInterface */ {
      addr: getAddress(hexlify(randomBytes(20))),
      stateEncoding: "tuple(address foo, uint256 bar)",
      actionEncoding: undefined,
    },
    /* appSeqNo */ stateChannel ? stateChannel.numProposedApps : Math.ceil(1000 * Math.random()),
    /* latestState */ { foo: AddressZero, bar: bigNumberify(0) },
    /* latestVersionNumber */ 0,
    /* stateTimeout */ toBN(Math.ceil(1000 * Math.random())).toHexString(),
    /* outcomeType */ OutcomeType.TWO_PARTY_FIXED_OUTCOME,
    /* multisig */ stateChannel
      ? stateChannel.multisigAddress
      : getAddress(hexlify(randomBytes(20))),
    /* meta */ undefined,
    /* twoPartyOutcomeInterpreterParams */ {
      playerAddrs: [AddressZero, AddressZero],
      amount: Zero,
      tokenAddress: AddressZero,
    },
    /* multiAssetMultiPartyCoinTransferInterpreterParams */ undefined,
    /* singleAssetTwoPartyCoinTransferInterpreterParams */ undefined,
  );
}

export async function requestDepositRights(
  depositor: Node,
  counterparty: Node,
  multisigAddress: string,
  tokenAddress: string = AddressZero,
) {
  const proposeParams = await getProposeDepositAppParams(
    multisigAddress,
    depositor.publicIdentifier,
    counterparty.publicIdentifier,
    tokenAddress,
  );
  const [appIdentityHash] = await installApp(
    depositor,
    counterparty,
    multisigAddress,
    proposeParams.appDefinition,
    proposeParams.initialState,
    proposeParams.initiatorDeposit,
    proposeParams.initiatorDepositTokenAddress,
    proposeParams.responderDeposit,
    proposeParams.responderDepositTokenAddress,
    proposeParams.defaultTimeout,
    proposeParams.stateTimeout,
  );
  return appIdentityHash;
}

export async function rescindDepositRights(
  node: Node,
  counterparty: Node,
  multisigAddress: string,
  tokenAddress: string = AddressZero,
) {
  const apps = await getInstalledAppInstances(node, multisigAddress);
  const depositApp = apps.filter(app => 
    app.appInterface.addr === global[`network`][`DepositApp`] &&
    (app.latestState as DepositAppState).assetId === tokenAddress,
  )[0];
  if (!depositApp) {
    // no apps to uninstall, return
    return;
  }
  // uninstall
  await uninstallApp(node, counterparty, depositApp.identityHash);
}

export async function getDepositApps(
  node: Node,
  multisigAddr: string,
  assetIds: string[] = [],
): Promise<AppInstanceJson[]> {
  const apps = await getInstalledAppInstances(node, multisigAddr);
  if (apps.length === 0) {
    return [];
  }
  const depositApps = apps.filter(app => 
    app.appInterface.addr === global[`network`][`DepositApp`],
  );
  if (assetIds.length === 0) {
    return depositApps;
  }
  return depositApps.filter(app =>
    assetIds.includes((app.latestState as DepositAppState).assetId),
  );
}

/**
 * Checks the msg is what is expected, and that specificied keys exist
 * in the message.
 *
 * @param msg msg to check
 * @param expected expected message, can be partial
 * @param shouldExist array of keys to check existence of if value not known
 * for `expected` (e.g `appIdentityHash`s)
 */
export function assertMessage(
  msg: Message,
  expected: any, // should be partial of nested types
  shouldExist: string[] = [],
): void {
  // ensure keys exist, shouldExist is array of
  // keys, ie. data.appIdentityHash
  shouldExist.forEach(key => {
    let subset = { ...msg };
    key.split(`.`).forEach(k => {
      expect(subset[k]).toBeDefined();
      subset = subset[k];
    });
  });
  // cast both to strings instead of BNs
  expect(deBigNumberifyJson(msg)).toMatchObject(deBigNumberifyJson(expected));
}

export function assertProposeMessage(
  senderId: string,
  msg: ProposeMessage,
  params: ProtocolParams.Propose,
) {
  const {
    multisigAddress,
    initiatorXpub,
    responderXpub: proposedToIdentifier,
    ...emittedParams
  } = params;
  assertMessage(
    msg,
    {
      from: senderId,
      type: `PROPOSE_INSTALL_EVENT`,
      data: {
        params: {
          ...emittedParams,
          proposedToIdentifier,
        },
      },
    },
    [`data.appIdentityHash`],
  );
}

export function assertInstallMessage(
  senderId: string,
  msg: InstallMessage,
  appIdentityHash: string,
) {
  assertMessage(msg, {
    from: senderId,
    type: `INSTALL_EVENT`,
    data: {
      params: {
        appIdentityHash,
      },
    },
  });
}

/**
 * Even though this function returns a transaction hash, the calling Node
 * will receive an event (CREATE_CHANNEL) that should be subscribed to to
 * ensure a channel has been instantiated and to get its multisig address
 * back in the event data.
 */
export async function getMultisigCreationAddress(node: Node, xpubs: string[]): Promise<string> {
  const {
    result: {
      result: { multisigAddress },
    },
  } = await node.rpcRouter.dispatch(constructChannelCreationRpc(xpubs));
  return multisigAddress;
}

export function constructChannelCreationRpc(owners: string[]) {
  return {
    id: Date.now(),
    methodName: MethodNames.chan_create,
    parameters: {
      owners,
    } as MethodParams.CreateChannel,
  };
}

/**
 * Wrapper method making the call to the given node to get the list of
 * multisig addresses the node is aware of.
 * @param node
 * @returns list of multisig addresses
 */
export async function getChannelAddresses(node: Node): Promise<Set<string>> {
  const {
    result: {
      result: { multisigAddresses },
    },
  } = await node.rpcRouter.dispatch({
    id: Date.now(),
    methodName: MethodNames.chan_getChannelAddresses,
    parameters: {},
  });

  return new Set(multisigAddresses);
}

export async function getAppInstance(
  node: Node,
  appIdentityHash: string,
): Promise<AppInstanceJson> {
  const {
    result: {
      result: { appInstance },
    },
  } = await node.rpcRouter.dispatch({
    id: Date.now(),
    methodName: MethodNames.chan_getAppInstance,
    parameters: {
      appIdentityHash,
    },
  });

  return appInstance;
}

export async function getAppInstanceProposal(
  node: Node,
  appIdentityHash: string,
  multisigAddress: string,
): Promise<AppInstanceProposal> {
  const proposals = await getProposedAppInstances(node, multisigAddress);
  const candidates = proposals.filter(proposal => proposal.identityHash === appIdentityHash);

  if (candidates.length === 0) {
    throw new Error(`Could not find proposal`);
  }

  if (candidates.length > 1) {
    throw new Error(`Failed to match exactly one proposed app instance`);
  }

  return candidates[0];
}

export async function getFreeBalanceState(
  node: Node,
  multisigAddress: string,
  tokenAddress: string = CONVENTION_FOR_ETH_TOKEN_ADDRESS,
): Promise<MethodResults.GetFreeBalanceState> {
  const {
    result: { result },
  } = await node.rpcRouter.dispatch({
    id: Date.now(),
    methodName: MethodNames.chan_getFreeBalanceState,
    parameters: {
      multisigAddress,
      tokenAddress,
    },
  });

  return result;
}

export async function getTokenIndexedFreeBalanceStates(
  node: Node,
  multisigAddress: string,
): Promise<MethodResults.GetTokenIndexedFreeBalanceStates> {
  const {
    result: { result },
  } = await node.rpcRouter.dispatch({
    id: Date.now(),
    methodName: MethodNames.chan_getTokenIndexedFreeBalanceStates,
    parameters: {
      multisigAddress,
    },
  });

  return result as MethodResults.GetTokenIndexedFreeBalanceStates;
}

export async function getInstalledAppInstances(
  node: Node,
  multisigAddress: string,
): Promise<AppInstanceJson[]> {
  const rpc = {
    id: Date.now(),
    methodName: MethodNames.chan_getAppInstances,
    parameters: { multisigAddress } as MethodParams.GetAppInstances,
  };
  const response = (await node.rpcRouter.dispatch(rpc)) as JsonRpcResponse;
  const result = response.result.result as MethodResults.GetAppInstances;
  return result.appInstances;
}

export async function getProposedAppInstances(
  node: Node,
  multisigAddress: string,
): Promise<AppInstanceProposal[]> {
  const rpc = {
    id: Date.now(),
    methodName: MethodNames.chan_getProposedAppInstances,
    parameters: { multisigAddress } as MethodParams.GetProposedAppInstances,
  };
  const response = (await node.rpcRouter.dispatch(rpc)) as JsonRpcResponse;
  const result = response.result.result as MethodResults.GetProposedAppInstances;
  return result.appInstances;
}

export async function getMultisigBalance(
  multisigAddr: string,
  assetId: string = AddressZero,
): Promise<BigNumber> {
  const provider = global[`wallet`].provider;
  return assetId === AddressZero
    ? await provider.getBalance(multisigAddr)
    : await new Contract(assetId, ERC20.abi, provider)
        .functions.balanceOf(multisigAddr);
}

export async function getMultisigAmountWithdrawn(
  multisigAddr: string,
  assetId: string = AddressZero,
) {
  const provider = global[`wallet`].provider;
  const multisig = new Contract(multisigAddr, MinimumViableMultisig.abi, provider);
  try {
    return await multisig.functions.totalAmountWithdrawn(assetId);
  } catch (e) {
    if (!e.message.includes(CONTRACT_NOT_DEPLOYED)) {
      console.log(CONTRACT_NOT_DEPLOYED);
      throw new Error(e);
    }
    // multisig is deployed on withdrawal, if not
    // deployed withdrawal amount is 0
    return Zero;
  }
}

export async function getProposeDepositAppParams(
  multisigAddress: string,
  proposedByIdentifier: string,
  proposedToIdentifier: string,
  tokenAddress: string = AddressZero,
): Promise<MethodParams.ProposeInstall> {
  const startingTotalAmountWithdrawn = await getMultisigAmountWithdrawn(
    multisigAddress,
    tokenAddress,
  );
  const startingMultisigBalance = await getMultisigBalance(multisigAddress, tokenAddress);
  const initialState: DepositAppState = {
    multisigAddress,
    assetId: tokenAddress,
    startingTotalAmountWithdrawn,
    startingMultisigBalance,
    transfers: [
      {
        amount: Zero,
        to: xkeyKthAddress(proposedByIdentifier),
      },
      {
        amount: Zero,
        to: xkeyKthAddress(proposedToIdentifier),
      },
    ],
  };

  return {
    abiEncodings: {
      actionEncoding: undefined,
      stateEncoding: DepositAppStateEncoding,
    },
    appDefinition: DepositApp,
    initialState,
    initiatorDeposit: Zero,
    initiatorDepositTokenAddress: tokenAddress,
    outcomeType: OutcomeType.SINGLE_ASSET_TWO_PARTY_COIN_TRANSFER,
    proposedToIdentifier,
    responderDeposit: Zero,
    responderDepositTokenAddress: tokenAddress,
    defaultTimeout: Zero,
    stateTimeout: Zero,
  };
}

export async function deposit(
  node: Node,
  multisigAddress: string,
  amount: BigNumber = One,
  proposedToNode: Node,
  tokenAddress?: string,
) {
  // get rights
  await requestDepositRights(node, proposedToNode, multisigAddress, tokenAddress);
  const wallet = global["wallet"] as Wallet;
  // send a deposit to the multisig
  const tx = (tokenAddress || AddressZero) === AddressZero
    ? await wallet.sendTransaction({
        value: amount,
        to: multisigAddress,
      })
    : await new Contract(tokenAddress || AddressZero, ERC20.abi, wallet)
        .transfer(multisigAddress, amount);
  expect(tx.hash).toBeDefined();
  // rescind rights
  await rescindDepositRights(node, proposedToNode, multisigAddress, tokenAddress);
}

export async function deployStateDepositHolder(node: Node, multisigAddress: string) {
  const response = await node.rpcRouter.dispatch({
    methodName: MethodNames.chan_deployStateDepositHolder,
    parameters: {
      multisigAddress,
    } as MethodParams.DeployStateDepositHolder,
  });

  const result = response.result.result as MethodResults.DeployStateDepositHolder;

  return result.transactionHash;
}

export function constructInstallRpc(appIdentityHash: string): Rpc {
  return {
    id: Date.now(),
    methodName: MethodNames.chan_install,
    parameters: {
      appIdentityHash,
    } as MethodParams.Install,
  };
}

export function constructRejectInstallRpc(appIdentityHash: string): Rpc {
  return {
    id: Date.now(),
    methodName: MethodNames.chan_rejectInstall,
    parameters: {
      appIdentityHash,
    } as MethodParams.RejectInstall,
  };
}

export function constructAppProposalRpc(
  multisigAddress: string,
  proposedToIdentifier: string,
  appDefinition: string,
  abiEncodings: AppABIEncodings,
  initialState: SolidityValueType,
  initiatorDeposit: BigNumber = Zero,
  initiatorDepositTokenAddress: string = CONVENTION_FOR_ETH_TOKEN_ADDRESS,
  responderDeposit: BigNumber = Zero,
  responderDepositTokenAddress: string = CONVENTION_FOR_ETH_TOKEN_ADDRESS,
  defaultTimeout: BigNumber = Zero,
  stateTimeout: BigNumber = defaultTimeout,
): Rpc {
  const { outcomeType } = getAppContext(appDefinition, initialState);
  return {
    id: Date.now(),
    methodName: MethodNames.chan_proposeInstall,
    parameters: deBigNumberifyJson({
      multisigAddress,
      proposedToIdentifier,
      initiatorDeposit,
      initiatorDepositTokenAddress,
      responderDeposit,
      responderDepositTokenAddress,
      appDefinition,
      initialState,
      abiEncodings,
      outcomeType,
      defaultTimeout,
      stateTimeout,
    } as MethodParams.ProposeInstall),
  };
}

/**
 * @param MethodParams.proposal The parameters of the installation proposal.
 * @param appInstanceProposal The proposed app instance contained in the Node.
 */
export function confirmProposedAppInstance(
  methodParams: MethodParam,
  appInstanceProposal: AppInstanceProposal,
  nonInitiatingNode: boolean = false,
) {
  const proposalParams = methodParams as MethodParams.ProposeInstall;
  expect(proposalParams.abiEncodings).toEqual(appInstanceProposal.abiEncodings);
  expect(proposalParams.appDefinition).toEqual(appInstanceProposal.appDefinition);

  if (nonInitiatingNode) {
    expect(proposalParams.initiatorDeposit).toEqual(
      bigNumberify(appInstanceProposal.responderDeposit),
    );
    expect(proposalParams.responderDeposit).toEqual(
      bigNumberify(appInstanceProposal.initiatorDeposit),
    );
  } else {
    expect(proposalParams.initiatorDeposit).toEqual(
      bigNumberify(appInstanceProposal.initiatorDeposit),
    );
    expect(proposalParams.responderDeposit).toEqual(
      bigNumberify(appInstanceProposal.responderDeposit),
    );
  }

  expect(proposalParams.defaultTimeout).toEqual(toBN(appInstanceProposal.defaultTimeout));
  expect(proposalParams.stateTimeout).toEqual(toBN(appInstanceProposal.stateTimeout));

  // TODO: uncomment when getState is implemented
  // expect(proposalParams.initialState).toEqual(appInstanceInitialState);
}

export function constructGetStateChannelRpc(multisigAddress: string): Rpc {
  return {
    parameters: {
      multisigAddress,
    },
    id: Date.now(),
    methodName: MethodNames.chan_getStateChannel,
  };
}

export function constructTakeActionRpc(appIdentityHash: string, action: any): Rpc {
  return {
    parameters: deBigNumberifyJson({
      appIdentityHash,
      action,
    } as MethodParams.TakeAction),
    id: Date.now(),
    methodName: MethodNames.chan_takeAction,
  };
}

export function constructGetAppsRpc(multisigAddress: string): Rpc {
  return {
    parameters: { multisigAddress } as MethodParams.GetAppInstances,
    id: Date.now(),
    methodName: MethodNames.chan_getAppInstances,
  };
}

export function constructUninstallRpc(appIdentityHash: string): Rpc {
  return {
    parameters: {
      appIdentityHash,
    } as MethodParams.Uninstall,
    id: Date.now(),
    methodName: MethodNames.chan_uninstall,
  };
}

export async function collateralizeChannel(
  multisigAddress: string,
  node1: Node,
  node2: Node,
  amount: BigNumber = One,
  tokenAddress: string = CONVENTION_FOR_ETH_TOKEN_ADDRESS,
  collateralizeNode2: boolean = true,
): Promise<void> {
  await deposit(node1, multisigAddress, amount, node2, tokenAddress);
  if (collateralizeNode2) {
    await deposit(node2, multisigAddress, amount, node1, tokenAddress);
  }
}

export async function createChannel(nodeA: Node, nodeB: Node): Promise<string> {
  const sortedOwners = [
    xkeyKthAddress(nodeA.publicIdentifier, 0),
    xkeyKthAddress(nodeB.publicIdentifier, 0),
  ];
  const [multisigAddress]: any = await Promise.all([
    new Promise(async resolve => {
      nodeB.once(EventNames.CREATE_CHANNEL_EVENT, async (msg: CreateChannelMessage) => {
        assertMessage(
          msg,
          {
            from: nodeA.publicIdentifier,
            type: EventNames.CREATE_CHANNEL_EVENT,
            data: {
              owners: sortedOwners,
              counterpartyXpub: nodeA.publicIdentifier,
            },
          },
          [`data.multisigAddress`],
        );
        expect(await getInstalledAppInstances(nodeB, msg.data.multisigAddress)).toEqual([]);
        resolve(msg.data.multisigAddress);
      });
    }),
    new Promise(resolve => {
      nodeA.once(EventNames.CREATE_CHANNEL_EVENT, (msg: CreateChannelMessage) => {
        assertMessage(
          msg,
          {
            from: nodeA.publicIdentifier,
            type: EventNames.CREATE_CHANNEL_EVENT,
            data: {
              owners: sortedOwners,
              counterpartyXpub: nodeB.publicIdentifier,
            },
          },
          [`data.multisigAddress`],
        );
        resolve(msg.data.multisigAddress);
      });
    }),
    getMultisigCreationAddress(nodeA, [
      nodeA.publicIdentifier,
      nodeB.publicIdentifier,
    ]),
  ]);
  expect(await getInstalledAppInstances(nodeA, multisigAddress)).toEqual([]);
  return multisigAddress;
}

// NOTE: Do not run this concurrently, it won't work
export async function installApp(
  nodeA: Node,
  nodeB: Node,
  multisigAddress: string,
  appDefinition: string,
  initialState?: SolidityValueType,
  initiatorDeposit: BigNumber = Zero,
  initiatorDepositTokenAddress: string = CONVENTION_FOR_ETH_TOKEN_ADDRESS,
  responderDeposit: BigNumber = Zero,
  responderDepositTokenAddress: string = CONVENTION_FOR_ETH_TOKEN_ADDRESS,
  defaultTimeout: BigNumber = Zero,
  stateTimeout: BigNumber = defaultTimeout,
): Promise<[string, ProtocolParams.Propose]> {
  const appContext = getAppContext(appDefinition, initialState);

  const installationProposalRpc = constructAppProposalRpc(
    multisigAddress,
    nodeB.publicIdentifier,
    appContext.appDefinition,
    appContext.abiEncodings,
    appContext.initialState,
    initiatorDeposit,
    initiatorDepositTokenAddress,
    responderDeposit,
    responderDepositTokenAddress,
    defaultTimeout,
    stateTimeout,
  );

  const proposedParams = installationProposalRpc.parameters as ProtocolParams.Propose;

  const appIdentityHash: string = await new Promise(async resolve => {
    nodeB.once(`PROPOSE_INSTALL_EVENT`, async (msg: ProposeMessage) => {
      // assert message
      assertProposeMessage(nodeA.publicIdentifier, msg, proposedParams);
      const {
        data: { appIdentityHash },
      } = msg;
      // Sanity-check
      confirmProposedAppInstance(
        installationProposalRpc.parameters,
        await getAppInstanceProposal(nodeB, appIdentityHash, multisigAddress),
      );
      confirmProposedAppInstance(
        installationProposalRpc.parameters,
        await getAppInstanceProposal(nodeA, appIdentityHash, multisigAddress),
      );
      resolve(msg.data.appIdentityHash);
    });

    await nodeA.rpcRouter.dispatch(installationProposalRpc);
  });

  // send nodeB install call
  await Promise.all([
    nodeB.rpcRouter.dispatch(constructInstallRpc(appIdentityHash)),
    new Promise(async resolve => {
      nodeA.on(EventNames.INSTALL_EVENT, async (msg: InstallMessage) => {
        if (msg.data.params.appIdentityHash === appIdentityHash) {
          // assert message
          assertInstallMessage(nodeB.publicIdentifier, msg, appIdentityHash);
          const appInstanceNodeA = await getAppInstance(nodeA, appIdentityHash);
          const appInstanceNodeB = await getAppInstance(nodeB, appIdentityHash);
          expect(appInstanceNodeA).toEqual(appInstanceNodeB);
          resolve();
        }
      });
    }),
  ]);
  return [appIdentityHash, proposedParams];
}

export async function confirmChannelCreation(
  nodeA: Node,
  nodeB: Node,
  ownersFreeBalanceAddress: string[],
  data: MethodResults.CreateChannel,
) {
  const openChannelsNodeA = await getChannelAddresses(nodeA);
  const openChannelsNodeB = await getChannelAddresses(nodeB);

  expect(openChannelsNodeA.has(data.multisigAddress)).toBeTruthy();
  expect(openChannelsNodeB.has(data.multisigAddress)).toBeTruthy();
  expect(data.owners!.sort()).toEqual(ownersFreeBalanceAddress.sort());
}

export async function confirmAppInstanceInstallation(
  proposedParams: ProtocolParams.Propose,
  appInstance: AppInstanceJson,
) {
  const params = bigNumberifyJson(proposedParams) as ProtocolParams.Propose;
  expect(appInstance.appInterface.addr).toEqual(params.appDefinition);
  expect(appInstance.appInterface.stateEncoding).toEqual(params.abiEncodings.stateEncoding);
  expect(appInstance.appInterface.actionEncoding).toEqual(params.abiEncodings.actionEncoding);
  expect(appInstance.defaultTimeout).toEqual(params.defaultTimeout.toHexString());
  expect(appInstance.stateTimeout).toEqual(params.stateTimeout.toHexString());
  expect(appInstance.latestState).toEqual(params.initialState);
}

export async function makeInstallCall(node: Node, appIdentityHash: string) {
  return await node.rpcRouter.dispatch(constructInstallRpc(appIdentityHash));
}

export function makeProposeCall(
  nodeB: Node,
  appDefinition: string,
  multisigAddress: string,
  initialState?: SolidityValueType,
  initiatorDeposit: BigNumber = Zero,
  initiatorDepositTokenAddress: string = CONVENTION_FOR_ETH_TOKEN_ADDRESS,
  responderDeposit: BigNumber = Zero,
  responderDepositTokenAddress: string = CONVENTION_FOR_ETH_TOKEN_ADDRESS,
): Rpc {
  const appContext = getAppContext(appDefinition, initialState);
  return constructAppProposalRpc(
    multisigAddress,
    nodeB.publicIdentifier,
    appContext.appDefinition,
    appContext.abiEncodings,
    appContext.initialState,
    initiatorDeposit,
    initiatorDepositTokenAddress,
    responderDeposit,
    responderDepositTokenAddress,
  );
}

export async function makeAndSendProposeCall(
  nodeA: Node,
  nodeB: Node,
  appDefinition: string,
  multisigAddress: string,
  initialState?: SolidityValueType,
  initiatorDeposit: BigNumber = Zero,
  initiatorDepositTokenAddress: string = CONVENTION_FOR_ETH_TOKEN_ADDRESS,
  responderDeposit: BigNumber = Zero,
  responderDepositTokenAddress: string = CONVENTION_FOR_ETH_TOKEN_ADDRESS,
): Promise<{
  appIdentityHash: string;
  params: ProtocolParams.Propose;
}> {
  const installationProposalRpc = makeProposeCall(
    nodeB,
    appDefinition,
    multisigAddress,
    initialState,
    initiatorDeposit,
    initiatorDepositTokenAddress,
    responderDeposit,
    responderDepositTokenAddress,
  );

  const {
    result: {
      result: { appIdentityHash },
    },
  } = await nodeA.rpcRouter.dispatch(installationProposalRpc);

  return {
    appIdentityHash,
    params: installationProposalRpc.parameters as ProtocolParams.Propose,
  };
}

/**
 * @return the ERC20 token balance of the receiver
 */
export async function transferERC20Tokens(
  toAddress: string,
  tokenAddress: string = global[`network`][`DolphinCoin`],
  contractABI: ContractABI = DolphinCoin.abi,
  amount: BigNumber = One,
): Promise<BigNumber> {
  const deployerAccount = global["wallet"];
  const contract = new Contract(tokenAddress, contractABI, deployerAccount);
  const balanceBefore: BigNumber = await contract.functions.balanceOf(toAddress);
  await contract.functions.transfer(toAddress, amount);
  const balanceAfter: BigNumber = await contract.functions.balanceOf(toAddress);
  expect(balanceAfter.sub(balanceBefore)).toEqual(amount);
  return balanceAfter;
}

export function getAppContext(
  appDefinition: string,
  initialState?: SolidityValueType,
  senderAddress?: string, // needed for both types of transfer apps
  receiverAddress?: string, // needed for both types of transfer apps
): AppContext {
  const checkForAddresses = () => {
    const missingAddr = !senderAddress || !receiverAddress;
    if (missingAddr && !initialState) {
      throw new Error(
        `Must have sender and redeemer addresses to generate initial state for either transfer app context`,
      );
    }
  };
  const checkForInitialState = () => {
    if (!initialState) {
      throw new Error(
        `Must have initial state to generate app context`,
      );
    }
  };

  switch (appDefinition) {
    case TicTacToeApp:
      return {
        appDefinition,
        abiEncodings: tttAbiEncodings,
        initialState: initialState || initialEmptyTTTState(),
        outcomeType: OutcomeType.TWO_PARTY_FIXED_OUTCOME,
      };

    case UnidirectionalTransferApp:
      checkForAddresses();
      return {
        appDefinition,
        initialState: initialState || initialTransferState(senderAddress!, receiverAddress!),
        abiEncodings: transferAbiEncodings,
        outcomeType: OutcomeType.SINGLE_ASSET_TWO_PARTY_COIN_TRANSFER,
      };

    case UnidirectionalLinkedTransferApp:
      checkForAddresses();
      // TODO: need a better way to return the action info that generated
      // the linked hash as well
      const { state } = initialLinkedState(senderAddress!, receiverAddress!);
      return {
        appDefinition,
        initialState: initialState || state,
        abiEncodings: linkedAbiEncodings,
        outcomeType: OutcomeType.SINGLE_ASSET_TWO_PARTY_COIN_TRANSFER,
      };

    case SimpleTransferApp:
      checkForAddresses();
      return {
        appDefinition,
        initialState: initialState || initialSimpleTransferState(senderAddress!, receiverAddress!),
        abiEncodings: simpleTransferAbiEncodings,
        outcomeType: OutcomeType.SINGLE_ASSET_TWO_PARTY_COIN_TRANSFER,
      };

    case DepositApp:
      checkForInitialState();
      return {
        appDefinition,
        initialState: initialState!,
        abiEncodings: {
          stateEncoding: DepositAppStateEncoding,
          actionEncoding: undefined,
        },
        outcomeType: OutcomeType.SINGLE_ASSET_TWO_PARTY_COIN_TRANSFER,
      };

    default:
      throw new Error(`Proposing the specified app is not supported: ${appDefinition}`);
  }
}

export async function takeAppAction(node: Node, appIdentityHash: string, action: any) {
  const res = await node.rpcRouter.dispatch(constructTakeActionRpc(appIdentityHash, action));
  return res.result.result;
}

export async function uninstallApp(
  node: Node,
  counterparty: Node,
  appIdentityHash: string,
): Promise<string> {
  await Promise.all([
    node.rpcRouter.dispatch(constructUninstallRpc(appIdentityHash)),
    new Promise(resolve => {
      counterparty.once(EventNames.UNINSTALL_EVENT, (msg: UninstallMessage) => {
        expect(msg.data.appIdentityHash).toBe(appIdentityHash);
        resolve(appIdentityHash);
      });
    }),
  ]);
  return appIdentityHash;
}

export async function getApps(node: Node, multisigAddress: string): Promise<AppInstanceJson[]> {
  return (await node.rpcRouter.dispatch(constructGetAppsRpc(multisigAddress))).result.result
    .appInstances;
}

export async function getBalances(
  nodeA: Node,
  nodeB: Node,
  multisigAddress: string,
  tokenAddress: string,
): Promise<[BigNumber, BigNumber]> {
  let tokenFreeBalanceState = await getFreeBalanceState(nodeA, multisigAddress, tokenAddress);

  const tokenBalanceNodeA = tokenFreeBalanceState[xkeyKthAddress(nodeA.publicIdentifier, 0)];

  tokenFreeBalanceState = await getFreeBalanceState(nodeB, multisigAddress, tokenAddress);

  const tokenBalanceNodeB = tokenFreeBalanceState[xkeyKthAddress(nodeB.publicIdentifier, 0)];

  return [tokenBalanceNodeA, tokenBalanceNodeB];
}<|MERGE_RESOLUTION|>--- conflicted
+++ resolved
@@ -31,14 +31,7 @@
 import { Node } from "../node";
 import { CONVENTION_FOR_ETH_TOKEN_ADDRESS } from "../constants";
 import { AppInstance, StateChannel } from "../models";
-<<<<<<< HEAD
 import { computeRandomExtendedPrvKey, xkeyKthAddress } from "../xkeys";
-import {
-  EventEmittedMessage,
-} from "../types";
-=======
-import { computeRandomExtendedPrvKey, xkeyKthAddress, xkeysToSortedKthAddresses } from "../xkeys";
->>>>>>> 8982559c
 
 import { DolphinCoin, NetworkContextForTestSuite } from "./contracts";
 import { initialLinkedState, linkedAbiEncodings } from "./linked-transfer";
