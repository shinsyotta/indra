--- conflicted
+++ resolved
@@ -40,14 +40,7 @@
 import { Node } from "../node";
 import { AppInstance, StateChannel } from "../models";
 import { CONTRACT_NOT_DEPLOYED } from "../errors";
-<<<<<<< HEAD
 import { getRandomPublicIdentifier } from "../testing/random-signing-keys";
-=======
-import {
-  getRandomPublicIdentifier,
-  getRandomPublicIdentifiers,
-} from "../testing/random-signing-keys";
->>>>>>> 0d7cc1b1
 
 import { TestContractAddresses } from "./contracts";
 import { initialLinkedState, linkedAbiEncodings } from "./linked-transfer";
@@ -189,11 +182,7 @@
     return;
   }
   // uninstall
-<<<<<<< HEAD
-  await uninstallApp(node, counterparty, depositAppInstance.identityHash);
-=======
-  await uninstallApp(node, counterparty, depositApp.identityHash, multisigAddress);
->>>>>>> 0d7cc1b1
+  await uninstallApp(node, counterparty, depositAppInstance.identityHash, multisigAddress);
 }
 
 export async function getDepositApps(
