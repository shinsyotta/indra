import {
  EventNames,
  MethodNames,
  MethodParams,
  MethodResults,
  RejectProposalMessage,
} from "@connext/types";
import { jsonRpcMethod } from "rpc-server";

import { RequestHandler } from "../../request-handler";

import { NodeController } from "../controller";
import { NO_STATE_CHANNEL_FOR_APP_IDENTITY_HASH, NO_PROPOSED_APP_INSTANCE_FOR_APP_IDENTITY_HASH } from "../../errors";

export class RejectInstallController extends NodeController {
  @jsonRpcMethod(MethodNames.chan_rejectInstall)
  public executeMethod = super.executeMethod;
  protected async getRequiredLockNames(
    requestHandler: RequestHandler,
    params: MethodParams.RejectInstall,
  ): Promise<string[]> {
    const { appIdentityHash } = params;
    const { store } = requestHandler;
<<<<<<< HEAD

=======
>>>>>>> 7813486d
    const stateChannel = await store.getStateChannelByAppIdentityHash(appIdentityHash);
    if (!stateChannel) {
      throw new Error(NO_STATE_CHANNEL_FOR_APP_IDENTITY_HASH(appIdentityHash));
    }
<<<<<<< HEAD

=======
>>>>>>> 7813486d
    return [appIdentityHash, stateChannel.multisigAddress];
  }

  protected async executeMethodImplementation(
    requestHandler: RequestHandler,
    params: MethodParams.RejectInstall,
  ): Promise<MethodResults.RejectInstall> {
    const { store, messagingService, publicIdentifier } = requestHandler;

    const { appIdentityHash } = params;

    const appInstanceProposal = await store.getAppProposal(appIdentityHash);
    if (!appInstanceProposal) {
      throw new Error(NO_PROPOSED_APP_INSTANCE_FOR_APP_IDENTITY_HASH(appIdentityHash));
    }

    const stateChannel = await store.getStateChannelByAppIdentityHash(appIdentityHash);
    if (!stateChannel) {
      throw new Error(NO_STATE_CHANNEL_FOR_APP_IDENTITY_HASH(appIdentityHash));
    }
    
    await store.removeAppProposal(stateChannel.multisigAddress, appIdentityHash);

    const rejectProposalMsg: RejectProposalMessage = {
      from: publicIdentifier,
      type: EventNames.REJECT_INSTALL_EVENT,
      data: {
        appIdentityHash,
      },
    };

    const { initiatorIdentifier, responderIdentifier } = appInstanceProposal;
    const counterparty =
      publicIdentifier === initiatorIdentifier ? responderIdentifier : initiatorIdentifier;

    await messagingService.send(counterparty, rejectProposalMsg);

    return {};
  }
}<|MERGE_RESOLUTION|>--- conflicted
+++ resolved
@@ -10,7 +10,10 @@
 import { RequestHandler } from "../../request-handler";
 
 import { NodeController } from "../controller";
-import { NO_STATE_CHANNEL_FOR_APP_IDENTITY_HASH, NO_PROPOSED_APP_INSTANCE_FOR_APP_IDENTITY_HASH } from "../../errors";
+import {
+  NO_STATE_CHANNEL_FOR_APP_IDENTITY_HASH,
+  NO_PROPOSED_APP_INSTANCE_FOR_APP_IDENTITY_HASH,
+} from "../../errors";
 
 export class RejectInstallController extends NodeController {
   @jsonRpcMethod(MethodNames.chan_rejectInstall)
@@ -21,18 +24,10 @@
   ): Promise<string[]> {
     const { appIdentityHash } = params;
     const { store } = requestHandler;
-<<<<<<< HEAD
-
-=======
->>>>>>> 7813486d
     const stateChannel = await store.getStateChannelByAppIdentityHash(appIdentityHash);
     if (!stateChannel) {
       throw new Error(NO_STATE_CHANNEL_FOR_APP_IDENTITY_HASH(appIdentityHash));
     }
-<<<<<<< HEAD
-
-=======
->>>>>>> 7813486d
     return [appIdentityHash, stateChannel.multisigAddress];
   }
 
@@ -53,7 +48,7 @@
     if (!stateChannel) {
       throw new Error(NO_STATE_CHANNEL_FOR_APP_IDENTITY_HASH(appIdentityHash));
     }
-    
+
     await store.removeAppProposal(stateChannel.multisigAddress, appIdentityHash);
 
     const rejectProposalMsg: RejectProposalMessage = {
