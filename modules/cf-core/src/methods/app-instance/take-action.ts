import { EventNames, MethodNames, MethodParams, MethodResults, ProtocolNames, IStoreService, toBN } from "@connext/types";
import { INVALID_ARGUMENT } from "ethers/errors";
import { jsonRpcMethod } from "rpc-server";

import {
  IMPROPERLY_FORMATTED_STRUCT,
  INVALID_ACTION,
  NO_APP_INSTANCE_FOR_TAKE_ACTION,
  STATE_OBJECT_NOT_ENCODABLE,
  NO_APP_INSTANCE_FOR_GIVEN_HASH,
  NO_STATE_CHANNEL_FOR_APP_IDENTITY_HASH,
} from "../../errors";
import { ProtocolRunner } from "../../machine";
import { RequestHandler } from "../../request-handler";
import { SolidityValueType, UpdateStateMessage } from "../../types";
import { getFirstElementInListNotEqualTo } from "../../utils";

import { NodeController } from "../controller";
import { AppInstance } from "../../models";
import { Zero } from "ethers/constants";
import { BigNumber } from "ethers/utils";

export class TakeActionController extends NodeController {
  @jsonRpcMethod(MethodNames.chan_takeAction)
  public executeMethod = super.executeMethod;

  protected async getRequiredLockNames(
    requestHandler: RequestHandler,
    params: MethodParams.TakeAction,
  ): Promise<string[]> {
    const app = await requestHandler.store.getAppInstance(
      params.appIdentityHash,
    );
    if (!app) {
      throw new Error(NO_APP_INSTANCE_FOR_GIVEN_HASH);
    }
    return [app.multisigAddress, params.appIdentityHash];
  }

  protected async beforeExecution(
    requestHandler: RequestHandler,
    params: MethodParams.TakeAction,
  ): Promise<void> {
    const { store } = requestHandler;
    const { appIdentityHash, action } = params;

    if (!appIdentityHash) {
      throw new Error(NO_APP_INSTANCE_FOR_TAKE_ACTION);
    }

    const json = await store.getAppInstance(appIdentityHash);
    if (!json) {
      throw new Error(NO_APP_INSTANCE_FOR_GIVEN_HASH);
    }
    const appInstance = AppInstance.fromJson(json);

    try {
      appInstance.encodeAction(action);
    } catch (e) {
      if (e.code === INVALID_ARGUMENT) {
        throw new Error(`${IMPROPERLY_FORMATTED_STRUCT}: ${e.message}`);
      }
      throw new Error(STATE_OBJECT_NOT_ENCODABLE);
    }
  }

  protected async executeMethodImplementation(
    requestHandler: RequestHandler,
    params: MethodParams.TakeAction,
  ): Promise<MethodResults.TakeAction> {
    const { store, publicIdentifier, protocolRunner } = requestHandler;
<<<<<<< HEAD
    const { appInstanceId, action, stateTimeout } = params;
=======
    const { appIdentityHash, action } = params;
>>>>>>> dcd718eb

    const sc = await store.getStateChannelByAppIdentityHash(appIdentityHash);
    if (!sc) {
      throw new Error(NO_STATE_CHANNEL_FOR_APP_IDENTITY_HASH(appIdentityHash));
    }
    const app = await store.getAppInstance(appInstanceId);
    if (!app) {
      throw new Error(NO_APP_INSTANCE_FOR_GIVEN_ID);
    }
    const defaultTimeout = app.defaultTimeout;

    const responderXpub = getFirstElementInListNotEqualTo(
      publicIdentifier,
      sc.userNeuteredExtendedKeys,
    );

    await runTakeActionProtocol(
      appIdentityHash,
      store,
      protocolRunner,
      publicIdentifier,
      responderXpub,
      action,
      stateTimeout || toBN(defaultTimeout),
    );

    const appInstance = await store.getAppInstance(appIdentityHash);
    if (!appInstance) {
      throw new Error(NO_APP_INSTANCE_FOR_GIVEN_HASH);
    }

    return { newState: AppInstance.fromJson(appInstance).state };
  }

  protected async afterExecution(
    requestHandler: RequestHandler,
    params: MethodParams.TakeAction,
  ): Promise<void> {
    const { store, router, publicIdentifier } = requestHandler;
    const { appIdentityHash, action } = params;

    const appInstance = await store.getAppInstance(appIdentityHash);
    if (!appInstance) {
      throw new Error(NO_APP_INSTANCE_FOR_GIVEN_HASH);
    }

    const msg = {
      from: publicIdentifier,
      type: EventNames.UPDATE_STATE_EVENT,
      data: { appIdentityHash, action, newState: AppInstance.fromJson(appInstance).state },
    } as UpdateStateMessage;

    await router.emit(msg.type, msg, `outgoing`);
  }
}

async function runTakeActionProtocol(
  appIdentityHash: string,
  store: IStoreService,
  protocolRunner: ProtocolRunner,
  initiatorXpub: string,
  responderXpub: string,
  action: SolidityValueType,
  stateTimeout: BigNumber,
) {
  const stateChannel = await store.getStateChannelByAppIdentityHash(appIdentityHash);
    if (!stateChannel) {
      throw new Error(NO_STATE_CHANNEL_FOR_APP_IDENTITY_HASH(appIdentityHash));
    }

  try {
    await protocolRunner.initiateProtocol(ProtocolNames.takeAction, {
      initiatorXpub,
      responderXpub,
      appIdentityHash,
      action,
      multisigAddress: stateChannel.multisigAddress,
      stateTimeout,
    });
  } catch (e) {
    if (e.toString().indexOf(`VM Exception`) !== -1) {
      // TODO: Fetch the revert reason
      throw new Error(`${INVALID_ACTION}: ${e.message}`);
    }
    throw new Error(`Couldn't run TakeAction protocol: ${e.message}`);
  }

  return {};
}<|MERGE_RESOLUTION|>--- conflicted
+++ resolved
@@ -69,11 +69,7 @@
     params: MethodParams.TakeAction,
   ): Promise<MethodResults.TakeAction> {
     const { store, publicIdentifier, protocolRunner } = requestHandler;
-<<<<<<< HEAD
     const { appInstanceId, action, stateTimeout } = params;
-=======
-    const { appIdentityHash, action } = params;
->>>>>>> dcd718eb
 
     const sc = await store.getStateChannelByAppIdentityHash(appIdentityHash);
     if (!sc) {
