import { jsonRpcMethod } from "rpc-server";

import { RequestHandler } from "../../../request-handler";
import { Node } from "../../../types";
import { NodeController } from "../../controller";

/**
 * Gets all installed appInstances across all of the channels open on
 * this Node.
 */
export default class GetAppInstancesController extends NodeController {
  @jsonRpcMethod(Node.RpcMethodName.GET_APP_INSTANCES)
  public executeMethod = super.executeMethod;

  protected async executeMethodImplementation(
<<<<<<< HEAD
    requestHandler: RequestHandler
=======
    requestHandler: RequestHandler,
    params: Node.GetAppInstancesParams
>>>>>>> 11637764
  ): Promise<Node.GetAppInstancesResult> {
    const { store } = requestHandler;
    const { multisigAddress } = params;

<<<<<<< HEAD
    const channels = await store.getStateChannelsMap();

    const appInstances = Array.from(channels.values()).reduce(
      (acc: AppInstanceJson[], channel: StateChannel) => {
        acc.push(
          ...Array.from(channel.appInstances.values()).map(appInstance =>
            appInstance.toJson()
          )
        );
        return acc;
      },
      []
    );

    return { appInstances };
=======
    return {
      appInstances: await store.getAppInstances(multisigAddress)
    };
>>>>>>> 11637764
  }
}<|MERGE_RESOLUTION|>--- conflicted
+++ resolved
@@ -13,17 +13,12 @@
   public executeMethod = super.executeMethod;
 
   protected async executeMethodImplementation(
-<<<<<<< HEAD
-    requestHandler: RequestHandler
-=======
     requestHandler: RequestHandler,
     params: Node.GetAppInstancesParams
->>>>>>> 11637764
   ): Promise<Node.GetAppInstancesResult> {
     const { store } = requestHandler;
     const { multisigAddress } = params;
 
-<<<<<<< HEAD
     const channels = await store.getStateChannelsMap();
 
     const appInstances = Array.from(channels.values()).reduce(
@@ -37,12 +32,9 @@
       },
       []
     );
-
-    return { appInstances };
-=======
+    
     return {
       appInstances: await store.getAppInstances(multisigAddress)
     };
->>>>>>> 11637764
   }
 }