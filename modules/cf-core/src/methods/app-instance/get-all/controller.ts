--- conflicted
+++ resolved
@@ -1,11 +1,7 @@
 import { jsonRpcMethod } from "rpc-server";
 
 import { RequestHandler } from "../../../request-handler";
-<<<<<<< HEAD
-import { CFCoreTypes } from "../../../types";
-=======
-import { CFCoreTypes, AppInstanceJson, ProtocolTypes } from "../../../types";
->>>>>>> e5779e3a
+import { CFCoreTypes, ProtocolTypes } from "../../../types";
 import { NodeController } from "../../controller";
 
 /**
