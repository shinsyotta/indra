import { MethodName, MethodParam, MethodResult, ProtocolNames, MethodNames } from "@connext/types";
import { capitalize, logTime, stringify } from "@connext/utils";

import { RequestHandler } from "../request-handler";
import { StateChannel } from "../models/state-channel";

export abstract class MethodController {
  public abstract methodName: MethodName;

  public async executeMethod(
    requestHandler: RequestHandler,
    params: MethodParam,
  ): Promise<MethodResult | undefined> {
    const log = requestHandler.log.newContext(
      `CF-${capitalize(this.methodName.replace(/^chan_/, ""))}`,
    );
    const start = Date.now();
    let substart = start;
    const lockValues: Map<string, string> = new Map();

    log.info(`Executing with params: ${stringify(params, true, 0)}`);

    const lockNames = await this.getRequiredLockNames(requestHandler, params);

    // Dont lock for static functions
    if (lockNames.length > 0) {
      await Promise.all(
        lockNames.map(async (lockName) => {
          const lockValue = await requestHandler.lockService.acquireLock(lockName);
          lockValues.set(lockName, lockValue);
        }),
      );
      logTime(log, substart, `Acquired locks ${lockNames}`);
      substart = Date.now();
    }

    // Helper function
    const fetchChannel = async (): Promise<StateChannel | undefined> => {
      if ((params as any).multisigAddress) {
        const json = await requestHandler.store.getStateChannel((params as any).multisigAddress);
        return json && StateChannel.fromJson(json);
      } else if ((params as any).responderIdentifier) {
        // TODO: should be able to to all of this with multisig address but its not showing up in some cases
        const json = await requestHandler.store.getStateChannelByOwnersAndChainId(
          [(params as any).responderIdentifier, requestHandler.publicIdentifier],
          (params as any).chainId,
        );
        return json && StateChannel.fromJson(json);
      }
      return undefined;
    };

    let result: MethodResult | undefined;
    let error: Error | undefined;
    let preProtocolStateChannel: StateChannel | undefined;
    try {
      // GET CHANNEL BEFORE EXECUTION
      preProtocolStateChannel = await fetchChannel();
      result = await this.beforeExecution(requestHandler, params, preProtocolStateChannel);
      logTime(log, substart, "Before execution complete");
      substart = Date.now();

      // GET UPDATED CHANNEL FROM EXECUTION
      result =
        (await this.executeMethodImplementation(requestHandler, params, preProtocolStateChannel)) ||
        result;
      logTime(log, substart, "Executed method implementation");
      substart = Date.now();

      // USE RETURNED VALUE IN AFTER EXECUTION
      await this.afterExecution(requestHandler, params, result as any);
      logTime(log, substart, "After execution complete");
      substart = Date.now();
    } catch (e) {
      error = e;
    }

    // retry if error
    const syncable =
      this.methodName !== MethodNames.chan_sync &&
      this.methodName !== MethodNames.chan_create &&
      this.methodName !== MethodNames.chan_deployStateDepositHolder;
    if (preProtocolStateChannel && !!error && syncable) {
      // dispatch sync rpc call
      log.warn(
        `Caught error while running protocol, syncing channels and retrying ${
          this.methodName
        } with params ${stringify(params, true, 0)}. ${error.message}`,
      );

      // FETCH ONE MORE TIME, NEEDED IN CASE ERROR HAPPENED IN AFTER EXECUTION
      preProtocolStateChannel = (await fetchChannel())!;

      const { publicIdentifier, protocolRunner, router } = requestHandler;
      const responderIdentifier = [
        preProtocolStateChannel.initiatorIdentifier,
        preProtocolStateChannel.responderIdentifier,
      ].find((identifier) => identifier !== publicIdentifier)!;
      try {
        // NOTE: sync always requires the multisig lock since the free balance
        // or channel nonce could be out of sync even in takeAction failures
        if (!lockNames.includes(preProtocolStateChannel.multisigAddress)) {
          // acquire the multisig lock
          log.info("Acquiring multisig lock before syncing");
          const lockValue = await requestHandler.lockService.acquireLock(
            preProtocolStateChannel.multisigAddress,
          );
          lockValues.set(preProtocolStateChannel.multisigAddress, lockValue);
          // add to the lockNames variable so it can be properly released
          lockNames.push(preProtocolStateChannel.multisigAddress);
        }
        log.info("All locks acquired, syncing");
        // only sync apps in cases for uninstall and take action protocols,
        // otherwise sync channel only
        const shouldProvideAppId =
          this.methodName === MethodNames.chan_uninstall ||
          this.methodName === MethodNames.chan_takeAction;
        const appIdentityHash =
          shouldProvideAppId &&
          !!(params as any).appIdentityHash &&
          (params as any).appIdentityHash !== preProtocolStateChannel.freeBalance.identityHash
            ? (params as any).appIdentityHash
            : undefined;
        const { channel } = await protocolRunner.initiateProtocol(
          router,
          ProtocolNames.sync,
          {
            multisigAddress: preProtocolStateChannel.multisigAddress,
            initiatorIdentifier: publicIdentifier,
            responderIdentifier,
<<<<<<< HEAD
            appIdentityHash,
=======
            chainId: preProtocolStateChannel.chainId,
>>>>>>> 5c378ae4
          },
          preProtocolStateChannel,
        );
        log.debug(`Channel synced, retrying ${this.methodName} with ${channel.toJson()}`);
        result = await this.beforeExecution(requestHandler, params, channel);
        // if result exists, the operation is a no-op (i.e. already been done)
        result =
          result || (await this.executeMethodImplementation(requestHandler, params, channel));
        log.info(`Protocol ${this.methodName} successfully executed after sync`);

        await this.afterExecution(requestHandler, params, result!);
        logTime(log, substart, "After execution complete");

        error = undefined;
      } catch (e) {
        log.error(`Caught error in method controller while attempting retry + sync: ${e.stack}`);
        error = e;
      }
    }

    // don't do this in a finally to ensure any errors with releasing the
    // lock do not swallow any protocol or controller errors
    if (lockNames.length > 0) {
      await Promise.all(
        lockNames.map(async (lockName) => {
          try {
            await requestHandler.lockService.releaseLock(lockName, lockValues.get(lockName)!);
            lockValues.delete(lockName);
          } catch (e) {
            log.error(`Caught error trying to release lock ${lockName}: ${e.message}`);
            error = error || e;
          }
        }),
      );
      logTime(log, substart, `Acquired locks ${lockNames}`);
      substart = Date.now();
    }

    if (error) {
      throw error;
    }

    log.debug(`Finished executing with result: ${stringify(result, true, 0)}`);

    return result;
  }

  protected async getRequiredLockNames(
    requestHandler: RequestHandler,
    params: MethodParam,
  ): Promise<string[]> {
    return [];
  }

  // should return true IFF the channel is in the correct state before
  // method execution
  protected async beforeExecution(
    requestHandler: RequestHandler,
    params: MethodParam,
    preProtocolStateChannel: StateChannel | undefined,
  ): Promise<MethodResult | undefined> {
    return false;
  }

  protected abstract executeMethodImplementation(
    requestHandler: RequestHandler,
    params: MethodParam,
    preProtocolStateChannel: StateChannel | undefined,
  ): Promise<MethodResult>;

  protected async afterExecution(
    requestHandler: RequestHandler,
    params: MethodParam,
    returnValue: MethodResult,
  ): Promise<void> {}
}<|MERGE_RESOLUTION|>--- conflicted
+++ resolved
@@ -128,11 +128,8 @@
             multisigAddress: preProtocolStateChannel.multisigAddress,
             initiatorIdentifier: publicIdentifier,
             responderIdentifier,
-<<<<<<< HEAD
             appIdentityHash,
-=======
             chainId: preProtocolStateChannel.chainId,
->>>>>>> 5c378ae4
           },
           preProtocolStateChannel,
         );
