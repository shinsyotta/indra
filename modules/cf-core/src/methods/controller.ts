--- conflicted
+++ resolved
@@ -33,25 +33,14 @@
     const fetchChannel = async (): Promise<StateChannel | undefined> => {
       if ((params as any).multisigAddress) {
         const json = await requestHandler.store.getStateChannel((params as any).multisigAddress);
-<<<<<<< HEAD
-        preProtocolStateChannel = json && StateChannel.fromJson(json);
-      } else if ((params as any).responderIdentifier && (params as any).chainId) {
-        // TODO: should be able to to all of this with multisig address but its not showing up in some cases
-        const json = await requestHandler.store.getStateChannelByOwnersAndChainId(
-          [(params as any).responderIdentifier, requestHandler.publicIdentifier],
-          (params as any).chainId,
-        );
-        preProtocolStateChannel = json && StateChannel.fromJson(json);
-=======
         return json && StateChannel.fromJson(json);
       } else if ((params as any).responderIdentifier) {
         // TODO: should be able to to all of this with multisig address but its not showing up in some cases
-        const json = await requestHandler.store.getStateChannelByOwners([
+        const json = await requestHandler.store.getStateChannelByOwnersAndChainId([
           (params as any).responderIdentifier,
           requestHandler.publicIdentifier,
-        ]);
+        ], (params as any).chainId);
         return json && StateChannel.fromJson(json);
->>>>>>> 70aef714
       }
       return undefined;
     };
@@ -108,10 +97,7 @@
             multisigAddress: preProtocolStateChannel.multisigAddress,
             initiatorIdentifier: publicIdentifier,
             responderIdentifier,
-<<<<<<< HEAD
             chainId: preProtocolStateChannel.chainId,
-=======
->>>>>>> 70aef714
           },
           preProtocolStateChannel,
         );
