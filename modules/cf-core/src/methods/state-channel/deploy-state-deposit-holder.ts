--- conflicted
+++ resolved
@@ -1,5 +1,5 @@
 import { delay, MethodNames, MethodParams, MethodResults, stringify } from "@connext/types";
-import { ILoggerService, sortAddresses } from "@connext/types";
+import { ILoggerService } from "@connext/types";
 import { Contract, Signer } from "ethers";
 import { HashZero } from "ethers/constants";
 import { JsonRpcProvider, TransactionResponse } from "ethers/providers";
@@ -19,10 +19,6 @@
 import { RequestHandler } from "../../request-handler";
 import { NetworkContext } from "../../types";
 import { getCreate2MultisigAddress } from "../../utils";
-<<<<<<< HEAD
-=======
-import { xkeysToSortedKthAddresses } from "../../xkeys";
->>>>>>> 2c8caa5b
 
 import { NodeController } from "../controller";
 import { xkeyKthAddress } from "../../xkeys";
