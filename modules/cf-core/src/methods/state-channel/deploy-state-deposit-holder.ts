<<<<<<< HEAD
import { MethodNames, MethodParams, MethodResults } from "@connext/types";
import { delay, getGasPrice, getSignerAddressFromPublicIdentifier, stringify } from "@connext/utils";
=======
import {
  MethodNames,
  MethodParams,
  MethodResults,
  MinimalTransaction,
  TransactionReceipt,
} from "@connext/types";
import { delay, getSignerAddressFromPublicIdentifier, stringify } from "@connext/utils";
>>>>>>> 04a1d664
import { Contract, Signer, utils, constants, providers } from "ethers";

import {
  CHANNEL_CREATION_FAILED,
  NO_TRANSACTION_HASH_FOR_MULTISIG_DEPLOYMENT,
  INCORRECT_MULTISIG_ADDRESS,
  INVALID_FACTORY_ADDRESS,
  INVALID_MASTERCOPY_ADDRESS,
  NO_STATE_CHANNEL_FOR_MULTISIG_ADDR,
  NO_NETWORK_PROVIDER_FOR_CHAIN_ID,
} from "../../errors";
import { MinimumViableMultisig, ProxyFactory } from "../../contracts";
import { StateChannel } from "../../models";
import { RequestHandler } from "../../request-handler";
import { getCreate2MultisigAddress } from "../../utils";

import { MethodController } from "../controller";

const { HashZero, Zero } = constants;
const { Interface, solidityKeccak256 } = utils;

// Estimate based on rinkeby transaction:
// 0xaac429aac389b6fccc7702c8ad5415248a5add8e8e01a09a42c4ed9733086bec
const CREATE_PROXY_AND_SETUP_GAS = 500_000;

let memoryNonce = 0;

export class DeployStateDepositController extends MethodController {
  public readonly methodName = MethodNames.chan_deployStateDepositHolder;
  private inProgress: { [multisig: string]: boolean } = {};

  public executeMethod = super.executeMethod;

  protected async beforeExecution(
    requestHandler: RequestHandler,
    params: MethodParams.DeployStateDepositHolder,
    preProtocolStateChannel: StateChannel,
  ): Promise<MethodResults.DeployStateDepositHolder | undefined> {
    const { networkContexts } = requestHandler;
    const { multisigAddress } = params;

    if (!preProtocolStateChannel) {
      throw new Error(NO_STATE_CHANNEL_FOR_MULTISIG_ADDR(multisigAddress));
    }

    if (!preProtocolStateChannel.addresses.ProxyFactory) {
      throw new Error(INVALID_FACTORY_ADDRESS(preProtocolStateChannel.addresses.ProxyFactory));
    }

    if (!preProtocolStateChannel.addresses.MinimumViableMultisig) {
      throw new Error(
        INVALID_MASTERCOPY_ADDRESS(preProtocolStateChannel.addresses.MinimumViableMultisig),
      );
    }

    const networkContext = networkContexts[preProtocolStateChannel.chainId];

    if (!networkContext?.provider) {
      throw new Error(NO_NETWORK_PROVIDER_FOR_CHAIN_ID(preProtocolStateChannel.chainId));
    }

    const expectedMultisigAddress = await getCreate2MultisigAddress(
      preProtocolStateChannel.userIdentifiers[0],
      preProtocolStateChannel.userIdentifiers[1],
      preProtocolStateChannel.addresses,
      networkContext.provider,
    );

    if (expectedMultisigAddress !== preProtocolStateChannel.multisigAddress) {
      throw new Error(INCORRECT_MULTISIG_ADDRESS);
    }
    return undefined;
  }

  protected async executeMethodImplementation(
    requestHandler: RequestHandler,
    params: MethodParams.DeployStateDepositHolder,
    preProtocolStateChannel: StateChannel,
  ): Promise<MethodResults.DeployStateDepositHolder> {
    const multisigAddress = params.multisigAddress;
    const retryCount = params.retryCount || 1;
    const { networkContexts, signer, transactionService } = requestHandler;
    const log = requestHandler.log.newContext("CF-DeployStateDepositHolder");
    const networkContext = networkContexts[preProtocolStateChannel.chainId];

    // No need to re-assert what we already asserted in beforeExecution

    if (!signer.provider || !Signer.isSigner(signer)) {
      throw new Error(`Signer must be connected to provider`);
    }
    const provider = networkContext.provider!;
    await signer.connectProvider(provider);

    // If this is called twice concurrently, the second attempt should wait until the first is done
    if (this.inProgress[multisigAddress]) {
      log.warn(`Another deployment is in progress`);
      await new Promise(async (res) => {
        while (true) {
          if (
            !this.inProgress[multisigAddress] ||
            (await provider.getCode(multisigAddress)) !== "0x"
          ) {
            log.info(`Other deployment completed`);
            return res();
          } else {
            await delay(2_000);
          }
        }
      });
    }

    if ((await provider.getCode(multisigAddress)) !== `0x`) {
      // Multisig has already been deployed
      return { transactionHash: HashZero };
    }

    // Get ready for multisig deployment
    this.inProgress[multisigAddress] = true;

    // Create proxy factory + tx data
    const proxyFactory = new Contract(
      preProtocolStateChannel.addresses.ProxyFactory,
      ProxyFactory.abi,
      signer,
    );
    const data = await proxyFactory.interface.encodeFunctionData("createProxyWithNonce", [
      networkContext.contractAddresses.MinimumViableMultisig,
      new Interface(MinimumViableMultisig.abi).encodeFunctionData("setup", [
        preProtocolStateChannel.multisigOwners,
      ]),
      // hash chainId plus nonce for x-chain replay protection
      solidityKeccak256(["uint256", "uint256"], [preProtocolStateChannel.chainId, 0]),
    ]);
    const minTx: MinimalTransaction = {
      data,
      value: Zero,
      to: proxyFactory.address,
    };

    // If available, send using transaction service
    let receipt: TransactionReceipt | undefined = undefined;
    let error: any;
    if (transactionService) {
      log.info("Sending multisig deployment transaction using transaction service");
      receipt = await transactionService.sendTransaction(minTx, preProtocolStateChannel.toJson());
    } else {
      // try with nonce retry logic
      for (let tryCount = 1; tryCount <= retryCount; tryCount += 1) {
        // Handle nonce issues within reatry loop (see catch statement)
        try {
          const chainNonce = await provider.getTransactionCount(await signer.getAddress());
          const nonce = chainNonce > memoryNonce ? chainNonce : memoryNonce;
          log.debug(`chainNonce ${chainNonce} vs memoryNonce ${memoryNonce}`);
          memoryNonce = nonce;
<<<<<<< HEAD
          const proxyFactory = new Contract(
            preProtocolStateChannel.addresses.ProxyFactory,
            ProxyFactory.abi,
            signer,
          );
          const tx: providers.TransactionResponse = await proxyFactory.createProxyWithNonce(
            networkContext.contractAddresses.MinimumViableMultisig,
            new Interface(MinimumViableMultisig.abi).encodeFunctionData("setup", [
              preProtocolStateChannel.multisigOwners,
            ]),
            // hash chainId plus nonce for x-chain replay protection
            solidityKeccak256(["uint256", "uint256"], [preProtocolStateChannel.chainId, 0]),
            {
              gasLimit: CREATE_PROXY_AND_SETUP_GAS,
              gasPrice: getGasPrice(provider),
              nonce,
            },
          );
=======

          const tx: providers.TransactionResponse = await signer.sendTransaction({
            ...minTx,
            gasLimit: CREATE_PROXY_AND_SETUP_GAS,
            gasPrice: provider.getGasPrice(),
            nonce,
          });
>>>>>>> 04a1d664
          memoryNonce = nonce + 1;

          if (!tx.hash) {
            throw new Error(`${NO_TRANSACTION_HASH_FOR_MULTISIG_DEPLOYMENT}: ${stringify(tx)}`);
          }
          log.info(`Sent multisig deployment tx, waiting for tx hash: ${tx.hash}`);
          receipt = await tx.wait();
          log.info(`Done waiting for tx hash: ${tx.hash}`);
          break;
        } catch (e) {
          const message = e?.body?.error?.message || e.message;
          log.warn(message);
          if (message.includes("the tx doesn't have the correct nonce")) {
            log.warn(`Nonce conflict, trying again real quick: ${message}`);
            tryCount -= 1; // Nonce conflicts don't count as retrys bc no gas spent
            memoryNonce = parseInt(message.match(/account has nonce of: (\d+)/)[1], 10);
            continue;
          }
          if (message.includes("Invalid nonce")) {
            log.warn(`Nonce conflict, trying again real quick: ${message}`);
            tryCount -= 1; // Nonce conflicts don't count as retrys bc no gas spent
            memoryNonce = parseInt(message.match(/Expected (\d+)/)[1], 10);
            continue;
          }
          error = e;
          log.error(`Deployment attempt ${tryCount} failed: ${message}`);
          log.warn(`Retrying ${retryCount - tryCount} more times`);
        }
      }
    }
    if (!receipt) {
      throw new Error(`${CHANNEL_CREATION_FAILED}: Unable to deploy multisig`);
    }

    if (error) {
      throw new Error(`${CHANNEL_CREATION_FAILED}: ${stringify(error)}`);
    }

    const multisig = new Contract(
      preProtocolStateChannel.multisigAddress,
      MinimumViableMultisig.abi,
      provider,
    );
    const expectedOwners = [
      getSignerAddressFromPublicIdentifier(preProtocolStateChannel.userIdentifiers[0]),
      getSignerAddressFromPublicIdentifier(preProtocolStateChannel.userIdentifiers[1]),
    ];
    const actualOwners = await multisig.getOwners();

    if (!(expectedOwners[0] === actualOwners[0] && expectedOwners[1] === actualOwners[1])) {
      // wait on a linear backoff interval before retrying
      throw new Error(
        `${CHANNEL_CREATION_FAILED}: Could not confirm that the deployed multisig has the expected owners`,
      );
    }

    log.info(`Multisig deployment complete for ${preProtocolStateChannel.multisigAddress}`);

    this.inProgress[multisigAddress] = false;
    return { transactionHash: receipt.transactionHash };
  }
}<|MERGE_RESOLUTION|>--- conflicted
+++ resolved
@@ -1,7 +1,3 @@
-<<<<<<< HEAD
-import { MethodNames, MethodParams, MethodResults } from "@connext/types";
-import { delay, getGasPrice, getSignerAddressFromPublicIdentifier, stringify } from "@connext/utils";
-=======
 import {
   MethodNames,
   MethodParams,
@@ -9,8 +5,7 @@
   MinimalTransaction,
   TransactionReceipt,
 } from "@connext/types";
-import { delay, getSignerAddressFromPublicIdentifier, stringify } from "@connext/utils";
->>>>>>> 04a1d664
+import { delay, getGasPrice, getSignerAddressFromPublicIdentifier, stringify } from "@connext/utils";
 import { Contract, Signer, utils, constants, providers } from "ethers";
 
 import {
@@ -165,34 +160,13 @@
           const nonce = chainNonce > memoryNonce ? chainNonce : memoryNonce;
           log.debug(`chainNonce ${chainNonce} vs memoryNonce ${memoryNonce}`);
           memoryNonce = nonce;
-<<<<<<< HEAD
-          const proxyFactory = new Contract(
-            preProtocolStateChannel.addresses.ProxyFactory,
-            ProxyFactory.abi,
-            signer,
-          );
-          const tx: providers.TransactionResponse = await proxyFactory.createProxyWithNonce(
-            networkContext.contractAddresses.MinimumViableMultisig,
-            new Interface(MinimumViableMultisig.abi).encodeFunctionData("setup", [
-              preProtocolStateChannel.multisigOwners,
-            ]),
-            // hash chainId plus nonce for x-chain replay protection
-            solidityKeccak256(["uint256", "uint256"], [preProtocolStateChannel.chainId, 0]),
-            {
-              gasLimit: CREATE_PROXY_AND_SETUP_GAS,
-              gasPrice: getGasPrice(provider),
-              nonce,
-            },
-          );
-=======
 
           const tx: providers.TransactionResponse = await signer.sendTransaction({
             ...minTx,
             gasLimit: CREATE_PROXY_AND_SETUP_GAS,
-            gasPrice: provider.getGasPrice(),
+            gasPrice: getGasPrice(provider),
             nonce,
           });
->>>>>>> 04a1d664
           memoryNonce = nonce + 1;
 
           if (!tx.hash) {
