import {
  CreateChannelMessage,
  EventNames,
  MethodNames,
  MethodParams,
  MethodResults,
} from "@connext/types";
import { getSignerAddressFromPublicIdentifier, stringify } from "@connext/utils";

import { jsonRpcMethod } from "rpc-server";

import { RequestHandler } from "../../request-handler";

import { NodeController } from "../controller";
import { getCreate2MultisigAddress } from "../../utils";
import { NO_MULTISIG_FOR_COUNTERPARTIES } from "../../errors";

/**
 * This instantiates a StateChannel object to encapsulate the "channel"
 * having been opened via the deterministical calculation of the multisig contract's
 * address. This also deploys the multisig contract to chain though it's not
 * strictly needed to deploy it here as per
 * https://github.com/counterfactual/monorepo/issues/1183.
 *
 * This then sends the details of this multisig to the peer with whom the multisig
 * is owned and the multisig's _address_ is sent as an event
 * to whoever subscribed to the `CREATE_CHANNEL_EVENT` event on the Node.
 */
export class CreateChannelController extends NodeController {
  @jsonRpcMethod(MethodNames.chan_create)
  public executeMethod = super.executeMethod;

<<<<<<< HEAD
  protected async beforeExecution(
    requestHandler: RequestHandler,
    params: MethodParams.CreateChannel,
  ): Promise<void> {
  }

  protected async getRequiredLockNames(
=======
  protected async getRequiredLockName(
>>>>>>> 11a9599c
    requestHandler: RequestHandler,
    params: MethodParams.CreateChannel,
  ): Promise<string> {
    if(!params.owners) {
      throw new Error(`No owners provided in params. ${stringify(params)}`)
    }
    return `${MethodNames.chan_create}:${params.owners.sort().toString()}`;
  }

  protected async executeMethodImplementation(
    requestHandler: RequestHandler,
    params: MethodParams.CreateChannel,
  ): Promise<MethodResults.CreateChannel> {
    const { owners } = params;
    const { networkContext, store } = requestHandler;

    // safe to use network context proxy factory address directly here
    // using the assumption that `create` is only called for new state
    // channels. also because the `getMultisigAddressWithCounterparty` function
    // will default to using any existing multisig address for the provided
    // owners before creating one
    const { 
      multisigAddress: storedMultisig,
    } = await store.getStateChannelByOwners(owners) || { multisigAddress: undefined };
    if (!networkContext.provider && !storedMultisig) {
      throw new Error(NO_MULTISIG_FOR_COUNTERPARTIES(owners));
    }
    const multisigAddress = storedMultisig || await getCreate2MultisigAddress(
      requestHandler.publicIdentifier,
      owners.find(id => id !== requestHandler.publicIdentifier)!,
      { 
        proxyFactory: networkContext.ProxyFactory, 
        multisigMastercopy: networkContext.MinimumViableMultisig,
      },
      networkContext.provider,
    );
    // Check if the database has stored the relevant data for this state channel
    if (!storedMultisig) {
      await this.setupAndCreateChannel(multisigAddress, requestHandler, params);
    }

    return { multisigAddress };
  }

  private async setupAndCreateChannel(
    multisigAddress: string,
    requestHandler: RequestHandler,
    params: MethodParams.CreateChannel,
  ) {
    const { owners } = params;
    const { publicIdentifier, protocolRunner, outgoing } = requestHandler;

    const [responderIdentifier] = owners.filter(x => x !== publicIdentifier);

    await protocolRunner.runSetupProtocol({
      multisigAddress,
      responderIdentifier,
      initiatorIdentifier: publicIdentifier,
    });

    // use state channel for owners
    const addressOwners = [
      getSignerAddressFromPublicIdentifier(publicIdentifier),
      getSignerAddressFromPublicIdentifier(responderIdentifier),
    ];

    const msg: CreateChannelMessage = {
      from: publicIdentifier,
      type: EventNames.CREATE_CHANNEL_EVENT,
      data: {
        multisigAddress,
        owners: addressOwners,
        counterpartyIdentifier: responderIdentifier,
      } as MethodResults.CreateChannel,
    };

    outgoing.emit(EventNames.CREATE_CHANNEL_EVENT, msg);
  }
}<|MERGE_RESOLUTION|>--- conflicted
+++ resolved
@@ -30,22 +30,12 @@
   @jsonRpcMethod(MethodNames.chan_create)
   public executeMethod = super.executeMethod;
 
-<<<<<<< HEAD
-  protected async beforeExecution(
-    requestHandler: RequestHandler,
-    params: MethodParams.CreateChannel,
-  ): Promise<void> {
-  }
-
-  protected async getRequiredLockNames(
-=======
   protected async getRequiredLockName(
->>>>>>> 11a9599c
     requestHandler: RequestHandler,
     params: MethodParams.CreateChannel,
   ): Promise<string> {
-    if(!params.owners) {
-      throw new Error(`No owners provided in params. ${stringify(params)}`)
+    if (!params.owners) {
+      throw new Error(`No owners provided in params. ${stringify(params)}`);
     }
     return `${MethodNames.chan_create}:${params.owners.sort().toString()}`;
   }
@@ -62,21 +52,23 @@
     // channels. also because the `getMultisigAddressWithCounterparty` function
     // will default to using any existing multisig address for the provided
     // owners before creating one
-    const { 
-      multisigAddress: storedMultisig,
-    } = await store.getStateChannelByOwners(owners) || { multisigAddress: undefined };
+    const { multisigAddress: storedMultisig } = (await store.getStateChannelByOwners(owners)) || {
+      multisigAddress: undefined,
+    };
     if (!networkContext.provider && !storedMultisig) {
       throw new Error(NO_MULTISIG_FOR_COUNTERPARTIES(owners));
     }
-    const multisigAddress = storedMultisig || await getCreate2MultisigAddress(
-      requestHandler.publicIdentifier,
-      owners.find(id => id !== requestHandler.publicIdentifier)!,
-      { 
-        proxyFactory: networkContext.ProxyFactory, 
-        multisigMastercopy: networkContext.MinimumViableMultisig,
-      },
-      networkContext.provider,
-    );
+    const multisigAddress =
+      storedMultisig ||
+      (await getCreate2MultisigAddress(
+        requestHandler.publicIdentifier,
+        owners.find((id) => id !== requestHandler.publicIdentifier)!,
+        {
+          proxyFactory: networkContext.ProxyFactory,
+          multisigMastercopy: networkContext.MinimumViableMultisig,
+        },
+        networkContext.provider,
+      ));
     // Check if the database has stored the relevant data for this state channel
     if (!storedMultisig) {
       await this.setupAndCreateChannel(multisigAddress, requestHandler, params);
@@ -93,7 +85,7 @@
     const { owners } = params;
     const { publicIdentifier, protocolRunner, outgoing } = requestHandler;
 
-    const [responderIdentifier] = owners.filter(x => x !== publicIdentifier);
+    const [responderIdentifier] = owners.filter((x) => x !== publicIdentifier);
 
     await protocolRunner.runSetupProtocol({
       multisigAddress,
