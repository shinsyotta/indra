--- conflicted
+++ resolved
@@ -8,11 +8,6 @@
 import { jsonRpcMethod } from "rpc-server";
 
 import { RequestHandler } from "../../request-handler";
-<<<<<<< HEAD
-import { CreateChannelMessage } from "../../types";
-=======
-import { xkeysToSortedKthAddresses } from "../../xkeys";
->>>>>>> 8982559c
 
 import { NodeController } from "../controller";
 import { getCreate2MultisigAddress } from "../../utils";
@@ -53,14 +48,9 @@
     // channels. also because the `getMultisigAddressWithCounterparty` function
     // will default to using any existing multisig address for the provided
     // owners before creating one
-<<<<<<< HEAD
     const { 
       multisigAddress: storedMultisig,
     } = await store.getStateChannelByOwners(owners) || { multisigAddress: undefined };
-=======
-    const { multisigAddress: storedMultisig } =
-      await store.getStateChannelByOwners(owners) || { multisigAddress: undefined };
->>>>>>> 8982559c
     if (!networkContext.provider && !storedMultisig) {
       throw new Error(NO_MULTISIG_FOR_COUNTERPARTIES(owners));
     }
