--- conflicted
+++ resolved
@@ -6,15 +6,11 @@
 import { ERC20 } from "../../../contracts";
 import { StateChannel } from "../../../models";
 import { RequestHandler } from "../../../request-handler";
-<<<<<<< HEAD
-import { DepositConfirmationMessage, CFCoreTypes, NodeEvent } from "../../../types";
-=======
 import {
   DepositConfirmationMessage,
   CFCoreTypes,
   NodeEvent
 } from "../../../types";
->>>>>>> c181a74c
 import { NodeController } from "../../controller";
 import {
   CANNOT_DEPOSIT,
