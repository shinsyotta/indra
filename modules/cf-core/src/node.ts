import { BaseProvider } from "ethers/providers";
import { SigningKey } from "ethers/utils";
import EventEmitter from "eventemitter3";
import log from "loglevel";
import { Memoize } from "typescript-memoize";

import { createRpcRouter } from "./api";
import AutoNonceWallet from "./auto-nonce-wallet";
import { Deferred } from "./deferred";
import { Opcode, Protocol, ProtocolMessage, ProtocolRunner } from "./machine";
import { StateChannel } from "./models";
import { getFreeBalanceAddress } from "./models/free-balance";
import {
  getPrivateKeysGeneratorAndXPubOrThrow,
  PrivateKeysGetter
} from "./private-keys-generator";
import ProcessQueue from "./process-queue";
import { RequestHandler } from "./request-handler";
import RpcRouter from "./rpc-router";
import {
  NetworkContext,
  CFCoreTypes,
<<<<<<< HEAD
  NODE_EVENTS,
  NodeMessageWrappedProtocolMessage,
  DomainSeparator
=======
  NodeMessageWrappedProtocolMessage
>>>>>>> 7e0b250d
} from "./types";
import { timeout } from "./utils";
import { IO_SEND_AND_WAIT_TIMEOUT } from "./constants";
import { PROTOCOL_MESSAGE_EVENT, NODE_EVENTS } from "@connext/types";

export interface NodeConfig {
  // The prefix for any keys used in the store by this Node depends on the
  // execution environment.
  STORE_KEY_PREFIX: string;
}

const REASONABLE_NUM_BLOCKS_TO_WAIT = 1;

export class Node {
  private readonly incoming: EventEmitter;
  private readonly outgoing: EventEmitter;

  private readonly protocolRunner: ProtocolRunner;

  private readonly ioSendDeferrals = new Map<
    string,
    Deferred<NodeMessageWrappedProtocolMessage>
  >();

  /**
   * These properties don't have initializers in the constructor, since they must be initialized
   * asynchronously. This is done via the `asynchronouslySetupUsingRemoteServices` function.
   * Since we have a private constructor and only allow instances of the Node to be created
   * via `create` which immediately calls `asynchronouslySetupUsingRemoteServices`, these are
   * always non-null when the Node is being used.
   */
  private signer!: SigningKey;
  protected requestHandler!: RequestHandler;
  public rpcRouter!: RpcRouter;

  static async create(
    messagingService: CFCoreTypes.IMessagingService,
    storeService: CFCoreTypes.IStoreService,
    networkContext: NetworkContext,
    nodeConfig: NodeConfig,
    provider: BaseProvider,
    domainSeparator: DomainSeparator,
    lockService?: CFCoreTypes.ILockService,
    publicExtendedKey?: string,
    privateKeyGenerator?: CFCoreTypes.IPrivateKeyGenerator,
    blocksNeededForConfirmation?: number
  ): Promise<Node> {
    const [
      privateKeysGenerator,
      extendedPubKey
    ] = await getPrivateKeysGeneratorAndXPubOrThrow(
      storeService,
      privateKeyGenerator,
      publicExtendedKey
    );

    const node = new Node(
      extendedPubKey,
      privateKeysGenerator,
      messagingService,
      storeService,
      nodeConfig,
      provider,
      networkContext,
      domainSeparator,
      blocksNeededForConfirmation,
      lockService
    );

    return await node.asynchronouslySetupUsingRemoteServices();
  }

  private constructor(
    private readonly publicExtendedKey: string,
    private readonly privateKeyGetter: PrivateKeysGetter,
    private readonly messagingService: CFCoreTypes.IMessagingService,
    private readonly storeService: CFCoreTypes.IStoreService,
    private readonly nodeConfig: NodeConfig,
    private readonly provider: BaseProvider,
    public readonly networkContext: NetworkContext,
    public readonly domainSeparator: DomainSeparator,
    public readonly blocksNeededForConfirmation: number = REASONABLE_NUM_BLOCKS_TO_WAIT,
    private readonly lockService?: CFCoreTypes.ILockService
  ) {
    this.networkContext.provider = this.provider;
    this.incoming = new EventEmitter();
    this.outgoing = new EventEmitter();
    this.protocolRunner = this.buildProtocolRunner();
    log.info(
      `Waiting for ${this.blocksNeededForConfirmation} block confirmations`
    );
  }

  private async asynchronouslySetupUsingRemoteServices(): Promise<Node> {
    // TODO: is "0" a reasonable path to derive `signer` private key from?
    this.signer = new SigningKey(
      await this.privateKeyGetter.getPrivateKey("0")
    );
    log.info(`Node signer address: ${this.signer.address}`);
    log.info(`Node public identifier: ${this.publicIdentifier}`);
    this.requestHandler = new RequestHandler(
      this.publicIdentifier,
      this.incoming,
      this.outgoing,
      this.storeService,
      this.messagingService,
      this.protocolRunner,
      this.networkContext,
      this.provider,
      new AutoNonceWallet(this.signer.privateKey, this.provider),
      `${this.nodeConfig.STORE_KEY_PREFIX}/${this.publicIdentifier}`,
      this.blocksNeededForConfirmation!,
      new ProcessQueue(this.lockService)
    );
    this.registerMessagingConnection();
    this.rpcRouter = createRpcRouter(this.requestHandler);
    this.requestHandler.injectRouter(this.rpcRouter);

    return this;
  }

  @Memoize()
  get publicIdentifier(): string {
    return this.publicExtendedKey;
  }

  @Memoize()
  async signerAddress(): Promise<string> {
    return await this.requestHandler.getSignerAddress();
  }

  @Memoize()
  get freeBalanceAddress(): string {
    return getFreeBalanceAddress(this.publicIdentifier);
  }

  /**
   * Instantiates a new _ProtocolRunner_ object and attaches middleware
   * for the OP_SIGN, IO_SEND, and IO_SEND_AND_WAIT opcodes.
   */
  private buildProtocolRunner(): ProtocolRunner {
    const protocolRunner = new ProtocolRunner(
      this.networkContext,
      this.provider,
      this.domainSeparator
    );

    protocolRunner.register(Opcode.OP_SIGN, async (args: any[]) => {
      if (args.length !== 1 && args.length !== 2) {
        throw Error("OP_SIGN middleware received wrong number of arguments.");
      }

      const [commitment, overrideKeyIndex] = args;
      const keyIndex = overrideKeyIndex || 0;

      const signingKey = new SigningKey(
        await this.privateKeyGetter.getPrivateKey(keyIndex)
      );

      return signingKey.signDigest(commitment.hashToSign());
    });

    protocolRunner.register(Opcode.IO_SEND, async (args: [ProtocolMessage]) => {
      const [data] = args;
      const fromXpub = this.publicIdentifier;
      const to = data.toXpub;

      await this.messagingService.send(to, {
        data,
        from: fromXpub,
        type: PROTOCOL_MESSAGE_EVENT
      } as NodeMessageWrappedProtocolMessage);
    });

    protocolRunner.register(
      Opcode.IO_SEND_AND_WAIT,
      async (args: [ProtocolMessage]) => {
        const [data] = args;
        const to = data.toXpub;

        const deferral = new Deferred<NodeMessageWrappedProtocolMessage>();

        this.ioSendDeferrals.set(data.processID, deferral);

        const counterpartyResponse = deferral.promise;

        await this.messagingService.send(to, {
          data,
          from: this.publicIdentifier,
          type: PROTOCOL_MESSAGE_EVENT
        } as NodeMessageWrappedProtocolMessage);

        // 90 seconds is the default lock acquiring time time
        const msg = await Promise.race([
          counterpartyResponse,
          timeout(IO_SEND_AND_WAIT_TIMEOUT)
        ]);

        if (!msg || !("data" in (msg as NodeMessageWrappedProtocolMessage))) {
          throw Error(
            `IO_SEND_AND_WAIT timed out after 90s waiting for counterparty reply in ${data.protocol}`
          );
        }

        // Removes the deferral from the list of pending defferals after
        // its promise has been resolved and the necessary callback (above)
        // has been called. Note that, as is, only one defferal can be open
        // per counterparty at the moment.
        this.ioSendDeferrals.delete(data.processID);

        return (msg as NodeMessageWrappedProtocolMessage).data;
      }
    );

    protocolRunner.register(Opcode.WRITE_COMMITMENT, async (args: any[]) => {
      const { store } = this.requestHandler;

      const [protocol, commitment, ...key] = args;

      if (protocol === Protocol.Withdraw) {
        const [multisigAddress] = key;
        await store.storeWithdrawalCommitment(multisigAddress, commitment);
      } else {
        await store.setCommitment([protocol, ...key], commitment);
      }
    });

    protocolRunner.register(
      Opcode.PERSIST_STATE_CHANNEL,
      async (args: [StateChannel[]]) => {
        const { store } = this.requestHandler;
        const [stateChannels] = args;

        for (const stateChannel of stateChannels) {
          await store.saveStateChannel(stateChannel);
        }
      }
    );

    return protocolRunner;
  }

  /**
   * This is the entrypoint to listening for messages from other Nodes.
   * Delegates setting up a listener to the Node's outgoing EventEmitter.
   * @param event
   * @param callback
   */
  on(
    event: CFCoreTypes.EventName | CFCoreTypes.RpcMethodName,
    callback: (res: any) => void
  ) {
    this.rpcRouter.subscribe(event, async (res: any) => callback(res));
  }

  /**
   * Stops listening for a given message from other Nodes. If no callback is passed,
   * all callbacks are removed.
   *
   * @param event
   * @param [callback]
   */
  off(
    event: CFCoreTypes.EventName | CFCoreTypes.RpcMethodName,
    callback?: (res: any) => void
  ) {
    this.rpcRouter.unsubscribe(
      event,
      callback ? async (res: any) => callback(res) : undefined
    );
  }

  /**
   * This is the entrypoint to listening for messages from other Nodes.
   * Delegates setting up a listener to the Node's outgoing EventEmitter.
   * It'll run the callback *only* once.
   *
   * @param event
   * @param [callback]
   */
  once(
    event: CFCoreTypes.EventName | CFCoreTypes.RpcMethodName,
    callback: (res: any) => void
  ) {
    this.rpcRouter.subscribeOnce(event, async (res: any) => callback(res));
  }

  /**
   * Delegates emitting events to the Node's incoming EventEmitter.
   * @param event
   * @param req
   */
  emit(
    event: CFCoreTypes.EventName | CFCoreTypes.RpcMethodName,
    req: CFCoreTypes.MethodRequest
  ) {
    this.rpcRouter.emit(event, req);
  }

  /**
   * Makes a direct call to the Node for a specific method.
   * @param method
   * @param req
   */
  async call(
    method: CFCoreTypes.MethodName,
    req: CFCoreTypes.MethodRequest
  ): Promise<CFCoreTypes.MethodResponse> {
    return this.requestHandler.callMethod(method, req);
  }

  /**
   * When a Node is first instantiated, it establishes a connection
   * with the messaging service. When it receives a message, it emits
   * the message to its registered subscribers, usually external
   * subscribed (i.e. consumers of the Node).
   */
  private registerMessagingConnection() {
    this.messagingService.onReceive(
      this.publicIdentifier,
      async (msg: CFCoreTypes.NodeMessage) => {
        await this.handleReceivedMessage(msg);
        this.rpcRouter.emit(msg.type, msg, "outgoing");
      }
    );
  }

  /**
   * Messages received by the Node fit into one of three categories:
   *
   * (a) A NodeMessage which is _not_ a NodeMessageWrappedProtocolMessage;
   *     this is a standard received message which is handled by a named
   *     controller in the _events_ folder.
   *
   * (b) A NodeMessage which is a NodeMessageWrappedProtocolMessage _and_
   *     has no registered _ioSendDeferral_ callback. In this case, it means
   *     it will be sent to the protocol message event controller to dispatch
   *     the received message to the instruction executor.
   *
   * (c) A NodeMessage which is a NodeMessageWrappedProtocolMessage _and_
   *     _does have_ an _ioSendDeferral_, in which case the message is dispatched
   *     solely to the deffered promise's resolve callback.
   */
  private async handleReceivedMessage(msg: CFCoreTypes.NodeMessage) {
    if (!Object.values(NODE_EVENTS).includes(msg.type)) {
      console.error(`Received message with unknown event type: ${msg.type}`);
    }

    const isProtocolMessage = (msg: CFCoreTypes.NodeMessage) =>
      msg.type === PROTOCOL_MESSAGE_EVENT;

    const isExpectingResponse = (msg: NodeMessageWrappedProtocolMessage) =>
      this.ioSendDeferrals.has(msg.data.processID);
    if (
      isProtocolMessage(msg) &&
      isExpectingResponse(msg as NodeMessageWrappedProtocolMessage)
    ) {
      await this.handleIoSendDeferral(msg as NodeMessageWrappedProtocolMessage);
    } else if (this.requestHandler.isLegacyEvent(msg.type)) {
      await this.requestHandler.callEvent(msg.type, msg);
    } else {
      await this.rpcRouter.emit(msg.type, msg);
    }
  }

  private async handleIoSendDeferral(msg: NodeMessageWrappedProtocolMessage) {
    const key = msg.data.processID;

    if (!this.ioSendDeferrals.has(key)) {
      throw Error(
        "Node received message intended for machine but no handler was present"
      );
    }

    const promise = this.ioSendDeferrals.get(key)!;

    try {
      promise.resolve(msg);
    } catch (error) {
      console.error(
        "Error while executing callback registered by IO_SEND_AND_WAIT middleware hook",
        { error, msg }
      );
    }
  }
}<|MERGE_RESOLUTION|>--- conflicted
+++ resolved
@@ -20,13 +20,8 @@
 import {
   NetworkContext,
   CFCoreTypes,
-<<<<<<< HEAD
-  NODE_EVENTS,
   NodeMessageWrappedProtocolMessage,
   DomainSeparator
-=======
-  NodeMessageWrappedProtocolMessage
->>>>>>> 7e0b250d
 } from "./types";
 import { timeout } from "./utils";
 import { IO_SEND_AND_WAIT_TIMEOUT } from "./constants";
