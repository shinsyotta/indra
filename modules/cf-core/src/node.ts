--- conflicted
+++ resolved
@@ -1,4 +1,10 @@
-import { PROTOCOL_MESSAGE_EVENT, NODE_EVENTS, ILoggerService, nullLogger } from "@connext/types";
+import {
+  PROTOCOL_MESSAGE_EVENT,
+  NODE_EVENTS,
+  ILoggerService,
+  nullLogger,
+  ProtocolTypes,
+} from "@connext/types";
 import { BaseProvider } from "ethers/providers";
 import { SigningKey } from "ethers/utils";
 import EventEmitter from "eventemitter3";
@@ -8,14 +14,8 @@
 import AutoNonceWallet from "./auto-nonce-wallet";
 import { IO_SEND_AND_WAIT_TIMEOUT } from "./constants";
 import { Deferred } from "./deferred";
-<<<<<<< HEAD
-import { Opcode, Commitment, ProtocolMessage, ProtocolRunner } from "./machine";
-import { StateChannel } from "./models";
-import { getFreeBalanceAddress } from "./models/free-balance";
-=======
-import { Opcode, Protocol, ProtocolRunner } from "./machine";
+import { Opcode, Commitment, ProtocolRunner } from "./machine";
 import { getFreeBalanceAddress, StateChannel } from "./models";
->>>>>>> 6fb62696
 import { getPrivateKeysGeneratorAndXPubOrThrow, PrivateKeysGetter } from "./private-keys-generator";
 import ProcessQueue from "./process-queue";
 import { RequestHandler } from "./request-handler";
@@ -27,17 +27,12 @@
   ProtocolMessage,
 } from "./types";
 import { timeout } from "./utils";
-<<<<<<< HEAD
-import { IO_SEND_AND_WAIT_TIMEOUT } from "./constants";
-import { PROTOCOL_MESSAGE_EVENT, NODE_EVENTS, ProtocolTypes } from "@connext/types";
 import { Store } from "./store";
 import {
   ConditionalTransactionCommitment,
   MultisigCommitment,
   SetStateCommitment,
 } from "./ethereum";
-=======
->>>>>>> 6fb62696
 
 export interface NodeConfig {
   // The prefix for any keys used in the store by this Node depends on the
@@ -121,12 +116,7 @@
     this.protocolRunner = this.buildProtocolRunner();
   }
 
-<<<<<<< HEAD
-  public async asynchronouslySetupUsingRemoteServices(): Promise<Node> {
-    // TODO: is "0" a reasonable path to derive `signer` private key from?
-=======
   private async asynchronouslySetupUsingRemoteServices(): Promise<Node> {
->>>>>>> 6fb62696
     this.signer = new SigningKey(await this.privateKeyGetter.getPrivateKey("0"));
     this.log.info(`Node signer address: ${this.signer.address}`);
     this.log.info(`Node public identifier: ${this.publicIdentifier}`);
@@ -170,15 +160,12 @@
    * for the OP_SIGN, IO_SEND, and IO_SEND_AND_WAIT opcodes.
    */
   private buildProtocolRunner(): ProtocolRunner {
-<<<<<<< HEAD
-    const protocolRunner = new ProtocolRunner(this.networkContext, this.provider, this.store);
-=======
     const protocolRunner = new ProtocolRunner(
       this.networkContext,
       this.provider,
+      this.store,
       this.log.newContext("CF-ProtocolRunner"),
     );
->>>>>>> 6fb62696
 
     protocolRunner.register(Opcode.OP_SIGN, async (args: any[]) => {
       if (args.length !== 1 && args.length !== 2) {
