import { BaseProvider } from "ethers/providers";
import { SigningKey } from "ethers/utils";
import EventEmitter from "eventemitter3";
import log from "loglevel";
import { Memoize } from "typescript-memoize";

import { createRpcRouter } from "./api";
import AutoNonceWallet from "./auto-nonce-wallet";
import { Deferred } from "./deferred";
import { Opcode, Protocol, ProtocolMessage, ProtocolRunner } from "./machine";
import { StateChannel } from "./models";
import { getFreeBalanceAddress } from "./models/free-balance";
import {
<<<<<<< HEAD
=======
  EthereumNetworkName,
  getNetworkContextForNetworkName
} from "./network-configuration";
import {
>>>>>>> 808f8c1c
  getPrivateKeysGeneratorAndXPubOrThrow,
  PrivateKeysGetter
} from "./private-keys-generator";
import ProcessQueue from "./process-queue";
import { RequestHandler } from "./request-handler";
import RpcRouter from "./rpc-router";
import {
  NetworkContext,
  Node as NodeTypes,
  NODE_EVENTS,
  NodeMessageWrappedProtocolMessage
} from "./types";
import { timeout } from "./utils";
import { IO_SEND_AND_WAIT_TIMEOUT } from "./constants";

export interface NodeConfig {
  // The prefix for any keys used in the store by this Node depends on the
  // execution environment.
  STORE_KEY_PREFIX: string;
}

const REASONABLE_NUM_BLOCKS_TO_WAIT = 1;

export class Node {
  private readonly incoming: EventEmitter;
  private readonly outgoing: EventEmitter;

  private readonly protocolRunner: ProtocolRunner;

  private readonly ioSendDeferrals = new Map<
    string,
    Deferred<NodeMessageWrappedProtocolMessage>
  >();

  /**
   * These properties don't have initializers in the constructor, since they must be initialized
   * asynchronously. This is done via the `asynchronouslySetupUsingRemoteServices` function.
   * Since we have a private constructor and only allow instances of the Node to be created
   * via `create` which immediately calls `asynchronouslySetupUsingRemoteServices`, these are
   * always non-null when the Node is being used.
   */
  private signer!: SigningKey;
  protected requestHandler!: RequestHandler;
  public rpcRouter!: RpcRouter;

  static async create(
    messagingService: NodeTypes.IMessagingService,
    storeService: NodeTypes.IStoreService,
    networkContext: NetworkContext,
    nodeConfig: NodeConfig,
    provider: BaseProvider,
    lockService?: NodeTypes.ILockService,
    publicExtendedKey?: string,
    privateKeyGenerator?: NodeTypes.IPrivateKeyGenerator,
    blocksNeededForConfirmation?: number
  ): Promise<Node> {
    const [
      privateKeysGenerator,
      extendedPubKey
    ] = await getPrivateKeysGeneratorAndXPubOrThrow(
      storeService,
      privateKeyGenerator,
      publicExtendedKey
    );

    const node = new Node(
      extendedPubKey,
      privateKeysGenerator,
      messagingService,
      storeService,
      nodeConfig,
      provider,
      networkContext,
      blocksNeededForConfirmation,
      lockService
    );

    return await node.asynchronouslySetupUsingRemoteServices();
  }

  private constructor(
    private readonly publicExtendedKey: string,
    private readonly privateKeyGetter: PrivateKeysGetter,
    private readonly messagingService: NodeTypes.IMessagingService,
    private readonly storeService: NodeTypes.IStoreService,
    private readonly nodeConfig: NodeConfig,
    private readonly provider: BaseProvider,
    public readonly networkContext: NetworkContext,
    public readonly blocksNeededForConfirmation: number = REASONABLE_NUM_BLOCKS_TO_WAIT,
    private readonly lockService?: NodeTypes.ILockService
  ) {
    this.incoming = new EventEmitter();
    this.outgoing = new EventEmitter();
    this.protocolRunner = this.buildProtocolRunner();
    log.info(
      `Waiting for ${this.blocksNeededForConfirmation} block confirmations`
    );
  }

  private async asynchronouslySetupUsingRemoteServices(): Promise<Node> {
    // TODO: is "0" a reasonable path to derive `signer` private key from?
    this.signer = new SigningKey(
      await this.privateKeyGetter.getPrivateKey("0")
    );
    log.info(`Node signer address: ${this.signer.address}`);
    log.info(`Node public identifier: ${this.publicIdentifier}`);
    this.requestHandler = new RequestHandler(
      this.publicIdentifier,
      this.incoming,
      this.outgoing,
      this.storeService,
      this.messagingService,
      this.protocolRunner,
      this.networkContext,
      this.provider,
      new AutoNonceWallet(this.signer.privateKey, this.provider),
      `${this.nodeConfig.STORE_KEY_PREFIX}/${this.publicIdentifier}`,
      this.blocksNeededForConfirmation!,
      new ProcessQueue(this.lockService)
    );
    this.registerMessagingConnection();
    this.rpcRouter = createRpcRouter(this.requestHandler);
    this.requestHandler.injectRouter(this.rpcRouter);

    return this;
  }

  @Memoize()
  get publicIdentifier(): string {
    return this.publicExtendedKey;
  }

  @Memoize()
  async signerAddress(): Promise<string> {
    return await this.requestHandler.getSignerAddress();
  }

  @Memoize()
  get freeBalanceAddress(): string {
    return getFreeBalanceAddress(this.publicIdentifier);
  }

  /**
   * Instantiates a new _ProtocolRunner_ object and attaches middleware
   * for the OP_SIGN, IO_SEND, and IO_SEND_AND_WAIT opcodes.
   */
  private buildProtocolRunner(): ProtocolRunner {
    const protocolRunner = new ProtocolRunner(
      this.networkContext,
      this.provider
    );

    protocolRunner.register(Opcode.OP_SIGN, async (args: any[]) => {
      if (args.length !== 1 && args.length !== 2) {
        throw Error("OP_SIGN middleware received wrong number of arguments.");
      }

      const [commitment, overrideKeyIndex] = args;
      const keyIndex = overrideKeyIndex || 0;

      const signingKey = new SigningKey(
        await this.privateKeyGetter.getPrivateKey(keyIndex)
      );

      return signingKey.signDigest(commitment.hashToSign());
    });

    protocolRunner.register(Opcode.IO_SEND, async (args: [ProtocolMessage]) => {
      const [data] = args;
      const fromXpub = this.publicIdentifier;
      const to = data.toXpub;

      await this.messagingService.send(to, {
        data,
        from: fromXpub,
        type: NODE_EVENTS.PROTOCOL_MESSAGE_EVENT
      } as NodeMessageWrappedProtocolMessage);
    });

    protocolRunner.register(
      Opcode.IO_SEND_AND_WAIT,
      async (args: [ProtocolMessage]) => {
        const [data] = args;
        const to = data.toXpub;

        const deferral = new Deferred<NodeMessageWrappedProtocolMessage>();

        this.ioSendDeferrals.set(data.processID, deferral);

        const counterpartyResponse = deferral.promise;

        await this.messagingService.send(to, {
          data,
          from: this.publicIdentifier,
          type: NODE_EVENTS.PROTOCOL_MESSAGE_EVENT
        } as NodeMessageWrappedProtocolMessage);

        // 90 seconds is the default lock acquiring time time
        const msg = await Promise.race([
          counterpartyResponse,
          timeout(IO_SEND_AND_WAIT_TIMEOUT)
        ]);

        if (!msg || !("data" in (msg as NodeMessageWrappedProtocolMessage))) {
          throw Error(
            `IO_SEND_AND_WAIT timed out after 90s waiting for counterparty reply in ${data.protocol}`
          );
        }

        // Removes the deferral from the list of pending defferals after
        // its promise has been resolved and the necessary callback (above)
        // has been called. Note that, as is, only one defferal can be open
        // per counterparty at the moment.
        this.ioSendDeferrals.delete(data.processID);

        return (msg as NodeMessageWrappedProtocolMessage).data;
      }
    );

    protocolRunner.register(Opcode.WRITE_COMMITMENT, async (args: any[]) => {
      const { store } = this.requestHandler;

      const [protocol, commitment, ...key] = args;

      if (protocol === Protocol.Withdraw) {
        const [multisigAddress] = key;
        await store.storeWithdrawalCommitment(multisigAddress, commitment);
      } else {
        await store.setCommitment([protocol, ...key], commitment);
      }
    });

    protocolRunner.register(
      Opcode.PERSIST_STATE_CHANNEL,
      async (args: [StateChannel[]]) => {
        const { store } = this.requestHandler;
        const [stateChannels] = args;

        for (const stateChannel of stateChannels) {
          await store.saveStateChannel(stateChannel);
        }
      }
    );

    return protocolRunner;
  }

  /**
   * This is the entrypoint to listening for messages from other Nodes.
   * Delegates setting up a listener to the Node's outgoing EventEmitter.
   * @param event
   * @param callback
   */
  on(event: string, callback: (res: any) => void) {
    this.rpcRouter.subscribe(event, async (res: any) => callback(res));
  }

  /**
   * Stops listening for a given message from other Nodes. If no callback is passed,
   * all callbacks are removed.
   *
   * @param event
   * @param [callback]
   */
  off(event: string, callback?: (res: any) => void) {
    this.rpcRouter.unsubscribe(
      event,
      callback ? async (res: any) => callback(res) : undefined
    );
  }

  /**
   * This is the entrypoint to listening for messages from other Nodes.
   * Delegates setting up a listener to the Node's outgoing EventEmitter.
   * It'll run the callback *only* once.
   *
   * @param event
   * @param [callback]
   */
  once(event: string, callback: (res: any) => void) {
    this.rpcRouter.subscribeOnce(event, async (res: any) => callback(res));
  }

  /**
   * Delegates emitting events to the Node's incoming EventEmitter.
   * @param event
   * @param req
   */
  emit(event: string, req: NodeTypes.MethodRequest) {
    this.rpcRouter.emit(event, req);
  }

  /**
   * Makes a direct call to the Node for a specific method.
   * @param method
   * @param req
   */
  async call(
    method: NodeTypes.MethodName,
    req: NodeTypes.MethodRequest
  ): Promise<NodeTypes.MethodResponse> {
    return this.requestHandler.callMethod(method, req);
  }

  /**
   * When a Node is first instantiated, it establishes a connection
   * with the messaging service. When it receives a message, it emits
   * the message to its registered subscribers, usually external
   * subscribed (i.e. consumers of the Node).
   */
  private registerMessagingConnection() {
    this.messagingService.onReceive(
      this.publicIdentifier,
      async (msg: NodeTypes.NodeMessage) => {
        await this.handleReceivedMessage(msg);
        this.rpcRouter.emit(msg.type, msg, "outgoing");
      }
    );
  }

  /**
   * Messages received by the Node fit into one of three categories:
   *
   * (a) A NodeMessage which is _not_ a NodeMessageWrappedProtocolMessage;
   *     this is a standard received message which is handled by a named
   *     controller in the _events_ folder.
   *
   * (b) A NodeMessage which is a NodeMessageWrappedProtocolMessage _and_
   *     has no registered _ioSendDeferral_ callback. In this case, it means
   *     it will be sent to the protocol message event controller to dispatch
   *     the received message to the instruction executor.
   *
   * (c) A NodeMessage which is a NodeMessageWrappedProtocolMessage _and_
   *     _does have_ an _ioSendDeferral_, in which case the message is dispatched
   *     solely to the deffered promise's resolve callback.
   */
  private async handleReceivedMessage(msg: NodeTypes.NodeMessage) {
    if (!Object.values(NODE_EVENTS).includes(msg.type)) {
      console.error(`Received message with unknown event type: ${msg.type}`);
    }

    const isProtocolMessage = (msg: NodeTypes.NodeMessage) =>
      msg.type === NODE_EVENTS.PROTOCOL_MESSAGE_EVENT;

    const isExpectingResponse = (msg: NodeMessageWrappedProtocolMessage) =>
      this.ioSendDeferrals.has(msg.data.processID);
    if (
      isProtocolMessage(msg) &&
      isExpectingResponse(msg as NodeMessageWrappedProtocolMessage)
    ) {
      await this.handleIoSendDeferral(msg as NodeMessageWrappedProtocolMessage);
    } else if (this.requestHandler.isLegacyEvent(msg.type)) {
      await this.requestHandler.callEvent(msg.type, msg);
    } else {
      await this.rpcRouter.emit(msg.type, msg);
    }
  }

  private async handleIoSendDeferral(msg: NodeMessageWrappedProtocolMessage) {
    const key = msg.data.processID;

    if (!this.ioSendDeferrals.has(key)) {
      throw Error(
        "Node received message intended for machine but no handler was present"
      );
    }

    const promise = this.ioSendDeferrals.get(key)!;

    try {
      promise.resolve(msg);
    } catch (error) {
      console.error(
        `Error while executing callback registered by IO_SEND_AND_WAIT middleware hook`,
        { error, msg }
      );
    }
  }
}<|MERGE_RESOLUTION|>--- conflicted
+++ resolved
@@ -11,13 +11,6 @@
 import { StateChannel } from "./models";
 import { getFreeBalanceAddress } from "./models/free-balance";
 import {
-<<<<<<< HEAD
-=======
-  EthereumNetworkName,
-  getNetworkContextForNetworkName
-} from "./network-configuration";
-import {
->>>>>>> 808f8c1c
   getPrivateKeysGeneratorAndXPubOrThrow,
   PrivateKeysGetter
 } from "./private-keys-generator";
