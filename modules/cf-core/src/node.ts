--- conflicted
+++ resolved
@@ -14,11 +14,7 @@
 import AutoNonceWallet from "./auto-nonce-wallet";
 import { IO_SEND_AND_WAIT_TIMEOUT } from "./constants";
 import { Deferred } from "./deferred";
-<<<<<<< HEAD
 import { ProtocolRunner } from "./machine";
-=======
-import { Opcode, Commitment, ProtocolRunner } from "./machine";
->>>>>>> 0a03673b
 import { getFreeBalanceAddress, StateChannel } from "./models";
 import { getPrivateKeysGeneratorAndXPubOrThrow, PrivateKeysGetter } from "./private-keys-generator";
 import ProcessQueue from "./process-queue";
@@ -26,6 +22,7 @@
 import RpcRouter from "./rpc-router";
 import {
   CFCoreTypes,
+  Commitment,
   NetworkContext,
   NodeMessageWrappedProtocolMessage,
   Opcode,
