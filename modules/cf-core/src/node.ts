--- conflicted
+++ resolved
@@ -16,13 +16,8 @@
 import AutoNonceWallet from "./auto-nonce-wallet";
 import { IO_SEND_AND_WAIT_TIMEOUT } from "./constants";
 import { Deferred } from "./deferred";
-<<<<<<< HEAD
 import { ProtocolRunner } from "./machine";
-import { getFreeBalanceAddress, StateChannel } from "./models";
-=======
-import { Opcode, Commitment, ProtocolRunner } from "./machine";
 import { getFreeBalanceAddress, StateChannel, AppInstance } from "./models";
->>>>>>> 2981172c
 import { getPrivateKeysGeneratorAndXPubOrThrow, PrivateKeysGetter } from "./private-keys-generator";
 import ProcessQueue from "./process-queue";
 import { RequestHandler } from "./request-handler";
@@ -33,7 +28,6 @@
   NetworkContext,
   NodeMessageWrappedProtocolMessage,
   Opcode,
-  Protocol,
   ProtocolMessage,
 } from "./types";
 import { timeout } from "./utils";
