import {
  PROTOCOL_MESSAGE_EVENT,
  NODE_EVENTS,
  ILoggerService,
  nullLogger,
  ProtocolTypes,
  AppInstanceProposal,
  PersistAppType,
} from "@connext/types";
import { BaseProvider } from "ethers/providers";
import { SigningKey } from "ethers/utils";
import EventEmitter from "eventemitter3";
import { Memoize } from "typescript-memoize";

import { createRpcRouter } from "./methods";
import AutoNonceWallet from "./auto-nonce-wallet";
import { IO_SEND_AND_WAIT_TIMEOUT } from "./constants";
import { Deferred } from "./deferred";
import { Opcode, Commitment, ProtocolRunner } from "./machine";
import { getFreeBalanceAddress, StateChannel, AppInstance } from "./models";
import { getPrivateKeysGeneratorAndXPubOrThrow, PrivateKeysGetter } from "./private-keys-generator";
import ProcessQueue from "./process-queue";
import { RequestHandler } from "./request-handler";
import RpcRouter from "./rpc-router";
import {
  CFCoreTypes,
  NetworkContext,
  NodeMessageWrappedProtocolMessage,
  ProtocolMessage,
} from "./types";
import { timeout } from "./utils";
import { Store } from "./store";
import {
  ConditionalTransactionCommitment,
  MultisigCommitment,
  SetStateCommitment,
} from "./ethereum";

export interface NodeConfig {
  // The prefix for any keys used in the store by this Node depends on the
  // execution environment.
  STORE_KEY_PREFIX: string;
}

const REASONABLE_NUM_BLOCKS_TO_WAIT = 1;

export class Node {
  private readonly incoming: EventEmitter;
  private readonly outgoing: EventEmitter;

  private readonly protocolRunner: ProtocolRunner;

  private readonly ioSendDeferrals = new Map<string, Deferred<NodeMessageWrappedProtocolMessage>>();

  /**
   * These properties don't have initializers in the constructor, since they must be initialized
   * asynchronously. This is done via the `asynchronouslySetupUsingRemoteServices` function.
   * Since we have a private constructor and only allow instances of the Node to be created
   * via `create` which immediately calls `asynchronouslySetupUsingRemoteServices`, these are
   * always non-null when the Node is being used.
   */
  private signer!: SigningKey;
  protected requestHandler!: RequestHandler;
  public rpcRouter!: RpcRouter;
  private store!: Store;

  static async create(
    messagingService: CFCoreTypes.IMessagingService,
    storeService: CFCoreTypes.IStoreService,
    networkContext: NetworkContext,
    nodeConfig: NodeConfig,
    provider: BaseProvider,
    lockService?: CFCoreTypes.ILockService,
    publicExtendedKey?: string,
    privateKeyGenerator?: CFCoreTypes.IPrivateKeyGenerator,
    blocksNeededForConfirmation?: number,
    logger?: ILoggerService,
  ): Promise<Node> {
    const [privateKeysGenerator, extendedPubKey] = await getPrivateKeysGeneratorAndXPubOrThrow(
      storeService,
      privateKeyGenerator,
      publicExtendedKey,
    );

    const node = new Node(
      extendedPubKey,
      privateKeysGenerator,
      messagingService,
      storeService,
      nodeConfig,
      provider,
      networkContext,
      blocksNeededForConfirmation,
      logger,
      lockService,
    );

    return await node.asynchronouslySetupUsingRemoteServices();
  }

  private constructor(
    private readonly publicExtendedKey: string,
    private readonly privateKeyGetter: PrivateKeysGetter,
    private readonly messagingService: CFCoreTypes.IMessagingService,
    private readonly storeService: CFCoreTypes.IStoreService,
    private readonly nodeConfig: NodeConfig,
    private readonly provider: BaseProvider,
    public readonly networkContext: NetworkContext,
    public readonly blocksNeededForConfirmation: number = REASONABLE_NUM_BLOCKS_TO_WAIT,
    public readonly log: ILoggerService = nullLogger,
    private readonly lockService?: CFCoreTypes.ILockService,
  ) {
    this.log = log.newContext("CF-Node");
    this.networkContext.provider = this.provider;
    this.incoming = new EventEmitter();
    this.outgoing = new EventEmitter();
    this.store = new Store(this.storeService);
    this.protocolRunner = this.buildProtocolRunner();
  }

  private async asynchronouslySetupUsingRemoteServices(): Promise<Node> {
    this.signer = new SigningKey(await this.privateKeyGetter.getPrivateKey("0"));
    this.log.info(`Node signer address: ${this.signer.address}`);
    this.log.info(`Node public identifier: ${this.publicIdentifier}`);
    this.requestHandler = new RequestHandler(
      this.publicIdentifier,
      this.incoming,
      this.outgoing,
      this.store,
      this.messagingService,
      this.protocolRunner,
      this.networkContext,
      this.provider,
      new AutoNonceWallet(this.signer.privateKey, this.provider),
      this.blocksNeededForConfirmation!,
      new ProcessQueue(this.lockService),
      this.log,
    );
    this.registerMessagingConnection();
    this.rpcRouter = createRpcRouter(this.requestHandler);
    this.requestHandler.injectRouter(this.rpcRouter);
    return this;
  }

  @Memoize()
  get publicIdentifier(): string {
    return this.publicExtendedKey;
  }

  @Memoize()
  async signerAddress(): Promise<string> {
    return await this.requestHandler.getSignerAddress();
  }

  @Memoize()
  get freeBalanceAddress(): string {
    return getFreeBalanceAddress(this.publicIdentifier);
  }

  /**
   * Instantiates a new _ProtocolRunner_ object and attaches middleware
   * for the OP_SIGN, IO_SEND, and IO_SEND_AND_WAIT opcodes.
   */
  private buildProtocolRunner(): ProtocolRunner {
    const protocolRunner = new ProtocolRunner(
      this.networkContext,
      this.provider,
      this.store,
      this.log.newContext("CF-ProtocolRunner"),
    );

    protocolRunner.register(Opcode.OP_SIGN, async (args: any[]) => {
      if (args.length !== 1 && args.length !== 2) {
        throw Error("OP_SIGN middleware received wrong number of arguments.");
      }

      const [commitment, overrideKeyIndex] = args;
      const keyIndex = overrideKeyIndex || 0;

      const signingKey = new SigningKey(await this.privateKeyGetter.getPrivateKey(keyIndex));

      return signingKey.signDigest(commitment.hashToSign());
    });

    protocolRunner.register(Opcode.IO_SEND, async (args: [ProtocolMessage]) => {
      const [data] = args;
      const fromXpub = this.publicIdentifier;
      const to = data.toXpub;

      await this.messagingService.send(to, {
        data,
        from: fromXpub,
        type: PROTOCOL_MESSAGE_EVENT,
      } as NodeMessageWrappedProtocolMessage);
    });

    protocolRunner.register(Opcode.IO_SEND_AND_WAIT, async (args: [ProtocolMessage]) => {
      const [data] = args;
      const to = data.toXpub;

      const deferral = new Deferred<NodeMessageWrappedProtocolMessage>();

      this.ioSendDeferrals.set(data.processID, deferral);

      const counterpartyResponse = deferral.promise;

      await this.messagingService.send(to, {
        data,
        from: this.publicIdentifier,
        type: PROTOCOL_MESSAGE_EVENT,
      } as NodeMessageWrappedProtocolMessage);

      // 90 seconds is the default lock acquiring time time
      const msg = await Promise.race([counterpartyResponse, timeout(IO_SEND_AND_WAIT_TIMEOUT)]);

      if (!msg || !("data" in (msg as NodeMessageWrappedProtocolMessage))) {
        throw Error(
          `IO_SEND_AND_WAIT timed out after 90s waiting for counterparty reply in ${data.protocol}`,
        );
      }

      // Removes the deferral from the list of pending defferals after
      // its promise has been resolved and the necessary callback (above)
      // has been called. Note that, as is, only one defferal can be open
      // per counterparty at the moment.
      this.ioSendDeferrals.delete(data.processID);

      return (msg as NodeMessageWrappedProtocolMessage).data;
    });

<<<<<<< HEAD
=======
    protocolRunner.register(Opcode.WRITE_COMMITMENT, async (args: any[]) => {
      const { store } = this.requestHandler;

      const [protocol, commitment, ...key] = args;
      await store.setCommitment([protocol, ...key], commitment);
    });

>>>>>>> 74d4a591
    protocolRunner.register(Opcode.PERSIST_STATE_CHANNEL, async (args: [StateChannel[]]) => {
      const { store } = this.requestHandler;
      const [stateChannels] = args;

      for (const stateChannel of stateChannels) {
        await store.saveStateChannel(stateChannel);
      }
    });

    protocolRunner.register(
      Opcode.PERSIST_COMMITMENT,
      async (
        args: [
          Commitment,
          MultisigCommitment | SetStateCommitment | ProtocolTypes.MinimalTransaction,
          string,
        ],
      ) => {
        const { store } = this.requestHandler;

        const [commitmentType, commitment, ...res] = args;

        switch (commitmentType) {
          case Commitment.Setup:
            const [multisigAddress] = res;
            await store.saveSetupCommitment(
              multisigAddress,
              commitment as ProtocolTypes.MinimalTransaction,
            );
            break;

          case Commitment.Withdraw:
            const [multisig] = res;
            await store.saveWithdrawalCommitment(
              multisig,
              commitment as ProtocolTypes.MinimalTransaction,
            );
            break;

          case Commitment.SetState:
            const [appIdentityHash] = res;
            await store.saveLatestSetStateCommitment(
              appIdentityHash,
              commitment as SetStateCommitment,
            );
            break;

          case Commitment.Conditional:
            const [appId] = res;
            await store.saveConditionalTransactionCommitment(
              appId,
              commitment as ConditionalTransactionCommitment,
            );
            break;

          default:
            throw new Error(`Unrecognized commitment type: ${commitmentType}`);
        }
        return;
      },
    );

    protocolRunner.register(
      Opcode.PERSIST_APP_INSTANCE,
      async (args: [PersistAppType, StateChannel, AppInstance | AppInstanceProposal]) => {
        const { store } = this.requestHandler;
        const [type, postProtocolChannel, app] = args;

        // always persist the free balance
        // this will error if channel does not exist
        await store.saveFreeBalance(postProtocolChannel);

        switch (type) {
          case PersistAppType.Proposal:
            await store.saveAppProposal(postProtocolChannel, app as AppInstanceProposal);
            break;
          case PersistAppType.Reject:
            await store.removeAppProposal(postProtocolChannel, app as AppInstanceProposal);
            break;

          case PersistAppType.Instance:
            if (app.identityHash === postProtocolChannel.freeBalance.identityHash) {
              break;
            }
            await store.saveAppInstance(postProtocolChannel, app as AppInstance);
            break;

          case PersistAppType.Uninstall:
            await store.removeAppInstance(postProtocolChannel, app as AppInstance);
            break;

          default:
            throw new Error(`Unrecognized app persistence call: ${type}`);
        }
      },
    );

    return protocolRunner;
  }

  /**
   * This is the entrypoint to listening for messages from other Nodes.
   * Delegates setting up a listener to the Node's outgoing EventEmitter.
   * @param event
   * @param callback
   */
  on(event: CFCoreTypes.EventName | CFCoreTypes.RpcMethodName, callback: (res: any) => void) {
    this.rpcRouter.subscribe(event, async (res: any) => callback(res));
  }

  /**
   * Stops listening for a given message from other Nodes. If no callback is passed,
   * all callbacks are removed.
   *
   * @param event
   * @param [callback]
   */
  off(event: CFCoreTypes.EventName | CFCoreTypes.RpcMethodName, callback?: (res: any) => void) {
    this.rpcRouter.unsubscribe(event, callback ? async (res: any) => callback(res) : undefined);
  }

  /**
   * This is the entrypoint to listening for messages from other Nodes.
   * Delegates setting up a listener to the Node's outgoing EventEmitter.
   * It'll run the callback *only* once.
   *
   * @param event
   * @param [callback]
   */
  once(event: CFCoreTypes.EventName | CFCoreTypes.RpcMethodName, callback: (res: any) => void) {
    this.rpcRouter.subscribeOnce(event, async (res: any) => callback(res));
  }

  /**
   * Delegates emitting events to the Node's incoming EventEmitter.
   * @param event
   * @param req
   */
  emit(event: CFCoreTypes.EventName | CFCoreTypes.RpcMethodName, req: CFCoreTypes.MethodRequest) {
    this.rpcRouter.emit(event, req);
  }

  /**
   * Makes a direct call to the Node for a specific method.
   * @param method
   * @param req
   */
  async call(
    method: CFCoreTypes.MethodName,
    req: CFCoreTypes.MethodRequest,
  ): Promise<CFCoreTypes.MethodResponse> {
    return this.requestHandler.callMethod(method, req);
  }

  /**
   * When a Node is first instantiated, it establishes a connection
   * with the messaging service. When it receives a message, it emits
   * the message to its registered subscribers, usually external
   * subscribed (i.e. consumers of the Node).
   */
  private registerMessagingConnection() {
    this.messagingService.onReceive(this.publicIdentifier, async (msg: CFCoreTypes.NodeMessage) => {
      await this.handleReceivedMessage(msg);
      this.rpcRouter.emit(msg.type, msg, "outgoing");
    });
  }

  /**
   * Messages received by the Node fit into one of three categories:
   *
   * (a) A NodeMessage which is _not_ a NodeMessageWrappedProtocolMessage;
   *     this is a standard received message which is handled by a named
   *     controller in the _events_ folder.
   *
   * (b) A NodeMessage which is a NodeMessageWrappedProtocolMessage _and_
   *     has no registered _ioSendDeferral_ callback. In this case, it means
   *     it will be sent to the protocol message event controller to dispatch
   *     the received message to the instruction executor.
   *
   * (c) A NodeMessage which is a NodeMessageWrappedProtocolMessage _and_
   *     _does have_ an _ioSendDeferral_, in which case the message is dispatched
   *     solely to the deffered promise's resolve callback.
   */
  private async handleReceivedMessage(msg: CFCoreTypes.NodeMessage) {
    if (!Object.values(NODE_EVENTS).includes(msg.type)) {
      console.error(`Received message with unknown event type: ${msg.type}`);
    }

    const isProtocolMessage = (msg: CFCoreTypes.NodeMessage) => msg.type === PROTOCOL_MESSAGE_EVENT;

    const isExpectingResponse = (msg: NodeMessageWrappedProtocolMessage) =>
      this.ioSendDeferrals.has(msg.data.processID);
    if (isProtocolMessage(msg) && isExpectingResponse(msg as NodeMessageWrappedProtocolMessage)) {
      await this.handleIoSendDeferral(msg as NodeMessageWrappedProtocolMessage);
    } else if (this.requestHandler.isLegacyEvent(msg.type)) {
      await this.requestHandler.callEvent(msg.type, msg);
    } else {
      await this.rpcRouter.emit(msg.type, msg);
    }
  }

  private async handleIoSendDeferral(msg: NodeMessageWrappedProtocolMessage) {
    const key = msg.data.processID;

    if (!this.ioSendDeferrals.has(key)) {
      throw Error("Node received message intended for machine but no handler was present");
    }

    const promise = this.ioSendDeferrals.get(key)!;

    try {
      promise.resolve(msg);
    } catch (error) {
      console.error(
        "Error while executing callback registered by IO_SEND_AND_WAIT middleware hook",
        { error, msg },
      );
    }
  }
}<|MERGE_RESOLUTION|>--- conflicted
+++ resolved
@@ -228,8 +228,6 @@
       return (msg as NodeMessageWrappedProtocolMessage).data;
     });
 
-<<<<<<< HEAD
-=======
     protocolRunner.register(Opcode.WRITE_COMMITMENT, async (args: any[]) => {
       const { store } = this.requestHandler;
 
@@ -237,7 +235,6 @@
       await store.setCommitment([protocol, ...key], commitment);
     });
 
->>>>>>> 74d4a591
     protocolRunner.register(Opcode.PERSIST_STATE_CHANNEL, async (args: [StateChannel[]]) => {
       const { store } = this.requestHandler;
       const [stateChannels] = args;
