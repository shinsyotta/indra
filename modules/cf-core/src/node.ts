import {
  AppInstanceProposal,
  CommitmentTypes,
  delay,
  EventNames,
  ILoggerService,
  MethodName,
  MinimalTransaction,
  nullLogger,
  PersistAppType,
} from "@connext/types";
<<<<<<< HEAD
import { JsonRpcProvider } from "ethers/providers";
=======
import { signDigest } from "@connext/crypto";
import { BaseProvider } from "ethers/providers";
>>>>>>> 17f520a4
import { SigningKey } from "ethers/utils";
import EventEmitter from "eventemitter3";
import { Memoize } from "typescript-memoize";

import { createRpcRouter } from "./methods";
import AutoNonceWallet from "./auto-nonce-wallet";
import { IO_SEND_AND_WAIT_TIMEOUT } from "./constants";
import { Deferred } from "./deferred";
import {
  ConditionalTransactionCommitment,
  MultisigCommitment,
  SetStateCommitment,
} from "./ethereum";
import { ProtocolRunner } from "./machine";
import { getFreeBalanceAddress, StateChannel, AppInstance } from "./models";
import { getPrivateKeysGeneratorAndXPubOrThrow, PrivateKeysGetter } from "./private-keys-generator";
import ProcessQueue from "./process-queue";
import { RequestHandler } from "./request-handler";
import RpcRouter from "./rpc-router";
import { Store } from "./store";
import {
  ILockService,
  IMessagingService,
  IPrivateKeyGenerator,
  IStoreService,
  MethodRequest,
  MethodResponse,
  NetworkContext,
  NodeMessage,
  NodeMessageWrappedProtocolMessage,
  Opcode,
  ProtocolMessage,
} from "./types";
<<<<<<< HEAD
import { signDigestWithEthers } from "./utils";
=======
import { timeout } from "./utils";
import { Store } from "./store";
import {
  ConditionalTransactionCommitment,
  MultisigCommitment,
  SetStateCommitment,
} from "./ethereum";
>>>>>>> 17f520a4

export interface NodeConfig {
  // The prefix for any keys used in the store by this Node depends on the
  // execution environment.
  STORE_KEY_PREFIX: string;
}

const REASONABLE_NUM_BLOCKS_TO_WAIT = 1;

export class Node {
  private readonly incoming: EventEmitter;
  private readonly outgoing: EventEmitter;

  private readonly protocolRunner: ProtocolRunner;

  private readonly ioSendDeferrals = new Map<string, Deferred<NodeMessageWrappedProtocolMessage>>();

  /**
   * These properties don't have initializers in the constructor, since they must be initialized
   * asynchronously. This is done via the `asynchronouslySetupUsingRemoteServices` function.
   * Since we have a private constructor and only allow instances of the Node to be created
   * via `create` which immediately calls `asynchronouslySetupUsingRemoteServices`, these are
   * always non-null when the Node is being used.
   */
  private signer!: SigningKey;
  protected requestHandler!: RequestHandler;
  public rpcRouter!: RpcRouter;
  private store!: Store;

  static async create(
    messagingService: IMessagingService,
    storeService: IStoreService,
    networkContext: NetworkContext,
    nodeConfig: NodeConfig,
    provider: JsonRpcProvider,
    lockService?: ILockService,
    publicExtendedKey?: string,
    privateKeyGenerator?: IPrivateKeyGenerator,
    blocksNeededForConfirmation?: number,
    logger?: ILoggerService,
  ): Promise<Node> {
    const [privateKeysGenerator, extendedPubKey] = await getPrivateKeysGeneratorAndXPubOrThrow(
      storeService,
      privateKeyGenerator,
      publicExtendedKey,
    );

    const node = new Node(
      extendedPubKey,
      privateKeysGenerator,
      messagingService,
      storeService,
      nodeConfig,
      provider,
      networkContext,
      blocksNeededForConfirmation,
      logger,
      lockService,
    );

    return await node.asynchronouslySetupUsingRemoteServices();
  }

  private constructor(
    private readonly publicExtendedKey: string,
    private readonly privateKeyGetter: PrivateKeysGetter,
    private readonly messagingService: IMessagingService,
    private readonly storeService: IStoreService,
    private readonly nodeConfig: NodeConfig,
    private readonly provider: JsonRpcProvider,
    public readonly networkContext: NetworkContext,
    public readonly blocksNeededForConfirmation: number = REASONABLE_NUM_BLOCKS_TO_WAIT,
    public readonly log: ILoggerService = nullLogger,
    private readonly lockService?: ILockService,
  ) {
    this.log = log.newContext("CF-Node");
    this.networkContext.provider = this.provider;
    this.incoming = new EventEmitter();
    this.outgoing = new EventEmitter();
    this.store = new Store(this.storeService);
    this.protocolRunner = this.buildProtocolRunner();
  }

  private async asynchronouslySetupUsingRemoteServices(): Promise<Node> {
    this.signer = new SigningKey(await this.privateKeyGetter.getPrivateKey("0"));
    this.log.info(`Node signer address: ${this.signer.address}`);
    this.log.info(`Node public identifier: ${this.publicIdentifier}`);
    this.requestHandler = new RequestHandler(
      this.publicIdentifier,
      this.incoming,
      this.outgoing,
      this.store,
      this.messagingService,
      this.protocolRunner,
      this.networkContext,
      this.provider,
      new AutoNonceWallet(
        this.signer.privateKey,
        // Creating copy of the provider fixes a mysterious big, details:
        // https://github.com/ethers-io/ethers.js/issues/761
        new JsonRpcProvider(this.provider.connection.url),
      ),
      this.blocksNeededForConfirmation!,
      new ProcessQueue(this.lockService),
      this.log,
    );
    this.registerMessagingConnection();
    this.rpcRouter = createRpcRouter(this.requestHandler);
    this.requestHandler.injectRouter(this.rpcRouter);
    return this;
  }

  @Memoize()
  get publicIdentifier(): string {
    return this.publicExtendedKey;
  }

  @Memoize()
  async signerAddress(): Promise<string> {
    return await this.requestHandler.getSignerAddress();
  }

  @Memoize()
  get freeBalanceAddress(): string {
    return getFreeBalanceAddress(this.publicIdentifier);
  }

  /**
   * Instantiates a new _ProtocolRunner_ object and attaches middleware
   * for the OP_SIGN, IO_SEND, and IO_SEND_AND_WAIT opcodes.
   */
  private buildProtocolRunner(): ProtocolRunner {
    const protocolRunner = new ProtocolRunner(
      this.networkContext,
      this.provider,
      this.store,
      this.log.newContext("CF-ProtocolRunner"),
    );

    protocolRunner.register(Opcode.OP_SIGN, async (args: any[]) => {
      if (args.length !== 1 && args.length !== 2) {
        throw new Error("OP_SIGN middleware received wrong number of arguments.");
      }

      const [commitment, overrideKeyIndex] = args;
      const keyIndex = overrideKeyIndex || 0;

      const privateKey = await this.privateKeyGetter.getPrivateKey(keyIndex);
      const hash = commitment.hashToSign();

      return await signDigest(privateKey, hash);
    });

    protocolRunner.register(Opcode.IO_SEND, async (args: [ProtocolMessage]) => {
      const [data] = args;
      const fromXpub = this.publicIdentifier;
      const to = data.toXpub;

      await this.messagingService.send(to, {
        data,
        from: fromXpub,
        type: EventNames.PROTOCOL_MESSAGE_EVENT,
      } as NodeMessageWrappedProtocolMessage);
    });

    protocolRunner.register(Opcode.IO_SEND_AND_WAIT, async (args: [ProtocolMessage]) => {
      const [data] = args;
      const to = data.toXpub;

      const deferral = new Deferred<NodeMessageWrappedProtocolMessage>();

      this.ioSendDeferrals.set(data.processID, deferral);

      const counterpartyResponse = deferral.promise;

      await this.messagingService.send(to, {
        data,
        from: this.publicIdentifier,
        type: EventNames.PROTOCOL_MESSAGE_EVENT,
      } as NodeMessageWrappedProtocolMessage);

      // 90 seconds is the default lock acquiring time time
      const msg = await Promise.race([counterpartyResponse, delay(IO_SEND_AND_WAIT_TIMEOUT)]);

      if (!msg || !("data" in (msg as NodeMessageWrappedProtocolMessage))) {
        throw new Error(
          `IO_SEND_AND_WAIT timed out after 90s waiting for counterparty reply in ${data.protocol}`,
        );
      }

      // Removes the deferral from the list of pending defferals after
      // its promise has been resolved and the necessary callback (above)
      // has been called. Note that, as is, only one defferal can be open
      // per counterparty at the moment.
      this.ioSendDeferrals.delete(data.processID);

      return (msg as NodeMessageWrappedProtocolMessage).data;
    });

    protocolRunner.register(Opcode.PERSIST_STATE_CHANNEL, async (args: [StateChannel[]]) => {
      const { store } = this.requestHandler;
      const [stateChannels] = args;

      for (const stateChannel of stateChannels) {
        await store.saveStateChannel(stateChannel);
      }
    });

    protocolRunner.register(
      Opcode.PERSIST_COMMITMENT,
      async (
        args: [
          CommitmentTypes,
          MultisigCommitment | SetStateCommitment | MinimalTransaction,
          string,
        ],
      ) => {
        const { store } = this.requestHandler;

        const [commitmentType, commitment, ...res] = args;

        switch (commitmentType) {

          case CommitmentTypes.Conditional:
            const [appId] = res;
            await store.saveConditionalTransactionCommitment(
              appId,
              commitment as ConditionalTransactionCommitment,
            );
            break;

          case CommitmentTypes.SetState:
            const [appIdentityHash] = res;
            await store.saveLatestSetStateCommitment(
              appIdentityHash,
              commitment as SetStateCommitment,
            );
            break;

          case CommitmentTypes.Setup:
            const [multisigAddress] = res;
            await store.saveSetupCommitment(
              multisigAddress,
              commitment as MinimalTransaction,
            );
            break;

          case CommitmentTypes.Withdraw:
            const [multisig] = res;
            await store.saveWithdrawalCommitment(
              multisig,
              commitment as MinimalTransaction,
            );
            break;

          default:
            throw new Error(`Unrecognized commitment type: ${commitmentType}`);
        }
        return;
      },
    );

    protocolRunner.register(
      Opcode.PERSIST_APP_INSTANCE,
      async (args: [PersistAppType, StateChannel, AppInstance | AppInstanceProposal]) => {
        const { store } = this.requestHandler;
        const [type, postProtocolChannel, app] = args;

        // always persist the free balance
        // this will error if channel does not exist
        await store.saveFreeBalance(postProtocolChannel);

        switch (type) {
          case PersistAppType.Proposal:
            await store.saveAppProposal(postProtocolChannel, app as AppInstanceProposal);
            break;
          case PersistAppType.Reject:
            await store.removeAppProposal(postProtocolChannel, app as AppInstanceProposal);
            break;

          case PersistAppType.Instance:
            if (app.identityHash === postProtocolChannel.freeBalance.identityHash) {
              break;
            }
            await store.saveAppInstance(postProtocolChannel, app as AppInstance);
            break;

          case PersistAppType.Uninstall:
            await store.removeAppInstance(postProtocolChannel, app as AppInstance);
            break;

          default:
            throw new Error(`Unrecognized app persistence call: ${type}`);
        }
      },
    );

    return protocolRunner;
  }

  /**
   * This is the entrypoint to listening for messages from other Nodes.
   * Delegates setting up a listener to the Node's outgoing EventEmitter.
   * @param event
   * @param callback
   */
  on(event: EventNames | MethodName, callback: (res: any) => void) {
    this.rpcRouter.subscribe(event, async (res: any) => callback(res));
  }

  /**
   * Stops listening for a given message from other Nodes. If no callback is passed,
   * all callbacks are removed.
   *
   * @param event
   * @param [callback]
   */
  off(event: EventNames | MethodName, callback?: (res: any) => void) {
    this.rpcRouter.unsubscribe(event, callback ? async (res: any) => callback(res) : undefined);
  }

  /**
   * This is the entrypoint to listening for messages from other Nodes.
   * Delegates setting up a listener to the Node's outgoing EventEmitter.
   * It'll run the callback *only* once.
   *
   * @param event
   * @param [callback]
   */
  once(event: EventNames | MethodName, callback: (res: any) => void) {
    this.rpcRouter.subscribeOnce(event, async (res: any) => callback(res));
  }

  /**
   * Delegates emitting events to the Node's incoming EventEmitter.
   * @param event
   * @param req
   */
  emit(event: EventNames | MethodName, req: MethodRequest) {
    this.rpcRouter.emit(event, req);
  }

  /**
   * Makes a direct call to the Node for a specific method.
   * @param method
   * @param req
   */
  async call(
    method: MethodName,
    req: MethodRequest,
  ): Promise<MethodResponse> {
    return this.requestHandler.callMethod(method, req);
  }

  /**
   * When a Node is first instantiated, it establishes a connection
   * with the messaging service. When it receives a message, it emits
   * the message to its registered subscribers, usually external
   * subscribed (i.e. consumers of the Node).
   */
  private registerMessagingConnection() {
    this.messagingService.onReceive(this.publicIdentifier, async (msg: NodeMessage) => {
      await this.handleReceivedMessage(msg);
      this.rpcRouter.emit(msg.type, msg, "outgoing");
    });
  }

  /**
   * Messages received by the Node fit into one of three categories:
   *
   * (a) A NodeMessage which is _not_ a NodeMessageWrappedProtocolMessage;
   *     this is a standard received message which is handled by a named
   *     controller in the _events_ folder.
   *
   * (b) A NodeMessage which is a NodeMessageWrappedProtocolMessage _and_
   *     has no registered _ioSendDeferral_ callback. In this case, it means
   *     it will be sent to the protocol message event controller to dispatch
   *     the received message to the instruction executor.
   *
   * (c) A NodeMessage which is a NodeMessageWrappedProtocolMessage _and_
   *     _does have_ an _ioSendDeferral_, in which case the message is dispatched
   *     solely to the deffered promise's resolve callback.
   */
  private async handleReceivedMessage(msg: NodeMessage) {
    if (!Object.values(EventNames).includes(msg.type)) {
      this.log.error(`Received message with unknown event type: ${msg.type}`);
    }

    const isProtocolMessage = (msg: NodeMessage) => msg.type === EventNames.PROTOCOL_MESSAGE_EVENT;

    const isExpectingResponse = (msg: NodeMessageWrappedProtocolMessage) =>
      this.ioSendDeferrals.has(msg.data.processID);
    if (isProtocolMessage(msg) && isExpectingResponse(msg as NodeMessageWrappedProtocolMessage)) {
      await this.handleIoSendDeferral(msg as NodeMessageWrappedProtocolMessage);
    } else if (this.requestHandler.isLegacyEvent(msg.type)) {
      await this.requestHandler.callEvent(msg.type, msg);
    } else {
      await this.rpcRouter.emit(msg.type, msg);
    }
  }

  private async handleIoSendDeferral(msg: NodeMessageWrappedProtocolMessage) {
    const key = msg.data.processID;

    if (!this.ioSendDeferrals.has(key)) {
      throw new Error("Node received message intended for machine but no handler was present");
    }

    const promise = this.ioSendDeferrals.get(key)!;

    try {
      promise.resolve(msg);
    } catch (error) {
      this.log.error(
        `Error while executing callback registered by IO_SEND_AND_WAIT middleware hook error ${
          JSON.stringify(error, null, 2)
        } msg ${
          JSON.stringify(msg, null, 2)
        }`,
      );
    }
  }
}<|MERGE_RESOLUTION|>--- conflicted
+++ resolved
@@ -1,3 +1,4 @@
+import { signDigest } from "@connext/crypto";
 import {
   AppInstanceProposal,
   CommitmentTypes,
@@ -9,12 +10,7 @@
   nullLogger,
   PersistAppType,
 } from "@connext/types";
-<<<<<<< HEAD
 import { JsonRpcProvider } from "ethers/providers";
-=======
-import { signDigest } from "@connext/crypto";
-import { BaseProvider } from "ethers/providers";
->>>>>>> 17f520a4
 import { SigningKey } from "ethers/utils";
 import EventEmitter from "eventemitter3";
 import { Memoize } from "typescript-memoize";
@@ -48,17 +44,6 @@
   Opcode,
   ProtocolMessage,
 } from "./types";
-<<<<<<< HEAD
-import { signDigestWithEthers } from "./utils";
-=======
-import { timeout } from "./utils";
-import { Store } from "./store";
-import {
-  ConditionalTransactionCommitment,
-  MultisigCommitment,
-  SetStateCommitment,
-} from "./ethereum";
->>>>>>> 17f520a4
 
 export interface NodeConfig {
   // The prefix for any keys used in the store by this Node depends on the
