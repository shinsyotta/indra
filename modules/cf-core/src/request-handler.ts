import { DEPOSIT_CONFIRMED_EVENT, PROTOCOL_MESSAGE_EVENT, ILoggerService } from "@connext/types";
import { Signer } from "ethers";
import { BaseProvider } from "ethers/providers";
import EventEmitter from "eventemitter3";

import { eventNameToImplementation, methodNameToImplementation } from "./methods";
import { ProtocolRunner } from "./machine";
import ProcessQueue from "./process-queue";
import RpcRouter from "./rpc-router";
import { Store } from "./store";
import {
  CFCoreTypes,
  NetworkContext,
  NODE_EVENTS,
  NodeEvent,
  NodeMessageWrappedProtocolMessage,
} from "./types";
import { bigNumberifyJson, logTime } from "./utils";

/**
 * This class registers handlers for requests to get or set some information
 * about app instances and channels for this Node and any relevant peer Nodes.
 */
export class RequestHandler {
  private readonly methods = new Map();
  private readonly events = new Map();

  router!: RpcRouter;

  constructor(
    readonly publicIdentifier: string,
    readonly incoming: EventEmitter,
    readonly outgoing: EventEmitter,
    readonly store: Store,
    readonly messagingService: CFCoreTypes.IMessagingService,
    readonly protocolRunner: ProtocolRunner,
    readonly networkContext: NetworkContext,
    readonly provider: BaseProvider,
    readonly wallet: Signer,
    readonly blocksNeededForConfirmation: number,
    public readonly processQueue: ProcessQueue,
    public readonly log: ILoggerService,
  ) {
    this.log = this.log.newContext("CF-RequestHandler");
  }

  injectRouter(router: RpcRouter) {
    this.router = router;
    this.mapPublicApiMethods();
    this.mapEventHandlers();
  }

  /**
   * In some use cases, waiting for the response of a method call is easier
   * and cleaner than wrangling through callback hell.
   * @param method
   * @param req
   */
  public async callMethod(
    method: CFCoreTypes.MethodName,
    req: CFCoreTypes.MethodRequest,
  ): Promise<CFCoreTypes.MethodResponse> {
    const start = Date.now();
    const result: CFCoreTypes.MethodResponse = {
      type: req.type,
      requestId: req.requestId,
      result: await this.methods.get(method)(this, req.params),
    };
    logTime(this.log, start, `Method ${method} was executed`);
    return result;
  }

  /**
   * This registers all of the methods the Node is expected to have
   */
  private mapPublicApiMethods() {
    for (const methodName in methodNameToImplementation) {
      this.methods.set(methodName, methodNameToImplementation[methodName]);
      this.incoming.on(methodName, async (req: CFCoreTypes.MethodRequest) => {
        const res: CFCoreTypes.MethodResponse = {
          type: req.type,
          requestId: req.requestId,
          result: await this.methods.get(methodName)(this, bigNumberifyJson(req.params)),
        };
        this.router.emit((req as any).methodName, res, "outgoing");
      });
    }
  }

  /**
   * This maps the Node event names to their respective handlers.
   * These are the events being listened on to detect requests from peer Nodes.
   */
  private mapEventHandlers() {
    for (const eventName of Object.values(NODE_EVENTS)) {
      this.events.set(eventName, eventNameToImplementation[eventName]);
    }
  }

  /**
   * This is internally called when an event is received from a peer Node.
   * Node consumers can separately setup their own callbacks for incoming events.
   * @param event
   * @param msg
   */
  public async callEvent(event: NodeEvent, msg: CFCoreTypes.NodeMessage) {
    const start = Date.now();
    const controllerExecutionMethod = this.events.get(event);
    const controllerCount = this.router.eventListenerCount(event);

    if (!controllerExecutionMethod && controllerCount === 0) {
      if (event === DEPOSIT_CONFIRMED_EVENT) {
        this.log.info(
          `No event handler for counter depositing into channel: ${JSON.stringify(
            msg,
            undefined,
            4,
          )}`,
        );
      } else {
<<<<<<< HEAD
        throw new Error(`Recent ${event} which has no event handler`);
=======
        throw Error(`Recent ${event} event which has no event handler`);
>>>>>>> da03d721
      }
    }

    if (controllerExecutionMethod) {
      await controllerExecutionMethod(this, msg);
    }

    logTime(
      this.log,
      start,
      `Event ${
        event !== PROTOCOL_MESSAGE_EVENT
          ? event
          : `for ${(msg as NodeMessageWrappedProtocolMessage).data.protocol} protocol`
      } was processed`,
    );
    this.router.emit(event, msg);
  }

  public async isLegacyEvent(event: NodeEvent) {
    return this.events.has(event);
  }

  public async getSigner(): Promise<Signer> {
    return this.wallet;
  }

  public async getSignerAddress(): Promise<string> {
    const signer = await this.getSigner();
    return await signer.getAddress();
  }
}<|MERGE_RESOLUTION|>--- conflicted
+++ resolved
@@ -118,11 +118,7 @@
           )}`,
         );
       } else {
-<<<<<<< HEAD
-        throw new Error(`Recent ${event} which has no event handler`);
-=======
-        throw Error(`Recent ${event} event which has no event handler`);
->>>>>>> da03d721
+        throw new Error(`Recent ${event} event which has no event handler`);
       }
     }
 
