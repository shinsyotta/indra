--- conflicted
+++ resolved
@@ -9,17 +9,10 @@
   NetworkContext,
   ProtocolMessage,
   PublicIdentifier,
-<<<<<<< HEAD
-  ProtocolName,
-  ProtocolNames,
-  ProtocolParams,
-  ProtocolParam,
+  ILockService,
   StateChannelJSON,
-=======
-  ILockService,
->>>>>>> 11a9599c
 } from "@connext/types";
-import { bigNumberifyJson, logTime, delay } from "@connext/utils";
+import { bigNumberifyJson, logTime } from "@connext/utils";
 import { JsonRpcProvider } from "ethers/providers";
 import EventEmitter from "eventemitter3";
 
