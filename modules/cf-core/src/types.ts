--- conflicted
+++ resolved
@@ -5,14 +5,9 @@
   MethodName,
   MethodParam,
   MethodResult,
-  NetworkContext,
   Opcode,
-<<<<<<< HEAD
-  ProtocolMessageData,
   NetworkContexts,
-=======
   ProtocolMessage,
->>>>>>> 0444cb89
 } from "@connext/types";
 import { StateChannel } from "./models";
 
@@ -57,13 +52,8 @@
 export interface Context {
   store: IStoreService;
   log: ILoggerService;
-<<<<<<< HEAD
-  message: ProtocolMessageData;
+  message: ProtocolMessage;
   networks: NetworkContexts;
-=======
-  message: ProtocolMessage;
-  network: NetworkContext;
->>>>>>> 0444cb89
   preProtocolStateChannel?: StateChannel;
 }
 
