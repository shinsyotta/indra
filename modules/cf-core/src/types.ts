--- conflicted
+++ resolved
@@ -21,15 +21,6 @@
 export type PersistAppType = typeof PersistAppType[keyof typeof PersistAppType];
 
 export const PersistCommitmentType = enumify({
-<<<<<<< HEAD
-  CreateSetup: "CreateSetup",
-  CreateSetState: "CreateSetState",
-  UpdateSetState: "UpdateSetState",
-  RemoveSetState: "RemoveSetState",
-  CreateConditional: "CreateConditional",
-  UpdateConditional: "UpdateConditional",
-=======
->>>>>>> 4c2d5125
   CreateWithdrawal: "CreateWithdrawal",
   UpdateWithdrawal: "UpdateWithdrawal",
 });
