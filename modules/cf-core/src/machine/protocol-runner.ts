--- conflicted
+++ resolved
@@ -73,11 +73,8 @@
   constructor(
     public readonly network: NetworkContext,
     public readonly provider: BaseProvider,
-<<<<<<< HEAD
     public readonly domainSeparator: DomainSeparator,
-=======
     public readonly log: ILoggerService,
->>>>>>> 5433da87
   ) {
     this.network.provider = network.provider || provider;
     this.middlewares = new MiddlewareContainer();
@@ -132,15 +129,12 @@
     message: ProtocolMessage,
   ): Promise<Map<string, StateChannel>> {
     const context: Context = {
+      domainSeparator: this.domainSeparator,
       log: this.log,
       message,
       network: this.network,
       provider: this.provider,
-<<<<<<< HEAD
-      domainSeparator: this.domainSeparator,
-=======
       stateChannelsMap,
->>>>>>> 5433da87
     };
 
     let lastMiddlewareRet: any = undefined;
