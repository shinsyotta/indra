--- conflicted
+++ resolved
@@ -69,15 +69,11 @@
 export class ProtocolRunner {
   public middlewares: MiddlewareContainer;
 
-<<<<<<< HEAD
   constructor(
     public readonly network: NetworkContext,
     public readonly provider: BaseProvider,
     public readonly domainSeparator: DomainSeparator
   ) {
-=======
-  constructor(public readonly network: NetworkContext, public readonly provider: BaseProvider) {
->>>>>>> c2bc2685
     this.network.provider = network.provider || provider;
     this.middlewares = new MiddlewareContainer();
   }
@@ -135,10 +131,7 @@
       stateChannelsMap,
       network: this.network,
       provider: this.provider,
-<<<<<<< HEAD
       domainSeparator: this.domainSeparator
-=======
->>>>>>> c2bc2685
     };
 
     let lastMiddlewareRet: any = undefined;
