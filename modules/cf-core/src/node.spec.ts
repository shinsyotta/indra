--- conflicted
+++ resolved
@@ -1,17 +1,10 @@
-<<<<<<< HEAD
-=======
-import { MemoryStorage as MemoryStoreService, ConnextStore } from "@connext/store";
->>>>>>> 4c2d5125
+import { ConnextStore } from "@connext/store";
 import { getRandomChannelSigner } from "@connext/utils";
 import { JsonRpcProvider } from "ethers/providers";
 
 import { Node } from "./node";
-<<<<<<< HEAD
-import { memoryMessagingService, MemoryStoreServiceFactory } from "./testing/services";
-=======
 import { memoryMessagingService } from "./testing/services";
 import { StoreTypes } from "@connext/types";
->>>>>>> 4c2d5125
 
 describe("Node", () => {
   it("is defined", () => {
@@ -22,11 +15,7 @@
     const provider = new JsonRpcProvider(global["network"].provider.connection.url);
     const node = await Node.create(
       memoryMessagingService,
-<<<<<<< HEAD
-      new MemoryStoreServiceFactory().createStoreService(),
-=======
       new ConnextStore(StoreTypes.Memory),
->>>>>>> 4c2d5125
       global["network"],
       { STORE_KEY_PREFIX: "./node.spec.ts-test-file" },
       provider,
