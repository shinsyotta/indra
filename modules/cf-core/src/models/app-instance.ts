--- conflicted
+++ resolved
@@ -18,11 +18,7 @@
   twoPartyFixedOutcomeInterpreterParamsEncoding,
   virtualAppAgreementEncoding,
 } from "../types";
-<<<<<<< HEAD
-import { appIdentityToHash, bigNumberifyJson } from "../utils";
-=======
-import { bigNumberifyJson, prettyPrintObject } from "../utils";
->>>>>>> 0a03673b
+import { appIdentityToHash, bigNumberifyJson, prettyPrintObject } from "../utils";
 
 /**
  * Representation of an AppInstance.
