import {
  bigNumberifyJson,
  deBigNumberifyJson,
  isBN,
  stringify,
  sortAddresses,
} from "@connext/types";
import { Contract } from "ethers";
import { JsonRpcProvider } from "ethers/providers";
import { defaultAbiCoder, keccak256 } from "ethers/utils";
import { Memoize } from "typescript-memoize";

import { CounterfactualApp } from "../contracts";
import {
  AppIdentity,
  AppInstanceJson,
  AppInterface,
  MultiAssetMultiPartyCoinTransferInterpreterParams,
  multiAssetMultiPartyCoinTransferInterpreterParamsEncoding,
  OutcomeType,
  SingleAssetTwoPartyCoinTransferInterpreterParams,
  singleAssetTwoPartyCoinTransferInterpreterParamsEncoding,
  SolidityValueType,
  TwoPartyFixedOutcomeInterpreterParams,
  twoPartyFixedOutcomeInterpreterParamsEncoding,
} from "../types";
import { appIdentityToHash } from "../utils";

/**
 * Representation of an AppInstance.
 *
 * @property participants The sorted array of public keys used by the users of
 *           this AppInstance for which n-of-n consensus is needed on updates.

 * @property defaultTimeout The default timeout used when a new update is made.

 * @property appInterface An AppInterface object representing the logic this
 *           AppInstance relies on for verifying and proposing state updates.

 * @property latestState The unencoded representation of the latest state.

 * @property latestVersionNumber The versionNumber of the latest signed state update.

 * @property latestTimeout The timeout used in the latest signed state update.

 * @property multiAssetMultiPartyCoinTransferInterpreterParams The limit / maximum amount of funds
 *           to be distributed for an app where the interpreter type is COIN_TRANSFER

 * @property twoPartyOutcomeInterpreterParams Addresses of the two beneficiaries
 *           and the amount that is to be distributed for an app
 *           where the interpreter type is TWO_PARTY_FIXED_OUTCOME
 */
export class AppInstance {
  constructor(
    public readonly initiator: string, // eth addr at appSeqNp idx
    public readonly responder: string, // eth addr at appSeqNp idx
    public readonly defaultTimeout: number,
    public readonly appInterface: AppInterface,
    public readonly appSeqNo: number, // channel nonce at app proposal
    public readonly latestState: any,
    public readonly latestVersionNumber: number, // app nonce
    public readonly latestTimeout: number,
    public readonly outcomeType: OutcomeType,
    public readonly multisigAddress: string,
    public readonly meta?: object,
<<<<<<< HEAD
    private readonly twoPartyOutcomeInterpreterParamsInternal?:
      TwoPartyFixedOutcomeInterpreterParams,
    private readonly multiAssetMultiPartyCoinTransferInterpreterParamsInternal?:
      MultiAssetMultiPartyCoinTransferInterpreterParams,
    private readonly singleAssetTwoPartyCoinTransferInterpreterParamsInternal?:
      SingleAssetTwoPartyCoinTransferInterpreterParams,
  ) {}
=======
    private readonly twoPartyOutcomeInterpreterParamsInternal?: TwoPartyFixedOutcomeInterpreterParams,
    private readonly multiAssetMultiPartyCoinTransferInterpreterParamsInternal?: MultiAssetMultiPartyCoinTransferInterpreterParams,
    private readonly singleAssetTwoPartyCoinTransferInterpreterParamsInternal?: SingleAssetTwoPartyCoinTransferInterpreterParams,
  ) {
    this.participants = sortAddresses(this.participants);
  }
>>>>>>> 2c8caa5b

  get twoPartyOutcomeInterpreterParams() {
    if (this.outcomeType !== OutcomeType.TWO_PARTY_FIXED_OUTCOME) {
      throw new Error(
        `Invalid Accessor. AppInstance has outcomeType ${this.outcomeType}, not TWO_PARTY_FIXED_OUTCOME`,
      );
    }

    return this.twoPartyOutcomeInterpreterParamsInternal!;
  }

  get multiAssetMultiPartyCoinTransferInterpreterParams() {
    if (this.outcomeType !== OutcomeType.MULTI_ASSET_MULTI_PARTY_COIN_TRANSFER) {
      throw new Error(
        `Invalid Accessor. AppInstance has outcomeType ${this.outcomeType}, not MULTI_ASSET_MULTI_PARTY_COIN_TRANSFER`,
      );
    }

    return this.multiAssetMultiPartyCoinTransferInterpreterParamsInternal!;
  }

  get singleAssetTwoPartyCoinTransferInterpreterParams() {
    if (this.outcomeType !== OutcomeType.SINGLE_ASSET_TWO_PARTY_COIN_TRANSFER) {
      throw new Error(
        `Invalid Accessor. AppInstance has outcomeType ${this.outcomeType}, not SINGLE_ASSET_TWO_PARTY_COIN_TRANSFER `,
      );
    }

    return this.singleAssetTwoPartyCoinTransferInterpreterParamsInternal!;
  }
  public static fromJson(json: AppInstanceJson) {
    const deserialized = bigNumberifyJson(json) as AppInstanceJson;

    const interpreterParams = {
      twoPartyOutcomeInterpreterParams: deserialized.twoPartyOutcomeInterpreterParams
        ? (bigNumberifyJson(
            deserialized.twoPartyOutcomeInterpreterParams,
          ) as TwoPartyFixedOutcomeInterpreterParams)
        : undefined,
      singleAssetTwoPartyCoinTransferInterpreterParams: deserialized.singleAssetTwoPartyCoinTransferInterpreterParams
        ? (bigNumberifyJson(
            deserialized.singleAssetTwoPartyCoinTransferInterpreterParams,
          ) as SingleAssetTwoPartyCoinTransferInterpreterParams)
        : undefined,
      multiAssetMultiPartyCoinTransferInterpreterParams: deserialized.multiAssetMultiPartyCoinTransferInterpreterParams
        ? (bigNumberifyJson(
            deserialized.multiAssetMultiPartyCoinTransferInterpreterParams,
          ) as MultiAssetMultiPartyCoinTransferInterpreterParams)
        : undefined,
    };

    return new AppInstance(
      deserialized.initiator,
      deserialized.responder,
      deserialized.defaultTimeout,
      deserialized.appInterface,
      deserialized.appSeqNo,
      deserialized.latestState,
      deserialized.latestVersionNumber,
      deserialized.latestTimeout,
      deserialized.outcomeType as any, // OutcomeType is enum, so gives attitude
      deserialized.multisigAddress,
      deserialized.meta,
      interpreterParams.twoPartyOutcomeInterpreterParams,
      interpreterParams.multiAssetMultiPartyCoinTransferInterpreterParams,
      interpreterParams.singleAssetTwoPartyCoinTransferInterpreterParams,
    );
  }

  public toJson(): AppInstanceJson {
    // removes any fields which have an `undefined` value, as that's invalid JSON
    // an example would be having an `undefined` value for the `actionEncoding`
    // of an AppInstance that's not turn based
    return deBigNumberifyJson({
      identityHash: this.identityHash,
      initiator: this.initiator,
      responder: this.responder,
      defaultTimeout: this.defaultTimeout,
      appInterface: {
        ...this.appInterface,
        actionEncoding: this.appInterface.actionEncoding || null,
      },
      appSeqNo: this.appSeqNo,
      latestState: this.latestState,
      latestVersionNumber: this.latestVersionNumber,
      latestTimeout: this.latestTimeout,
      outcomeType: this.outcomeType,
      multisigAddress: this.multisigAddress,
      meta: this.meta,
      twoPartyOutcomeInterpreterParams: this.twoPartyOutcomeInterpreterParamsInternal || null,
      multiAssetMultiPartyCoinTransferInterpreterParams:
        this.multiAssetMultiPartyCoinTransferInterpreterParamsInternal || null,
      singleAssetTwoPartyCoinTransferInterpreterParams:
        this.singleAssetTwoPartyCoinTransferInterpreterParamsInternal || null,
    });
  }

  @Memoize()
  public get identityHash() {
    return appIdentityToHash(this.identity);
  }

  @Memoize()
  public get identity(): AppIdentity {
    return {
      // NOTE: There is a requirement in the contract that
      // these be sorted alphabetically
      // signatures should *also* be sorted this way
      participants: [this.initiator, this.responder].sort(),
      multisigAddress: this.multisigAddress,
      appDefinition: this.appInterface.addr,
      defaultTimeout: this.defaultTimeout.toString(),
      channelNonce: this.appSeqNo.toString(),
    };
  }

  @Memoize()
  public get hashOfLatestState() {
    return keccak256(this.encodedLatestState);
  }

  @Memoize()
  public get encodedLatestState() {
    return defaultAbiCoder.encode([this.appInterface.stateEncoding], [this.latestState]);
  }

  @Memoize()
  public get encodedInterpreterParams() {
    switch (this.outcomeType) {
      case OutcomeType.SINGLE_ASSET_TWO_PARTY_COIN_TRANSFER: {
        return defaultAbiCoder.encode(
          [singleAssetTwoPartyCoinTransferInterpreterParamsEncoding],
          [this.singleAssetTwoPartyCoinTransferInterpreterParams],
        );
      }

      case OutcomeType.MULTI_ASSET_MULTI_PARTY_COIN_TRANSFER: {
        return defaultAbiCoder.encode(
          [multiAssetMultiPartyCoinTransferInterpreterParamsEncoding],
          [this.multiAssetMultiPartyCoinTransferInterpreterParams],
        );
      }

      case OutcomeType.TWO_PARTY_FIXED_OUTCOME: {
        return defaultAbiCoder.encode(
          [twoPartyFixedOutcomeInterpreterParamsEncoding],
          [this.twoPartyOutcomeInterpreterParams],
        );
      }

      default: {
        throw new Error(
          "The outcome type in this application logic contract is not supported yet.",
        );
      }
    }
  }

  public get state() {
    return this.latestState;
  }

  public get versionNumber() {
    return this.latestVersionNumber;
  }

  public get timeout() {
    return this.latestTimeout;
  }

  public setState(newState: SolidityValueType, timeout: number = this.defaultTimeout) {
    try {
      defaultAbiCoder.encode([this.appInterface.stateEncoding], [newState]);
    } catch (e) {
      // TODO: Catch ethers.errors.INVALID_ARGUMENT specifically in catch {}

      throw new Error(
        `Attempted to setState on an app with an invalid state object.
          - appIdentityHash = ${this.identityHash}
          - newState = ${stringify(newState)}
          - encodingExpected = ${this.appInterface.stateEncoding}
          Error: ${e.message}`,
      );
    }

    return AppInstance.fromJson({
      ...this.toJson(),
      latestState: newState,
      latestVersionNumber: this.versionNumber + 1,
      latestTimeout: timeout,
    });
  }

  public async computeOutcome(
    state: SolidityValueType,
    provider: JsonRpcProvider,
  ): Promise<string> {
    return this.toEthersContract(provider).functions.computeOutcome(this.encodeState(state));
  }

  public async computeOutcomeWithCurrentState(provider: JsonRpcProvider): Promise<string> {
    return this.computeOutcome(this.state, provider);
  }

  public async computeStateTransition(
    action: SolidityValueType,
    provider: JsonRpcProvider,
  ): Promise<SolidityValueType> {
    const computedNextState = this.decodeAppState(
      await this.toEthersContract(provider).functions.applyAction(
        this.encodedLatestState,
        this.encodeAction(action),
      ),
    );

    // ethers returns an array of [ <each value by index>, <each value by key> ]
    // so we need to recursively clean this response before returning
    const keyify = (templateObj: object, dataObj: object, key?: string): object => {
      let template = key ? templateObj[key] : templateObj;
      let data = key ? dataObj[key] : dataObj;
      let output;
      if (isBN(template) || typeof template !== "object") {
        // console.log(`Done, returning simple data: ${data}`);
        output = data;
      } else if (typeof template === "object" && typeof template.length === "number") {
        output = [];
        for (const index in template) {
          // console.log(`Applying keyifiy for array index ${index}`);
          output.push(keyify(template, data, index));
        }
      } else if (typeof template === "object" && typeof template.length !== "number") {
        output = {};
        for (const subkey in template) {
          // console.log(`Applying keyifiy for object key ${subkey}`);
          output[subkey] = keyify(template, data, subkey);
        }
      } else {
        throw new Error(`Couldn't keyify, unrecogized key/value: ${key}/${data}`);
      }
      return output;
    };

    return bigNumberifyJson(keyify(this.state, computedNextState));
  }

  public encodeAction(action: SolidityValueType) {
    return defaultAbiCoder.encode([this.appInterface.actionEncoding!], [action]);
  }

  public encodeState(state: SolidityValueType) {
    return defaultAbiCoder.encode([this.appInterface.stateEncoding], [state]);
  }

  public decodeAppState(encodedSolidityValueType: string): SolidityValueType {
    return defaultAbiCoder.decode([this.appInterface.stateEncoding], encodedSolidityValueType)[0];
  }

  public toEthersContract(provider: JsonRpcProvider) {
    return new Contract(this.appInterface.addr, CounterfactualApp.abi, provider);
  }
}<|MERGE_RESOLUTION|>--- conflicted
+++ resolved
@@ -63,7 +63,6 @@
     public readonly outcomeType: OutcomeType,
     public readonly multisigAddress: string,
     public readonly meta?: object,
-<<<<<<< HEAD
     private readonly twoPartyOutcomeInterpreterParamsInternal?:
       TwoPartyFixedOutcomeInterpreterParams,
     private readonly multiAssetMultiPartyCoinTransferInterpreterParamsInternal?:
@@ -71,14 +70,6 @@
     private readonly singleAssetTwoPartyCoinTransferInterpreterParamsInternal?:
       SingleAssetTwoPartyCoinTransferInterpreterParams,
   ) {}
-=======
-    private readonly twoPartyOutcomeInterpreterParamsInternal?: TwoPartyFixedOutcomeInterpreterParams,
-    private readonly multiAssetMultiPartyCoinTransferInterpreterParamsInternal?: MultiAssetMultiPartyCoinTransferInterpreterParams,
-    private readonly singleAssetTwoPartyCoinTransferInterpreterParamsInternal?: SingleAssetTwoPartyCoinTransferInterpreterParams,
-  ) {
-    this.participants = sortAddresses(this.participants);
-  }
->>>>>>> 2c8caa5b
 
   get twoPartyOutcomeInterpreterParams() {
     if (this.outcomeType !== OutcomeType.TWO_PARTY_FIXED_OUTCOME) {
