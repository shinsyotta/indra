--- conflicted
+++ resolved
@@ -1,14 +1,11 @@
-<<<<<<< HEAD
-import { bigNumberifyJson, deBigNumberifyJson, isBN, stringify, HexString } from "@connext/types";
-=======
 import {
   bigNumberifyJson,
   deBigNumberifyJson,
   isBN,
   stringify,
   sortAddresses,
+  HexString,
 } from "@connext/types";
->>>>>>> 2c8caa5b
 import { Contract } from "ethers";
 import { JsonRpcProvider } from "ethers/providers";
 import { defaultAbiCoder, keccak256, BigNumber } from "ethers/utils";
@@ -29,11 +26,7 @@
   twoPartyFixedOutcomeInterpreterParamsEncoding,
 } from "../types";
 import { appIdentityToHash } from "../utils";
-<<<<<<< HEAD
-import { sortAddresses } from "../xkeys";
 import { Zero } from "ethers/constants";
-=======
->>>>>>> 2c8caa5b
 
 /**
  * Representation of an AppInstance.
