--- conflicted
+++ resolved
@@ -481,21 +481,4 @@
     const owners = stateChannel.userNeuteredExtendedKeys;
     return owners.filter(owner => owner !== myIdentifier);
   }
-<<<<<<< HEAD
-
-  static async getPeersAddressFromAppInstanceID(
-    myIdentifier: string,
-    store: IStoreService,
-    appInstanceId: string,
-  ): Promise<string[]> {
-    const channel = await store.getStateChannelByAppInstanceId(appInstanceId);
-    if (!channel) {
-      throw new Error(
-        `[getPeersAddressFromAppInstanceID] No state channel found in store for appId ${appInstanceId}`,
-      );
-    }
-    return StateChannel.getPeersAddressFromChannel(myIdentifier, store, channel.multisigAddress);
-  }
-=======
->>>>>>> dcd718eb
 }