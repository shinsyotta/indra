import {
  CriticalStateChannelAddresses,
  StateChannelJSON,
  StateSchemaVersion,
  stringify,
  deBigNumberifyJson,
} from "@connext/types";

import { CONVENTION_FOR_ETH_TOKEN_ADDRESS, HARD_CODED_ASSUMPTIONS } from "../constants";
import { Store } from "../store";
import { AppInstanceJson, SolidityValueType } from "../types";
import { xkeyKthAddress } from "../xkeys";

import { AppInstanceProposal } from "./app-instance-proposal";
import { AppInstance } from "./app-instance";
import { createFreeBalance, FreeBalanceClass, TokenIndexedCoinTransferMap } from "./free-balance";
import { flipTokenIndexedBalances, sortAddresses } from "./utils";

const ERRORS = {
  APPS_NOT_EMPTY: (size: number) => `Expected the appInstances list to be empty but size ${size}`,
  APP_DOES_NOT_EXIST: (identityHash: string) =>
    `Attempted to edit an appInstance that does not exist: identity hash = ${identityHash}`,
  FREE_BALANCE_MISSING: "Cannot find ETH Free Balance App in StateChannel",
  FREE_BALANCE_IDX_CORRUPT: (idx: string) => `Index ${idx} used to find ETH Free Balance is broken`,
  INSUFFICIENT_FUNDS: "Attempted to install an appInstance without sufficient funds",
  MULTISIG_OWNERS_NOT_SORTED: "multisigOwners parameter of StateChannel must be sorted",
};

export class StateChannel {
  constructor(
    public readonly multisigAddress: string,
    public readonly addresses: CriticalStateChannelAddresses,
    public readonly userNeuteredExtendedKeys: string[],
    readonly proposedAppInstances: ReadonlyMap<string, AppInstanceProposal> = new Map<
      string,
      AppInstanceProposal
    >([]),
    readonly appInstances: ReadonlyMap<string, AppInstance> = new Map<string, AppInstance>([]),
    private readonly freeBalanceAppInstance?: AppInstance,
    private readonly monotonicNumProposedApps: number = 0,
    public readonly schemaVersion: number = StateSchemaVersion,
  ) {
    userNeuteredExtendedKeys.forEach(xpub => {
      if (!xpub.startsWith("xpub")) {
<<<<<<< HEAD
        throw Error(
          `StateChannel constructor given invalid extended keys: ${stringify(
=======
        throw new Error(
          `StateChannel constructor given invalid extended keys: ${prettyPrintObject(
>>>>>>> 17f520a4
            userNeuteredExtendedKeys,
          )}`,
        );
      }
    });
  }

  public get multisigOwners() {
    return this.getSigningKeysFor(0);
  }

  public get numProposedApps() {
    return this.monotonicNumProposedApps;
  }

  public get numActiveApps() {
    return this.appInstances.size;
  }

  public getAppInstance(appInstanceIdentityHash: string): AppInstance {
    if (this.hasFreeBalance && appInstanceIdentityHash === this.freeBalance.identityHash) {
      return this.freeBalance;
    }
    if (!this.appInstances.has(appInstanceIdentityHash)) {
      throw new Error(ERRORS.APP_DOES_NOT_EXIST(appInstanceIdentityHash));
    }
    return this.appInstances.get(appInstanceIdentityHash)!;
  }

  public hasAppInstance(appInstanceId: string): boolean {
    return this.appInstances.has(appInstanceId);
  }

  public hasAppProposal(appInstanceId: string): boolean {
    return this.proposedAppInstances.has(appInstanceId);
  }

  public hasAppInstanceOfKind(address: string): boolean {
    return (
      Array.from(this.appInstances.values()).filter((appInstance: AppInstance) => {
        return appInstance.appInterface.addr === address;
      }).length > 0
    );
  }

  public mostRecentlyInstalledAppInstance(): AppInstance {
    if (this.appInstances.size === 0) {
      throw new Error("There are no installed AppInstances in this StateChannel");
    }
    return [...this.appInstances.values()].reduce((prev, current) =>
      current.appSeqNo > prev.appSeqNo ? current : prev,
    );
  }

  public mostRecentlyProposedAppInstance(): AppInstanceProposal {
    if (this.proposedAppInstances.size === 0) {
      throw new Error("There are no proposed AppInstances in this StateChannel");
    }
    return [...this.proposedAppInstances.values()].reduce((prev, current) =>
      current.appSeqNo > prev.appSeqNo ? current : prev,
    );
  }

  public getAppInstanceOfKind(address: string) {
    const appInstances = Array.from(this.appInstances.values()).filter(
      (appInstance: AppInstance) => {
        return appInstance.appInterface.addr === address;
      },
    );
    if (appInstances.length !== 1) {
      throw new Error(
        `Either 0 or more than 1 AppInstance of addr ${address} exists on channel: ${this.multisigAddress}`,
      );
    }
    return appInstances[0];
  }

  public getAppInstancesOfKind(address: string) {
    const appInstances = Array.from(this.appInstances.values()).filter(
      (appInstance: AppInstance) => {
        return appInstance.appInterface.addr === address;
      },
    );
    if (appInstances.length === 0) {
      throw new Error(
        `No AppInstance of addr ${address} exists on channel: ${this.multisigAddress}`,
      );
    }
    return appInstances;
  }

  public hasBalanceRefundAppInstance(
    balanceRefundAppDefinitionAddress: string,
    tokenAddress: string,
  ) {
    return (
      Array.from(this.appInstances.values()).filter(
        (appInstance: AppInstance) =>
          appInstance.appInterface.addr === balanceRefundAppDefinitionAddress &&
          appInstance.latestState["tokenAddress"] === tokenAddress,
      ).length > 0
    );
  }

  public hasProposedBalanceRefundAppInstance(
    balanceRefundAppDefinitionAddress: string,
    tokenAddress: string,
  ) {
    return (
      Array.from(this.proposedAppInstances.values()).filter(
        (appInstance: AppInstanceProposal) =>
          appInstance.appDefinition === balanceRefundAppDefinitionAddress &&
          appInstance.initialState["tokenAddress"] === tokenAddress,
      ).length > 0
    );
  }

  public getBalanceRefundAppInstance(
    balanceRefundAppDefinitionAddress: string,
    tokenAddress: string = CONVENTION_FOR_ETH_TOKEN_ADDRESS,
  ) {
    const noAppsErr = `No CoinBalanceRefund app instance of tokenAddress ${tokenAddress} exists on channel: ${this.multisigAddress}`;
    let refundApps;
    try {
      refundApps = this.getAppInstancesOfKind(balanceRefundAppDefinitionAddress);
    } catch (e) {
      if (e.message.includes(`No AppInstance of addr`)) {
        throw new Error(noAppsErr);
      }
      throw new Error(e.stack || e.message);
    }
    const appInstances = refundApps.filter(
      (appInstance: AppInstance) => appInstance.latestState["tokenAddress"] === tokenAddress,
    );
    if (appInstances.length === 0) {
      throw new Error(noAppsErr);
    }

    if (appInstances.length > 1) {
      throw new Error(
        `More than 1 CoinBalanceRefund app instance of tokenAddress ${tokenAddress} exists on channel: ${this.multisigAddress}`,
      );
    }
    return appInstances[0];
  }

  public isAppInstanceInstalled(appInstanceIdentityHash: string) {
    return this.appInstances.has(appInstanceIdentityHash);
  }

  public getSigningKeysFor(addressIndex: number): string[] {
    return sortAddresses(
      this.userNeuteredExtendedKeys.map(xpub => xkeyKthAddress(xpub, addressIndex)),
    );
  }

  public getNextSigningKeys(): string[] {
    return this.getSigningKeysFor(this.monotonicNumProposedApps);
  }

  public get hasFreeBalance(): boolean {
    return !!this.freeBalanceAppInstance;
  }

  public get freeBalance(): AppInstance {
    if (this.freeBalanceAppInstance) {
      return this.freeBalanceAppInstance;
    }

    throw new Error("There is no free balance app instance installed in this state channel");
  }

  public getMultisigOwnerAddrOf(xpub: string): string {
    const [alice, bob] = this.multisigOwners;

    const topLevelKey = xkeyKthAddress(xpub, 0);

    if (topLevelKey !== alice && topLevelKey !== bob) {
      throw new Error(
        `getMultisigOwnerAddrOf received invalid xpub not in multisigOwners: ${xpub}`,
      );
    }

    return topLevelKey;
  }

  public getFreeBalanceAddrOf(xpub: string): string {
    const [alice, bob] = this.freeBalanceAppInstance!.participants;

    const topLevelKey = xkeyKthAddress(xpub, 0);

    if (topLevelKey !== alice && topLevelKey !== bob) {
      throw new Error(
        `getFreeBalanceAddrOf received invalid xpub without free balance account: ${xpub}`,
      );
    }

    return topLevelKey;
  }

  public getFreeBalanceClass() {
    return FreeBalanceClass.fromAppInstance(this.freeBalance);
  }

  private build = (args: {
    multisigAddress?: string;
    addresses?: CriticalStateChannelAddresses;
    userNeuteredExtendedKeys?: string[];
    appInstances?: ReadonlyMap<string, AppInstance>;
    proposedAppInstances?: ReadonlyMap<string, AppInstanceProposal>;
    freeBalanceAppInstance?: AppInstance;
    monotonicNumProposedApps?: number;
    schemaVersion?: number;
  }) => {
    return new StateChannel(
      args.multisigAddress || this.multisigAddress,
      args.addresses || this.addresses,
      args.userNeuteredExtendedKeys || this.userNeuteredExtendedKeys,
      args.proposedAppInstances || this.proposedAppInstances,
      args.appInstances || this.appInstances,
      args.freeBalanceAppInstance || this.freeBalanceAppInstance,
      args.monotonicNumProposedApps || this.monotonicNumProposedApps,
      args.schemaVersion || this.schemaVersion,
    );
  };

  public incrementFreeBalance(increments: TokenIndexedCoinTransferMap) {
    return this.build({
      freeBalanceAppInstance: this.getFreeBalanceClass()
        .increment(increments)
        .toAppInstance(this.freeBalance),
    });
  }

  public addActiveApp(activeApp: string) {
    return this.build({
      freeBalanceAppInstance: this.getFreeBalanceClass()
        .addActiveApp(activeApp)
        .toAppInstance(this.freeBalance),
    });
  }

  public removeActiveApp(activeApp: string) {
    return this.build({
      freeBalanceAppInstance: this.getFreeBalanceClass()
        .removeActiveApp(activeApp)
        .toAppInstance(this.freeBalance),
    });
  }

  public addActiveAppAndIncrementFreeBalance(
    activeApp: string,
    tokenIndexedIncrements: TokenIndexedCoinTransferMap,
  ) {
    return this.incrementFreeBalance(tokenIndexedIncrements).addActiveApp(activeApp);
  }

  public removeActiveAppAndIncrementFreeBalance(
    activeApp: string,
    tokenIndexedIncrements: TokenIndexedCoinTransferMap,
  ) {
    return this.removeActiveApp(activeApp).incrementFreeBalance(tokenIndexedIncrements);
  }

  public setFreeBalance(newFreeBalanceClass: FreeBalanceClass) {
    return this.build({
      freeBalanceAppInstance: newFreeBalanceClass.toAppInstance(this.freeBalance),
    });
  }

  public static setupChannel(
    freeBalanceAppAddress: string,
    addresses: CriticalStateChannelAddresses,
    multisigAddress: string,
    userNeuteredExtendedKeys: string[],
    freeBalanceTimeout?: number,
  ) {
    return new StateChannel(
      multisigAddress,
      addresses,
      userNeuteredExtendedKeys,
      new Map<string, AppInstanceProposal>([]),
      new Map<string, AppInstance>([]),
      createFreeBalance(
        userNeuteredExtendedKeys,
        freeBalanceAppAddress,
        freeBalanceTimeout || HARD_CODED_ASSUMPTIONS.freeBalanceDefaultTimeout,
        multisigAddress,
      ),
      1,
    );
  }

  public static createEmptyChannel(
    multisigAddress: string,
    addresses: CriticalStateChannelAddresses,
    userNeuteredExtendedKeys: string[],
  ) {
    return new StateChannel(
      multisigAddress,
      addresses,
      userNeuteredExtendedKeys,
      new Map<string, AppInstanceProposal>([]),
      new Map<string, AppInstance>(),
      // Note that this FreeBalance is undefined because a channel technically
      // does not have a FreeBalance before the `setup` protocol gets run
      undefined,
      1,
    );
  }

  public addProposal(proposal: AppInstanceProposal) {
    const proposedAppInstances = new Map<string, AppInstanceProposal>(
      this.proposedAppInstances.entries(),
    );

    proposedAppInstances.set(proposal.identityHash, proposal);

    return this.build({
      proposedAppInstances,
      monotonicNumProposedApps: this.monotonicNumProposedApps + 1,
    });
  }

  public removeProposal = (appInstanceId: string) => {
    const proposedAppInstances = new Map<string, AppInstanceProposal>(
      this.proposedAppInstances.entries(),
    );

    proposedAppInstances.delete(appInstanceId);

    return this.build({
      proposedAppInstances,
    });
  };

  public addAppInstance(appInstance: AppInstance) {
    const appInstances = new Map<string, AppInstance>(this.appInstances.entries());

    appInstances.set(appInstance.identityHash, appInstance);

    return this.build({
      appInstances,
      monotonicNumProposedApps: this.monotonicNumProposedApps + 1,
    });
  }

  public removeAppInstance(appInstanceId: string) {
    const appInstances = new Map<string, AppInstance>(this.appInstances.entries());

    appInstances.delete(appInstanceId);

    return this.build({
      appInstances,
    });
  }

  public setState(appInstanceIdentityHash: string, state: SolidityValueType) {
    const appInstance = this.getAppInstance(appInstanceIdentityHash);

    const appInstances = new Map<string, AppInstance>(this.appInstances.entries());

    appInstances.set(appInstanceIdentityHash, appInstance.setState(state));

    return this.build({
      appInstances,
    });
  }

  public installApp(appInstance: AppInstance, tokenIndexedDecrements: TokenIndexedCoinTransferMap) {
    // Verify appInstance has expected signingkeys

    const participants = this.getSigningKeysFor(appInstance.appSeqNo);

    if (!participants.every((v, idx) => v === appInstance.participants[idx])) {
<<<<<<< HEAD
      throw Error(
        `AppInstance passed to installApp has incorrect participants. Got ${
          JSON.stringify(appInstance.participants)
        } but expected ${
          JSON.stringify(participants)
        }`,
      );
=======
      throw new Error("AppInstance passed to installApp has incorrect participants");
>>>>>>> 17f520a4
    }

    /// Add modified FB and new AppInstance to appInstances
    const appInstances = new Map<string, AppInstance>(this.appInstances.entries());

    appInstances.set(appInstance.identityHash, appInstance);

    // If the app is in the proposed apps, make sure it is
    // removed (otherwise channel is persisted with proposal +
    // installed application after protocol)
    // NOTE: `deposit` will install an app, but never propose it

    let proposedAppInstances;
    if (this.proposedAppInstances.has(appInstance.identityHash)) {
      const withoutProposal = this.removeProposal(appInstance.identityHash);
      proposedAppInstances = withoutProposal.proposedAppInstances;
    }

    return this.build({
      appInstances,
      proposedAppInstances,
    }).addActiveAppAndIncrementFreeBalance(
      appInstance.identityHash,
      flipTokenIndexedBalances(tokenIndexedDecrements),
    );
  }

  public uninstallApp(
    appInstanceIdentityHash: string,
    tokenIndexedIncrements: TokenIndexedCoinTransferMap,
  ) {
    const appToBeUninstalled = this.getAppInstance(appInstanceIdentityHash);

    if (appToBeUninstalled.identityHash !== appInstanceIdentityHash) {
      throw new Error(
        `Consistency error: app stored under key ${appInstanceIdentityHash} has identityHah ${appToBeUninstalled.identityHash}`,
      );
    }

    const appInstances = new Map<string, AppInstance>(this.appInstances.entries());

    if (!appInstances.delete(appToBeUninstalled.identityHash)) {
      throw new Error(
        `Consistency error: managed to call get on ${appInstanceIdentityHash} but failed to call delete`,
      );
    }

    return this.build({
      appInstances,
    }).removeActiveAppAndIncrementFreeBalance(appInstanceIdentityHash, tokenIndexedIncrements);
  }

  toJson(): StateChannelJSON {
    return deBigNumberifyJson({
      multisigAddress: this.multisigAddress,
      addresses: this.addresses,
      userNeuteredExtendedKeys: this.userNeuteredExtendedKeys,
      proposedAppInstances: [...this.proposedAppInstances.entries()],
      appInstances: [...this.appInstances.entries()].map((appInstanceEntry): [
        string,
        AppInstanceJson,
      ] => {
        return [appInstanceEntry[0], appInstanceEntry[1].toJson()];
      }),

      // Note that this FreeBalance can be undefined because a channel technically
      // does not have a FreeBalance before the `setup` protocol gets run
      freeBalanceAppInstance: this.freeBalanceAppInstance
        ? this.freeBalanceAppInstance.toJson()
        : null,
      monotonicNumProposedApps: this.monotonicNumProposedApps,
      schemaVersion: this.schemaVersion,
    });
  }

  /**
   * The state channel JSON object should *always* have an associated proxy
   * bytecode. There is no case where a JSON version of a state channel is
   * created that did *not* have an associated bytecode with it
   *
   */
  static fromJson(json: StateChannelJSON): StateChannel {
    const dropNulls = (arr: any[] | undefined) => {
      if (arr) {
        return arr.filter((x: any) => !!x);
      }
      return arr;
    };
    try {
      return new StateChannel(
        json.multisigAddress,
        json.addresses,
        json.userNeuteredExtendedKeys,
        new Map(
          [...Object.values(dropNulls(json.proposedAppInstances) || [])].map((proposal): [
            string,
            AppInstanceProposal,
          ] => {
            return [proposal[0], proposal[1]];
          }),
        ),
        new Map(
          [...Object.values(dropNulls(json.appInstances) || [])].map((appInstanceEntry): [
            string,
            AppInstance,
          ] => {
            return [appInstanceEntry[0], AppInstance.fromJson(appInstanceEntry[1])];
          }),
        ),
        json.freeBalanceAppInstance ? AppInstance.fromJson(json.freeBalanceAppInstance) : undefined,
        json.monotonicNumProposedApps,
        json.schemaVersion,
      );
    } catch (e) {
      throw new Error(
        `could not create state channel from json: ${stringify(json)}. Error: ${e}`,
      );
    }
  }

  static async getPeersAddressFromChannel(
    myIdentifier: string,
    store: Store,
    multisigAddress: string,
  ): Promise<string[]> {
    const stateChannel = await store.getStateChannel(multisigAddress);
    const owners = stateChannel.userNeuteredExtendedKeys;
    return owners.filter(owner => owner !== myIdentifier);
  }

  static async getPeersAddressFromAppInstanceID(
    myIdentifier: string,
    store: Store,
    appInstanceId: string,
  ): Promise<string[]> {
    const multisigAddress = await store.getMultisigAddressFromAppInstance(appInstanceId);

    return StateChannel.getPeersAddressFromChannel(myIdentifier, store, multisigAddress);
  }
}<|MERGE_RESOLUTION|>--- conflicted
+++ resolved
@@ -42,13 +42,8 @@
   ) {
     userNeuteredExtendedKeys.forEach(xpub => {
       if (!xpub.startsWith("xpub")) {
-<<<<<<< HEAD
-        throw Error(
+        throw new Error(
           `StateChannel constructor given invalid extended keys: ${stringify(
-=======
-        throw new Error(
-          `StateChannel constructor given invalid extended keys: ${prettyPrintObject(
->>>>>>> 17f520a4
             userNeuteredExtendedKeys,
           )}`,
         );
@@ -424,17 +419,13 @@
     const participants = this.getSigningKeysFor(appInstance.appSeqNo);
 
     if (!participants.every((v, idx) => v === appInstance.participants[idx])) {
-<<<<<<< HEAD
-      throw Error(
+      throw new Error(
         `AppInstance passed to installApp has incorrect participants. Got ${
           JSON.stringify(appInstance.participants)
         } but expected ${
           JSON.stringify(participants)
         }`,
       );
-=======
-      throw new Error("AppInstance passed to installApp has incorrect participants");
->>>>>>> 17f520a4
     }
 
     /// Add modified FB and new AppInstance to appInstances
