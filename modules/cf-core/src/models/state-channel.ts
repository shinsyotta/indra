--- conflicted
+++ resolved
@@ -1,20 +1,14 @@
-import { SingleAssetTwoPartyIntermediaryAgreement, StateChannelJSON } from "@connext/types";
+import {
+  SingleAssetTwoPartyIntermediaryAgreement,
+  StateChannelJSON
+} from "@connext/types";
 import { BigNumber } from "ethers/utils";
-<<<<<<< HEAD
 
 import { Proxy } from "../contracts";
-import { flip, flipTokenIndexedBalances } from "../ethereum/utils/free-balance-app";
-=======
-import {
-  StateChannelJSON,
-  SingleAssetTwoPartyIntermediaryAgreement
-} from "@connext/types";
-
 import {
   flip,
   flipTokenIndexedBalances
 } from "../ethereum/utils/free-balance-app";
->>>>>>> 82b5b5aa
 import { xkeyKthAddress } from "../machine/xkeys";
 import { Store } from "../store";
 import { AppInstanceJson, SolidityValueType } from "../types";
@@ -71,7 +65,7 @@
     > = new Map<string, SingleAssetTwoPartyIntermediaryAgreement>([]),
     private readonly freeBalanceAppInstance?: AppInstance,
     private readonly monotonicNumProposedApps: number = 0,
-    public readonly proxyBytecode: string = Proxy.evm.bytecode.object,
+    public readonly proxyBytecode: string = Proxy.evm.bytecode.object
   ) {
     userNeuteredExtendedKeys.forEach(xpub => {
       if (!xpub.startsWith("xpub")) {
@@ -297,7 +291,7 @@
         this.singleAssetTwoPartyIntermediaryAgreements,
       args.freeBalanceAppInstance || this.freeBalanceAppInstance,
       args.monotonicNumProposedApps || this.monotonicNumProposedApps,
-      args.proxyBytecode || this.proxyBytecode,
+      args.proxyBytecode || this.proxyBytecode
     );
   }
 
@@ -356,7 +350,7 @@
     multisigAddress: string,
     userNeuteredExtendedKeys: string[],
     freeBalanceTimeout?: number,
-    proxyBytecode?: string,
+    proxyBytecode?: string
   ) {
     return new StateChannel(
       multisigAddress,
@@ -370,14 +364,14 @@
         freeBalanceTimeout || HARD_CODED_ASSUMPTIONS.freeBalanceDefaultTimeout
       ),
       1,
-      proxyBytecode,
+      proxyBytecode
     );
   }
 
   public static createEmptyChannel(
     multisigAddress: string,
     userNeuteredExtendedKeys: string[],
-    proxyBytecode?: string,
+    proxyBytecode?: string
   ) {
     return new StateChannel(
       multisigAddress,
@@ -389,7 +383,7 @@
       // does not have a FreeBalance before the `setup` protocol gets run
       undefined,
       1,
-      proxyBytecode,
+      proxyBytecode
     );
   }
 
@@ -643,7 +637,7 @@
           ? AppInstance.fromJson(json.freeBalanceAppInstance)
           : undefined,
         json.monotonicNumProposedApps,
-        json.proxyBytecode,
+        json.proxyBytecode
       );
     } catch (e) {
       throw new Error(
