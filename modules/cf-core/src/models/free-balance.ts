--- conflicted
+++ resolved
@@ -3,12 +3,7 @@
 import { BigNumber, bigNumberify, getAddress } from "ethers/utils";
 
 import { CONVENTION_FOR_ETH_TOKEN_ADDRESS, HARD_CODED_ASSUMPTIONS } from "../constants";
-<<<<<<< HEAD
-import { AppInterface, OutcomeType } from "../types";
 import { xkeyKthAddress } from "../xkeys";
-=======
-import { xkeyKthAddress, xkeysToSortedKthAddresses } from "../xkeys";
->>>>>>> 8982559c
 
 import { AppInstance } from "./app-instance";
 import { merge } from "./utils";
