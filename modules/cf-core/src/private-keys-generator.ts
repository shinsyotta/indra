--- conflicted
+++ resolved
@@ -63,23 +63,7 @@
     throw new Error("An extended public key is required");
   }
 
-<<<<<<< HEAD
-  let extendedPrvKey = await storeService.getExtendedPrvKey();
-
-  if (!extendedPrvKey) {
-    log.info(
-      "No (extended public key, private key generation function) pair was provided and no extended private key was found in store. Generating a random extended private key",
-    );
-    extendedPrvKey = fromMnemonic(Wallet.createRandom().mnemonic).extendedKey;
-    await storeService.saveExtendedPrvKey(extendedPrvKey);
-  } else {
-    log.info("Using extended private key found in the store.");
-  }
-  const [privKeyGenerator, extendedPubKey] = generatePrivateKeyGeneratorAndXPubPair(extendedPrvKey);
-  return Promise.resolve([new PrivateKeysGetter(privKeyGenerator), extendedPubKey]);
-=======
   return Promise.resolve([new PrivateKeysGetter(privateKeyGenerator!), publicExtendedKey!]);
->>>>>>> 6fb62696
 }
 
 // Reference implementation for how the `IPrivateKeyGenerator` interface
