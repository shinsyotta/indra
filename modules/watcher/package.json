--- conflicted
+++ resolved
@@ -15,26 +15,17 @@
     "test": "mocha -r ts-node/register 'test/**/*.spec.{ts,tsx}' --exit --slow 1000 --timeout 150000 --bail"
   },
   "dependencies": {
-<<<<<<< HEAD
-    "@connext/apps": "7.0.0-alpha.8",
-    "@connext/contracts": "3.2.3",
-    "@connext/store": "7.0.0-alpha.8",
-    "@connext/types": "7.0.0-alpha.8",
-    "@connext/utils": "7.0.0-alpha.8",
-    "ethers": "5.0.3",
-=======
     "@connext/apps": "7.0.0-alpha.11",
     "@connext/contracts": "3.3.0",
     "@connext/store": "7.0.0-alpha.11",
     "@connext/types": "7.0.0-alpha.11",
     "@connext/utils": "7.0.0-alpha.11",
-    "ethers": "5.0.2",
->>>>>>> 8f5e1cd9
-    "evt": "1.7.13",
     "@types/chai-as-promised": "7.1.2",
     "@types/chai-subset": "1.3.3",
     "@types/mocha": "7.0.2",
     "ethereum-waffle": "3.0.0",
+    "ethers": "5.0.3",
+    "evt": "1.7.13",
     "mocha": "8.0.1",
     "ts-mocha": "7.0.0",
     "typescript": "3.9.5"
