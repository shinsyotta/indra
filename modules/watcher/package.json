{
  "name": "@connext/watcher",
  "version": "0.0.1",
  "description": "Responds to disputes on behalf of a channel participant.",
  "main": "dist/index.js",
  "types": "dist/src/index.d.ts",
  "license": "MIT",
  "files": [
    "dist",
    "src"
  ],
  "scripts": {
    "build": "rm -rf ./dist/* && ./node_modules/.bin/tsc -p tsconfig.json",
    "lint": "../../node_modules/.bin/eslint -c '../../.eslintrc.js' --fix 'src/**/*'",
    "test": "mocha -r ts-node/register 'test/**/*.spec.{ts,tsx}' --exit --slow 1000 --timeout 5000 --bail"
  },
  "dependencies": {
    "@connext/contracts": "2.0.2",
<<<<<<< HEAD
    "@connext/types": "6.0.7",
    "@connext/utils": "6.0.7",
    "ethers": "4.0.47",
=======
    "@connext/types": "6.0.8",
    "@connext/utils": "6.0.8",
    "ethers": "4.0.46",
>>>>>>> 4c6f5d36
    "eventemitter3": "4.0.0"
  },
  "devDependencies": {
    "@types/chai": "4.2.11",
    "@types/chai-as-promised": "7.1.2",
    "@types/chai-subset": "1.3.3",
    "@types/mocha": "7.0.2",
    "ethereum-waffle": "2.4.1",
    "mocha": "7.1.1",
    "ts-mocha": "7.0.0",
    "typescript": "3.7.5"
  }
}<|MERGE_RESOLUTION|>--- conflicted
+++ resolved
@@ -16,15 +16,9 @@
   },
   "dependencies": {
     "@connext/contracts": "2.0.2",
-<<<<<<< HEAD
-    "@connext/types": "6.0.7",
-    "@connext/utils": "6.0.7",
-    "ethers": "4.0.47",
-=======
     "@connext/types": "6.0.8",
     "@connext/utils": "6.0.8",
-    "ethers": "4.0.46",
->>>>>>> 4c6f5d36
+    "ethers": "4.0.47",
     "eventemitter3": "4.0.0"
   },
   "devDependencies": {
