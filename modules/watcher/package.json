--- conflicted
+++ resolved
@@ -12,23 +12,14 @@
   "scripts": {
     "build": "rm -rf ./dist/* && ./node_modules/.bin/tsc -p tsconfig.json",
     "lint": "../../node_modules/.bin/eslint -c '../../.eslintrc.js' --fix 'src/**/*'",
-<<<<<<< HEAD
     "test": "mocha -r ts-node/register 'test/**/*.spec.{ts,tsx}' --exit --slow 1000 --timeout 150000 --bail"
-=======
-    "test": "mocha -r ts-node/register 'test/**/*.spec.{ts,tsx}' --exit --slow 1000 --timeout 15000 --bail"
->>>>>>> f4a23862
   },
   "dependencies": {
-    "@connext/apps": "6.0.9",
+    "@connext/apps": "6.1.2",
     "@connext/contracts": "2.0.2",
-<<<<<<< HEAD
-    "@connext/store": "6.0.9",
-    "@connext/types": "6.0.9",
-    "@connext/utils": "6.0.9",
-=======
+    "@connext/store": "6.1.2",
     "@connext/types": "6.1.2",
     "@connext/utils": "6.1.2",
->>>>>>> f4a23862
     "ethers": "4.0.47",
     "eventemitter3": "4.0.0"
   },
