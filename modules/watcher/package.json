--- conflicted
+++ resolved
@@ -15,21 +15,12 @@
     "test": "mocha -r ts-node/register 'test/**/*.spec.{ts,tsx}' --exit --slow 1000 --timeout 150000 --bail"
   },
   "dependencies": {
-<<<<<<< HEAD
-    "@connext/apps": "7.0.0-alpha.3-experimental",
-    "@connext/contracts": "3.2.3",
-    "@connext/store": "7.0.0-alpha.3-experimental",
-    "@connext/types": "7.0.0-alpha.3-experimental",
-    "@connext/utils": "7.0.0-alpha.3-experimental",
-    "ethers": "5.0.2",
-=======
     "@connext/apps": "7.0.0-alpha.3",
     "@connext/contracts": "3.2.3",
     "@connext/store": "7.0.0-alpha.3",
     "@connext/types": "7.0.0-alpha.3",
     "@connext/utils": "7.0.0-alpha.3",
-    "ethers": "5.0.0-beta.190",
->>>>>>> 2d531d4a
+    "ethers": "5.0.2",
     "@types/chai-as-promised": "7.1.2",
     "@types/chai-subset": "1.3.3",
     "@types/mocha": "7.0.2",
