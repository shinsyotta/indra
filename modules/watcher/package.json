{
  "name": "@connext/watcher",
  "version": "0.0.1",
  "description": "Responds to disputes on behalf of a channel participant.",
  "main": "dist/index.js",
  "types": "dist/src/index.d.ts",
  "license": "MIT",
  "files": [
    "dist",
    "src"
  ],
  "scripts": {
    "build": "rm -rf ./dist/* && ./node_modules/.bin/tsc -p tsconfig.json",
    "lint": "../../node_modules/.bin/eslint -c '../../.eslintrc.js' --fix 'src/**/*'",
    "test": "mocha -r ts-node/register 'test/**/*.spec.{ts,tsx}' --exit --slow 1000 --timeout 150000 --bail"
  },
  "dependencies": {
    "@connext/apps": "7.0.0-alpha.4-experimental",
    "@connext/contracts": "3.2.3",
<<<<<<< HEAD
    "@connext/store": "7.0.0-alpha.3",
    "@connext/types": "7.0.0-alpha.3",
    "@connext/utils": "7.0.0-alpha.3",
=======
    "@connext/store": "7.0.0-alpha.4-experimental",
    "@connext/types": "7.0.0-alpha.4-experimental",
    "@connext/utils": "7.0.0-alpha.4-experimental",
>>>>>>> 040b4358
    "ethers": "5.0.2",
    "@types/chai-as-promised": "7.1.2",
    "@types/chai-subset": "1.3.3",
    "@types/mocha": "7.0.2",
<<<<<<< HEAD
    "ethereum-waffle": "3.0.0-beta.2",
=======
    "ethereum-waffle": "3.0.0",
>>>>>>> 040b4358
    "mocha": "8.0.1",
    "ts-mocha": "7.0.0",
    "typescript": "3.9.5"
  }
}<|MERGE_RESOLUTION|>--- conflicted
+++ resolved
@@ -17,24 +17,14 @@
   "dependencies": {
     "@connext/apps": "7.0.0-alpha.4-experimental",
     "@connext/contracts": "3.2.3",
-<<<<<<< HEAD
-    "@connext/store": "7.0.0-alpha.3",
-    "@connext/types": "7.0.0-alpha.3",
-    "@connext/utils": "7.0.0-alpha.3",
-=======
     "@connext/store": "7.0.0-alpha.4-experimental",
     "@connext/types": "7.0.0-alpha.4-experimental",
     "@connext/utils": "7.0.0-alpha.4-experimental",
->>>>>>> 040b4358
     "ethers": "5.0.2",
     "@types/chai-as-promised": "7.1.2",
     "@types/chai-subset": "1.3.3",
     "@types/mocha": "7.0.2",
-<<<<<<< HEAD
     "ethereum-waffle": "3.0.0-beta.2",
-=======
-    "ethereum-waffle": "3.0.0",
->>>>>>> 040b4358
     "mocha": "8.0.1",
     "ts-mocha": "7.0.0",
     "typescript": "3.9.5"
