--- conflicted
+++ resolved
@@ -17,18 +17,11 @@
   "dependencies": {
     "@connext/apps": "7.0.0-alpha.4",
     "@connext/contracts": "3.2.3",
-<<<<<<< HEAD
-    "@connext/store": "7.0.0-alpha.3",
-    "@connext/types": "7.0.0-alpha.3",
-    "@connext/utils": "7.0.0-alpha.3",
-    "ethers": "5.0.0-beta.190",
-    "evt": "1.7.11",
-=======
     "@connext/store": "7.0.0-alpha.4",
     "@connext/types": "7.0.0-alpha.4",
     "@connext/utils": "7.0.0-alpha.4",
     "ethers": "5.0.2",
->>>>>>> 11cad503
+    "evt": "1.7.13",
     "@types/chai-as-promised": "7.1.2",
     "@types/chai-subset": "1.3.3",
     "@types/mocha": "7.0.2",
