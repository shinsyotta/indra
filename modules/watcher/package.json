{
  "name": "@connext/watcher",
  "version": "0.0.1",
  "description": "Responds to disputes on behalf of a channel participant.",
  "main": "dist/index.js",
  "types": "dist/src/index.d.ts",
  "license": "MIT",
  "files": [
    "dist",
    "src"
  ],
  "scripts": {
    "build": "rm -rf ./dist/* && ./node_modules/.bin/tsc -p tsconfig.json",
    "lint": "../../node_modules/.bin/eslint -c '../../.eslintrc.js' --fix 'src/**/*'",
    "test": "mocha -r ts-node/register 'test/**/*.spec.{ts,tsx}' --exit --slow 1000 --timeout 150000 --bail"
  },
  "dependencies": {
<<<<<<< HEAD
    "@connext/apps": "6.2.0",
    "@connext/contracts": "2.0.2",
    "@connext/store": "6.2.0",
    "@connext/types": "6.2.0",
    "@connext/utils": "6.2.0",
=======
    "@connext/contracts": "2.0.6",
    "@connext/types": "6.3.1",
    "@connext/utils": "6.3.1",
>>>>>>> ffc13004
    "ethers": "4.0.47",
    "@types/chai-as-promised": "7.1.2",
    "@types/chai-subset": "1.3.3",
    "@types/mocha": "7.0.2",
    "ethereum-waffle": "2.4.1",
    "mocha": "7.1.1",
    "ts-mocha": "7.0.0",
    "typescript": "3.8.3"
  }
}<|MERGE_RESOLUTION|>--- conflicted
+++ resolved
@@ -15,17 +15,11 @@
     "test": "mocha -r ts-node/register 'test/**/*.spec.{ts,tsx}' --exit --slow 1000 --timeout 150000 --bail"
   },
   "dependencies": {
-<<<<<<< HEAD
-    "@connext/apps": "6.2.0",
-    "@connext/contracts": "2.0.2",
-    "@connext/store": "6.2.0",
-    "@connext/types": "6.2.0",
-    "@connext/utils": "6.2.0",
-=======
+    "@connext/apps": "6.3.1",
     "@connext/contracts": "2.0.6",
+    "@connext/store": "6.3.1",
     "@connext/types": "6.3.1",
     "@connext/utils": "6.3.1",
->>>>>>> ffc13004
     "ethers": "4.0.47",
     "@types/chai-as-promised": "7.1.2",
     "@types/chai-subset": "1.3.3",
