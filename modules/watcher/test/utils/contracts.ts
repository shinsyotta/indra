--- conflicted
+++ resolved
@@ -13,13 +13,8 @@
   DepositApp,
   WithdrawApp,
 } from "@connext/contracts";
-<<<<<<< HEAD
-import { ContractAddresses } from "@connext/types";
-import { ContractFactory, Wallet, providers, utils } from "ethers";
-=======
 import { NetworkContext } from "@connext/types";
 import { BigNumber, ContractFactory, Wallet, providers, utils } from "ethers";
->>>>>>> 9baa2b85
 import { toBN } from "@connext/utils";
 import { expect } from "./assertions";
 
