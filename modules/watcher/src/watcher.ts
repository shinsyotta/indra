import {
  ChallengeRegistry,
  ConditionalTransactionCommitment,
  SetStateCommitment,
  CounterfactualApp,
} from "@connext/contracts";
import {
  AppIdentity,
  AppInstanceJson,
  ChallengeEvents,
  IChannelSigner,
  ILoggerService,
  IWatcher,
  IWatcherStoreService,
  MinimalTransaction,
  NetworkContext,
  SignedCancelChallengeRequest,
  StateChannelJSON,
  WatcherEvent,
  WatcherEventData,
  WatcherInitOptions,
  ChallengeUpdatedEventPayload,
  StateProgressedEventPayload,
  StoredAppChallenge,
  SetStateCommitmentJSON,
  WatcherEvents,
  StoredAppChallengeStatus,
  ConditionalTransactionCommitmentJSON,
  ChallengeInitiatedResponse,
} from "@connext/types";
import {
  ConsoleLogger,
  ChannelSigner,
  getSignerAddressFromPublicIdentifier,
  nullLogger,
  toBN,
  stringify,
  bigNumberifyJson,
} from "@connext/utils";
import EventEmitter from "eventemitter3";
import { Contract, providers, constants, utils } from "ethers";

import { ChainListener } from "./chainListener";

const { Zero, HashZero } = constants;
const { Interface, defaultAbiCoder } = utils;

/**
 * Watchers will watch for contract events and respond to disputes on behalf
 * of channel participants. They can also be used to initiate disputes.
 *
 * To use the watcher class, call `await Watcher.init(opts)`, this will
 * automatically begin the dispute response process.
 */
export class Watcher implements IWatcher {
  private log: ILoggerService;
  private enabled: boolean = false;
  private emitter: EventEmitter;
  private challengeRegistry: Contract;

  constructor(
    private readonly signer: IChannelSigner,
    private readonly provider: providers.JsonRpcProvider,
    private readonly context: NetworkContext,
    private readonly store: IWatcherStoreService,
    private readonly listener: ChainListener,
    log: ILoggerService,
  ) {
    this.emitter = new EventEmitter();
    this.log = log.newContext("Watcher");
    this.challengeRegistry = new Contract(
      this.context.ChallengeRegistry,
      ChallengeRegistry.abi,
      this.provider,
    );
  }

  /////////////////////////////////////
  //// Static methods

  // used to create a new watcher instance from the passed
  // in options (which are cast to the proper values)
  public static init = async (opts: WatcherInitOptions): Promise<Watcher> => {
    const {
      logger,
      logLevel,
      signer: providedSigner,
      provider: ethProvider,
      context,
      store,
    } = opts;

    const log =
      logger && typeof (logger as ILoggerService).newContext === "function"
        ? (logger as ILoggerService).newContext("WatcherInit")
        : logger
        ? new ConsoleLogger("WatcherInit", logLevel, logger)
        : nullLogger;

    log.debug(`Creating new Watcher`);

    const provider =
      typeof ethProvider === "string" ? new providers.JsonRpcProvider(ethProvider) : ethProvider;

    const signer =
      typeof providedSigner === "string"
        ? new ChannelSigner(providedSigner, provider.connection.url)
        : providedSigner;

    if (!signer.provider) {
      log.warn(`Signer has no connected provider, watcher will not be able to send transactions`);
    }

    const listener = new ChainListener(provider, context, log);
    const watcher = new Watcher(signer, provider, context, store, listener, log);
    await watcher.enable();
    return watcher;
  };

  /////////////////////////////////////
  //// Public methods

  // will begin an onchain dispute. emits a `DisputeInitiated` event if
  // the initiation was successful, otherwise emits a `DisputeFailed`
  // event
  public initiate = async (appInstanceId: string): Promise<ChallengeInitiatedResponse> => {
    this.log.info(`Initiating challenge of ${appInstanceId}`);
    const channel = await this.store.getStateChannelByAppIdentityHash(appInstanceId);
    if (!channel || !channel.freeBalanceAppInstance) {
      throw new Error(`Could not find channel with free balance for app ${appInstanceId}`);
    }
    const freeBalanceId = channel.freeBalanceAppInstance.identityHash;
    this.log.info(`Initiating challenge for free balance ${freeBalanceId}`);
    const freeBalanceChallenge = await this.startAppChallenge(freeBalanceId);
    this.log.debug(`Dispute of free balance started, tx: ${freeBalanceChallenge.transactionHash}`);
    const appChallenge = await this.startAppChallenge(appInstanceId);
    this.log.debug(`Dispute of app started, tx: ${appChallenge.transactionHash}`);
    return {
      freeBalanceChallenge,
      appChallenge,
    };
  };

  public cancel = async (
    appInstanceId: string,
    req: SignedCancelChallengeRequest,
  ): Promise<providers.TransactionReceipt> => {
    this.log.info(
      `Cancelling challenge for ${appInstanceId} at nonce ${toBN(req.versionNumber).toString()}`,
    );
    const channel = await this.store.getStateChannelByAppIdentityHash(appInstanceId);
    const app = await this.store.getAppInstance(appInstanceId);
    if (!app || !channel) {
      throw new Error(`Could not find channel/app for app id: ${appInstanceId}`);
    }
    const response = await this.cancelChallenge(app, channel, req);
    if (typeof response === "string") {
      throw new Error(`Could not cancel challenge for ${appInstanceId}. ${response}`);
    }
    this.log.info(`Challenge cancelled with: ${response.transactionHash}`);
    return response;
  };

  // begins responding to events and starts all listeners
  // also catches up to current block from latest processed
  public enable = async (): Promise<void> => {
    if (this.enabled) {
      this.log.info(`Watcher enabled`);
      return;
    }
    // catch up to current block
    const current = await this.provider.getBlockNumber();
    const previous = await this.store.getLatestProcessedBlock();
    if (previous < current) {
      this.log.debug(`Processing missed events from blocks ${previous} - ${current}`);
      // register any missed events
      await this.catchupFrom(previous);
    }

    // register listener for any future events
    this.log.debug(`Enabling listener`);
    await this.listener.enable();
    this.registerListeners();

    this.enabled = true;
    this.log.info(`Watcher enabled`);
  };

  // pauses all listeners and responses
  public disable = async (): Promise<void> => {
    if (!this.enabled) {
      this.log.info(`Watcher disabled`);
      return;
    }
    const current = await this.provider.getBlockNumber();
    this.log.debug(`Setting latest processed block to ${current}`);
    await this.store.updateLatestProcessedBlock(current);

    this.log.debug(`Disabling listener`);
    await this.listener.disable();

    this.enabled = false;
    this.log.info(`Watcher disabled`);
  };

  //////// Listener methods
  public emit<T extends WatcherEvent>(event: T, data: WatcherEventData[T]): void {
    this.emitter.emit(event, data);
  }

  public on<T extends WatcherEvent>(
    event: T,
    callback: (data: WatcherEventData[T]) => Promise<void>,
  ): void {
    this.log.debug(`Registering callback for ${event}`);
    this.emitter.on(event, callback);
  }

  public once<T extends WatcherEvent>(
    event: T,
    callback: (data: WatcherEventData[T]) => Promise<void>,
  ): void {
    this.log.debug(`Registering callback for ${event}`);
    this.emitter.once(event, callback);
  }

  public removeListener<T extends WatcherEvent>(event: T): void {
    this.log.debug(`Removing callback for ${event}`);
    this.emitter.removeListener(event);
  }

  public removeAllListeners(): void {
    this.log.debug(`Removing all listeners`);
    this.emitter.removeAllListeners();
  }

  /////////////////////////////////////
  //////// Private methods
  // will insert + respond to any events that have occurred from
  // the latest processed block to the provided block
  private catchupFrom = async (blockNumber: number): Promise<void> => {
    this.log.info(`Processing events from ${blockNumber}`);
    const latest = await this.store.getLatestProcessedBlock();
    const current = await this.provider.getBlockNumber();
    const starting = latest > blockNumber ? latest : blockNumber;
    if (starting > current) {
      throw new Error(`Cannot process future blocks (current: ${current}, starting: ${starting})`);
    }

    // ensure events will not be processed twice
    if (this.enabled) {
      throw new Error(
        `Cannot process past events while listener is still active, call 'disable', then 'enable'`,
      );
    }

    // have listener process and emit all events from block --> now
    this.registerListeners();
    await this.listener.parseLogsFrom(starting);
    await this.store.updateLatestProcessedBlock(current);
    // cleanup any listeners
    this.removeListeners();
    this.log.info(`Caught up to with events in blocks ${starting} - ${current} from ${latest}`);
  };

  // should check every block for challenges that should be advanced,
  // and respond to any listener emitted chain events
  private registerListeners = () => {
    this.listener.on(
      ChallengeEvents.ChallengeUpdated,
      async (event: ChallengeUpdatedEventPayload) => {
        await this.processChallengeUpdated(event);
        // parrot listener event
        this.emit(WatcherEvents.ChallengeUpdatedEvent, event);
      },
    );
    this.listener.on(
      ChallengeEvents.StateProgressed,
      async (event: StateProgressedEventPayload) => {
        // add events to store + process
        await this.processStateProgressed(event);
        this.emit(WatcherEvents.StateProgressedEvent, event);
      },
    );
    this.provider.on("block", async (blockNumber: number) => {
      await this.advanceDisputes();
      await this.store.updateLatestProcessedBlock(blockNumber);
    });
  };

  private removeListeners = () => {
    this.listener.removeAllListeners();
    this.provider.removeAllListeners();
  };

  private startAppChallenge = async (
    appInstanceId: string,
  ): Promise<providers.TransactionReceipt> => {
    this.log.debug(`Starting challenge for ${appInstanceId}`);
    const challenge = (await this.store.getAppChallenge(appInstanceId)) || {
      identityHash: appInstanceId,
      appStateHash: HashZero,
      versionNumber: Zero,
      finalizesAt: Zero,
      status: StoredAppChallengeStatus.NO_CHALLENGE,
    };
    const response = await this.respondToChallenge(challenge);
    if (typeof response === "string") {
      throw new Error(`Could not initiate challenge for ${appInstanceId}. ${response}`);
    }
    this.log.info(`Challenge initiated with: ${response.transactionHash}`);
    return response;
  };

  private advanceDisputes = async () => {
    const active = (await this.store.getActiveChallenges()).filter(
      (c) => c.status !== StoredAppChallengeStatus.PENDING_TRANSITION,
    );
    this.log.info(`Found ${active.length} active challenges: ${stringify(active)}`);
    for (const challenge of active) {
      await this.updateChallengeStatus(StoredAppChallengeStatus.PENDING_TRANSITION, challenge);
      this.log.debug(`Advancing ${challenge.identityHash} dispute`);
      try {
        const response = await this.respondToChallenge(challenge);
        if (typeof response === "string") {
          this.log.info(response);
          // something went wrong, remove pending status
          await this.updateChallengeStatus(challenge.status, challenge);
          continue;
        }
      } catch (e) {
        // something went wrong, remove pending status
        await this.updateChallengeStatus(challenge.status, challenge);
        this.log.warn(
          `Failed to respond to challenge: ${e.stack || e.message}. Challenge: ${stringify(
            challenge,
          )}`,
        );
      }
    }
  };

  private processStateProgressed = async (event: StateProgressedEventPayload) => {
    this.log.info(`Processing state progressed event: ${stringify(event)}`);
    await this.store.createStateProgressedEvent(event);
    this.log.debug(`Saved event to store, adding action to app`);
    await this.store.addOnchainAction(event.identityHash, this.provider);
    const app = await this.store.getAppInstance(event.identityHash);
    this.log.debug(`Action added, updated app: ${stringify(app)}`);
  };

  private processChallengeUpdated = async (event: ChallengeUpdatedEventPayload) => {
    this.log.info(`Processing challenge updated event: ${stringify(event)}`);
    await this.store.createChallengeUpdatedEvent(event);
    await this.store.saveAppChallenge(event);
    const challenge = await this.store.getAppChallenge(event.identityHash);
    this.log.debug(`Saved challenge to store: ${stringify(challenge)}`);
  };

  private respondToChallenge = async (
    challengeJson: StoredAppChallenge,
  ): Promise<providers.TransactionReceipt | string> => {
    this.log.info(`Respond to challenge called with: ${stringify(challengeJson)}`);
    const challenge = bigNumberifyJson(challengeJson) as StoredAppChallenge;
    const current = await this.provider.getBlockNumber();
    let tx;
    if (challenge.finalizesAt.lte(current) && !challenge.finalizesAt.isZero()) {
      this.log.debug(
        `Challenge timeout elapsed (finalizesAt: ${challenge.finalizesAt.toString()}, current: ${current})`,
      );
      tx = await this.respondToChallengeAfterTimeout(challenge!);
    } else {
      this.log.debug(
        `Challenge timeout not elapsed or 0 (finalizesAt: ${challenge.finalizesAt.toString()}, current: ${current})`,
      );
      tx = await this.respondToChallengeDuringTimeout(challenge!);
    }
    return tx;
  };

  // takes in a challenge and advances it if possible based on the set state
  // commitments available in the store. this function will error if the dispute
  // must be advanced to a different state (ie a timeout has elapsed), and
  // should only be used to progress a challenge
  private respondToChallengeDuringTimeout = async (
    challenge: StoredAppChallenge,
  ): Promise<providers.TransactionReceipt | string> => {
    const { identityHash, versionNumber, status } = challenge;

    // verify app and channel records
    const app = await this.store.getAppInstance(identityHash);
    const channel = await this.store.getStateChannelByAppIdentityHash(identityHash);
    if (!app || !channel) {
      throw new Error(`Could not find app or channel in store for app id: ${identityHash}`);
    }

    // make sure that challenge is up to date with our commitments
    if (versionNumber.gte(app.latestVersionNumber)) {
      // no actions available
      const msg = `Latest set-state commitment version number ${toBN(
        app.latestVersionNumber,
      ).toString()} is the same as challenge version number ${versionNumber.toString()}, doing nothing`;
      return msg;
    }

    // get sorted commitments for s0 and s1
    const [latest, prev] = await this.getSortedSetStateCommitments(app.identityHash);

    const canPlayAction = await this.canPlayAction(app, challenge);
    switch (status) {
      case StoredAppChallengeStatus.NO_CHALLENGE: {
        if (canPlayAction) {
          this.log.debug(`Calling set and progress state for challenge`);
          return this.setAndProgressState(app, channel, challenge, [latest, prev]);
        } else if (latest.signatures.filter((x) => !!x).length === 2) {
          this.log.debug(`Calling set state for challenge`);
          return this.setState(app, channel, challenge, latest);
        } else {
          const msg = `No double signed set state commitment found with higher nonce then ${versionNumber.toString()}, doing nothing`;
          this.log.debug(msg);
          return msg;
        }
      }
      case StoredAppChallengeStatus.IN_DISPUTE: {
        if (!canPlayAction) {
          this.log.debug(`Calling set state for challenge`);
          return this.setState(app, channel, challenge, latest);
        }
        // if there is no state to set, but there is an action to play
        // call `progressState`
        if (toBN(prev.versionNumber).eq(challenge.versionNumber)) {
          this.log.debug(`Calling progress state for challenge`);
          return this.progressState(app, channel, [latest, prev]);
        }
        // if there is a state that is set and immediately finalized,
        // call `setAndProgressState`
        if (
          toBN(prev.stateTimeout).isZero() &&
          challenge.versionNumber.lt(prev.versionNumber._hex)
        ) {
          this.log.debug(`Calling set and progress state for challenge`);
          return this.setAndProgressState(app, channel, challenge, [latest, prev]);
        }
        const msg = `Cannot progress challenge, must wait out timeout. Challenge: ${stringify(
          challenge,
        )}`;
        this.log.debug(msg);
        return msg;
      }
      case StoredAppChallengeStatus.IN_ONCHAIN_PROGRESSION: {
        if (canPlayAction) {
          this.log.debug(`Calling progress state for challenge`);
          return this.progressState(app, channel, [latest, prev]);
        }
        return `Cannot progress challenge, must wait out timeout. Challenge: ${stringify(
          challenge,
        )}`;
      }
      case StoredAppChallengeStatus.PENDING_TRANSITION: {
        const msg = `Challenge has pending transaction, waiting to resolve before responding`;
        this.log.debug(msg);
        return msg;
      }
      case StoredAppChallengeStatus.EXPLICITLY_FINALIZED:
      case StoredAppChallengeStatus.OUTCOME_SET:
      case StoredAppChallengeStatus.CONDITIONAL_SENT: {
        throw new Error(
          `Challenge is in the wrong status for response during timeout: ${stringify(challenge)}`,
        );
      }
      default: {
        throw new Error(`Unrecognized challenge status. Challenge: ${stringify(challenge)}`);
      }
    }
  };

  // should advance (call `setOutcome`, `progressState`, etc.) any active
  // disputes with an elapsed timeout
  private respondToChallengeAfterTimeout = async (
    challenge: StoredAppChallenge,
  ): Promise<providers.TransactionReceipt | string> => {
    const { identityHash, status } = challenge;

    // verify app and channel records
    const app = await this.store.getAppInstance(identityHash);
    const channel = await this.store.getStateChannelByAppIdentityHash(identityHash);
    if (!app || !channel) {
      throw new Error(`Could not find app or channel in store for app id: ${identityHash}`);
    }

    const canPlayAction = await this.canPlayAction(app, challenge);

    switch (status) {
      case StoredAppChallengeStatus.NO_CHALLENGE: {
        throw new Error(
          `Timed out challenge should never have a no challenge status. Challenge: ${stringify(
            challenge,
          )}`,
        );
      }
      case StoredAppChallengeStatus.IN_DISPUTE: {
        // check if there is a valid action to play
        if (canPlayAction) {
          this.log.info(
            `Onchain state set, progressing to nonce ${challenge.versionNumber.add(1).toString()}`,
          );
          return this.progressState(
            app,
            channel,
            await this.getSortedSetStateCommitments(app.identityHash),
          );
        } else {
          this.log.info(`Onchain state finalized, no actions to progress, setting outcome`);
          return this.setOutcome(app, channel);
        }
      }
      case StoredAppChallengeStatus.IN_ONCHAIN_PROGRESSION: {
        this.log.info(`Onchain progression finalized, setting outcome`);
        return this.setOutcome(app, channel);
      }
      case StoredAppChallengeStatus.EXPLICITLY_FINALIZED: {
        this.log.info(`Challenge explicitly finalized, setting outcome`);
        return this.setOutcome(app, channel);
      }
      case StoredAppChallengeStatus.OUTCOME_SET: {
        // check that free balance app has been disputed
        const isFreeBalance = await this.isFreeBalanceApp(identityHash);
        if (isFreeBalance) {
          const setup = await this.store.getSetupCommitment(channel.multisigAddress);
          if (!setup) {
            throw new Error(
              `Could not find setup transaction for channel ${channel.multisigAddress}`,
            );
          }
          return this.executeEffectOfFreeBalance(channel, setup);
        }
        const conditional = await this.store.getConditionalTransactionCommitment(identityHash);
        if (!conditional) {
          const msg = `Cannot find conditional transaction for app: ${identityHash}, cannot finalize`;
          this.log.debug(msg);
          return msg;
        }
        this.log.info(`Sending conditional transaction`);
        return this.executeEffectOfInterpretedApp(app, channel, conditional);
      }
      case StoredAppChallengeStatus.CONDITIONAL_SENT: {
        const msg = `Conditional transaction for challenge has already been sent. App: ${identityHash}`;
        this.log.info(msg);
        return msg;
      }
      case StoredAppChallengeStatus.PENDING_TRANSITION: {
        const msg = `Challenge has pending transaction, waiting to resolve before responding`;
        this.log.debug(msg);
        return msg;
      }
      default: {
        throw new Error(`Unrecognized challenge status. Challenge: ${stringify(challenge)}`);
      }
    }
  };

  //////// Private contract methods
  private setState = async (
    app: AppInstanceJson,
    channel: StateChannelJSON,
    challenge: StoredAppChallenge,
    setStateCommitment: SetStateCommitmentJSON,
  ): Promise<providers.TransactionReceipt | string> => {
    this.log.info(
      `Calling 'setState' for ${setStateCommitment.appIdentityHash} at nonce ${toBN(
        setStateCommitment.versionNumber,
      ).toString()}`,
    );
    this.log.debug(`Setting state with commitment: ${stringify(setStateCommitment)}`);
    const commitment = SetStateCommitment.fromJson(setStateCommitment);
    const response = await this.sendContractTransaction(await commitment.getSignedTransaction());
    if (typeof response === "string") {
      this.emit(WatcherEvents.ChallengeProgressionFailedEvent, {
        appInstanceId: commitment.appIdentityHash,
        error: response,
        multisigAddress: channel.multisigAddress,
        challenge,
        params: { setStateCommitment, app, channel },
      });
    } else {
      this.emit(WatcherEvents.ChallengeProgressedEvent, {
        appInstanceId: commitment.appIdentityHash,
        transaction: response,
        multisigAddress: channel.multisigAddress,
      });
    }
    return response;
  };

  private executeEffectOfFreeBalance = async (
    channel: StateChannelJSON,
    setup: MinimalTransaction,
  ): Promise<providers.TransactionReceipt | string> => {
    // make sure all ssociated apps has already tried to execute its effect
    const appIds = channel.appInstances.map(([id]) => id);
    for (const identityHash of appIds) {
      const challenge = await this.getChallengeOrThrow(identityHash);
      if (challenge.status !== StoredAppChallengeStatus.CONDITIONAL_SENT) {
        const msg = `Make sure all apps have sent conditional transactions before sending free balance`;
        return msg;
      }
    }
    const challenge = await this.getChallengeOrThrow(channel.freeBalanceAppInstance!.identityHash);
    const response = await this.sendContractTransaction(setup);
    if (typeof response === "string") {
      this.emit(WatcherEvents.ChallengeCompletionFailedEvent, {
        appInstanceId: channel!.freeBalanceAppInstance!.identityHash,
        error: response,
        multisigAddress: channel.multisigAddress,
        challenge,
        params: { setup, channel },
      });
    } else {
      this.emit(WatcherEvents.ChallengeCompletedEvent, {
        appInstanceId: channel!.freeBalanceAppInstance!.identityHash,
        transaction: response as providers.TransactionReceipt,
        multisigAddress: channel.multisigAddress,
      });
      await this.updateChallengeStatus(StoredAppChallengeStatus.CONDITIONAL_SENT, challenge!);
    }
    return response;
  };

  private executeEffectOfInterpretedApp = async (
    app: AppInstanceJson,
    channel: StateChannelJSON,
    conditional: ConditionalTransactionCommitmentJSON,
  ): Promise<providers.TransactionReceipt | string> => {
    this.log.info(`Sending conditional transaction for ${app.identityHash}`);
    const challenge = await this.getChallengeOrThrow(app.identityHash);
    const commitment = ConditionalTransactionCommitment.fromJson(conditional);
    const response = await this.sendContractTransaction(await commitment.getSignedTransaction());
    if (typeof response === "string") {
      this.emit(WatcherEvents.ChallengeCompletionFailedEvent, {
        appInstanceId: app.identityHash,
        error: response,
        multisigAddress: channel.multisigAddress,
        challenge,
        params: { conditional, app, channel },
      });
    } else {
      this.emit(WatcherEvents.ChallengeCompletedEvent, {
        appInstanceId: app.identityHash,
        transaction: response as providers.TransactionReceipt,
        multisigAddress: channel.multisigAddress,
      });
      // update challenge of app and free balance
      const appChallenge = await this.store.getAppChallenge(app.identityHash);
      await this.updateChallengeStatus(StoredAppChallengeStatus.CONDITIONAL_SENT, appChallenge!);
    }
    return response;
  };

  private progressState = async (
    app: AppInstanceJson,
    channel: StateChannelJSON,
    sortedCommitments: SetStateCommitmentJSON[],
  ): Promise<providers.TransactionReceipt | string> => {
    const challenge = await this.getChallengeOrThrow(app.identityHash);
    this.log.info(
      `Calling 'progressState' for ${app.identityHash} at currrent nonce ${toBN(
        challenge.versionNumber,
      ).toString()}`,
    );
    const [latest] = sortedCommitments.map(SetStateCommitment.fromJson);

    const action = defaultAbiCoder.encode([app.appInterface.actionEncoding!], [app.latestAction]);
    const state = defaultAbiCoder.encode([app.appInterface.stateEncoding], [app.latestState]);

    const tx = {
      to: this.challengeRegistry.address,
      value: 0,
      data: new Interface(ChallengeRegistry.abi).encodeFunctionData("progressState", [
        this.getAppIdentity(app, channel.multisigAddress),
        await latest.getSignedAppChallengeUpdate(),
        state,
        action,
      ]),
    };
    const response = await this.sendContractTransaction(tx);
    if (typeof response === "string") {
      this.emit(WatcherEvents.ChallengeProgressionFailedEvent, {
        appInstanceId: app.identityHash,
        error: response,
        multisigAddress: channel.multisigAddress,
        challenge,
        params: { commitments: sortedCommitments, app, channel },
      });
    } else {
      this.emit(WatcherEvents.ChallengeProgressedEvent, {
        appInstanceId: app.identityHash,
        transaction: response,
        multisigAddress: channel.multisigAddress,
      });
    }
    return response;
  };

  private setAndProgressState = async (
    app: AppInstanceJson,
    channel: StateChannelJSON,
    challenge: StoredAppChallenge,
    sortedCommitments: SetStateCommitmentJSON[],
  ): Promise<providers.TransactionReceipt | string> => {
    this.log.info(
      `Calling 'setAndProgressState' for ${app.identityHash} with expected final nonce of ${toBN(
        sortedCommitments[0].versionNumber,
      ).toString()}`,
    );
    const [latest, prev] = sortedCommitments.map(SetStateCommitment.fromJson);

    const action = defaultAbiCoder.encode([app.appInterface.actionEncoding!], [app.latestAction]);
    const state = defaultAbiCoder.encode([app.appInterface.stateEncoding], [app.latestState]);
    const tx = {
      to: this.challengeRegistry.address,
      value: 0,
      data: new Interface(ChallengeRegistry.abi).encodeFunctionData("setAndProgressState", [
        this.getAppIdentity(app, channel.multisigAddress),
        await prev.getSignedAppChallengeUpdate(),
        await latest.getSignedAppChallengeUpdate(),
        state,
        action,
      ]),
    };
    const response = await this.sendContractTransaction(tx);
    if (typeof response === "string") {
      this.emit(WatcherEvents.ChallengeProgressionFailedEvent, {
        appInstanceId: app.identityHash,
        error: response,
        multisigAddress: channel.multisigAddress,
        challenge,
        params: { commitments: sortedCommitments, app, channel },
      });
    } else {
      this.emit(WatcherEvents.ChallengeProgressedEvent, {
        appInstanceId: app.identityHash,
        transaction: response,
        multisigAddress: channel.multisigAddress,
      });
    }
    return response;
  };

  private setOutcome = async (
    app: AppInstanceJson,
    channel: StateChannelJSON,
  ): Promise<providers.TransactionReceipt | string> => {
    const challenge = await this.getChallengeOrThrow(app.identityHash);
    this.log.info(
      `Calling 'setOutcome' for ${app.identityHash} at nonce ${toBN(
        challenge.versionNumber,
      ).toString()}`,
    );

    // NOTE: The `addOnchainAction` store method does not have the ability to
    // sign any commitments or new states. Instead, the app / set-state
    // commitment will have emitted action / sigs added to it. The channel
    // participants are expected to subscribe to events and update their own
    // apps and commitments if desired. Log a warning if values are out of
    // sync, and proceed to set outcome
    if (!toBN(challenge.versionNumber).eq(toBN(app.latestVersionNumber))) {
      this.log.warn(
        `Stored app is not up to date with onchain challenges, calling set outcome regardless since state is finalized onchain`,
      );
      this.log.debug(`Stored app: ${stringify(app)}`);
    }

    // derive final state from action on app
    const encodedState = defaultAbiCoder.encode(
      [app.appInterface.stateEncoding],
      [app.latestState],
    );
    const encodedFinalState = !!app.latestAction
<<<<<<< HEAD
      ? await new Contract(app.appInterface.addr, CounterfactualApp.abi, this.provider).applyAction(
=======
      ? await new Contract(
          app.appDefinition,
          CounterfactualApp.abi,
          this.provider,
        ).functions.applyAction(
>>>>>>> 2cd0c560
          encodedState,
          defaultAbiCoder.encode([app.appInterface.actionEncoding!], [app.latestAction]),
        )
      : encodedState;

    const tx = {
      to: this.challengeRegistry.address,
      value: 0,
      data: new Interface(ChallengeRegistry.abi).encodeFunctionData("setOutcome", [
        this.getAppIdentity(app, channel.multisigAddress),
        encodedFinalState,
      ]),
    };
    const response = await this.sendContractTransaction(tx);
    if (typeof response === "string") {
      this.emit(WatcherEvents.ChallengeOutcomeFailedEvent, {
        appInstanceId: app.identityHash,
        error: response,
        multisigAddress: channel.multisigAddress,
        challenge,
        params: { app, channel },
      });
    } else {
      this.emit(WatcherEvents.ChallengeOutcomeSetEvent, {
        appInstanceId: app.identityHash,
        transaction: response,
        multisigAddress: channel.multisigAddress,
      });
    }
    return response;
  };

  private cancelChallenge = async (
    app: AppInstanceJson,
    channel: StateChannelJSON,
    req: SignedCancelChallengeRequest,
  ): Promise<providers.TransactionReceipt | string> => {
    const challenge = await this.getChallengeOrThrow(app.identityHash);
    this.log.debug(
      `Calling 'cancelChallenge' for ${app.identityHash} at nonce ${toBN(
        challenge.versionNumber,
      ).toString()}`,
    );
    const tx = {
      to: this.challengeRegistry.address,
      value: 0,
      data: new Interface(ChallengeRegistry.abi).encodeFunctionData("cancelDispute", [
        this.getAppIdentity(app, channel.multisigAddress),
        req,
      ]),
    };
    const response = await this.sendContractTransaction(tx);
    if (typeof response === "string") {
      this.emit(WatcherEvents.ChallengeCancellationFailedEvent, {
        appInstanceId: app.identityHash,
        error: response,
        multisigAddress: channel.multisigAddress,
        challenge,
        params: { req, app, channel },
      });
    } else {
      this.emit(WatcherEvents.ChallengeCancelledEvent, {
        appInstanceId: app.identityHash,
        transaction: response,
        multisigAddress: channel.multisigAddress,
      });
    }
    return response;
  };

  //////// Private helper functions
  private sendContractTransaction = async (
    transaction: MinimalTransaction,
  ): Promise<providers.TransactionReceipt | string> => {
    this.assertSignerCanSendTransactions();

    const KNOWN_ERRORS = ["the tx doesn't have the correct nonce"];
    const MAX_RETRIES = 3;

    const errors: { [k: number]: string } = [];
    for (let attempt = 1; attempt < MAX_RETRIES + 1; attempt += 1) {
      this.log.debug(`Attempt ${attempt}/${MAX_RETRIES} to send transaction to ${transaction.to}`);
      let response: providers.TransactionResponse;
      try {
        response = await this.signer.sendTransaction({
          ...transaction,
          nonce: await this.provider.getTransactionCount(this.signer.address),
        });
        const receipt = await response.wait();
        this.log.debug(`Transaction sent: ${stringify(receipt)}`);
        this.log.info(`Successfully sent transaction ${receipt.transactionHash}`);
        return receipt;
      } catch (e) {
        errors[attempt] = e.message;
        const knownErr = KNOWN_ERRORS.find((err) => e.message.includes(err));
        if (!knownErr) {
          // unknown error, do not retry
          this.log.error(`Failed to send transaction: ${e.stack || e.message}`);
          const msg = `Error sending transaction: ${e.stack || e.message}`;
          return msg;
        }
        // known error, retry
        this.log.warn(
          `Sending transaction attempt ${attempt}/${MAX_RETRIES} failed: ${e.message}. Retrying.`,
        );
      }
    }
    return `Failed to send transaction (errors indexed by attempt): ${stringify(errors)}`;
  };

  private assertSignerCanSendTransactions = (): void => {
    if (!this.signer.provider) {
      throw new Error(`Signer cannot send transactions without an attached provider`);
    }
  };

  private getAppIdentity = (app: AppInstanceJson, multisigAddress: string): AppIdentity => {
    return {
      channelNonce: toBN(app.appSeqNo),
      participants: [
        getSignerAddressFromPublicIdentifier(app.initiatorIdentifier),
        getSignerAddressFromPublicIdentifier(app.responderIdentifier),
      ],
      multisigAddress,
      appDefinition: app.appDefinition,
      defaultTimeout: toBN(app.defaultTimeout),
    };
  };

  private getChallengeOrThrow = async (identityHash: string): Promise<StoredAppChallenge> => {
    const challenge = await this.store.getAppChallenge(identityHash);
    if (!challenge) {
      throw new Error(`Could not find challenge for app ${identityHash}`);
    }
    return challenge;
  };

  // returns true IFF:
  // - there is a singly signed commitment for s1
  // - there is a doubly signed commitment for s0
  // - app has action corresponding to s0 --> s1 transition
  // - the challenge may still be progressed (s0 finalized, s1 playable)
  private canPlayAction = async (
    app: AppInstanceJson,
    challenge: StoredAppChallenge,
  ): Promise<boolean> => {
    // make sure the app has an action
    if (!app.latestAction) {
      return false;
    }
    const { identityHash, versionNumber } = challenge;

    // make sure there are valid commitments
    const [latest, prev] = await this.getSortedSetStateCommitments(identityHash);
    // valid IFF latest is single signed, with higher version number then
    // challenge
    const validLatestCommitment =
      !!latest &&
      latest.signatures.filter((x) => !!x).length === 1 &&
      toBN(latest.versionNumber).gt(versionNumber);

    // must be double signed, have eq or greater nonce then existing,
    // and nonce == latest.nonce - 1
    const validPreviousCommitment =
      !!prev &&
      prev.signatures.filter((x) => !!x).length === 2 &&
      toBN(prev.versionNumber).gte(versionNumber) &&
      toBN(prev.versionNumber).add(1).eq(latest.versionNumber._hex);

    if (!validLatestCommitment || !validPreviousCommitment) {
      return false;
    }
    // must also be progressable (state progression window not elapsed)
    const current = await this.provider.getBlockNumber();
    // handle empty challenge case (in initiate) by using current block
    // as the `finalizesAt`
    const noLongerProgressable = toBN(
      challenge.finalizesAt.isZero() ? current : challenge.finalizesAt,
    ).add(app.defaultTimeout);
    return toBN(current).lt(noLongerProgressable);
  };

  private updateChallengeStatus = async (
    status: StoredAppChallengeStatus,
    challenge: StoredAppChallenge,
  ) => {
    this.log.debug(`Transitioning challenge status from ${challenge.status} to ${status}`);
    return this.store.saveAppChallenge({
      ...challenge,
      status,
    });
  };

  private isFreeBalanceApp = async (identityHash: string): Promise<boolean> => {
    const channel = await this.store.getStateChannelByAppIdentityHash(identityHash);
    if (!channel || !channel.freeBalanceAppInstance) {
      return false;
    }
    return channel.freeBalanceAppInstance.identityHash === identityHash;
  };

  private getSortedSetStateCommitments = async (
    identityHash: string,
  ): Promise<SetStateCommitmentJSON[]> => {
    const unsorted = await this.store.getSetStateCommitments(identityHash);
    return unsorted.sort((a, b) => toBN(b.versionNumber).sub(toBN(a.versionNumber)).toNumber());
  };
}<|MERGE_RESOLUTION|>--- conflicted
+++ resolved
@@ -776,15 +776,7 @@
       [app.latestState],
     );
     const encodedFinalState = !!app.latestAction
-<<<<<<< HEAD
-      ? await new Contract(app.appInterface.addr, CounterfactualApp.abi, this.provider).applyAction(
-=======
-      ? await new Contract(
-          app.appDefinition,
-          CounterfactualApp.abi,
-          this.provider,
-        ).functions.applyAction(
->>>>>>> 2cd0c560
+      ? await new Contract(app.appDefinition, CounterfactualApp.abi, this.provider).applyAction(
           encodedState,
           defaultAbiCoder.encode([app.appInterface.actionEncoding!], [app.latestAction]),
         )
