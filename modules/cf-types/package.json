{
  "name": "@connext/cf-types",
<<<<<<< HEAD
  "version": "1.1.1",
=======
  "version": "1.1.3",
>>>>>>> c11c07ef
  "description": "TypeScript typings for common Counterfactual types",
  "main": "dist/index.js",
  "module": "dist/index.esm.js",
  "types": "dist/src/index.d.ts",
  "iife": "dist/index-iife.js",
  "license": "MIT",
  "engines": {
    "yarn": ">=1.17.3",
    "node": "^10 || ^12"
  },
  "scripts": {
    "build": "tsc -b . && rollup -c"
  },
  "devDependencies": {
    "ethers": "4.0.39",
    "rollup": "1.26.4",
    "rollup-plugin-typescript2": "0.25.2",
    "rpc-server": "0.0.1",
    "typescript": "3.5.3"
  }
}<|MERGE_RESOLUTION|>--- conflicted
+++ resolved
@@ -1,10 +1,6 @@
 {
   "name": "@connext/cf-types",
-<<<<<<< HEAD
-  "version": "1.1.1",
-=======
   "version": "1.1.3",
->>>>>>> c11c07ef
   "description": "TypeScript typings for common Counterfactual types",
   "main": "dist/index.js",
   "module": "dist/index.esm.js",
