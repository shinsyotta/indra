{
  "name": "@connext/client",
  "version": "4.0.12",
  "description": "Client for Connext Network",
  "main": "dist/index.js",
  "files": [
    "dist",
    "src",
    "types"
  ],
  "scripts": {
    "build": "./node_modules/.bin/tsc -p tsconfig.json",
    "rebuild": "npm run clean && npm run build",
    "clean": "rm -rf ./dist",
    "prepare": "npm run build",
    "test": "./node_modules/.bin/jest --runInBand"
  },
  "dependencies": {
<<<<<<< HEAD
    "@connext/cf-core": "4.0.11",
    "@connext/channel-provider": "4.0.11",
    "@connext/crypto": "4.0.11",
    "@connext/messaging": "4.0.11",
    "@connext/store": "4.0.11",
    "@connext/types": "4.0.11",
=======
    "@connext/cf-core": "4.0.12",
    "@connext/channel-provider": "4.0.12",
    "@connext/messaging": "4.0.12",
    "@connext/store": "4.0.12",
    "@connext/types": "4.0.12",
>>>>>>> 891193b6
    "core-js": "3.6.1",
    "ethers": "4.0.41",
    "human-standard-token-abi": "2.0.0",
    "regenerator-runtime": "0.13.3",
    "rpc-server": "0.0.1",
    "secp256k1": "3.8.0",
    "uuid": "3.3.3"
  },
  "devDependencies": {
    "@babel/polyfill": "7.7.0",
    "@types/jest": "24.0.25",
    "@types/uuid": "3.4.6",
    "eth-crypto": "1.5.0",
    "jest": "24.9.0",
    "ts-jest": "24.2.0",
    "typescript": "3.5.3"
  }
}<|MERGE_RESOLUTION|>--- conflicted
+++ resolved
@@ -16,20 +16,12 @@
     "test": "./node_modules/.bin/jest --runInBand"
   },
   "dependencies": {
-<<<<<<< HEAD
-    "@connext/cf-core": "4.0.11",
-    "@connext/channel-provider": "4.0.11",
-    "@connext/crypto": "4.0.11",
-    "@connext/messaging": "4.0.11",
-    "@connext/store": "4.0.11",
-    "@connext/types": "4.0.11",
-=======
     "@connext/cf-core": "4.0.12",
     "@connext/channel-provider": "4.0.12",
+    "@connext/crypto": "4.0.12",
     "@connext/messaging": "4.0.12",
     "@connext/store": "4.0.12",
     "@connext/types": "4.0.12",
->>>>>>> 891193b6
     "core-js": "3.6.1",
     "ethers": "4.0.41",
     "human-standard-token-abi": "2.0.0",
