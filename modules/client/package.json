--- conflicted
+++ resolved
@@ -1,6 +1,6 @@
 {
   "name": "@connext/client",
-  "version": "0.1.0",
+  "version": "0.0.21",
   "description": "Shared code between wallet and node",
   "main": "dist/index.js",
   "scripts": {
@@ -11,19 +11,10 @@
     "test": "./node_modules/.bin/jest"
   },
   "dependencies": {
-<<<<<<< HEAD
-    "@connext/cf-core": "0.0.21",
+    "@connext/cf-core": "0.2.72",
     "@connext/messaging": "0.0.21",
     "@connext/types": "0.0.21",
     "@counterfactual/node": "0.2.73",
-=======
-    "@connext/cf-core": "0.2.72",
-    "@connext/messaging": "0.1.0",
-    "@connext/redis-lock": "0.1.0",
-    "@connext/types": "0.1.0",
-    "@counterfactual/node": "0.2.76",
-    "@counterfactual/types": "0.0.39",
->>>>>>> 0884bdc4
     "core-js": "3.2.1",
     "ethers": "4.0.36",
     "human-standard-token-abi": "2.0.0",
@@ -32,6 +23,7 @@
   },
   "devDependencies": {
     "@babel/polyfill": "7.6.0",
+    "@counterfactual/types": "0.0.38",
     "@types/jest": "24.0.18",
     "@types/uuid": "3.4.5",
     "jest": "24.9.0",
