{
  "name": "@connext/client",
  "version": "4.0.2",
  "description": "Client for Connext Network",
  "main": "dist/index.js",
  "files": [
    "dist",
    "src",
    "types"
  ],
  "scripts": {
    "build": "./node_modules/.bin/tsc -p tsconfig.json",
    "rebuild": "npm run clean && npm run build",
    "clean": "rm -rf ./dist",
    "prepare": "npm run build",
    "test": "./node_modules/.bin/jest"
  },
  "dependencies": {
<<<<<<< HEAD
    "@connext/cf-core": "4.0.1",
    "@connext/channel-provider": "3.0.1",
    "@connext/messaging": "4.0.1",
    "@connext/store": "4.0.1",
    "@connext/types": "4.0.1",
=======
    "@connext/cf-core": "4.0.2",
    "@connext/messaging": "4.0.2",
    "@connext/store": "4.0.2",
    "@connext/types": "4.0.2",
>>>>>>> c22a8309
    "core-js": "3.6.1",
    "eccrypto": "1.1.3",
    "ethers": "4.0.41",
    "human-standard-token-abi": "2.0.0",
    "regenerator-runtime": "0.13.3",
    "rpc-server": "0.0.1",
    "secp256k1": "3.8.0",
    "uuid": "3.3.3"
  },
  "devDependencies": {
    "@babel/polyfill": "7.7.0",
    "@types/eccrypto": "1.1.1",
    "@types/jest": "24.0.25",
    "@types/uuid": "3.4.6",
    "eth-crypto": "1.5.0",
    "jest": "24.9.0",
    "ts-jest": "24.2.0",
    "typescript": "3.5.3"
  }
}<|MERGE_RESOLUTION|>--- conflicted
+++ resolved
@@ -16,18 +16,11 @@
     "test": "./node_modules/.bin/jest"
   },
   "dependencies": {
-<<<<<<< HEAD
-    "@connext/cf-core": "4.0.1",
+    "@connext/cf-core": "4.0.2",
     "@connext/channel-provider": "3.0.1",
-    "@connext/messaging": "4.0.1",
-    "@connext/store": "4.0.1",
-    "@connext/types": "4.0.1",
-=======
-    "@connext/cf-core": "4.0.2",
     "@connext/messaging": "4.0.2",
     "@connext/store": "4.0.2",
     "@connext/types": "4.0.2",
->>>>>>> c22a8309
     "core-js": "3.6.1",
     "eccrypto": "1.1.3",
     "ethers": "4.0.41",
