{
  "name": "@connext/client",
  "version": "4.0.1",
  "description": "Client for Connext Network",
  "main": "dist/index.js",
  "files": [
    "dist",
    "src",
    "types"
  ],
  "scripts": {
    "build": "./node_modules/.bin/tsc -p tsconfig.json",
    "rebuild": "npm run clean && npm run build",
    "clean": "rm -rf ./dist",
    "prepare": "npm run build",
    "test": "./node_modules/.bin/jest"
  },
  "dependencies": {
<<<<<<< HEAD
    "@connext/cf-core": "4.0.0",
    "@connext/channel-provider": "3.0.1",
    "@connext/messaging": "4.0.0",
    "@connext/store": "4.0.0",
    "@connext/types": "4.0.0",
=======
    "@connext/cf-core": "4.0.1",
    "@connext/messaging": "4.0.1",
    "@connext/store": "4.0.1",
    "@connext/types": "4.0.1",
>>>>>>> 0c8bb616
    "core-js": "3.6.1",
    "eccrypto": "1.1.3",
    "ethers": "4.0.41",
    "human-standard-token-abi": "2.0.0",
    "regenerator-runtime": "0.13.3",
    "rpc-server": "0.0.1",
    "secp256k1": "3.8.0",
    "uuid": "3.3.3"
  },
  "devDependencies": {
    "@babel/polyfill": "7.7.0",
    "@types/eccrypto": "1.1.1",
    "@types/jest": "24.0.25",
    "@types/uuid": "3.4.6",
    "eth-crypto": "1.5.0",
    "jest": "24.9.0",
    "ts-jest": "24.2.0",
    "typescript": "3.5.3"
  }
}<|MERGE_RESOLUTION|>--- conflicted
+++ resolved
@@ -16,18 +16,11 @@
     "test": "./node_modules/.bin/jest"
   },
   "dependencies": {
-<<<<<<< HEAD
-    "@connext/cf-core": "4.0.0",
+    "@connext/cf-core": "4.0.1",
     "@connext/channel-provider": "3.0.1",
-    "@connext/messaging": "4.0.0",
-    "@connext/store": "4.0.0",
-    "@connext/types": "4.0.0",
-=======
-    "@connext/cf-core": "4.0.1",
     "@connext/messaging": "4.0.1",
     "@connext/store": "4.0.1",
     "@connext/types": "4.0.1",
->>>>>>> 0c8bb616
     "core-js": "3.6.1",
     "eccrypto": "1.1.3",
     "ethers": "4.0.41",
