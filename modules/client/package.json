--- conflicted
+++ resolved
@@ -12,27 +12,18 @@
   },
   "dependencies": {
     "@connext/messaging": "0.0.1",
-<<<<<<< HEAD
-    "@counterfactual/node": "0.2.17",
-=======
-    "@connext/types": "0.0.4",
     "@counterfactual/node": "0.2.20",
->>>>>>> 9c0671dc
     "core-js": "3.1.4",
-    "ethers": "4.0.32",
+    "ethers": "4.0.33",
     "human-standard-token-abi": "2.0.0",
     "node-fetch": "2.6.0",
-    "regenerator-runtime": "0.13.2",
+    "regenerator-runtime": "0.13.3",
     "uuid": "3.3.2"
   },
   "devDependencies": {
     "@babel/polyfill": "7.4.4",
     "@connext/types": "0.0.4",
-<<<<<<< HEAD
-    "@counterfactual/types": "0.0.22",
-=======
     "@counterfactual/types": "0.0.24",
->>>>>>> 9c0671dc
     "@types/jest": "24.0.15",
     "@types/node-fetch": "2.3.7",
     "@types/uuid": "3.4.5",
