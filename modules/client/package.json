{
  "name": "@connext/client",
  "version": "0.0.6",
  "description": "Shared code between wallet and node",
  "main": "dist/index.js",
  "scripts": {
    "build": "./node_modules/.bin/tsc -p tsconfig.json",
    "rebuild": "npm run clean && npm run build",
    "clean": "rm -rf ./dist",
    "prepare": "npm run build",
    "test": "./node_modules/.bin/jest"
  },
  "dependencies": {
<<<<<<< HEAD
    "@connext/messaging": "0.0.2",
    "@counterfactual/node": "0.2.36",
=======
    "@connext/messaging": "0.0.3",
    "@counterfactual/node": "0.2.34",
>>>>>>> 5be9f8fd
    "core-js": "3.1.4",
    "ethers": "4.0.33",
    "human-standard-token-abi": "2.0.0",
    "node-fetch": "2.6.0",
    "regenerator-runtime": "0.13.3",
    "uuid": "3.3.2"
  },
  "devDependencies": {
    "@babel/polyfill": "7.4.4",
    "@connext/types": "0.0.6",
    "@counterfactual/types": "0.0.29",
    "@types/jest": "24.0.16",
    "@types/node-fetch": "2.5.0",
    "@types/uuid": "3.4.5",
    "jest": "24.8.0",
    "ts-jest": "24.0.2",
    "typescript": "3.5.3"
  }
}<|MERGE_RESOLUTION|>--- conflicted
+++ resolved
@@ -11,13 +11,8 @@
     "test": "./node_modules/.bin/jest"
   },
   "dependencies": {
-<<<<<<< HEAD
-    "@connext/messaging": "0.0.2",
+    "@connext/messaging": "0.0.3",
     "@counterfactual/node": "0.2.36",
-=======
-    "@connext/messaging": "0.0.3",
-    "@counterfactual/node": "0.2.34",
->>>>>>> 5be9f8fd
     "core-js": "3.1.4",
     "ethers": "4.0.33",
     "human-standard-token-abi": "2.0.0",
