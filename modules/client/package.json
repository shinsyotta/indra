{
  "name": "@connext/client",
  "version": "6.0.7",
  "description": "Client for Connext Network",
  "main": "dist/index.js",
  "files": [
    "dist",
    "src",
    "types"
  ],
  "scripts": {
    "build": "rm -rf ./dist/* && ./node_modules/.bin/tsc -p tsconfig.json",
    "rebuild": "npm run clean && npm run build",
    "clean": "rm -rf ./dist",
    "lint": "../../node_modules/.bin/eslint -c '../../.eslintrc.js' --fix 'src/**/*'",
    "test": "./node_modules/.bin/jest --runInBand"
  },
  "dependencies": {
    "axios": "0.19.2",
    "@connext/apps": "6.0.7",
    "@connext/cf-core": "6.0.7",
    "@connext/channel-provider": "6.0.7",
    "@connext/utils": "6.0.7",
    "@connext/contracts": "2.0.2",
<<<<<<< HEAD
    "@connext/messaging": "6.0.6",
    "@connext/store": "6.0.6",
    "@connext/types": "6.0.6",
    "core-js": "3.6.5",
=======
    "@connext/messaging": "6.0.7",
    "@connext/store": "6.0.7",
    "@connext/types": "6.0.7",
    "core-js": "3.6.4",
>>>>>>> 34ff2e77
    "eventemitter3": "4.0.0",
    "ethers": "4.0.47",
    "human-standard-token-abi": "2.0.0",
    "regenerator-runtime": "0.13.3",
<<<<<<< HEAD
    "ts-natsutil": "1.0.4",
    "uuid": "7.0.3"
=======
    "ts-natsutil": "1.0.6",
    "uuid": "3.4.0"
>>>>>>> 34ff2e77
  },
  "devDependencies": {
    "@babel/polyfill": "7.8.7",
    "@types/jest": "25.2.1",
    "@types/uuid": "7.0.2",
    "jest": "25.4.0",
    "ts-jest": "25.4.0",
    "typescript": "3.7.5"
  }
}<|MERGE_RESOLUTION|>--- conflicted
+++ resolved
@@ -22,28 +22,16 @@
     "@connext/channel-provider": "6.0.7",
     "@connext/utils": "6.0.7",
     "@connext/contracts": "2.0.2",
-<<<<<<< HEAD
-    "@connext/messaging": "6.0.6",
-    "@connext/store": "6.0.6",
-    "@connext/types": "6.0.6",
-    "core-js": "3.6.5",
-=======
     "@connext/messaging": "6.0.7",
     "@connext/store": "6.0.7",
     "@connext/types": "6.0.7",
-    "core-js": "3.6.4",
->>>>>>> 34ff2e77
+    "core-js": "3.6.5",
     "eventemitter3": "4.0.0",
     "ethers": "4.0.47",
     "human-standard-token-abi": "2.0.0",
     "regenerator-runtime": "0.13.3",
-<<<<<<< HEAD
     "ts-natsutil": "1.0.4",
     "uuid": "7.0.3"
-=======
-    "ts-natsutil": "1.0.6",
-    "uuid": "3.4.0"
->>>>>>> 34ff2e77
   },
   "devDependencies": {
     "@babel/polyfill": "7.8.7",
