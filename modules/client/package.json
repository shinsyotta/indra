--- conflicted
+++ resolved
@@ -16,22 +16,13 @@
     "test": "./node_modules/.bin/jest --runInBand"
   },
   "dependencies": {
-<<<<<<< HEAD
     "@connext/apps": "0.0.1",
-    "@connext/cf-core": "4.1.0",
-    "@connext/channel-provider": "4.1.0",
-    "@connext/crypto": "4.1.0",
-    "@connext/messaging": "4.1.0",
-    "@connext/store": "4.1.0",
-    "@connext/types": "4.1.0",
-=======
     "@connext/cf-core": "5.0.2",
     "@connext/channel-provider": "5.0.2",
     "@connext/crypto": "5.0.2",
     "@connext/messaging": "5.0.2",
     "@connext/store": "5.0.2",
     "@connext/types": "5.0.2",
->>>>>>> 508fd8b3
     "core-js": "3.6.4",
     "ethers": "4.0.45",
     "eccrypto": "1.1.3",
