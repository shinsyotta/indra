{
  "name": "@connext/client",
<<<<<<< HEAD
  "version": "1.2.0",
=======
  "version": "1.2.9",
>>>>>>> 64fc3d02
  "description": "Shared code between wallet and node",
  "main": "dist/index.js",
  "files": ["dist", "src", "types"],
  "scripts": {
    "build": "./node_modules/.bin/tsc -p tsconfig.json",
    "rebuild": "npm run clean && npm run build",
    "clean": "rm -rf ./dist",
    "prepare": "npm run build",
    "test": "./node_modules/.bin/jest"
  },
  "dependencies": {
<<<<<<< HEAD
    "@connext/cf-core": "1.2.0",
    "@connext/cf-funding-protocol-contracts": "0.4.1",
    "@connext/messaging": "1.2.0",
    "@connext/types": "1.2.0",
=======
    "@connext/cf-core": "1.2.9",
    "@connext/cf-funding-protocol-contracts": "0.4.1",
    "@connext/messaging": "1.2.9",
    "@connext/types": "1.2.9",
>>>>>>> 64fc3d02
    "core-js": "3.4.0",
    "eth-crypto": "1.5.0",
    "ethers": "4.0.39",
    "human-standard-token-abi": "2.0.0",
    "regenerator-runtime": "0.13.3",
    "rpc-server": "0.0.1",
    "uuid": "3.3.3"
  },
  "devDependencies": {
    "@babel/polyfill": "7.7.0",
    "@types/jest": "24.0.22",
    "@types/uuid": "3.4.6",
    "jest": "24.9.0",
    "ts-jest": "24.1.0",
    "typescript": "3.5.3"
  }
}<|MERGE_RESOLUTION|>--- conflicted
+++ resolved
@@ -1,10 +1,6 @@
 {
   "name": "@connext/client",
-<<<<<<< HEAD
-  "version": "1.2.0",
-=======
   "version": "1.2.9",
->>>>>>> 64fc3d02
   "description": "Shared code between wallet and node",
   "main": "dist/index.js",
   "files": ["dist", "src", "types"],
@@ -16,17 +12,10 @@
     "test": "./node_modules/.bin/jest"
   },
   "dependencies": {
-<<<<<<< HEAD
-    "@connext/cf-core": "1.2.0",
-    "@connext/cf-funding-protocol-contracts": "0.4.1",
-    "@connext/messaging": "1.2.0",
-    "@connext/types": "1.2.0",
-=======
     "@connext/cf-core": "1.2.9",
     "@connext/cf-funding-protocol-contracts": "0.4.1",
     "@connext/messaging": "1.2.9",
     "@connext/types": "1.2.9",
->>>>>>> 64fc3d02
     "core-js": "3.4.0",
     "eth-crypto": "1.5.0",
     "ethers": "4.0.39",
