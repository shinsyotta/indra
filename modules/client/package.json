{
  "name": "@connext/client",
  "version": "0.4.1",
  "description": "Shared code between wallet and node",
  "main": "dist/index.js",
  "scripts": {
    "build": "./node_modules/.bin/tsc -p tsconfig.json",
    "rebuild": "npm run clean && npm run build",
    "clean": "rm -rf ./dist",
    "prepare": "npm run build",
    "test": "./node_modules/.bin/jest"
  },
  "dependencies": {
<<<<<<< HEAD
    "@connext/cf-core": "0.2.72",
    "@connext/messaging": "0.1.0",
    "@connext/redis-lock": "0.1.0",
    "@connext/types": "0.1.0",
    "@counterfactual/node": "0.2.76",
    "core-js": "3.2.1",
    "ethers": "4.0.36",
=======
    "@connext/messaging": "0.4.1",
    "@connext/types": "0.4.1",
    "@counterfactual/node": "0.2.82",
    "@counterfactual/types": "0.0.44",
    "@counterfactual/cf-funding-protocol-contracts": "0.0.12",
    "core-js": "3.3.6",
    "eth-crypto": "1.5.0",
    "ethers": "4.0.37",
>>>>>>> 7c8ac2ca
    "human-standard-token-abi": "2.0.0",
    "regenerator-runtime": "0.13.3",
    "rpc-server": "0.0.1",
    "uuid": "3.3.3"
  },
  "devDependencies": {
    "@babel/polyfill": "7.6.0",
<<<<<<< HEAD
    "@counterfactual/types": "0.0.39",
    "@types/jest": "24.0.18",
    "@types/uuid": "3.4.5",
=======
    "@types/jest": "24.0.21",
    "@types/uuid": "3.4.6",
>>>>>>> 7c8ac2ca
    "jest": "24.9.0",
    "ts-jest": "24.1.0",
    "typescript": "3.5.3"
  }
}<|MERGE_RESOLUTION|>--- conflicted
+++ resolved
@@ -11,15 +11,7 @@
     "test": "./node_modules/.bin/jest"
   },
   "dependencies": {
-<<<<<<< HEAD
     "@connext/cf-core": "0.2.72",
-    "@connext/messaging": "0.1.0",
-    "@connext/redis-lock": "0.1.0",
-    "@connext/types": "0.1.0",
-    "@counterfactual/node": "0.2.76",
-    "core-js": "3.2.1",
-    "ethers": "4.0.36",
-=======
     "@connext/messaging": "0.4.1",
     "@connext/types": "0.4.1",
     "@counterfactual/node": "0.2.82",
@@ -28,7 +20,6 @@
     "core-js": "3.3.6",
     "eth-crypto": "1.5.0",
     "ethers": "4.0.37",
->>>>>>> 7c8ac2ca
     "human-standard-token-abi": "2.0.0",
     "regenerator-runtime": "0.13.3",
     "rpc-server": "0.0.1",
@@ -36,14 +27,8 @@
   },
   "devDependencies": {
     "@babel/polyfill": "7.6.0",
-<<<<<<< HEAD
-    "@counterfactual/types": "0.0.39",
-    "@types/jest": "24.0.18",
-    "@types/uuid": "3.4.5",
-=======
     "@types/jest": "24.0.21",
     "@types/uuid": "3.4.6",
->>>>>>> 7c8ac2ca
     "jest": "24.9.0",
     "ts-jest": "24.1.0",
     "typescript": "3.5.3"
