--- conflicted
+++ resolved
@@ -12,15 +12,9 @@
   },
   "dependencies": {
     "@connext/messaging": "0.0.9",
-<<<<<<< HEAD
-    "@connext/types": "0.0.10",
-    "@counterfactual/node": "0.2.42",
-    "core-js": "3.2.0",
-=======
     "@connext/types": "0.0.11",
     "@counterfactual/node": "0.2.42",
     "core-js": "3.2.1",
->>>>>>> 39f21446
     "ethers": "4.0.33",
     "human-standard-token-abi": "2.0.0",
     "regenerator-runtime": "0.13.3",
@@ -28,11 +22,7 @@
   },
   "devDependencies": {
     "@babel/polyfill": "7.4.4",
-<<<<<<< HEAD
-    "@counterfactual/types": "0.0.32",
-=======
     "@counterfactual/types": "0.0.33",
->>>>>>> 39f21446
     "@types/jest": "24.0.17",
     "@types/uuid": "3.4.5",
     "jest": "24.8.0",
