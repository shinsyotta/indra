--- conflicted
+++ resolved
@@ -1,10 +1,6 @@
 {
   "name": "@connext/client",
-<<<<<<< HEAD
-  "version": "7.0.0-alpha.17",
-=======
   "version": "7.0.0-alpha.16-rc",
->>>>>>> a220cb02
   "description": "Client for Connext Network",
   "main": "dist/index.js",
   "files": [
@@ -20,16 +16,6 @@
   },
   "dependencies": {
     "axios": "0.19.2",
-<<<<<<< HEAD
-    "@connext/apps": "7.0.0-alpha.17",
-    "@connext/cf-core": "7.0.0-alpha.17",
-    "@connext/channel-provider": "7.0.0-alpha.17",
-    "@connext/utils": "7.0.0-alpha.17",
-    "@connext/contracts": "3.3.1",
-    "@connext/messaging": "7.0.0-alpha.17",
-    "@connext/store": "7.0.0-alpha.17",
-    "@connext/types": "7.0.0-alpha.17",
-=======
     "@connext/apps": "7.0.0-alpha.16-rc",
     "@connext/cf-core": "7.0.0-alpha.16-rc",
     "@connext/channel-provider": "7.0.0-alpha.16-rc",
@@ -38,7 +24,6 @@
     "@connext/messaging": "7.0.0-alpha.16-rc",
     "@connext/store": "7.0.0-alpha.16-rc",
     "@connext/types": "7.0.0-alpha.16-rc",
->>>>>>> a220cb02
     "core-js": "3.6.5",
     "ethers": "5.0.5",
     "evt": "1.7.13",
