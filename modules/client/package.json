--- conflicted
+++ resolved
@@ -21,16 +21,10 @@
     "@connext/channel-provider": "7.3.3",
     "@connext/utils": "7.3.3",
     "@connext/contracts": "3.5.0",
-<<<<<<< HEAD
-    "@connext/messaging": "7.3.2",
-    "@connext/store": "7.3.2",
-    "@connext/types": "7.3.2",
-    "@connext/watcher": "7.3.2",
-=======
     "@connext/messaging": "7.3.3",
     "@connext/store": "7.3.3",
     "@connext/types": "7.3.3",
->>>>>>> 460afabb
+    "@connext/watcher": "7.3.3",
     "core-js": "3.6.5",
     "ethers": "5.0.8",
     "evt": "1.8.4",
