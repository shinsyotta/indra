--- conflicted
+++ resolved
@@ -19,19 +19,12 @@
     "uuid": "3.3.2"
   },
   "devDependencies": {
-<<<<<<< HEAD
     "@connext/types": "0.0.2",
-    "@counterfactual/types": "0.0.16",
-    "@types/jest": "24.0.15",
-    "@types/node-fetch": "2.3.7",
-    "@types/uuid": "3.4.4",
-    "jest": "=24.7.1",
-=======
     "@counterfactual/types": "0.0.17",
     "@types/jest": "24.0.15",
     "@types/node-fetch": "2.3.7",
     "@types/uuid": "3.4.5",
->>>>>>> 69e94ce6
+    "jest": "=24.7.1",
     "ts-jest": "24.0.2",
     "typescript": "3.5.2"
   }
