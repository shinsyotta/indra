{
  "name": "@connext/client",
  "version": "7.3.4",
  "description": "Client for Connext Network",
  "main": "dist/index.js",
  "files": [
    "dist",
    "src",
    "types"
  ],
  "scripts": {
    "build": "rm -rf ./dist/* && ./node_modules/.bin/tsc -p tsconfig.json",
    "rebuild": "npm run clean && npm run build",
    "clean": "rm -rf ./dist",
    "lint": "../../node_modules/.bin/eslint -c '../../.eslintrc.js' --fix 'src/**/*'"
  },
  "dependencies": {
    "axios": "0.19.2",
    "@connext/apps": "7.3.4",
    "@connext/cf-core": "7.3.4",
    "@connext/channel-provider": "7.3.4",
    "@connext/utils": "7.3.4",
    "@connext/contracts": "3.5.0",
<<<<<<< HEAD
    "@connext/messaging": "7.3.3",
    "@connext/store": "7.3.3",
    "@connext/types": "7.3.3",
    "@connext/watcher": "7.3.3",
=======
    "@connext/messaging": "7.3.4",
    "@connext/store": "7.3.4",
    "@connext/types": "7.3.4",
>>>>>>> 66921758
    "core-js": "3.6.5",
    "ethers": "5.0.8",
    "evt": "1.8.4",
    "regenerator-runtime": "0.13.7",
    "ts-natsutil": "1.1.1",
    "uuid": "8.3.0"
  },
  "devDependencies": {
    "@babel/polyfill": "7.10.4",
    "@types/uuid": "8.0.1",
    "typescript": "3.9.7"
  }
}<|MERGE_RESOLUTION|>--- conflicted
+++ resolved
@@ -15,22 +15,16 @@
     "lint": "../../node_modules/.bin/eslint -c '../../.eslintrc.js' --fix 'src/**/*'"
   },
   "dependencies": {
-    "axios": "0.19.2",
     "@connext/apps": "7.3.4",
     "@connext/cf-core": "7.3.4",
     "@connext/channel-provider": "7.3.4",
-    "@connext/utils": "7.3.4",
     "@connext/contracts": "3.5.0",
-<<<<<<< HEAD
-    "@connext/messaging": "7.3.3",
-    "@connext/store": "7.3.3",
-    "@connext/types": "7.3.3",
-    "@connext/watcher": "7.3.3",
-=======
     "@connext/messaging": "7.3.4",
     "@connext/store": "7.3.4",
     "@connext/types": "7.3.4",
->>>>>>> 66921758
+    "@connext/utils": "7.3.4",
+    "@connext/watcher": "7.3.4",
+    "axios": "0.19.2",
     "core-js": "3.6.5",
     "ethers": "5.0.8",
     "evt": "1.8.4",
