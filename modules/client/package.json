--- conflicted
+++ resolved
@@ -12,19 +12,11 @@
   },
   "dependencies": {
     "@connext/cf-core": "0.2.72",
-<<<<<<< HEAD
-    "@connext/messaging": "0.1.2",
-    "@connext/redis-lock": "0.1.2",
-    "@connext/types": "0.1.2",
-    "@counterfactual/node": "0.2.80",
-    "@counterfactual/types": "0.0.42",
-=======
     "@connext/messaging": "0.1.6",
     "@connext/proxy-lock": "0.1.6",
     "@connext/types": "0.1.6",
-    "@counterfactual/node": "0.2.76",
-    "@counterfactual/types": "0.0.40",
->>>>>>> d20a1cd9
+    "@counterfactual/node": "0.2.80",
+    "@counterfactual/types": "0.0.42",
     "core-js": "3.2.1",
     "ethers": "4.0.36",
     "human-standard-token-abi": "2.0.0",
