{
  "name": "@connext/client",
  "version": "0.0.4",
  "description": "Shared code between wallet and node",
  "main": "dist/index.js",
  "scripts": {
    "build": "npm run clean && npm run compile",
    "clean": "rm -rf ./dist",
    "compile": "./node_modules/.bin/tsc -p tsconfig.json",
    "prepare": "npm run build",
    "test": "./node_modules/.bin/jest"
  },
  "dependencies": {
    "@connext/messaging": "0.0.1",
    "@counterfactual/node": "0.2.13",
    "ethers": "4.0.32",
    "node-fetch": "2.6.0",
    "ts-nats": "1.2.4",
    "uuid": "3.3.2"
  },
  "devDependencies": {
<<<<<<< HEAD
    "@babel/polyfill": "7.4.4",
    "@connext/types": "0.0.4",
    "@counterfactual/types": "0.0.19",
=======
    "@counterfactual/types": "0.0.22",
>>>>>>> 47f5f23e
    "@types/jest": "24.0.15",
    "@types/node-fetch": "2.3.7",
    "@types/uuid": "3.4.5",
    "jest": "24.8.0",
    "ts-jest": "24.0.2",
<<<<<<< HEAD
    "typescript": "3.5.2"
=======
    "typescript": "3.5.3"
  },
  "dependencies": {
    "@connext/nats-messaging-client": "0.0.5",
    "@connext/types": "0.0.1",
    "@counterfactual/node": "0.2.17",
    "ethers": "4.0.32",
    "node-fetch": "2.6.0",
    "ts-nats": "1.2.4",
    "uuid": "3.3.2"
>>>>>>> 47f5f23e
  }
}<|MERGE_RESOLUTION|>--- conflicted
+++ resolved
@@ -12,38 +12,21 @@
   },
   "dependencies": {
     "@connext/messaging": "0.0.1",
-    "@counterfactual/node": "0.2.13",
+    "@counterfactual/node": "0.2.17",
     "ethers": "4.0.32",
     "node-fetch": "2.6.0",
     "ts-nats": "1.2.4",
     "uuid": "3.3.2"
   },
   "devDependencies": {
-<<<<<<< HEAD
     "@babel/polyfill": "7.4.4",
     "@connext/types": "0.0.4",
-    "@counterfactual/types": "0.0.19",
-=======
     "@counterfactual/types": "0.0.22",
->>>>>>> 47f5f23e
     "@types/jest": "24.0.15",
     "@types/node-fetch": "2.3.7",
     "@types/uuid": "3.4.5",
     "jest": "24.8.0",
     "ts-jest": "24.0.2",
-<<<<<<< HEAD
-    "typescript": "3.5.2"
-=======
     "typescript": "3.5.3"
-  },
-  "dependencies": {
-    "@connext/nats-messaging-client": "0.0.5",
-    "@connext/types": "0.0.1",
-    "@counterfactual/node": "0.2.17",
-    "ethers": "4.0.32",
-    "node-fetch": "2.6.0",
-    "ts-nats": "1.2.4",
-    "uuid": "3.3.2"
->>>>>>> 47f5f23e
   }
 }