--- conflicted
+++ resolved
@@ -1,10 +1,6 @@
 {
   "name": "@connext/client",
-<<<<<<< HEAD
-  "version": "1.1.2",
-=======
   "version": "1.1.3",
->>>>>>> 9e20da0f
   "description": "Shared code between wallet and node",
   "main": "dist/index.js",
   "files": ["dist", "src", "types"],
@@ -16,17 +12,10 @@
     "test": "./node_modules/.bin/jest"
   },
   "dependencies": {
-<<<<<<< HEAD
-    "@connext/cf-core": "1.1.2",
-    "@connext/cf-funding-protocol-contracts": "0.4.1",
-    "@connext/messaging": "1.1.2",
-    "@connext/types": "1.1.2",
-=======
     "@connext/cf-core": "1.1.3",
     "@connext/cf-funding-protocol-contracts": "0.4.1",
     "@connext/messaging": "1.1.3",
     "@connext/types": "1.1.3",
->>>>>>> 9e20da0f
     "core-js": "3.4.0",
     "eth-crypto": "1.5.0",
     "ethers": "4.0.39",
