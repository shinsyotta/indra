{
  "name": "@connext/client",
  "version": "4.0.0",
  "description": "Client for Connext Network",
  "main": "dist/index.js",
  "files": [
    "dist",
    "src",
    "types"
  ],
  "scripts": {
    "build": "./node_modules/.bin/tsc -p tsconfig.json",
    "rebuild": "npm run clean && npm run build",
    "clean": "rm -rf ./dist",
    "prepare": "npm run build",
    "test": "./node_modules/.bin/jest"
  },
  "dependencies": {
<<<<<<< HEAD
    "@connext/cf-core": "3.0.1",
    "@connext/channel-provider": "3.0.1",
    "@connext/messaging": "3.0.1",
    "@connext/store": "3.0.1",
    "@connext/types": "3.0.1",
=======
    "@connext/cf-core": "4.0.0",
    "@connext/messaging": "4.0.0",
    "@connext/store": "4.0.0",
    "@connext/types": "4.0.0",
>>>>>>> 66594977
    "core-js": "3.6.1",
    "eccrypto": "1.1.3",
    "ethers": "4.0.41",
    "human-standard-token-abi": "2.0.0",
    "regenerator-runtime": "0.13.3",
    "rpc-server": "0.0.1",
    "secp256k1": "3.8.0",
    "uuid": "3.3.3"
  },
  "devDependencies": {
    "@babel/polyfill": "7.7.0",
    "@types/eccrypto": "1.1.1",
    "@types/jest": "24.0.25",
    "@types/uuid": "3.4.6",
    "eth-crypto": "1.5.0",
    "jest": "24.9.0",
    "ts-jest": "24.2.0",
    "typescript": "3.5.3"
  }
}<|MERGE_RESOLUTION|>--- conflicted
+++ resolved
@@ -16,18 +16,10 @@
     "test": "./node_modules/.bin/jest"
   },
   "dependencies": {
-<<<<<<< HEAD
-    "@connext/cf-core": "3.0.1",
-    "@connext/channel-provider": "3.0.1",
-    "@connext/messaging": "3.0.1",
-    "@connext/store": "3.0.1",
-    "@connext/types": "3.0.1",
-=======
     "@connext/cf-core": "4.0.0",
     "@connext/messaging": "4.0.0",
     "@connext/store": "4.0.0",
     "@connext/types": "4.0.0",
->>>>>>> 66594977
     "core-js": "3.6.1",
     "eccrypto": "1.1.3",
     "ethers": "4.0.41",
