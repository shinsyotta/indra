--- conflicted
+++ resolved
@@ -15,21 +15,12 @@
     "test": "./node_modules/.bin/jest --runInBand"
   },
   "dependencies": {
-<<<<<<< HEAD
-    "@connext/cf-core": "4.0.10",
-    "@connext/channel-provider": "4.0.10",
-    "@connext/messaging": "4.0.10",
-    "@connext/store": "4.0.10",
-    "@connext/types": "4.0.10",
-    "core-js": "3.6.4",
-=======
     "@connext/cf-core": "4.0.11",
     "@connext/channel-provider": "4.0.11",
     "@connext/messaging": "4.0.11",
     "@connext/store": "4.0.11",
     "@connext/types": "4.0.11",
-    "core-js": "3.6.1",
->>>>>>> eced4211
+    "core-js": "3.6.4",
     "eccrypto": "1.1.3",
     "ethers": "4.0.44",
     "human-standard-token-abi": "2.0.0",
