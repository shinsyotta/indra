--- conflicted
+++ resolved
@@ -16,16 +16,6 @@
     "test": "./node_modules/.bin/jest --runInBand"
   },
   "dependencies": {
-<<<<<<< HEAD
-    "@connext/apps": "5.0.2",
-    "@connext/cf-core": "5.0.2",
-    "@connext/channel-provider": "5.0.2",
-    "@connext/crypto": "5.0.2",
-    "@connext/messaging": "5.0.2",
-    "@connext/store": "5.0.2",
-    "@connext/types": "5.0.2",
-    "axios": "0.19.2",
-=======
     "@connext/apps": "5.1.1",
     "@connext/cf-core": "5.1.1",
     "@connext/channel-provider": "5.1.1",
@@ -33,7 +23,7 @@
     "@connext/messaging": "5.1.1",
     "@connext/store": "5.1.1",
     "@connext/types": "5.1.1",
->>>>>>> d3da3be0
+    "axios": "0.19.2",
     "core-js": "3.6.4",
     "ethers": "4.0.45",
     "eccrypto": "1.1.3",
