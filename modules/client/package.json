--- conflicted
+++ resolved
@@ -15,11 +15,7 @@
     "@connext/messaging": "0.1.1",
     "@connext/redis-lock": "0.1.1",
     "@connext/types": "0.1.1",
-<<<<<<< HEAD
-    "@counterfactual/node": "0.2.78",
-=======
     "@counterfactual/node": "0.2.76",
->>>>>>> 22b25868
     "@counterfactual/types": "0.0.40",
     "core-js": "3.2.1",
     "ethers": "4.0.36",
