--- conflicted
+++ resolved
@@ -21,15 +21,10 @@
     "@connext/messaging": "4.0.16",
     "@connext/store": "4.0.16",
     "@connext/types": "4.0.16",
-<<<<<<< HEAD
-    "core-js": "3.6.1",
-    "ethers": "4.0.41",
-=======
     "core-js": "3.6.4",
+    "ethers": "4.0.44",
     "eccrypto": "1.1.3",
-    "ethers": "4.0.44",
     "eventemitter3": "4.0.0",
->>>>>>> f31088b3
     "human-standard-token-abi": "2.0.0",
     "regenerator-runtime": "0.13.3",
     "rpc-server": "0.0.1",
@@ -37,15 +32,6 @@
     "uuid": "3.4.0"
   },
   "devDependencies": {
-<<<<<<< HEAD
-    "@babel/polyfill": "7.7.0",
-    "@types/jest": "24.0.25",
-    "@types/uuid": "3.4.6",
-    "eth-crypto": "1.5.0",
-    "jest": "24.9.0",
-    "ts-jest": "24.2.0",
-    "typescript": "3.5.3"
-=======
     "@babel/polyfill": "7.8.3",
     "@types/eccrypto": "1.1.1",
     "@types/jest": "25.1.2",
@@ -54,6 +40,5 @@
     "jest": "25.1.0",
     "ts-jest": "25.2.0",
     "typescript": "3.7.5"
->>>>>>> f31088b3
   }
 }