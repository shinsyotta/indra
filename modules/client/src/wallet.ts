--- conflicted
+++ resolved
@@ -1,16 +1,4 @@
 import * as eth from "ethers";
-<<<<<<< HEAD
-import {
-  JsonRpcProvider,
-  TransactionResponse,
-  TransactionRequest,
-} from "ethers/providers";
-import { ClientOptions } from "./types";
-import { isHexString, arrayify, toUtf8Bytes, bigNumberify } from "ethers/utils";
-import { objMapPromise } from "./lib/utils";
-import { Logger } from "./lib/logger";
-
-=======
 import { JsonRpcProvider, TransactionRequest, TransactionResponse } from "ethers/providers";
 import { arrayify, bigNumberify, isHexString, toUtf8Bytes } from "ethers/utils";
 
@@ -18,7 +6,6 @@
 import { objMapPromise } from "./lib/utils";
 import { ClientOptions } from "./types";
 
->>>>>>> d2bc440c
 // TODO: do we need this class if there's no auth yet (or JWT auth)
 // and CF handles signing? should this class include the keygen fn ref somehow
 export class Wallet extends eth.Signer {
@@ -43,12 +30,7 @@
     } else {
       // access hubs eth url
       // TODO: http or https? is this the right default URL?
-<<<<<<< HEAD
-      const nodeEthUrl =
-        "https://" + opts.nodeUrl.split("nats://")[1] + "/api/eth";
-=======
       const nodeEthUrl = `https://${opts.nodeUrl.split("nats://")[1]}/api/eth`;
->>>>>>> d2bc440c
       this.provider = new JsonRpcProvider(nodeEthUrl);
     }
     // TODO: will we be able to use the hubs eth provider?
@@ -59,21 +41,11 @@
       this.signer = new eth.Wallet(opts.privateKey);
       this.signer = this.signer.connect(this.provider);
       this.address = this.signer.address.toLowerCase();
-<<<<<<< HEAD
-
-      // Second choice: Sign w mnemonic
-    } else if (opts.mnemonic) {
-      this.signer = eth.Wallet.fromMnemonic(opts.mnemonic);
-      this.signer = this.signer.connect(this.provider);
-      this.address = this.signer.address.toLowerCase();
-      // Third choice: External wallets
-=======
     } else if (opts.mnemonic) {
       // Second choice: Sign w mnemonic
       this.signer = eth.Wallet.fromMnemonic(opts.mnemonic);
       this.signer = this.signer.connect(this.provider);
       this.address = this.signer.address.toLowerCase();
->>>>>>> d2bc440c
     } else if (opts.externalWallet) {
       // Third choice: External wallets
       this.signer = opts.externalWallet;
@@ -89,24 +61,11 @@
   }
 
   public async signMessage(message: string): Promise<string> {
-<<<<<<< HEAD
-    const bytes: Uint8Array = isHexString(message)
-      ? arrayify(message)
-      : toUtf8Bytes(message);
-
-    return this.signer.signMessage(bytes);
-  }
-
-  public async sendTransaction(
-    txReq: TransactionRequest,
-  ): Promise<TransactionResponse> {
-=======
     const bytes: Uint8Array = isHexString(message) ? arrayify(message) : toUtf8Bytes(message);
     return this.signer.signMessage(bytes);
   }
 
   public async sendTransaction(txReq: TransactionRequest): Promise<TransactionResponse> {
->>>>>>> d2bc440c
     if (this.external) {
       return this.signAndSendTransactionExternally(txReq);
     }
@@ -117,13 +76,7 @@
     return this.signer.sign(tx);
   }
 
-<<<<<<< HEAD
-  private async signAndSendTransactionExternally(
-    tx: TransactionRequest,
-  ): Promise<any> {
-=======
   private async signAndSendTransactionExternally(tx: TransactionRequest): Promise<any> {
->>>>>>> d2bc440c
     const txObj: any = await this.prepareTransaction(tx);
     return this.signer.sign(txObj);
   }
@@ -138,12 +91,8 @@
     const total = value.add(gasLimit.mul(gasPrice));
     if (balance.lt(total)) {
       throw new Error(
-<<<<<<< HEAD
-        `Insufficient funds: value=${value} + (gasPrice=${gasPrice} * gasLimit=${gasLimit}) = total=${total} > balance=${balance}`,
-=======
         `Insufficient funds: value=${value} + (gasPrice=${gasPrice} * gasLimit=${gasLimit}) = ` +
           `total=${total} > balance=${balance}`,
->>>>>>> d2bc440c
       );
     }
 
