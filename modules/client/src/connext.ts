import { IMessagingService, MessagingServiceFactory } from "@connext/messaging";
import { ProxyLockService } from "@connext/proxy-lock";
import {
  AppActionBigNumber,
  AppRegistry,
  AppState,
  CFCoreChannel,
  ChannelAppSequences,
  ChannelState,
  ConditionalTransferParameters,
  ConditionalTransferResponse,
  ConnextNodeStorePrefix,
  CreateChannelResponse,
  DepositParameters,
  GetChannelResponse,
  GetConfigResponse,
  makeChecksum,
  makeChecksumOrEthAddress,
  PaymentProfile,
  RegisteredAppDetails,
  ResolveConditionParameters,
  ResolveConditionResponse,
  SolidityValueType,
  SupportedApplication,
  SupportedNetwork,
  SwapParameters,
  TransferParameters,
  WithdrawParameters,
} from "@connext/types";
import { Address, AppInstanceInfo, Node as CFCoreTypes } from "@counterfactual/types";
import "core-js/stable";
import { Contract, providers } from "ethers";
import { AddressZero } from "ethers/constants";
import { BigNumber, HDNode, Network } from "ethers/utils";
import tokenAbi from "human-standard-token-abi";
import "regenerator-runtime/runtime";

import { ConditionalTransferController } from "./controllers/ConditionalTransferController";
import { DepositController } from "./controllers/DepositController";
import { ResolveConditionController } from "./controllers/ResolveConditionController";
import { SwapController } from "./controllers/SwapController";
import { TransferController } from "./controllers/TransferController";
import { WithdrawalController } from "./controllers/WithdrawalController";
import { CFCore, CreateChannelMessage, EXTENDED_PRIVATE_KEY_PATH } from "./lib/cfCore";
import { Logger } from "./lib/logger";
import {
  freeBalanceAddressFromXpub,
  publicIdentifierToAddress,
  replaceBN,
  withdrawalKey,
} from "./lib/utils";
import { ConnextListener } from "./listener";
import { NodeApiClient } from "./node";
import { ClientOptions, InternalClientOptions } from "./types";
import { invalidAddress } from "./validation/addresses";
import { falsy, notLessThanOrEqualTo, notPositive } from "./validation/bn";

/**
 * Creates a new client-node connection with node at specified url
 *
 * @param opts The options to instantiate the client with.
 * At a minimum, must contain the nodeUrl and a client signing key or mnemonic
 */

export async function connect(opts: ClientOptions): Promise<ConnextInternal> {
  const { logLevel, ethProviderUrl, mnemonic, natsClusterId, nodeUrl, natsToken, store } = opts;
  const logger = new Logger("ConnextConnect", logLevel);

  // setup network information
  const ethProvider = new providers.JsonRpcProvider(ethProviderUrl);
  const network = await ethProvider.getNetwork();

  // special case for ganache
  if (network.chainId === 4447) {
    network.name = "ganache";
    // Enforce using provided signer, not via RPC
    ethProvider.getSigner = (addressOrIndex?: string | number): any => {
      throw { code: "UNSUPPORTED_OPERATION" };
    };
  }

  logger.info(`Creating messaging service client (logLevel: ${logLevel})`);
  const messagingFactory = new MessagingServiceFactory({
    clusterId: natsClusterId,
    logLevel,
    messagingUrl: nodeUrl,
    token: natsToken,
  });
  const messaging = messagingFactory.createService("messaging");
  await messaging.connect();
  logger.info("Messaging service is connected");

  // TODO: we need to pass in the whole store to retain context. Figure out how to do this better
  // Note: added this to the client since this is required for the cf module to work
  // generate extended private key from mnemonic
  const extendedXpriv = HDNode.fromMnemonic(mnemonic).extendedKey;
  await store.set([{ path: EXTENDED_PRIVATE_KEY_PATH, value: extendedXpriv }]);

  // create a new node api instance
  // TODO: use local storage for default key value setting!!
  const nodeApiConfig = {
    logLevel,
    messaging,
  };
  logger.info("creating node api client");
  const node: NodeApiClient = new NodeApiClient(nodeApiConfig);
  logger.info("created node api client successfully");

  const config = await node.config();
  logger.info(`node is connected to eth network: ${JSON.stringify(config.ethNetwork)}`);
  node.setNodePublicIdentifier(config.nodePublicIdentifier);

  const appRegistry = await node.appRegistry();

  // create the lock service for cfCore
  logger.info("using node's proxy lock service");
  const lockService: ProxyLockService = new ProxyLockService(messaging);

  // create new cfCore to inject into internal instance
  logger.info("creating new cf module");
  const cfCore = await CFCore.create(
    messaging as any, // TODO: FIX
    store,
    {
      STORE_KEY_PREFIX: "store",
    }, // TODO: proper config
    ethProvider,
    config.contractAddresses,
    lockService,
  );
  node.setUserPublicIdentifier(cfCore.publicIdentifier);
  logger.info("created cf module successfully");

  const signer = await cfCore.signerAddress();
  logger.info(`cf module signer address: ${signer}`);

  // TODO: make these types
  const myChannel = await node.getChannel();

  let multisigAddress: string;
  if (!myChannel) {
    // TODO: make these types
    logger.info("no channel detected, creating channel..");
    const creationEventData: CFCoreTypes.CreateChannelResult = await new Promise(
      async (res: any, rej: any): Promise<any> => {
        const timer = setTimeout(() => rej("Create channel event not fired within 30s"), 30000);
        cfCore.once(CFCoreTypes.EventName.CREATE_CHANNEL, (data: CreateChannelMessage) => {
          clearTimeout(timer);
          res(data.data);
        });

        const creationData = await node.createChannel();
        logger.info(`created channel, transaction: ${JSON.stringify(creationData)}`);
      },
    );
    logger.info(`create channel event data: ${JSON.stringify(creationEventData, replaceBN, 2)}`);
    multisigAddress = creationEventData.multisigAddress;
  } else {
    multisigAddress = myChannel.multisigAddress;
  }

  logger.info(`multisigAddress: ${multisigAddress}`);
  // create the new client
  const client = new ConnextInternal({
    appRegistry,
    cfCore,
    ethProvider,
    messaging,
    multisigAddress,
    network,
    node,
    nodePublicIdentifier: config.nodePublicIdentifier,
    store,
    ...opts, // use any provided opts by default
  });
  await client.registerSubscriptions();
  return client;
}

/**
 * This abstract class contains all methods associated with managing
 * or establishing the user's channel.
 *
 * The true implementation of this class exists in the `ConnextInternal`
 * class
 */
export abstract class ConnextChannel {
  public opts: InternalClientOptions;
  private internal: ConnextInternal;

  public constructor(opts: InternalClientOptions) {
    this.opts = opts;
    this.internal = this as any;
  }

  ///////////////////////////////////
  // LISTENER METHODS
  public on = (
    event: CFCoreTypes.EventName,
    callback: (...args: any[]) => void,
  ): ConnextListener => {
    return this.internal.on(event, callback);
  };

  public emit = (event: CFCoreTypes.EventName, data: any): boolean => {
    return this.internal.emit(event, data);
  };

  ///////////////////////////////////
  // CORE CHANNEL METHODS

  // TODO: do we want the inputs to be an object?
  public deposit = async (params: DepositParameters): Promise<ChannelState> => {
    return await this.internal.deposit(params);
  };

  public swap = async (params: SwapParameters): Promise<CFCoreChannel> => {
    return await this.internal.swap(params);
  };

  public transfer = async (params: TransferParameters): Promise<CFCoreChannel> => {
    return await this.internal.transfer(params);
  };

  public withdraw = async (params: WithdrawParameters): Promise<ChannelState> => {
    return await this.internal.withdraw(params);
  };

  public resolveCondition = async (
    params: ResolveConditionParameters,
  ): Promise<ResolveConditionResponse> => {
    return await this.internal.resolveCondition(params);
  };

  public conditionalTransfer = async (
    params: ConditionalTransferParameters,
  ): Promise<ConditionalTransferResponse> => {
    return await this.internal.conditionalTransfer(params);
  };

  public restoreStateFromNode = async (mnemonic: string): Promise<void> => {
    return await this.internal.restoreStateFromNode(mnemonic);
  };

  ///////////////////////////////////
  // NODE EASY ACCESS METHODS
  public config = async (): Promise<GetConfigResponse> => {
    return await this.internal.node.config();
  };

  public getChannel = async (): Promise<GetChannelResponse> => {
    return await this.internal.node.getChannel();
  };

  // TODO: do we need to expose here?
  public getAppRegistry = async (appDetails?: {
    name: SupportedApplication;
    network: SupportedNetwork;
  }): Promise<AppRegistry> => {
    return await this.internal.node.appRegistry(appDetails);
  };

  // TODO: do we need to expose here?
  public createChannel = async (): Promise<CreateChannelResponse> => {
    return await this.internal.node.createChannel();
  };

  public subscribeToSwapRates = async (from: string, to: string, callback: any): Promise<any> => {
    return await this.internal.node.subscribeToSwapRates(from, to, callback);
  };

  public getLatestSwapRate = async (from: string, to: string): Promise<string> => {
    return await this.internal.node.getLatestSwapRate(from, to);
  };

  public unsubscribeToSwapRates = async (from: string, to: string): Promise<void> => {
    return await this.internal.node.unsubscribeFromSwapRates(from, to);
  };

  public requestCollateral = async (tokenAddress: string): Promise<void> => {
    return await this.internal.node.requestCollateral(tokenAddress);
  };

  public addPaymentProfile = async (profile: PaymentProfile): Promise<PaymentProfile> => {
    return await this.internal.node.addPaymentProfile(profile);
  };

  public getPaymentProfile = async (assetId?: string): Promise<PaymentProfile | undefined> => {
    return await this.internal.node.getPaymentProfile(assetId);
  };

  // does not directly call node function because needs to send
  // some additional information along with the request, as implemented in
  // ConnextInternal
  public verifyAppSequenceNumber = async (): Promise<ChannelAppSequences> => {
    return await this.internal.verifyAppSequenceNumber();
  };

  ///////////////////////////////////
  // CF MODULE EASY ACCESS METHODS

  public cfDeposit = async (
    amount: BigNumber,
    assetId: string,
    notifyCounterparty: boolean = false,
  ): Promise<CFCoreTypes.DepositResult> => {
    return await this.internal.cfDeposit(amount, assetId, notifyCounterparty);
  };

  public getFreeBalance = async (
    assetId: string = AddressZero,
  ): Promise<CFCoreTypes.GetFreeBalanceStateResult> => {
    return await this.internal.getFreeBalance(assetId);
  };

  public getAppInstances = async (): Promise<AppInstanceInfo[]> => {
    return await this.internal.getAppInstances();
  };

  public getAppInstanceDetails = async (
    appInstanceId: string,
  ): Promise<CFCoreTypes.GetAppInstanceDetailsResult> => {
    return await this.internal.getAppInstanceDetails(appInstanceId);
  };

  public getAppState = async (appInstanceId: string): Promise<CFCoreTypes.GetStateResult> => {
    return await this.internal.getAppState(appInstanceId);
  };

  public getProposedAppInstances = async (): Promise<
    CFCoreTypes.GetProposedAppInstancesResult | undefined
  > => {
    return await this.internal.getProposedAppInstances();
  };

  public getProposedAppInstance = async (
    appInstanceId: string,
  ): Promise<CFCoreTypes.GetProposedAppInstanceResult | undefined> => {
    return await this.internal.getProposedAppInstance(appInstanceId);
  };

  public proposeInstallApp = async (
    params: CFCoreTypes.ProposeInstallParams,
  ): Promise<CFCoreTypes.ProposeInstallResult> => {
    return await this.internal.proposeInstallApp(params);
  };

  public proposeInstallVirtualApp = async (
    params: CFCoreTypes.ProposeInstallVirtualParams,
  ): Promise<CFCoreTypes.ProposeInstallVirtualResult> => {
    return await this.internal.proposeInstallVirtualApp(params);
  };

  public installVirtualApp = async (
    appInstanceId: string,
  ): Promise<CFCoreTypes.InstallVirtualResult> => {
    return await this.internal.installVirtualApp(appInstanceId);
  };

  public installApp = async (appInstanceId: string): Promise<CFCoreTypes.InstallResult> => {
    return await this.internal.installApp(appInstanceId);
  };

  public rejectInstallApp = async (appInstanceId: string): Promise<CFCoreTypes.UninstallResult> => {
    return await this.internal.rejectInstallApp(appInstanceId);
  };

  public rejectInstallVirtualApp = async (
    appInstanceId: string,
  ): Promise<CFCoreTypes.UninstallVirtualResult> => {
    return await this.internal.rejectInstallVirtualApp(appInstanceId);
  };

  public takeAction = async (
    appInstanceId: string,
    action: AppActionBigNumber,
  ): Promise<CFCoreTypes.TakeActionResult> => {
    return await this.internal.takeAction(appInstanceId, action);
  };

  public updateState = async (
    appInstanceId: string,
    newState: AppState | any, // cast to any bc no supported apps use
    // the update state method
  ): Promise<CFCoreTypes.UpdateStateResult> => {
    return await this.internal.updateState(appInstanceId, newState);
  };

  public uninstallApp = async (appInstanceId: string): Promise<CFCoreTypes.UninstallResult> => {
    return await this.internal.uninstallApp(appInstanceId);
  };

  public uninstallVirtualApp = async (
    appInstanceId: string,
  ): Promise<CFCoreTypes.UninstallVirtualResult> => {
    return await this.internal.uninstallVirtualApp(appInstanceId);
  };

  public cfWithdraw = async (
    amount: BigNumber,
    assetId?: string,
    recipient?: string,
  ): Promise<CFCoreTypes.WithdrawResult> => {
    return await this.internal.cfWithdraw(amount, assetId, recipient);
  };
}

/**
 * True implementation of the connext client
 */
export class ConnextInternal extends ConnextChannel {
  public opts: InternalClientOptions;
  public cfCore: CFCore;
  public publicIdentifier: string;
  public ethProvider: providers.JsonRpcProvider;
  public node: NodeApiClient;
  public messaging: IMessagingService;
  public multisigAddress: Address;
  public listener: ConnextListener;
  public nodePublicIdentifier: string;
  public freeBalanceAddress: string;
  public appRegistry: AppRegistry;

  public logger: Logger;
  public network: Network;
  public store: CFCoreTypes.IStoreService;

  ////////////////////////////////////////
  // Setup channel controllers
  private depositController: DepositController;
  private transferController: TransferController;
  private swapController: SwapController;
  private withdrawalController: WithdrawalController;
  private conditionalTransferController: ConditionalTransferController;
  private resolveConditionController: ResolveConditionController;

  constructor(opts: InternalClientOptions) {
    super(opts);

    this.opts = opts;

    this.ethProvider = opts.ethProvider;
    this.node = opts.node;
    this.messaging = opts.messaging;

    this.appRegistry = opts.appRegistry;

    this.cfCore = opts.cfCore;
    this.freeBalanceAddress = this.cfCore.freeBalanceAddress;
    this.publicIdentifier = this.cfCore.publicIdentifier;
    this.multisigAddress = this.opts.multisigAddress;
    this.nodePublicIdentifier = this.opts.nodePublicIdentifier;

    this.logger = new Logger("ConnextInternal", opts.logLevel);
    this.network = opts.network;
    this.store = opts.store;

    // establish listeners
    this.listener = new ConnextListener(opts.cfCore, this);

    // instantiate controllers with logger and cf
    this.depositController = new DepositController("DepositController", this);
    this.transferController = new TransferController("TransferController", this);
    this.swapController = new SwapController("SwapController", this);
    this.withdrawalController = new WithdrawalController("WithdrawalController", this);
    this.resolveConditionController = new ResolveConditionController(
      "ResolveConditionController",
      this,
    );
    this.conditionalTransferController = new ConditionalTransferController(
      "ConditionalTransferController",
      this,
    );
  }

  // register subscriptions
  public registerSubscriptions = async (): Promise<void> => {
    await this.listener.register();
  };

  ///////////////////////////////////
  // CORE CHANNEL METHODS

  public deposit = async (params: DepositParameters): Promise<ChannelState> => {
    return await this.depositController.deposit(params);
  };

  public swap = async (params: SwapParameters): Promise<CFCoreChannel> => {
    return await this.swapController.swap(params);
  };

  public transfer = async (params: TransferParameters): Promise<CFCoreChannel> => {
    return await this.transferController.transfer(params);
  };

  public withdraw = async (params: WithdrawParameters): Promise<ChannelState> => {
    return await this.withdrawalController.withdraw(params);
  };

  public resolveCondition = async (
    params: ResolveConditionParameters,
  ): Promise<ResolveConditionResponse> => {
    return await this.resolveConditionController.resolve(params);
  };

  public conditionalTransfer = async (
    params: ConditionalTransferParameters,
  ): Promise<ConditionalTransferResponse> => {
    return await this.conditionalTransferController.conditionalTransfer(params);
  };

<<<<<<< HEAD
  public getLatestNodeSubmittedWithdrawal = async (): Promise<
    { retry: number; tx: CFCoreTypes.MinimalTransaction } | undefined
  > => {
    const value = await this.store.get(withdrawalKey(this.cfCore.publicIdentifier));

    if (!value) {
      return undefined;
    }

    const noRetry = value.retry === undefined || value.retry === null;
    if (!value.tx || noRetry) {
      const msg = `Can not find tx or retry in store under key ${withdrawalKey(
        this.cfCore.publicIdentifier,
      )}`;
      this.logger.error(msg);
      throw new Error(msg);
    }
    return value;
  };

  public watchForUserWithdrawal = async (): Promise<void> => {
    // poll for withdrawal tx submitted to multisig matching tx data
    const maxBlocks = 15;
    const startingBlock = await this.ethProvider.getBlockNumber();

    // TODO: poller should not be completely blocking, but safe to leave for now
    // because the channel should be blocked
    try {
      await new Promise((resolve, reject) => {
        this.ethProvider.on("block", async (blockNumber: number) => {
          const found = await this.checkForUserWithdrawal(blockNumber);
          if (found) {
            await this.store.set([
              { path: withdrawalKey(this.publicIdentifier), value: undefined },
            ]);
            this.ethProvider.removeAllListeners("block");
            resolve();
          }
          if (blockNumber - startingBlock >= maxBlocks) {
            this.ethProvider.removeAllListeners("block");
            reject(
              `More than ${maxBlocks} have passed, blocks elapsed: ${blockNumber - startingBlock}`,
            );
          }
        });
      });
    } catch (e) {
      if (e.includes(`More than ${maxBlocks} have passed`)) {
        this.log.debug(`retrying node submission`);
        await this.retryNodeSubmittedWithdrawal();
      }
    }
=======
  public restoreStateFromNode = async (mnemonic: string): Promise<any> => {
    const hdNode = HDNode.fromMnemonic(mnemonic);
    const xpriv = hdNode.extendedKey;
    const xpub = hdNode.derivePath("m/44'/60'/0'/25446").neuter().extendedKey;
    const states = await this.node.restoreStates(xpub);
    this.logger.info(`Found states to restore: ${JSON.stringify(states)}`);

    // TODO: this should prob not be hardcoded like this
    const actualStates = states.map((state: { path: string; value: object }) => {
      return {
        path: state.path
          .replace(this.nodePublicIdentifier, xpub)
          .replace(ConnextNodeStorePrefix, "store"),
        value: state.value[state.path],
      };
    });
    this.opts.store.reset();
    await this.opts.store.set([{ path: EXTENDED_PRIVATE_KEY_PATH, value: xpriv }, ...actualStates]);
    // recreate client with new mnemonic
    const client = await connect({ ...this.opts, mnemonic });
    return client;
>>>>>>> 49d1e87b
  };

  ///////////////////////////////////
  // EVENT METHODS

  public on = (
    event: CFCoreTypes.EventName,
    callback: (...args: any[]) => void,
  ): ConnextListener => {
    return this.listener.on(event, callback);
  };

  public emit = (event: CFCoreTypes.EventName, data: any): boolean => {
    return this.listener.emit(event, data);
  };

  ///////////////////////////////////
  // CF MODULE METHODS

  public getStateChannel = async (): Promise<{ data: any }> => {
    const params = {
      id: Date.now(),
      methodName: "chan_getStateChannel", // FIXME: CFCoreTypes.RpcMethodName.GET_STATE_CHANNEL,
      parameters: {
        multisigAddress: this.multisigAddress,
      },
    };
    const getStateChannelRes = await this.cfCore.rpcRouter.dispatch(params);
    return getStateChannelRes.result.result;
  };

  public cfDeposit = async (
    amount: BigNumber,
    assetId: string,
    notifyCounterparty: boolean = false,
  ): Promise<CFCoreTypes.DepositResult> => {
    const depositAddr = publicIdentifierToAddress(this.cfCore.publicIdentifier);
    let bal: BigNumber;

    if (assetId === AddressZero) {
      bal = await this.ethProvider.getBalance(depositAddr);
    } else {
      // get token balance
      const token = new Contract(assetId, tokenAbi, this.ethProvider);
      // TODO: correct? how can i use allowance?
      bal = await token.balanceOf(depositAddr);
    }

    const err = [
      notPositive(amount),
      invalidAddress(assetId),
      notLessThanOrEqualTo(amount, bal), // cant deposit more than default addr owns
    ].filter(falsy)[0];
    if (err) {
      this.logger.error(err);
      throw new Error(err);
    }

    const depositResponse = await this.cfCore.rpcRouter.dispatch({
      id: Date.now(),
      methodName: CFCoreTypes.RpcMethodName.DEPOSIT,
      parameters: {
        amount,
        multisigAddress: this.opts.multisigAddress,
        notifyCounterparty,
        tokenAddress: makeChecksum(assetId),
      } as CFCoreTypes.DepositParams,
    });
    return depositResponse.result.result as CFCoreTypes.DepositResult;
  };

  // TODO: under what conditions will this fail?
  public getAppInstances = async (): Promise<AppInstanceInfo[]> => {
    const appInstanceResponse = await this.cfCore.rpcRouter.dispatch({
      id: Date.now(),
      methodName: CFCoreTypes.RpcMethodName.GET_APP_INSTANCES,
      parameters: {} as CFCoreTypes.GetAppInstancesParams,
    });

    return appInstanceResponse.result.result.appInstances as AppInstanceInfo[];
  };

  // TODO: under what conditions will this fail?
  public getFreeBalance = async (
    assetId: string = AddressZero,
  ): Promise<CFCoreTypes.GetFreeBalanceStateResult> => {
    const normalizedAssetId = makeChecksum(assetId);
    try {
      const freeBalance = await this.cfCore.rpcRouter.dispatch({
        id: Date.now(),
        methodName: CFCoreTypes.RpcMethodName.GET_FREE_BALANCE_STATE,
        parameters: {
          multisigAddress: this.multisigAddress,
          tokenAddress: normalizedAssetId,
        },
      });
      return freeBalance.result.result as CFCoreTypes.GetFreeBalanceStateResult;
    } catch (e) {
      const error = `No free balance exists for the specified token: ${normalizedAssetId}`;
      if (e.message.includes(error)) {
        // if there is no balance, return undefined
        // NOTE: can return free balance obj with 0s,
        // but need the nodes free balance
        // address in the multisig
        const obj = {};
        obj[freeBalanceAddressFromXpub(this.nodePublicIdentifier)] = new BigNumber(0);
        obj[this.freeBalanceAddress] = new BigNumber(0);
        return obj;
      }

      throw e;
    }
  };

  public getProposedAppInstances = async (): Promise<
    CFCoreTypes.GetProposedAppInstancesResult | undefined
  > => {
    const proposedRes = await this.cfCore.rpcRouter.dispatch({
      id: Date.now(),
      methodName: CFCoreTypes.RpcMethodName.GET_PROPOSED_APP_INSTANCES,
      parameters: {} as CFCoreTypes.GetProposedAppInstancesParams,
    });
    return proposedRes.result.result as CFCoreTypes.GetProposedAppInstancesResult;
  };

  public getProposedAppInstance = async (
    appInstanceId: string,
  ): Promise<CFCoreTypes.GetProposedAppInstanceResult | undefined> => {
    const proposedRes = await this.cfCore.rpcRouter.dispatch({
      id: Date.now(),
      methodName: CFCoreTypes.RpcMethodName.GET_PROPOSED_APP_INSTANCES,
      parameters: {
        appInstanceId,
      } as CFCoreTypes.GetProposedAppInstancesParams,
    });
    return proposedRes.result.result as CFCoreTypes.GetProposedAppInstanceResult;
  };

  public getAppInstanceDetails = async (
    appInstanceId: string,
  ): Promise<CFCoreTypes.GetAppInstanceDetailsResult | undefined> => {
    const err = await this.appNotInstalled(appInstanceId);
    if (err) {
      this.logger.warn(err);
      return undefined;
    }
    const appInstanceResponse = await this.cfCore.rpcRouter.dispatch({
      id: Date.now(),
      methodName: CFCoreTypes.RpcMethodName.GET_APP_INSTANCE_DETAILS,
      parameters: {
        appInstanceId,
      } as CFCoreTypes.GetAppInstanceDetailsParams,
    });

    return appInstanceResponse.result.result as CFCoreTypes.GetAppInstanceDetailsResult;
  };

  public getAppState = async (
    appInstanceId: string,
  ): Promise<CFCoreTypes.GetStateResult | undefined> => {
    // check the app is actually installed, or returned undefined
    const err = await this.appNotInstalled(appInstanceId);
    if (err) {
      this.logger.warn(err);
      return undefined;
    }
    const stateResponse = await this.cfCore.rpcRouter.dispatch({
      id: Date.now(),
      methodName: CFCoreTypes.RpcMethodName.GET_STATE,
      parameters: {
        appInstanceId,
      } as CFCoreTypes.GetStateParams,
    });

    return stateResponse.result.result as CFCoreTypes.GetStateResult;
  };

  public takeAction = async (
    appInstanceId: string,
    action: AppActionBigNumber,
  ): Promise<CFCoreTypes.TakeActionResult> => {
    // check the app is actually installed
    const err = await this.appNotInstalled(appInstanceId);
    if (err) {
      this.logger.error(err);
      throw new Error(err);
    }
    // check state is not finalized
    const state: CFCoreTypes.GetStateResult = await this.getAppState(appInstanceId);
    // FIXME: casting?
    if ((state.state as any).finalized) {
      throw new Error("Cannot take action on an app with a finalized state.");
    }
    const actionResponse = await this.cfCore.rpcRouter.dispatch({
      id: Date.now(),
      methodName: CFCoreTypes.RpcMethodName.TAKE_ACTION,
      parameters: {
        action,
        appInstanceId,
      } as CFCoreTypes.TakeActionParams,
    });

    return actionResponse.result.result as CFCoreTypes.TakeActionResult;
  };

  public updateState = async (
    appInstanceId: string,
    newState: AppState | SolidityValueType,
  ): Promise<CFCoreTypes.UpdateStateResult> => {
    // check the app is actually installed
    const err = await this.appNotInstalled(appInstanceId);
    if (err) {
      this.logger.error(err);
      throw new Error(err);
    }
    // check state is not finalized
    const state: CFCoreTypes.GetStateResult = await this.getAppState(appInstanceId);
    // FIXME: casting?
    if ((state.state as any).finalized) {
      throw new Error("Cannot take action on an app with a finalized state.");
    }
    const updateResponse = await this.cfCore.rpcRouter.dispatch({
      id: Date.now(),
      methodName: CFCoreTypes.RpcMethodName.UPDATE_STATE,
      parameters: {
        appInstanceId,
        newState,
      } as CFCoreTypes.UpdateStateParams,
    });
    return updateResponse.result.result as CFCoreTypes.UpdateStateResult;
  };

  public proposeInstallVirtualApp = async (
    params: CFCoreTypes.ProposeInstallVirtualParams,
  ): Promise<CFCoreTypes.ProposeInstallVirtualResult> => {
    if (params.intermediaryIdentifier !== this.nodePublicIdentifier) {
      throw new Error(`Cannot install virtual app without node as intermediary`);
    }
    const actionRes = await this.cfCore.rpcRouter.dispatch({
      id: Date.now(),
      methodName: CFCoreTypes.RpcMethodName.PROPOSE_INSTALL_VIRTUAL,
      parameters: params,
    });

    return actionRes.result.result as CFCoreTypes.ProposeInstallResult;
  };

  // TODO: add validation after arjuns refactor merged
  public proposeInstallApp = async (
    params: CFCoreTypes.ProposeInstallParams,
  ): Promise<CFCoreTypes.ProposeInstallResult> => {
    const actionRes = await this.cfCore.rpcRouter.dispatch({
      id: Date.now(),
      methodName: CFCoreTypes.RpcMethodName.PROPOSE_INSTALL,
      parameters: params,
    });

    return actionRes.result.result as CFCoreTypes.ProposeInstallResult;
  };

  public installVirtualApp = async (
    appInstanceId: string,
  ): Promise<CFCoreTypes.InstallVirtualResult> => {
    // check the app isnt actually installed
    const alreadyInstalled = await this.appInstalled(appInstanceId);
    if (alreadyInstalled) {
      throw new Error(alreadyInstalled);
    }
    const installVirtualResponse = await this.cfCore.rpcRouter.dispatch({
      id: Date.now(),
      methodName: CFCoreTypes.RpcMethodName.INSTALL_VIRTUAL,
      parameters: {
        appInstanceId,
        intermediaryIdentifier: this.nodePublicIdentifier,
      } as CFCoreTypes.InstallVirtualParams,
    });

    return installVirtualResponse.result.result;
  };

  public installApp = async (appInstanceId: string): Promise<CFCoreTypes.InstallResult> => {
    // check the app isnt actually installed
    const alreadyInstalled = await this.appInstalled(appInstanceId);
    if (alreadyInstalled) {
      throw new Error(alreadyInstalled);
    }
    const installResponse = await this.cfCore.rpcRouter.dispatch({
      id: Date.now(),
      methodName: CFCoreTypes.RpcMethodName.INSTALL,
      parameters: {
        appInstanceId,
      } as CFCoreTypes.InstallParams,
    });

    return installResponse.result.result;
  };

  public uninstallApp = async (appInstanceId: string): Promise<CFCoreTypes.UninstallResult> => {
    // check the app is actually installed
    const err = await this.appNotInstalled(appInstanceId);
    if (err) {
      this.logger.error(err);
      throw new Error(err);
    }
    const uninstallResponse = await this.cfCore.rpcRouter.dispatch({
      id: Date.now(),
      methodName: CFCoreTypes.RpcMethodName.UNINSTALL,
      parameters: {
        appInstanceId,
      },
    });

    return uninstallResponse.result.result as CFCoreTypes.UninstallResult;
  };

  public uninstallVirtualApp = async (
    appInstanceId: string,
  ): Promise<CFCoreTypes.UninstallVirtualResult> => {
    // check the app is actually installed
    const err = await this.appNotInstalled(appInstanceId);
    if (err) {
      this.logger.error(err);
      throw new Error(err);
    }
    const uninstallVirtualResponse = await this.cfCore.rpcRouter.dispatch({
      id: Date.now(),
      methodName: CFCoreTypes.RpcMethodName.UNINSTALL_VIRTUAL,
      parameters: {
        appInstanceId,
        intermediaryIdentifier: this.nodePublicIdentifier,
      } as CFCoreTypes.UninstallVirtualParams,
    });

    return uninstallVirtualResponse.result.result as CFCoreTypes.UninstallVirtualResult;
  };

  public rejectInstallApp = async (appInstanceId: string): Promise<CFCoreTypes.UninstallResult> => {
    const rejectResponse = await this.cfCore.rpcRouter.dispatch({
      id: Date.now(),
      methodName: CFCoreTypes.RpcMethodName.REJECT_INSTALL,
      parameters: {
        appInstanceId,
      } as CFCoreTypes.RejectInstallParams,
    });

    return rejectResponse.result.result as CFCoreTypes.RejectInstallResult;
  };

  public rejectInstallVirtualApp = async (
    appInstanceId: string,
  ): Promise<CFCoreTypes.UninstallVirtualResult> => {
    const rejectResponse = await this.cfCore.rpcRouter.dispatch({
      id: Date.now(),
      methodName: CFCoreTypes.RpcMethodName.REJECT_INSTALL,
      parameters: {
        appInstanceId,
      } as CFCoreTypes.RejectInstallParams,
    });

    return rejectResponse.result.result as CFCoreTypes.RejectInstallResult;
  };

  public cfWithdraw = async (
    amount: BigNumber,
    assetId?: string,
    recipient?: string,
  ): Promise<CFCoreTypes.WithdrawResult> => {
    const freeBalance = await this.getFreeBalance(assetId);
    const preWithdrawalBal = freeBalance[this.freeBalanceAddress];
    const err = [
      notLessThanOrEqualTo(amount, preWithdrawalBal),
      assetId ? invalidAddress(assetId) : null,
      recipient ? invalidAddress(recipient) : null,
    ].filter(falsy)[0];
    if (err) {
      this.logger.error(err);
      throw new Error(err);
    }
    const withdrawalResponse = await this.cfCore.rpcRouter.dispatch({
      id: Date.now(),
      methodName: CFCoreTypes.RpcMethodName.WITHDRAW,
      parameters: {
        amount,
        multisigAddress: this.multisigAddress,
        recipient,
        tokenAddress: makeChecksumOrEthAddress(assetId),
      },
    });

    return withdrawalResponse.result.result;
  };

  public cfWithdrawCommitment = async (
    amount: BigNumber,
    assetId?: string,
    recipient?: string,
  ): Promise<CFCoreTypes.WithdrawCommitmentResult> => {
    const freeBalance = await this.getFreeBalance(assetId);
    const preWithdrawalBal = freeBalance[this.freeBalanceAddress];
    const err = [
      notLessThanOrEqualTo(amount, preWithdrawalBal),
      assetId ? invalidAddress(assetId) : null,
      recipient ? invalidAddress(recipient) : null,
    ].filter(falsy)[0];
    if (err) {
      this.logger.error(err);
      throw new Error(err);
    }
    const withdrawalResponse = await this.cfCore.rpcRouter.dispatch({
      id: Date.now(),
      methodName: CFCoreTypes.RpcMethodName.WITHDRAW_COMMITMENT,
      parameters: {
        amount,
        multisigAddress: this.multisigAddress,
        recipient,
        tokenAddress: makeChecksumOrEthAddress(assetId),
      } as CFCoreTypes.WithdrawCommitmentParams,
    });

    return withdrawalResponse.result.result;
  };

  ///////////////////////////////////
  // NODE METHODS

  public verifyAppSequenceNumber = async (): Promise<any> => {
    const { data: sc } = await this.getStateChannel();
    let appSequenceNumber;
    try {
      appSequenceNumber = (await sc.mostRecentlyInstalledAppInstance()).appSeqNo;
    } catch (e) {
      if (e.message.includes("There are no installed AppInstances in this StateChannel")) {
        appSequenceNumber = 0;
      } else {
        throw e;
      }
    }
    return await this.node.verifyAppSequenceNumber(appSequenceNumber);
  };

  ///////////////////////////////////
  // LOW LEVEL METHODS

  public getRegisteredAppDetails = (appName: SupportedApplication): RegisteredAppDetails => {
    const appInfo = this.appRegistry.filter((app: RegisteredAppDetails) => {
      return app.name === appName && app.network === this.network.name;
    });

    if (!appInfo || appInfo.length === 0) {
      throw new Error(`Could not find ${appName} app details on ${this.network.name} network`);
    }

    if (appInfo.length > 1) {
      throw new Error(`Found multiple ${appName} app details on ${this.network.name} network`);
    }
    return appInfo[0];
  };

  private appNotInstalled = async (appInstanceId: string): Promise<string | undefined> => {
    const apps = await this.getAppInstances();
    const app = apps.filter((app: AppInstanceInfo) => app.identityHash === appInstanceId);
    if (!app || app.length === 0) {
      return (
        `Could not find installed app with id: ${appInstanceId}. ` +
        `Installed apps: ${JSON.stringify(apps, replaceBN, 2)}.`
      );
    }
    if (app.length > 1) {
      return (
        `CRITICAL ERROR: found multiple apps with the same id. ` +
        `Installed apps: ${JSON.stringify(apps, replaceBN, 2)}.`
      );
    }
    return undefined;
  };

  private appInstalled = async (appInstanceId: string): Promise<string | undefined> => {
    const apps = await this.getAppInstances();
    const app = apps.filter((app: AppInstanceInfo) => app.identityHash === appInstanceId);
    if (app.length > 0) {
      return (
        `App with id ${appInstanceId} is already installed. ` +
        `Installed apps: ${JSON.stringify(apps, replaceBN, 2)}.`
      );
    }
    return undefined;
  };

  private retryNodeSubmittedWithdrawal = async (): Promise<void> => {
    const val = await this.getLatestNodeSubmittedWithdrawal();
    if (!val) {
      this.logger.error(`No transaction found to retry`);
      return;
    }
    let { retry, tx } = val;
    retry += 1;
    if (retry >= 3) {
      const msg = `Tried to have node submit withdrawal 3 times and it did not work, try submitting from wallet.`;
      this.logger.error(msg);
      // TODO: make this submit from wallet :)
      // but this is weird, could take a while and may have gas issues.
      // may not be the best way to do this
      throw new Error(msg);
    }
    await this.node.withdraw(tx);
    await this.watchForUserWithdrawal();
  };

  private checkForUserWithdrawal = async (inBlock: number): Promise<boolean> => {
    const val = await this.getLatestNodeSubmittedWithdrawal();
    if (!val) {
      this.logger.error(`No transaction found in store.`);
      return false;
    }

    const { tx } = val;
    // get the transaction hash that we should be looking for from
    // the contract method
    const txsTo = await this.ethProvider.getTransactionCount(tx.to, inBlock);
    if (txsTo === 0) {
      return false;
    }

    const block = await this.ethProvider.getBlock(inBlock);
    const { transactions } = block;
    if (transactions.length === 0) {
      return false;
    }

    for (const transactionHash of transactions) {
      const transaction = await this.ethProvider.getTransaction(transactionHash);
      if (
        transaction.to === tx.to &&
        transaction.value.eq(tx.value) &&
        transaction.data === tx.data
      ) {
        return true;
      }
    }
    return false;
  };
}<|MERGE_RESOLUTION|>--- conflicted
+++ resolved
@@ -509,7 +509,6 @@
     return await this.conditionalTransferController.conditionalTransfer(params);
   };
 
-<<<<<<< HEAD
   public getLatestNodeSubmittedWithdrawal = async (): Promise<
     { retry: number; tx: CFCoreTypes.MinimalTransaction } | undefined
   > => {
@@ -558,11 +557,12 @@
       });
     } catch (e) {
       if (e.includes(`More than ${maxBlocks} have passed`)) {
-        this.log.debug(`retrying node submission`);
+        this.logger.debug(`retrying node submission`);
         await this.retryNodeSubmittedWithdrawal();
       }
     }
-=======
+  };
+
   public restoreStateFromNode = async (mnemonic: string): Promise<any> => {
     const hdNode = HDNode.fromMnemonic(mnemonic);
     const xpriv = hdNode.extendedKey;
@@ -584,7 +584,6 @@
     // recreate client with new mnemonic
     const client = await connect({ ...this.opts, mnemonic });
     return client;
->>>>>>> 49d1e87b
   };
 
   ///////////////////////////////////
