<<<<<<< HEAD
// import { Node as NodeTypes } from "@counterfactual/types";
=======
import { NatsServiceFactory } from "@connext/nats-messaging-client";
>>>>>>> fe2b755c
import { Node } from "@counterfactual/node";
import { EventEmitter } from "events";
import { Client as NatsClient } from "ts-nats";

<<<<<<< HEAD
import { NatsServiceFactory } from "../../nats-messaging-client";

=======
>>>>>>> fe2b755c
import { DepositController } from "./controllers/DepositController";
import { ExchangeController } from "./controllers/ExchangeController";
import { TransferController } from "./controllers/TransferController";
import { WithdrawalController } from "./controllers/WithdrawalController";
import { Logger } from "./lib/logger";
import { createAccount, getMultisigAddress } from "./lib/utils";
import { INodeApiClient, NodeApiClient } from "./node";
import {
  ChannelState,
  ClientOptions,
  DepositParameters,
  ExchangeParameters,
  InternalClientOptions,
  TransferParameters,
  WithdrawParameters,
} from "./types";
import { Wallet } from "./wallet";

/**
 * Creates a new client-node connection with node at specified url
 *
 * @param opts The options to instantiate the client with.
 *        At a minimum, must contain the nodeUrl and a client signing key or mnemonic
 */

export async function connect(opts: ClientOptions): Promise<ConnextInternal> {
  // create a new wallet
  const wallet = new Wallet(opts);

  // create a new internal nats instance
  const natsConfig = {
    clusterId: opts.natsClusterId,
    servers: [opts.nodeUrl],
    token: opts.natsToken,
  };
  // TODO: proper key? also, proper usage?
  const messagingServiceKey = "messagingServiceKey";
  // connect nats service, done as part of async setup

  // TODO: get config from nats client?
  const nats = new NatsServiceFactory(natsConfig).createMessagingService(messagingServiceKey);
  await nats.connect();

  // create a new node api instance
  // TODO: use local storage for default key value setting!!
  const node: NodeApiClient = new NodeApiClient({
    logLevel: opts.logLevel,
    nats: nats.getConnection(),
    nodeUrl: opts.nodeUrl,
    wallet,
  });
  // TODO: we need to pass in the whole store to retain context. Figure out how to do this better
  // const getFn = async (key: string) => {
  //   return await localStorage.get(key)
  // }

  // const setFn = async (pairs: {
  //   key: string;
  //   value: any;
  // }[]) => {
  //   for (const pair of pairs) {
  //     await localStorage.setItem(pair.key, JSON.stringify(pair.value))
  //   }
  //   return
  // }

  // // create a new storage service for use by cfModule
  // const store: NodeTypes.IStoreService = {
  //   get: opts.loadState || getFn,
  //   set: opts.saveState || setFn,
  // }

  // create new cfModule to inject into internal instance
  const cfModule = await Node.create(
    nats,
    opts.store,
    {
      STORE_KEY_PREFIX: "store",
    }, // TODO: proper config
    // @ts-ignore WHYYYYYYYYY
    wallet.provider,
    "kovan", // TODO: make this not hardcoded to "kovan"
  );

<<<<<<< HEAD
  // TODO this will disappear once we start generating multisig internally and deploying on withdraw only
  // do we need to save temp?
  const temp = await createAccount(
    "http://localhost:8080", // opts.nodeUrl
    { xpub: cfModule.publicIdentifier },
  );
=======
  // TODO this will disappear once we start generating multisig internally and
  // deploying on withdraw only do we need to save temp?
  const temp = await createAccount(opts.nodeUrl || "http://localhost:8080", {
    xpub: cfModule.publicIdentifier,
  });
>>>>>>> fe2b755c
  console.log(temp);

  // TODO replace this with nats url once this path is built
  const multisigAddress = await getMultisigAddress(
<<<<<<< HEAD
    // TODO replace this with nats url once this path is built
    "http://localhost:8080", // opts.nodeUrl
=======
    opts.nodeUrl || "http://localhost:8080",
>>>>>>> fe2b755c
    cfModule.publicIdentifier,
  );

  // create the new client
  return new ConnextInternal({
    cfModule,
    multisigAddress,
    nats: nats.getConnection(),
    node,
    wallet,
    ...opts, // use any provided opts by default
  });
}

/**
 * This abstract class contains all methods associated with managing
 * or establishing the user's channel.
 *
 * The true implementation of this class exists in the `ConnextInternal`
 * class
 */
export abstract class ConnextChannel extends EventEmitter {
  public opts: InternalClientOptions;
  private internal: ConnextInternal;

  public constructor(opts: InternalClientOptions) {
    super();
    this.opts = opts;
    this.internal = this as any;
  }

  ///////////////////////////////////
  // CORE CHANNEL METHODS

  // TODO: do we want the inputs to be an object?
  public deposit(params: DepositParameters): Promise<ChannelState> {
    return this.internal.deposit(params);
  }

  public exchange(params: ExchangeParameters): Promise<ChannelState> {
    return this.internal.exchange(params);
  }

  public transfer(params: TransferParameters): Promise<ChannelState> {
    return this.internal.transfer(params);
  }

  public withdrawal(params: WithdrawParameters): Promise<ChannelState> {
    return this.internal.withdraw(params);
  }
}

/**
 * True implementation of the connext client
 */
export class ConnextInternal extends ConnextChannel {
  public opts: InternalClientOptions;
  public cfModule: Node;
  public publicIdentifier: string;
  public wallet: Wallet;
  public node: INodeApiClient;
  public nats: NatsClient;

  public logger: Logger;

  ////////////////////////////////////////
  // Setup channel controllers
  private depositController: DepositController;
  private transferController: TransferController;
  private exchangeController: ExchangeController;
  private withdrawalController: WithdrawalController;

  constructor(opts: InternalClientOptions) {
    super(opts);

    this.opts = opts;

    this.wallet = opts.wallet;
    this.node = opts.node;
    this.nats = opts.nats;

    this.cfModule = opts.cfModule;
    this.publicIdentifier = this.cfModule.publicIdentifier;

    this.logger = new Logger("ConnextInternal", opts.logLevel);

    // instantiate controllers with logger and cf
    this.depositController = new DepositController("DepositController", this);
    this.transferController = new TransferController("TransferController", this);
    this.exchangeController = new ExchangeController("ExchangeController", this);
    this.withdrawalController = new WithdrawalController("WithdrawalController", this);
  }

  ///////////////////////////////////
  // CORE CHANNEL METHODS

  public deposit(params: DepositParameters): Promise<ChannelState> {
    return this.depositController.deposit(params);
  }

  public exchange(params: ExchangeParameters): Promise<ChannelState> {
    return this.exchangeController.exchange(params);
  }

  public transfer(params: TransferParameters): Promise<ChannelState> {
    return this.transferController.transfer(params);
  }

  public withdraw(params: WithdrawParameters): Promise<ChannelState> {
    return this.withdrawalController.withdraw(params);
  }

  ///////////////////////////////////
  // NODE METHODS

  ///////////////////////////////////
  // LOW LEVEL METHODS
}<|MERGE_RESOLUTION|>--- conflicted
+++ resolved
@@ -1,17 +1,8 @@
-<<<<<<< HEAD
-// import { Node as NodeTypes } from "@counterfactual/types";
-=======
 import { NatsServiceFactory } from "@connext/nats-messaging-client";
->>>>>>> fe2b755c
 import { Node } from "@counterfactual/node";
 import { EventEmitter } from "events";
 import { Client as NatsClient } from "ts-nats";
 
-<<<<<<< HEAD
-import { NatsServiceFactory } from "../../nats-messaging-client";
-
-=======
->>>>>>> fe2b755c
 import { DepositController } from "./controllers/DepositController";
 import { ExchangeController } from "./controllers/ExchangeController";
 import { TransferController } from "./controllers/TransferController";
@@ -96,30 +87,16 @@
     "kovan", // TODO: make this not hardcoded to "kovan"
   );
 
-<<<<<<< HEAD
-  // TODO this will disappear once we start generating multisig internally and deploying on withdraw only
-  // do we need to save temp?
-  const temp = await createAccount(
-    "http://localhost:8080", // opts.nodeUrl
-    { xpub: cfModule.publicIdentifier },
-  );
-=======
   // TODO this will disappear once we start generating multisig internally and
   // deploying on withdraw only do we need to save temp?
   const temp = await createAccount(opts.nodeUrl || "http://localhost:8080", {
     xpub: cfModule.publicIdentifier,
   });
->>>>>>> fe2b755c
   console.log(temp);
 
   // TODO replace this with nats url once this path is built
   const multisigAddress = await getMultisigAddress(
-<<<<<<< HEAD
-    // TODO replace this with nats url once this path is built
-    "http://localhost:8080", // opts.nodeUrl
-=======
     opts.nodeUrl || "http://localhost:8080",
->>>>>>> fe2b755c
     cfModule.publicIdentifier,
   );
 
