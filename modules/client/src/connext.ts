--- conflicted
+++ resolved
@@ -19,14 +19,11 @@
   LinkedTransferToRecipientResponse,
   ResolveFastSignedTransferParameters,
   ResolveHashLockTransferParameters,
-<<<<<<< HEAD
   ResolveLinkedTransferParameters,
   TransactionResponse,
   WithdrawParameters,
   WithdrawResponse,
-=======
   GetHashLockTransferResponse,
->>>>>>> 291b17f2
 } from "@connext/types";
 import { decryptWithPrivateKey } from "@connext/crypto";
 import "core-js/stable";
