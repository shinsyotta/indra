import { IMessagingService, MessagingServiceFactory } from "@connext/messaging";
import { ProxyLockService } from "@connext/proxy-lock";
import {
  AppActionBigNumber,
  AppRegistry,
  AppState,
  CFCoreChannel,
  ChannelAppSequences,
  ChannelState,
  ConditionalTransferParameters,
  ConditionalTransferResponse,
  ConnextNodeStorePrefix,
  CreateChannelResponse,
  DepositParameters,
  GetChannelResponse,
  GetConfigResponse,
  makeChecksum,
  makeChecksumOrEthAddress,
  PaymentProfile,
  RegisteredAppDetails,
  ResolveConditionParameters,
  ResolveConditionResponse,
  ResolveLinkedTransferResponse,
  SolidityValueType,
  SupportedApplication,
  SupportedNetwork,
  SwapParameters,
  TransferParameters,
  WithdrawParameters,
} from "@connext/types";
import { Address, AppInstanceInfo, Node as CFCoreTypes } from "@counterfactual/types";
import "core-js/stable";
import EthCrypto from "eth-crypto";
import { Contract, providers } from "ethers";
import { AddressZero } from "ethers/constants";
<<<<<<< HEAD
import { BigNumber, HDNode, Network } from "ethers/utils";
import { fromMnemonic } from "ethers/utils/hdnode";
=======
import {
  BigNumber,
  HDNode,
  Network,
  getAddress,
  solidityKeccak256,
  keccak256,
  Interface,
} from "ethers/utils";
>>>>>>> e5750414
import tokenAbi from "human-standard-token-abi";
import "regenerator-runtime/runtime";

import { ConditionalTransferController } from "./controllers/ConditionalTransferController";
import { DepositController } from "./controllers/DepositController";
import { ResolveConditionController } from "./controllers/ResolveConditionController";
import { SwapController } from "./controllers/SwapController";
import { TransferController } from "./controllers/TransferController";
import { WithdrawalController } from "./controllers/WithdrawalController";
import { CFCore, CreateChannelMessage, EXTENDED_PRIVATE_KEY_PATH } from "./lib/cfCore";
import { CF_PATH } from "./lib/constants";
import { Logger } from "./lib/logger";
import { freeBalanceAddressFromXpub, publicIdentifierToAddress, replaceBN } from "./lib/utils";
import { ConnextListener } from "./listener";
import { NodeApiClient } from "./node";
import { ClientOptions, InternalClientOptions } from "./types";
import { invalidAddress } from "./validation/addresses";
import { falsy, notLessThanOrEqualTo, notPositive } from "./validation/bn";
import { xkeysToSortedKthAddresses } from "./lib/utils";
import MinimumViableMultisig from "@counterfactual/cf-funding-protocol-contracts/expected-build-artifacts/MinimumViableMultisig.json";
import Proxy from "@counterfactual/cf-funding-protocol-contracts/expected-build-artifacts/Proxy.json";

/**
 * Creates a new client-node connection with node at specified url
 *
 * @param opts The options to instantiate the client with.
 * At a minimum, must contain the nodeUrl and a client signing key or mnemonic
 */

export async function connect(opts: ClientOptions): Promise<ConnextInternal> {
  const { logLevel, ethProviderUrl, mnemonic, natsClusterId, nodeUrl, natsToken, store } = opts;
  const logger = new Logger("ConnextConnect", logLevel);

  // setup network information
  const ethProvider = new providers.JsonRpcProvider(ethProviderUrl);
  const network = await ethProvider.getNetwork();

  // special case for ganache
  if (network.chainId === 4447) {
    network.name = "ganache";
    // Enforce using provided signer, not via RPC
    ethProvider.getSigner = (addressOrIndex?: string | number): any => {
      throw { code: "UNSUPPORTED_OPERATION" };
    };
  }

  logger.info(`Creating messaging service client (logLevel: ${logLevel})`);
  const messagingFactory = new MessagingServiceFactory({
    clusterId: natsClusterId,
    logLevel,
    messagingUrl: nodeUrl,
    token: natsToken,
  });
  const messaging = messagingFactory.createService("messaging");
  await messaging.connect();
  logger.info("Messaging service is connected");

  // TODO: we need to pass in the whole store to retain context. Figure out how to do this better
  // Note: added this to the client since this is required for the cf module to work
  // generate extended private key from mnemonic
  const extendedXpriv = HDNode.fromMnemonic(mnemonic).extendedKey;
  await store.set([{ path: EXTENDED_PRIVATE_KEY_PATH, value: extendedXpriv }]);

  // create a new node api instance
  // TODO: use local storage for default key value setting!!
  const nodeApiConfig = {
    logLevel,
    messaging,
  };
  logger.info("creating node api client");
  const node: NodeApiClient = new NodeApiClient(nodeApiConfig);
  logger.info("created node api client successfully");

  const config = await node.config();
  logger.info(`node is connected to eth network: ${JSON.stringify(config.ethNetwork)}`);
  node.setNodePublicIdentifier(config.nodePublicIdentifier);

  const appRegistry = await node.appRegistry();

  // create the lock service for cfCore
  logger.info("using node's proxy lock service");
  const lockService: ProxyLockService = new ProxyLockService(messaging);

  // create new cfCore to inject into internal instance
  logger.info("creating new cf module");
  const cfCore = await CFCore.create(
    messaging as any, // TODO: FIX
    store,
    {
      STORE_KEY_PREFIX: "store",
    }, // TODO: proper config
    ethProvider,
    config.contractAddresses,
    lockService,
  );
  node.setUserPublicIdentifier(cfCore.publicIdentifier);
  logger.info("created cf module successfully");

  const signer = await cfCore.signerAddress();
  logger.info(`cf module signer address: ${signer}`);

  // TODO: make these types
  const myChannel = await node.getChannel();

  let multisigAddress: string;
  if (!myChannel) {
    // TODO: make these types
    logger.info("no channel detected, creating channel..");
    const creationEventData: CFCoreTypes.CreateChannelResult = await new Promise(
      async (res: any, rej: any): Promise<any> => {
        const timer = setTimeout(() => rej("Create channel event not fired within 30s"), 30000);
        cfCore.once(CFCoreTypes.EventName.CREATE_CHANNEL, (data: CreateChannelMessage) => {
          clearTimeout(timer);
          res(data.data);
        });

        const creationData = await node.createChannel();
        logger.info(`created channel, transaction: ${JSON.stringify(creationData)}`);
      },
    );
    logger.info(`create channel event data: ${JSON.stringify(creationEventData, replaceBN, 2)}`);
    multisigAddress = creationEventData.multisigAddress;
  } else {
    multisigAddress = myChannel.multisigAddress;
  }

  logger.info(`multisigAddress: ${multisigAddress}`);
  // create the new client
  const client = new ConnextInternal({
    appRegistry,
    cfCore,
    contractAddresses: config.contractAddresses,
    ethProvider,
    messaging,
    multisigAddress,
    network,
    node,
    nodePublicIdentifier: config.nodePublicIdentifier,
    store,
    ...opts, // use any provided opts by default
  });

  await client.registerSubscriptions();
  await client.reclaimPendingAsyncTransfers();

  return client;
}

/**
 * This abstract class contains all methods associated with managing
 * or establishing the user's channel.
 *
 * The true implementation of this class exists in the `ConnextInternal`
 * class
 */
export abstract class ConnextChannel {
  public opts: InternalClientOptions;
  private internal: ConnextInternal;

  public constructor(opts: InternalClientOptions) {
    this.opts = opts;
    this.internal = this as any;
  }

  ///////////////////////////////////
  // LISTENER METHODS
  public on = (
    event: CFCoreTypes.EventName,
    callback: (...args: any[]) => void,
  ): ConnextListener => {
    return this.internal.on(event, callback);
  };

  public emit = (event: CFCoreTypes.EventName, data: any): boolean => {
    return this.internal.emit(event, data);
  };

  ///////////////////////////////////
  // CORE CHANNEL METHODS

  // TODO: do we want the inputs to be an object?
  public deposit = async (params: DepositParameters): Promise<ChannelState> => {
    return await this.internal.deposit(params);
  };

  public swap = async (params: SwapParameters): Promise<CFCoreChannel> => {
    return await this.internal.swap(params);
  };

  public transfer = async (params: TransferParameters): Promise<CFCoreChannel> => {
    return await this.internal.transfer(params);
  };

  public withdraw = async (params: WithdrawParameters): Promise<ChannelState> => {
    return await this.internal.withdraw(params);
  };

  public resolveCondition = async (
    params: ResolveConditionParameters,
  ): Promise<ResolveConditionResponse> => {
    return await this.internal.resolveCondition(params);
  };

  public conditionalTransfer = async (
    params: ConditionalTransferParameters,
  ): Promise<ConditionalTransferResponse> => {
    return await this.internal.conditionalTransfer(params);
  };

  public restoreStateFromNode = async (mnemonic: string): Promise<void> => {
    return await this.internal.restoreStateFromNode(mnemonic);
  };

  ///////////////////////////////////
  // NODE EASY ACCESS METHODS
  public config = async (): Promise<GetConfigResponse> => {
    return await this.internal.node.config();
  };

  public getChannel = async (): Promise<GetChannelResponse> => {
    return await this.internal.node.getChannel();
  };

  // TODO: do we need to expose here?
  public getAppRegistry = async (appDetails?: {
    name: SupportedApplication;
    network: SupportedNetwork;
  }): Promise<AppRegistry> => {
    return await this.internal.node.appRegistry(appDetails);
  };

  // TODO: do we need to expose here?
  public createChannel = async (): Promise<CreateChannelResponse> => {
    return await this.internal.node.createChannel();
  };

  public subscribeToSwapRates = async (from: string, to: string, callback: any): Promise<any> => {
    return await this.internal.node.subscribeToSwapRates(from, to, callback);
  };

  public getLatestSwapRate = async (from: string, to: string): Promise<string> => {
    return await this.internal.node.getLatestSwapRate(from, to);
  };

  public unsubscribeToSwapRates = async (from: string, to: string): Promise<void> => {
    return await this.internal.node.unsubscribeFromSwapRates(from, to);
  };

  public requestCollateral = async (tokenAddress: string): Promise<void> => {
    return await this.internal.node.requestCollateral(tokenAddress);
  };

  public addPaymentProfile = async (profile: PaymentProfile): Promise<PaymentProfile> => {
    return await this.internal.node.addPaymentProfile(profile);
  };

  public getPaymentProfile = async (assetId?: string): Promise<PaymentProfile | undefined> => {
    return await this.internal.node.getPaymentProfile(assetId);
  };

  public setRecipientAndEncryptedPreImageForLinkedTransfer = async (
    recipient: string,
    encryptedPreImage: string,
    linkedHash: string,
  ): Promise<any> => {
    return await this.internal.node.setRecipientAndEncryptedPreImageForLinkedTransfer(
      recipient,
      encryptedPreImage,
      linkedHash,
    );
  };

  public reclaimPendingAsyncTransfers = async (): Promise<void> => {
    return await this.internal.reclaimPendingAsyncTransfers();
  };

  public reclaimPendingAsyncTransfer = async (
    amount: string,
    assetId: string,
    paymentId: string,
    encryptedPreImage: string,
  ): Promise<ResolveLinkedTransferResponse> => {
    return await this.internal.reclaimPendingAsyncTransfer(
      amount,
      assetId,
      paymentId,
      encryptedPreImage,
    );
  };

  // does not directly call node function because needs to send
  // some additional information along with the request, as implemented in
  // ConnextInternal
  public verifyAppSequenceNumber = async (): Promise<ChannelAppSequences> => {
    return await this.internal.verifyAppSequenceNumber();
  };

  ///////////////////////////////////
  // CF MODULE EASY ACCESS METHODS

  public cfDeposit = async (
    amount: BigNumber,
    assetId: string,
    notifyCounterparty: boolean = false,
  ): Promise<CFCoreTypes.DepositResult> => {
    return await this.internal.cfDeposit(amount, assetId, notifyCounterparty);
  };

  public getFreeBalance = async (
    assetId: string = AddressZero,
  ): Promise<CFCoreTypes.GetFreeBalanceStateResult> => {
    return await this.internal.getFreeBalance(assetId);
  };

  public getAppInstances = async (): Promise<AppInstanceInfo[]> => {
    return await this.internal.getAppInstances();
  };

  public getAppInstanceDetails = async (
    appInstanceId: string,
  ): Promise<CFCoreTypes.GetAppInstanceDetailsResult> => {
    return await this.internal.getAppInstanceDetails(appInstanceId);
  };

  public getAppState = async (appInstanceId: string): Promise<CFCoreTypes.GetStateResult> => {
    return await this.internal.getAppState(appInstanceId);
  };

  public getProposedAppInstances = async (): Promise<
    CFCoreTypes.GetProposedAppInstancesResult | undefined
  > => {
    return await this.internal.getProposedAppInstances();
  };

  public getProposedAppInstance = async (
    appInstanceId: string,
  ): Promise<CFCoreTypes.GetProposedAppInstanceResult | undefined> => {
    return await this.internal.getProposedAppInstance(appInstanceId);
  };

  public proposeInstallApp = async (
    params: CFCoreTypes.ProposeInstallParams,
  ): Promise<CFCoreTypes.ProposeInstallResult> => {
    return await this.internal.proposeInstallApp(params);
  };

  public proposeInstallVirtualApp = async (
    params: CFCoreTypes.ProposeInstallVirtualParams,
  ): Promise<CFCoreTypes.ProposeInstallVirtualResult> => {
    return await this.internal.proposeInstallVirtualApp(params);
  };

  public installVirtualApp = async (
    appInstanceId: string,
  ): Promise<CFCoreTypes.InstallVirtualResult> => {
    return await this.internal.installVirtualApp(appInstanceId);
  };

  public installApp = async (appInstanceId: string): Promise<CFCoreTypes.InstallResult> => {
    return await this.internal.installApp(appInstanceId);
  };

  public rejectInstallApp = async (appInstanceId: string): Promise<CFCoreTypes.UninstallResult> => {
    return await this.internal.rejectInstallApp(appInstanceId);
  };

  public rejectInstallVirtualApp = async (
    appInstanceId: string,
  ): Promise<CFCoreTypes.UninstallVirtualResult> => {
    return await this.internal.rejectInstallVirtualApp(appInstanceId);
  };

  public takeAction = async (
    appInstanceId: string,
    action: AppActionBigNumber,
  ): Promise<CFCoreTypes.TakeActionResult> => {
    return await this.internal.takeAction(appInstanceId, action);
  };

  public updateState = async (
    appInstanceId: string,
    newState: AppState | any, // cast to any bc no supported apps use
    // the update state method
  ): Promise<CFCoreTypes.UpdateStateResult> => {
    return await this.internal.updateState(appInstanceId, newState);
  };

  public uninstallApp = async (appInstanceId: string): Promise<CFCoreTypes.UninstallResult> => {
    return await this.internal.uninstallApp(appInstanceId);
  };

  public uninstallVirtualApp = async (
    appInstanceId: string,
  ): Promise<CFCoreTypes.UninstallVirtualResult> => {
    return await this.internal.uninstallVirtualApp(appInstanceId);
  };

  public cfWithdraw = async (
    amount: BigNumber,
    assetId?: string,
    recipient?: string,
  ): Promise<CFCoreTypes.WithdrawResult> => {
    return await this.internal.cfWithdraw(amount, assetId, recipient);
  };
}

/**
 * True implementation of the connext client
 */
export class ConnextInternal extends ConnextChannel {
  public opts: InternalClientOptions;
  public cfCore: CFCore;
  public publicIdentifier: string;
  public ethProvider: providers.JsonRpcProvider;
  public node: NodeApiClient;
  public messaging: IMessagingService;
  public multisigAddress: Address;
  public listener: ConnextListener;
  public nodePublicIdentifier: string;
  public freeBalanceAddress: string;
  public appRegistry: AppRegistry;

  public logger: Logger;
  public network: Network;

  ////////////////////////////////////////
  // Setup channel controllers
  private depositController: DepositController;
  private transferController: TransferController;
  private swapController: SwapController;
  private withdrawalController: WithdrawalController;
  private conditionalTransferController: ConditionalTransferController;
  private resolveConditionController: ResolveConditionController;

  constructor(opts: InternalClientOptions) {
    super(opts);

    this.opts = opts;

    this.ethProvider = opts.ethProvider;
    this.node = opts.node;
    this.messaging = opts.messaging;

    this.appRegistry = opts.appRegistry;

    this.cfCore = opts.cfCore;
    this.freeBalanceAddress = this.cfCore.freeBalanceAddress;
    this.publicIdentifier = this.cfCore.publicIdentifier;
    this.multisigAddress = this.opts.multisigAddress;
    this.nodePublicIdentifier = this.opts.nodePublicIdentifier;

    this.logger = new Logger("ConnextInternal", opts.logLevel);
    this.network = opts.network;

    // establish listeners
    this.listener = new ConnextListener(opts.cfCore, this);

    // instantiate controllers with logger and cf
    this.depositController = new DepositController("DepositController", this);
    this.transferController = new TransferController("TransferController", this);
    this.swapController = new SwapController("SwapController", this);
    this.withdrawalController = new WithdrawalController("WithdrawalController", this);
    this.resolveConditionController = new ResolveConditionController(
      "ResolveConditionController",
      this,
    );
    this.conditionalTransferController = new ConditionalTransferController(
      "ConditionalTransferController",
      this,
    );
  }

  // register subscriptions
  public registerSubscriptions = async (): Promise<void> => {
    await this.listener.register();
  };

  ///////////////////////////////////
  // CORE CHANNEL METHODS

  public deposit = async (params: DepositParameters): Promise<ChannelState> => {
    return await this.depositController.deposit(params);
  };

  public swap = async (params: SwapParameters): Promise<CFCoreChannel> => {
    return await this.swapController.swap(params);
  };

  public transfer = async (params: TransferParameters): Promise<CFCoreChannel> => {
    return await this.transferController.transfer(params);
  };

  public withdraw = async (params: WithdrawParameters): Promise<ChannelState> => {
    return await this.withdrawalController.withdraw(params);
  };

  public resolveCondition = async (
    params: ResolveConditionParameters,
  ): Promise<ResolveConditionResponse> => {
    return await this.resolveConditionController.resolve(params);
  };

  public conditionalTransfer = async (
    params: ConditionalTransferParameters,
  ): Promise<ConditionalTransferResponse> => {
    return await this.conditionalTransferController.conditionalTransfer(params);
  };

  public restoreStateFromNode = async (mnemonic: string): Promise<any> => {
    const hdNode = HDNode.fromMnemonic(mnemonic);
    const xpriv = hdNode.extendedKey;
    const xpub = hdNode.derivePath("m/44'/60'/0'/25446").neuter().extendedKey;
    const states = await this.node.restoreStates(xpub);
    this.logger.info(`Found states to restore: ${JSON.stringify(states)}`);

    // TODO: this should prob not be hardcoded like this
    const actualStates = states.map((state: { path: string; value: object }) => {
      return {
        path: state.path
          .replace(this.nodePublicIdentifier, xpub)
          .replace(ConnextNodeStorePrefix, "store"),
        value: state.value[state.path],
      };
    });
    this.opts.store.reset();
    await this.opts.store.set([{ path: EXTENDED_PRIVATE_KEY_PATH, value: xpriv }, ...actualStates]);
    // recreate client with new mnemonic
    const client = await connect({ ...this.opts, mnemonic });
    return client;
  };

  public getMultisigAddressfromXpub = async (xpub: string): Promise<string> => {
    const owners: string[] = [xpub, this.nodePublicIdentifier];
    const proxyFactoryAddress: string = this.opts.contractAddresses.ProxyFactory;
    const minimumViableMultisigAddress: string = this.opts.contractAddresses.MinimumViableMultisig;
    return getAddress(
      solidityKeccak256(
        ["bytes1", "address", "uint256", "bytes32"],
        [
          "0xff",
          proxyFactoryAddress,
          solidityKeccak256(
            ["bytes32", "uint256"],
            [
              keccak256(
                new Interface(MinimumViableMultisig.abi).functions.setup.encode([
                  xkeysToSortedKthAddresses(owners, 0),
                ]),
              ),
              0,
            ],
          ),
          solidityKeccak256(
            ["bytes", "uint256"],
            [`0x${Proxy.evm.bytecode.object}`, minimumViableMultisigAddress],
          ),
        ],
      ).slice(-40),
    );
  };

  ///////////////////////////////////
  // EVENT METHODS

  public on = (
    event: CFCoreTypes.EventName,
    callback: (...args: any[]) => void,
  ): ConnextListener => {
    return this.listener.on(event, callback);
  };

  public emit = (event: CFCoreTypes.EventName, data: any): boolean => {
    return this.listener.emit(event, data);
  };

  ///////////////////////////////////
  // CF MODULE METHODS

  public getStateChannel = async (): Promise<{ data: any }> => {
    const params = {
      id: Date.now(),
      methodName: "chan_getStateChannel", // FIXME: CFCoreTypes.RpcMethodName.GET_STATE_CHANNEL,
      parameters: {
        multisigAddress: this.multisigAddress,
      },
    };
    const getStateChannelRes = await this.cfCore.rpcRouter.dispatch(params);
    return getStateChannelRes.result.result;
  };

  public cfDeposit = async (
    amount: BigNumber,
    assetId: string,
    notifyCounterparty: boolean = false,
  ): Promise<CFCoreTypes.DepositResult> => {
    const depositAddr = publicIdentifierToAddress(this.cfCore.publicIdentifier);
    let bal: BigNumber;

    if (assetId === AddressZero) {
      bal = await this.ethProvider.getBalance(depositAddr);
    } else {
      // get token balance
      const token = new Contract(assetId, tokenAbi, this.ethProvider);
      // TODO: correct? how can i use allowance?
      bal = await token.balanceOf(depositAddr);
    }

    const err = [
      notPositive(amount),
      invalidAddress(assetId),
      notLessThanOrEqualTo(amount, bal), // cant deposit more than default addr owns
    ].filter(falsy)[0];
    if (err) {
      this.logger.error(err);
      throw new Error(err);
    }

    const depositResponse = await this.cfCore.rpcRouter.dispatch({
      id: Date.now(),
      methodName: CFCoreTypes.RpcMethodName.DEPOSIT,
      parameters: {
        amount,
        multisigAddress: this.opts.multisigAddress,
        notifyCounterparty,
        tokenAddress: makeChecksum(assetId),
      } as CFCoreTypes.DepositParams,
    });
    return depositResponse.result.result as CFCoreTypes.DepositResult;
  };

  // TODO: under what conditions will this fail?
  public getAppInstances = async (): Promise<AppInstanceInfo[]> => {
    const appInstanceResponse = await this.cfCore.rpcRouter.dispatch({
      id: Date.now(),
      methodName: CFCoreTypes.RpcMethodName.GET_APP_INSTANCES,
      parameters: {} as CFCoreTypes.GetAppInstancesParams,
    });

    return appInstanceResponse.result.result.appInstances as AppInstanceInfo[];
  };

  // TODO: under what conditions will this fail?
  public getFreeBalance = async (
    assetId: string = AddressZero,
  ): Promise<CFCoreTypes.GetFreeBalanceStateResult> => {
    const normalizedAssetId = makeChecksum(assetId);
    try {
      const freeBalance = await this.cfCore.rpcRouter.dispatch({
        id: Date.now(),
        methodName: CFCoreTypes.RpcMethodName.GET_FREE_BALANCE_STATE,
        parameters: {
          multisigAddress: this.multisigAddress,
          tokenAddress: normalizedAssetId,
        },
      });
      return freeBalance.result.result as CFCoreTypes.GetFreeBalanceStateResult;
    } catch (e) {
      const error = `No free balance exists for the specified token: ${normalizedAssetId}`;
      if (e.message.includes(error)) {
        // if there is no balance, return undefined
        // NOTE: can return free balance obj with 0s,
        // but need the nodes free balance
        // address in the multisig
        const obj = {};
        obj[freeBalanceAddressFromXpub(this.nodePublicIdentifier)] = new BigNumber(0);
        obj[this.freeBalanceAddress] = new BigNumber(0);
        return obj;
      }

      throw e;
    }
  };

  public getProposedAppInstances = async (): Promise<
    CFCoreTypes.GetProposedAppInstancesResult | undefined
  > => {
    const proposedRes = await this.cfCore.rpcRouter.dispatch({
      id: Date.now(),
      methodName: CFCoreTypes.RpcMethodName.GET_PROPOSED_APP_INSTANCES,
      parameters: {} as CFCoreTypes.GetProposedAppInstancesParams,
    });
    return proposedRes.result.result as CFCoreTypes.GetProposedAppInstancesResult;
  };

  public getProposedAppInstance = async (
    appInstanceId: string,
  ): Promise<CFCoreTypes.GetProposedAppInstanceResult | undefined> => {
    const proposedRes = await this.cfCore.rpcRouter.dispatch({
      id: Date.now(),
      methodName: CFCoreTypes.RpcMethodName.GET_PROPOSED_APP_INSTANCES,
      parameters: {
        appInstanceId,
      } as CFCoreTypes.GetProposedAppInstancesParams,
    });
    return proposedRes.result.result as CFCoreTypes.GetProposedAppInstanceResult;
  };

  public getAppInstanceDetails = async (
    appInstanceId: string,
  ): Promise<CFCoreTypes.GetAppInstanceDetailsResult | undefined> => {
    const err = await this.appNotInstalled(appInstanceId);
    if (err) {
      this.logger.warn(err);
      return undefined;
    }
    const appInstanceResponse = await this.cfCore.rpcRouter.dispatch({
      id: Date.now(),
      methodName: CFCoreTypes.RpcMethodName.GET_APP_INSTANCE_DETAILS,
      parameters: {
        appInstanceId,
      } as CFCoreTypes.GetAppInstanceDetailsParams,
    });

    return appInstanceResponse.result.result as CFCoreTypes.GetAppInstanceDetailsResult;
  };

  public getAppState = async (
    appInstanceId: string,
  ): Promise<CFCoreTypes.GetStateResult | undefined> => {
    // check the app is actually installed, or returned undefined
    const err = await this.appNotInstalled(appInstanceId);
    if (err) {
      this.logger.warn(err);
      return undefined;
    }
    const stateResponse = await this.cfCore.rpcRouter.dispatch({
      id: Date.now(),
      methodName: CFCoreTypes.RpcMethodName.GET_STATE,
      parameters: {
        appInstanceId,
      } as CFCoreTypes.GetStateParams,
    });

    return stateResponse.result.result as CFCoreTypes.GetStateResult;
  };

  public takeAction = async (
    appInstanceId: string,
    action: AppActionBigNumber,
  ): Promise<CFCoreTypes.TakeActionResult> => {
    // check the app is actually installed
    const err = await this.appNotInstalled(appInstanceId);
    if (err) {
      this.logger.error(err);
      throw new Error(err);
    }
    // check state is not finalized
    const state: CFCoreTypes.GetStateResult = await this.getAppState(appInstanceId);
    // FIXME: casting?
    if ((state.state as any).finalized) {
      throw new Error("Cannot take action on an app with a finalized state.");
    }
    const actionResponse = await this.cfCore.rpcRouter.dispatch({
      id: Date.now(),
      methodName: CFCoreTypes.RpcMethodName.TAKE_ACTION,
      parameters: {
        action,
        appInstanceId,
      } as CFCoreTypes.TakeActionParams,
    });

    return actionResponse.result.result as CFCoreTypes.TakeActionResult;
  };

  public updateState = async (
    appInstanceId: string,
    newState: AppState | SolidityValueType,
  ): Promise<CFCoreTypes.UpdateStateResult> => {
    // check the app is actually installed
    const err = await this.appNotInstalled(appInstanceId);
    if (err) {
      this.logger.error(err);
      throw new Error(err);
    }
    // check state is not finalized
    const state: CFCoreTypes.GetStateResult = await this.getAppState(appInstanceId);
    // FIXME: casting?
    if ((state.state as any).finalized) {
      throw new Error("Cannot take action on an app with a finalized state.");
    }
    const updateResponse = await this.cfCore.rpcRouter.dispatch({
      id: Date.now(),
      methodName: CFCoreTypes.RpcMethodName.UPDATE_STATE,
      parameters: {
        appInstanceId,
        newState,
      } as CFCoreTypes.UpdateStateParams,
    });
    return updateResponse.result.result as CFCoreTypes.UpdateStateResult;
  };

  public proposeInstallVirtualApp = async (
    params: CFCoreTypes.ProposeInstallVirtualParams,
  ): Promise<CFCoreTypes.ProposeInstallVirtualResult> => {
    if (params.intermediaryIdentifier !== this.nodePublicIdentifier) {
      throw new Error(`Cannot install virtual app without node as intermediary`);
    }
    const actionRes = await this.cfCore.rpcRouter.dispatch({
      id: Date.now(),
      methodName: CFCoreTypes.RpcMethodName.PROPOSE_INSTALL_VIRTUAL,
      parameters: params,
    });

    return actionRes.result.result as CFCoreTypes.ProposeInstallResult;
  };

  // TODO: add validation after arjuns refactor merged
  public proposeInstallApp = async (
    params: CFCoreTypes.ProposeInstallParams,
  ): Promise<CFCoreTypes.ProposeInstallResult> => {
    const actionRes = await this.cfCore.rpcRouter.dispatch({
      id: Date.now(),
      methodName: CFCoreTypes.RpcMethodName.PROPOSE_INSTALL,
      parameters: params,
    });

    return actionRes.result.result as CFCoreTypes.ProposeInstallResult;
  };

  public installVirtualApp = async (
    appInstanceId: string,
  ): Promise<CFCoreTypes.InstallVirtualResult> => {
    // check the app isnt actually installed
    const alreadyInstalled = await this.appInstalled(appInstanceId);
    if (alreadyInstalled) {
      throw new Error(alreadyInstalled);
    }
    const installVirtualResponse = await this.cfCore.rpcRouter.dispatch({
      id: Date.now(),
      methodName: CFCoreTypes.RpcMethodName.INSTALL_VIRTUAL,
      parameters: {
        appInstanceId,
        intermediaryIdentifier: this.nodePublicIdentifier,
      } as CFCoreTypes.InstallVirtualParams,
    });

    return installVirtualResponse.result.result;
  };

  public installApp = async (appInstanceId: string): Promise<CFCoreTypes.InstallResult> => {
    // check the app isnt actually installed
    const alreadyInstalled = await this.appInstalled(appInstanceId);
    if (alreadyInstalled) {
      throw new Error(alreadyInstalled);
    }
    const installResponse = await this.cfCore.rpcRouter.dispatch({
      id: Date.now(),
      methodName: CFCoreTypes.RpcMethodName.INSTALL,
      parameters: {
        appInstanceId,
      } as CFCoreTypes.InstallParams,
    });

    return installResponse.result.result;
  };

  public uninstallApp = async (appInstanceId: string): Promise<CFCoreTypes.UninstallResult> => {
    // check the app is actually installed
    const err = await this.appNotInstalled(appInstanceId);
    if (err) {
      this.logger.error(err);
      throw new Error(err);
    }
    const uninstallResponse = await this.cfCore.rpcRouter.dispatch({
      id: Date.now(),
      methodName: CFCoreTypes.RpcMethodName.UNINSTALL,
      parameters: {
        appInstanceId,
      },
    });

    return uninstallResponse.result.result as CFCoreTypes.UninstallResult;
  };

  public uninstallVirtualApp = async (
    appInstanceId: string,
  ): Promise<CFCoreTypes.UninstallVirtualResult> => {
    // check the app is actually installed
    const err = await this.appNotInstalled(appInstanceId);
    if (err) {
      this.logger.error(err);
      throw new Error(err);
    }
    const uninstallVirtualResponse = await this.cfCore.rpcRouter.dispatch({
      id: Date.now(),
      methodName: CFCoreTypes.RpcMethodName.UNINSTALL_VIRTUAL,
      parameters: {
        appInstanceId,
        intermediaryIdentifier: this.nodePublicIdentifier,
      } as CFCoreTypes.UninstallVirtualParams,
    });

    return uninstallVirtualResponse.result.result as CFCoreTypes.UninstallVirtualResult;
  };

  public rejectInstallApp = async (appInstanceId: string): Promise<CFCoreTypes.UninstallResult> => {
    const rejectResponse = await this.cfCore.rpcRouter.dispatch({
      id: Date.now(),
      methodName: CFCoreTypes.RpcMethodName.REJECT_INSTALL,
      parameters: {
        appInstanceId,
      } as CFCoreTypes.RejectInstallParams,
    });

    return rejectResponse.result.result as CFCoreTypes.RejectInstallResult;
  };

  public rejectInstallVirtualApp = async (
    appInstanceId: string,
  ): Promise<CFCoreTypes.UninstallVirtualResult> => {
    const rejectResponse = await this.cfCore.rpcRouter.dispatch({
      id: Date.now(),
      methodName: CFCoreTypes.RpcMethodName.REJECT_INSTALL,
      parameters: {
        appInstanceId,
      } as CFCoreTypes.RejectInstallParams,
    });

    return rejectResponse.result.result as CFCoreTypes.RejectInstallResult;
  };

  public cfWithdraw = async (
    amount: BigNumber,
    assetId?: string,
    recipient?: string,
  ): Promise<CFCoreTypes.WithdrawResult> => {
    const freeBalance = await this.getFreeBalance(assetId);
    const preWithdrawalBal = freeBalance[this.freeBalanceAddress];
    const err = [
      notLessThanOrEqualTo(amount, preWithdrawalBal),
      assetId ? invalidAddress(assetId) : null,
      recipient ? invalidAddress(recipient) : null,
    ].filter(falsy)[0];
    if (err) {
      this.logger.error(err);
      throw new Error(err);
    }
    const withdrawalResponse = await this.cfCore.rpcRouter.dispatch({
      id: Date.now(),
      methodName: CFCoreTypes.RpcMethodName.WITHDRAW,
      parameters: {
        amount,
        multisigAddress: this.multisigAddress,
        recipient,
        tokenAddress: makeChecksumOrEthAddress(assetId),
      },
    });

    return withdrawalResponse.result.result;
  };

  public cfWithdrawCommitment = async (
    amount: BigNumber,
    assetId?: string,
    recipient?: string,
  ): Promise<CFCoreTypes.WithdrawCommitmentResult> => {
    const freeBalance = await this.getFreeBalance(assetId);
    const preWithdrawalBal = freeBalance[this.freeBalanceAddress];
    const err = [
      notLessThanOrEqualTo(amount, preWithdrawalBal),
      assetId ? invalidAddress(assetId) : null,
      recipient ? invalidAddress(recipient) : null,
    ].filter(falsy)[0];
    if (err) {
      this.logger.error(err);
      throw new Error(err);
    }
    const withdrawalResponse = await this.cfCore.rpcRouter.dispatch({
      id: Date.now(),
      methodName: CFCoreTypes.RpcMethodName.WITHDRAW_COMMITMENT,
      parameters: {
        amount,
        multisigAddress: this.multisigAddress,
        recipient,
        tokenAddress: makeChecksumOrEthAddress(assetId),
      } as CFCoreTypes.WithdrawCommitmentParams,
    });

    return withdrawalResponse.result.result;
  };

  ///////////////////////////////////
  // NODE METHODS

  public verifyAppSequenceNumber = async (): Promise<any> => {
    const { data: sc } = await this.getStateChannel();
    let appSequenceNumber: number;
    try {
      appSequenceNumber = (await sc.mostRecentlyInstalledAppInstance()).appSeqNo;
    } catch (e) {
      if (e.message.includes("There are no installed AppInstances in this StateChannel")) {
        appSequenceNumber = 0;
      } else {
        throw e;
      }
    }
    return await this.node.verifyAppSequenceNumber(appSequenceNumber);
  };

  public reclaimPendingAsyncTransfers = async (): Promise<void> => {
    const pendingTransfers = await this.node.getPendingAsyncTransfers();
    for (const transfer of pendingTransfers) {
      const { amount, assetId, encryptedPreImage, paymentId } = transfer;
      await this.reclaimPendingAsyncTransfer(amount, assetId, paymentId, encryptedPreImage);
    }
  };

  public reclaimPendingAsyncTransfer = async (
    amount: string,
    assetId: string,
    paymentId: string,
    encryptedPreImage: string,
  ): Promise<ResolveLinkedTransferResponse> => {
    this.logger.info(
      `Reclaiming transfer ${JSON.stringify({ amount, assetId, paymentId, encryptedPreImage })}`,
    );
    // decrypt secret and resolve
    const privateKey = fromMnemonic(this.opts.mnemonic).derivePath(CF_PATH).privateKey;
    const cipher = EthCrypto.cipher.parse(encryptedPreImage);

    const preImage = await EthCrypto.decryptWithPrivateKey(privateKey, cipher);
    this.logger.debug(`Decrypted message and recovered preImage: ${preImage}`);
    const response = await this.resolveCondition({
      amount,
      assetId,
      conditionType: "LINKED_TRANSFER_TO_RECIPIENT",
      paymentId,
      preImage,
    });
    this.logger.info(`Reclaimed transfer ${JSON.stringify(response)}`);
    return response;
  };

  ///////////////////////////////////
  // LOW LEVEL METHODS

  public getRegisteredAppDetails = (appName: SupportedApplication): RegisteredAppDetails => {
    const appInfo = this.appRegistry.filter((app: RegisteredAppDetails) => {
      return app.name === appName && app.network === this.network.name;
    });

    if (!appInfo || appInfo.length === 0) {
      throw new Error(`Could not find ${appName} app details on ${this.network.name} network`);
    }

    if (appInfo.length > 1) {
      throw new Error(`Found multiple ${appName} app details on ${this.network.name} network`);
    }
    return appInfo[0];
  };

  private appNotInstalled = async (appInstanceId: string): Promise<string | undefined> => {
    const apps = await this.getAppInstances();
    const app = apps.filter((app: AppInstanceInfo) => app.identityHash === appInstanceId);
    if (!app || app.length === 0) {
      return (
        `Could not find installed app with id: ${appInstanceId}. ` +
        `Installed apps: ${JSON.stringify(apps, replaceBN, 2)}.`
      );
    }
    if (app.length > 1) {
      return (
        `CRITICAL ERROR: found multiple apps with the same id. ` +
        `Installed apps: ${JSON.stringify(apps, replaceBN, 2)}.`
      );
    }
    return undefined;
  };

  private appInstalled = async (appInstanceId: string): Promise<string | undefined> => {
    const apps = await this.getAppInstances();
    const app = apps.filter((app: AppInstanceInfo) => app.identityHash === appInstanceId);
    if (app.length > 0) {
      return (
        `App with id ${appInstanceId} is already installed. ` +
        `Installed apps: ${JSON.stringify(apps, replaceBN, 2)}.`
      );
    }
    return undefined;
  };
}<|MERGE_RESOLUTION|>--- conflicted
+++ resolved
@@ -28,25 +28,22 @@
   TransferParameters,
   WithdrawParameters,
 } from "@connext/types";
+import MinimumViableMultisig from "@counterfactual/cf-funding-protocol-contracts/expected-build-artifacts/MinimumViableMultisig.json";
+import Proxy from "@counterfactual/cf-funding-protocol-contracts/expected-build-artifacts/Proxy.json";
 import { Address, AppInstanceInfo, Node as CFCoreTypes } from "@counterfactual/types";
 import "core-js/stable";
 import EthCrypto from "eth-crypto";
 import { Contract, providers } from "ethers";
 import { AddressZero } from "ethers/constants";
-<<<<<<< HEAD
-import { BigNumber, HDNode, Network } from "ethers/utils";
-import { fromMnemonic } from "ethers/utils/hdnode";
-=======
 import {
   BigNumber,
-  HDNode,
+  getAddress,
+  Interface,
+  keccak256,
   Network,
-  getAddress,
   solidityKeccak256,
-  keccak256,
-  Interface,
 } from "ethers/utils";
->>>>>>> e5750414
+import { fromMnemonic } from "ethers/utils/hdnode";
 import tokenAbi from "human-standard-token-abi";
 import "regenerator-runtime/runtime";
 
@@ -59,15 +56,17 @@
 import { CFCore, CreateChannelMessage, EXTENDED_PRIVATE_KEY_PATH } from "./lib/cfCore";
 import { CF_PATH } from "./lib/constants";
 import { Logger } from "./lib/logger";
-import { freeBalanceAddressFromXpub, publicIdentifierToAddress, replaceBN } from "./lib/utils";
+import {
+  freeBalanceAddressFromXpub,
+  publicIdentifierToAddress,
+  replaceBN,
+  xkeysToSortedKthAddresses,
+} from "./lib/utils";
 import { ConnextListener } from "./listener";
 import { NodeApiClient } from "./node";
 import { ClientOptions, InternalClientOptions } from "./types";
 import { invalidAddress } from "./validation/addresses";
 import { falsy, notLessThanOrEqualTo, notPositive } from "./validation/bn";
-import { xkeysToSortedKthAddresses } from "./lib/utils";
-import MinimumViableMultisig from "@counterfactual/cf-funding-protocol-contracts/expected-build-artifacts/MinimumViableMultisig.json";
-import Proxy from "@counterfactual/cf-funding-protocol-contracts/expected-build-artifacts/Proxy.json";
 
 /**
  * Creates a new client-node connection with node at specified url
@@ -107,7 +106,7 @@
   // TODO: we need to pass in the whole store to retain context. Figure out how to do this better
   // Note: added this to the client since this is required for the cf module to work
   // generate extended private key from mnemonic
-  const extendedXpriv = HDNode.fromMnemonic(mnemonic).extendedKey;
+  const extendedXpriv = fromMnemonic(mnemonic).extendedKey;
   await store.set([{ path: EXTENDED_PRIVATE_KEY_PATH, value: extendedXpriv }]);
 
   // create a new node api instance
@@ -556,7 +555,7 @@
   };
 
   public restoreStateFromNode = async (mnemonic: string): Promise<any> => {
-    const hdNode = HDNode.fromMnemonic(mnemonic);
+    const hdNode = fromMnemonic(mnemonic);
     const xpriv = hdNode.extendedKey;
     const xpub = hdNode.derivePath("m/44'/60'/0'/25446").neuter().extendedKey;
     const states = await this.node.restoreStates(xpub);
