import "@babel/polyfill";
import { MessagingServiceFactory } from "@connext/messaging";
import {
  AppRegistry,
  ChannelState,
  DepositParameters,
  ExchangeParameters,
  GetConfigResponse,
  NodeChannel,
  SupportedApplication,
  TransferAction,
  TransferParameters,
  WithdrawParameters,
} from "@connext/types";
import { jsonRpcDeserialize, MNEMONIC_PATH, Node } from "@counterfactual/node";
import { Address, AppInstanceInfo, Node as NodeTypes, OutcomeType } from "@counterfactual/types";
import { Zero } from "ethers/constants";
import { BigNumber, Network } from "ethers/utils";
import { fromExtendedKey } from "ethers/utils/hdnode";
import { Client as NatsClient, Payload } from "ts-nats";

import { DepositController } from "./controllers/DepositController";
import { ExchangeController } from "./controllers/ExchangeController";
import { TransferController } from "./controllers/TransferController";
import { WithdrawalController } from "./controllers/WithdrawalController";
import { Logger } from "./lib/logger";
import { logEthFreeBalance, publicIdentifierToAddress } from "./lib/utils";
import { ConnextListener } from "./listener";
import { NodeApiClient } from "./node";
import { ClientOptions, InternalClientOptions } from "./types";
import { invalidAddress } from "./validation/addresses";
import { falsy, notLessThanOrEqualTo, notPositive } from "./validation/bn";
import { Wallet } from "./wallet";

/**
 * Creates a new client-node connection with node at specified url
 *
 * @param opts The options to instantiate the client with.
 * At a minimum, must contain the nodeUrl and a client signing key or mnemonic
 */

export async function connect(opts: ClientOptions): Promise<ConnextInternal> {
  // create a new wallet
  const wallet = new Wallet(opts);
  const network = await wallet.provider.getNetwork();

  console.log("Creating messaging service client");
  const { natsClusterId, nodeUrl, natsToken } = opts;
  const messagingFactory = new MessagingServiceFactory({
    clusterId: natsClusterId,
    messagingUrl: nodeUrl,
    token: natsToken,
  });
  const messaging = messagingFactory.createService("messaging");
  await messaging.connect();
  console.log("Messaging service is connected");

  // TODO: we need to pass in the whole store to retain context. Figure out how to do this better
  // Note: added this to the client since this is required for the cf module to work
  await opts.store.set([{ key: MNEMONIC_PATH, value: opts.mnemonic }]);

  // create a new node api instance
  // TODO: use local storage for default key value setting!!
  const nodeConfig = {
    logLevel: opts.logLevel,
    messaging,
    wallet,
  };
  console.log("creating node client");
  const node: NodeApiClient = new NodeApiClient(nodeConfig);
  console.log("created node client successfully");

  const config = await node.config();
  console.log(`node eth network: ${JSON.stringify(config.ethNetwork)}`);

  // create new cfModule to inject into internal instance
  console.log("creating new cf module");
  const cfModule = await Node.create(
    messaging,
    opts.store,
    {
      STORE_KEY_PREFIX: "store",
    }, // TODO: proper config
    wallet.provider,
    config.contractAddresses,
  );
  node.setPublicIdentifier(cfModule.publicIdentifier);
  console.log("created cf module successfully");

  console.log("creating listener");
  const listener: ConnextListener = new ConnextListener(cfModule, opts.logLevel);
  console.log("created listener");

  // TODO: make these types
  let myChannel = await node.getChannel();

  if (!myChannel) {
    // TODO: make these types
    console.log("no channel detected, creating channel..");
    myChannel = await node.createChannel();
  }
  console.log("myChannel: ", myChannel);
  // create the new client
  return new ConnextInternal({
    cfModule,
    listener,
    multisigAddress: myChannel.multisigAddress,
    nats: messaging.getConnection(),
    network,
    node,
    nodePublicIdentifier: config.nodePublicIdentifier,
    wallet,
    ...opts, // use any provided opts by default
  });
}

/**
 * This abstract class contains all methods associated with managing
 * or establishing the user's channel.
 *
 * The true implementation of this class exists in the `ConnextInternal`
 * class
 */
export abstract class ConnextChannel {
  public opts: InternalClientOptions;
  private internal: ConnextInternal;

  public constructor(opts: InternalClientOptions) {
    this.opts = opts;
    this.internal = this as any;
  }

  ///////////////////////////////////
  // LISTENER METHODS
  public on = (event: NodeTypes.EventName, callback: (...args: any[]) => void): ConnextListener => {
    return this.internal.on(event, callback);
  };

  public emit = (event: NodeTypes.EventName, data: any): boolean => {
    return this.internal.emit(event, data);
  };

  ///////////////////////////////////
  // CORE CHANNEL METHODS

  // TODO: do we want the inputs to be an object?
  public deposit = async (params: DepositParameters): Promise<ChannelState> => {
    return await this.internal.deposit(params);
  };

  public exchange = async (params: ExchangeParameters): Promise<ChannelState> => {
    return await this.internal.exchange(params);
  };

  public transfer = async (params: TransferParameters): Promise<NodeChannel> => {
    return await this.internal.transfer(params);
  };

  public withdraw = async (params: WithdrawParameters): Promise<ChannelState> => {
    return await this.internal.withdraw(params);
  };

  ///////////////////////////////////
  // NODE EASY ACCESS METHODS
  public config = async (): Promise<GetConfigResponse> => {
    return await this.internal.config();
  };

  public getChannel = async (): Promise<NodeChannel> => {
    return await this.internal.node.getChannel();
  };

  ///////////////////////////////////
  // CF MODULE EASY ACCESS METHODS
  public getFreeBalance = async (): Promise<NodeTypes.GetFreeBalanceStateResult> => {
    return await this.internal.getFreeBalance();
  };

  // TODO: remove this when not testing (maybe?)
  // FIXME: remove
  public logEthFreeBalance = (
    freeBalance: NodeTypes.GetFreeBalanceStateResult,
    log?: Logger,
  ): void => {
    logEthFreeBalance(freeBalance, log);
  };

  public getAppInstances = async (): Promise<AppInstanceInfo[]> => {
    return await this.internal.getAppInstances();
  };

  public getAppInstanceDetails = async (
    appInstanceId: string,
  ): Promise<NodeTypes.GetAppInstanceDetailsResult> => {
    return await this.internal.getAppInstanceDetails(appInstanceId);
  };

  public getAppState = async (appInstanceId: string): Promise<NodeTypes.GetStateResult> => {
    return await this.internal.getAppState(appInstanceId);
  };

  public installTransferApp = async (
    counterpartyPublicIdentifier: string,
    initialDeposit: BigNumber,
  ): Promise<NodeTypes.ProposeInstallVirtualResult> => {
    return await this.internal.installTransferApp(counterpartyPublicIdentifier, initialDeposit);
  };

  public uninstallVirtualApp = async (
    appInstanceId: string,
  ): Promise<NodeTypes.UninstallVirtualResult> => {
    return await this.internal.uninstallVirtualApp(appInstanceId);
  };
}

/**
 * True implementation of the connext client
 */
export class ConnextInternal extends ConnextChannel {
  public opts: InternalClientOptions;
  public cfModule: Node;
  public publicIdentifier: string;
  public wallet: Wallet;
  public node: NodeApiClient;
  public nats: NatsClient;
  public multisigAddress: Address;
  public listener: ConnextListener;
  public myFreeBalanceAddress: Address;
  public nodePublicIdentifier: string;
  public freeBalanceAddress: string;
  // TODO: maybe move this into the NodeApiClient @layne? --> yes

  public logger: Logger;
  public network: Network;

  ////////////////////////////////////////
  // Setup channel controllers
  private depositController: DepositController;
  private transferController: TransferController;
  private exchangeController: ExchangeController;
  private withdrawalController: WithdrawalController;

  constructor(opts: InternalClientOptions) {
    super(opts);

    this.opts = opts;

    this.wallet = opts.wallet;
    this.node = opts.node;
    this.nats = opts.nats;

    this.cfModule = opts.cfModule;
<<<<<<< HEAD
    this.myFreeBalanceAddress = this.cfModule.ethFreeBalanceAddress;
=======
    this.freeBalanceAddress = this.cfModule.ethFreeBalanceAddress;
>>>>>>> 47f5f23e
    this.publicIdentifier = this.cfModule.publicIdentifier;
    this.multisigAddress = this.opts.multisigAddress;
    this.nodePublicIdentifier = this.opts.nodePublicIdentifier;

    this.logger = new Logger("ConnextInternal", opts.logLevel);
    // TODO: fix with bos config!
    this.network = opts.network;

    // establish listeners
    this.listener = opts.listener;
    this.connectDefaultListeners();

    // instantiate controllers with logger and cf
    this.depositController = new DepositController("DepositController", this);
    this.transferController = new TransferController("TransferController", this);
    this.exchangeController = new ExchangeController("ExchangeController", this);
    this.withdrawalController = new WithdrawalController("WithdrawalController", this);
  }

  ///////////////////////////////////
  // CORE CHANNEL METHODS

  public deposit = async (params: DepositParameters): Promise<ChannelState> => {
    return await this.depositController.deposit(params);
  };

  public exchange = async (params: ExchangeParameters): Promise<ChannelState> => {
    return await this.exchangeController.exchange(params);
  };

  public transfer = async (params: TransferParameters): Promise<NodeChannel> => {
    return await this.transferController.transfer(params);
  };

  public withdraw = async (params: WithdrawParameters): Promise<ChannelState> => {
    return await this.withdrawalController.withdraw(params);
  };

  ///////////////////////////////////
  // NODE METHODS

  public config = async (): Promise<GetConfigResponse> => {
    return await this.node.config();
  };

  ///////////////////////////////////
  // EVENT METHODS

  public on = (event: NodeTypes.EventName, callback: (...args: any[]) => void): ConnextListener => {
    return this.listener.on(event, callback);
  };

  public emit = (event: NodeTypes.EventName, data: any): boolean => {
    return this.listener.emit(event, data);
  };

  ///////////////////////////////////
  // CF MODULE METHODS

  // FIXME: add normal installation methods
  // and other wrappers for all cf node methods

  // TODO: erc20 support?
  public cfDeposit = async (
    amount: BigNumber,
    notifyCounterparty: boolean = true,
  ): Promise<NodeTypes.DepositResult> => {
    const depositAddr = publicIdentifierToAddress(this.cfModule.publicIdentifier);
    const bal = await this.wallet.provider.getBalance(depositAddr);
    const err = [
      notPositive(amount),
      notLessThanOrEqualTo(amount, bal), // cant deposit more than default addr owns
    ].filter(falsy)[0];
    if (err) {
      this.logger.error(err);
      throw new Error(err);
    }

    const depositResponse = await this.cfModule.router.dispatch(
      jsonRpcDeserialize({
        id: Date.now(),
        jsonrpc: "2.0",
        method: NodeTypes.RpcMethodName.DEPOSIT,
        params: {
          amount,
          multisigAddress: this.opts.multisigAddress,
          notifyCounterparty,
        },
      }),
    );
    // @ts-ignore --> WHYY?
    return depositResponse as NodeTypes.DepositResult;
  };

  // TODO: under what conditions will this fail?
  public getAppInstances = async (): Promise<AppInstanceInfo[]> => {
    const appInstanceResponse = await this.cfModule.router.dispatch(
      jsonRpcDeserialize({
        id: Date.now(),
        jsonrpc: "2.0",
        method: NodeTypes.RpcMethodName.GET_APP_INSTANCES,
        params: {} as NodeTypes.GetAppInstancesParams,
      }),
    );

    return appInstanceResponse.result.appInstances as AppInstanceInfo[];
  };

  // TODO: under what conditions will this fail?
  public getFreeBalance = async (): Promise<NodeTypes.GetFreeBalanceStateResult> => {
    const freeBalance = await this.cfModule.router.dispatch(
      jsonRpcDeserialize({
        id: Date.now(),
        jsonrpc: "2.0",
        method: NodeTypes.RpcMethodName.GET_FREE_BALANCE_STATE,
        params: { multisigAddress: this.multisigAddress },
      }),
    );

    return freeBalance.result as NodeTypes.GetFreeBalanceStateResult;
  };

  public getAppInstanceDetails = async (
    appInstanceId: string,
  ): Promise<NodeTypes.GetAppInstanceDetailsResult | undefined> => {
    const err = await this.appNotInstalled(appInstanceId);
    if (err) {
      this.logger.warn(err);
      return undefined;
    }
    const appInstanceResponse = await this.cfModule.router.dispatch(
      jsonRpcDeserialize({
        id: Date.now(),
        jsonrpc: "2.0",
        method: NodeTypes.RpcMethodName.GET_APP_INSTANCE_DETAILS,
        params: {
          appInstanceId,
        } as NodeTypes.GetAppInstanceDetailsParams,
      }),
    );

    return appInstanceResponse.result as NodeTypes.GetAppInstanceDetailsResult;
  };

  public getAppState = async (
    appInstanceId: string,
  ): Promise<NodeTypes.GetStateResult | undefined> => {
    // check the app is actually installed, or returned undefined
    const err = await this.appNotInstalled(appInstanceId);
    if (err) {
      this.logger.warn(err);
      return undefined;
    }
    const stateResponse = await this.cfModule.router.dispatch(
      jsonRpcDeserialize({
        id: Date.now(),
        jsonrpc: "2.0",
        method: NodeTypes.RpcMethodName.GET_STATE,
        params: {
          appInstanceId,
        } as NodeTypes.GetStateParams,
      }),
    );

    return stateResponse.result as NodeTypes.GetStateResult;
  };

  public takeAction = async (
    appInstanceId: string,
    action: TransferAction,
  ): Promise<NodeTypes.TakeActionResult> => {
    // check the app is actually installed
    const err = await this.appNotInstalled(appInstanceId);
    if (err) {
      this.logger.error(err);
      throw new Error(err);
    }
    // check state is not finalized
    const state: NodeTypes.GetStateResult = await this.getAppState(appInstanceId);
    // FIXME: casting?
    if ((state.state as any).finalized) {
      throw new Error("Cannot take action on an app with a finalized state.");
    }
    const actionResponse = await this.cfModule.router.dispatch(
      jsonRpcDeserialize({
        id: Date.now(),
        jsonrpc: "2.0",
        method: NodeTypes.RpcMethodName.TAKE_ACTION,
        params: {
          action,
          appInstanceId,
        } as NodeTypes.TakeActionParams,
      }),
    );

    return actionResponse.result as NodeTypes.TakeActionResult;
  };

  // TODO: add validation after arjuns refactor merged
  public proposeInstallVirtualApp = async (
    appName: SupportedApplication,
    initialDeposit: BigNumber,
    counterpartyPublicIdentifier: string,
  ): Promise<NodeTypes.ProposeInstallVirtualResult> => {
    const { initialStateFinalized, ...paramInfo } = AppRegistry[this.network.name][appName];
    if (!paramInfo) {
      throw new Error("App not found in registry for provided network");
    }
    const params: NodeTypes.ProposeInstallVirtualParams = {
      ...paramInfo,
      // TODO: best way to pass in an initial state?
      initialState: {
        finalized: initialStateFinalized,
        transfers: [
          {
            amount: initialDeposit,
            to: this.wallet.address,
            // TODO: replace? fromExtendedKey(this.publicIdentifier).derivePath("0").address
          },
          {
            amount: Zero,
            to: fromExtendedKey(counterpartyPublicIdentifier).derivePath("0").address,
          },
        ],
      },
      intermediaries: [this.nodePublicIdentifier],
      myDeposit: initialDeposit,
      proposedToIdentifier: counterpartyPublicIdentifier,
    };

    const actionRes = await this.cfModule.router.dispatch(
      jsonRpcDeserialize({
        id: Date.now(),
        jsonrpc: "2.0",
        method: NodeTypes.RpcMethodName.PROPOSE_INSTALL_VIRTUAL,
        params,
      }),
    );

    return actionRes.result as NodeTypes.ProposeInstallVirtualResult;
  };

  public installVirtualApp = async (
    appInstanceId: string,
  ): Promise<NodeTypes.InstallVirtualResult> => {
    // FIXME: make this helper?
    // check the app isnt actually installed
    const apps = await this.getAppInstances();
    const app = apps.filter((app: AppInstanceInfo) => app.identityHash === appInstanceId);
    if (app.length !== 0) {
      throw new Error(
        `Found already installed app with id: ${appInstanceId}. ` +
          `Installed apps: ${JSON.stringify(apps, null, 2)}`,
      );
    }
    const installVirtualResponse = await this.cfModule.router.dispatch(
      jsonRpcDeserialize({
        id: Date.now(),
        jsonrpc: "2.0",
        method: NodeTypes.RpcMethodName.INSTALL_VIRTUAL,
        params: {
          appInstanceId,
          intermediaries: [this.nodePublicIdentifier],
        } as NodeTypes.InstallVirtualParams,
      }),
    );

    return installVirtualResponse.result;
  };

  public uninstallVirtualApp = async (
    appInstanceId: string,
  ): Promise<NodeTypes.UninstallVirtualResult> => {
    // check the app is actually installed
    const err = await this.appNotInstalled(appInstanceId);
    if (err) {
      this.logger.error(err);
      throw new Error(err);
    }
    const uninstallResponse = await this.cfModule.router.dispatch(
      jsonRpcDeserialize({
        id: Date.now(),
        jsonrpc: "2.0",
        method: NodeTypes.RpcMethodName.UNINSTALL_VIRTUAL,
        params: {
          appInstanceId,
          intermediaryIdentifier: this.nodePublicIdentifier,
        },
      }),
    );

    return uninstallResponse.result as NodeTypes.UninstallVirtualResult;
  };

  // TODO: erc20 support?
  public withdrawal = async (
    amount: BigNumber,
    recipient?: string, // Address or xpub? whats the default?
  ): Promise<NodeTypes.UninstallResult> => {
    const freeBalance = await this.getFreeBalance();
    const preWithdrawalBal = freeBalance[this.cfModule.ethFreeBalanceAddress];
    const err = [
      notLessThanOrEqualTo(amount, preWithdrawalBal),
      recipient ? invalidAddress(recipient) : null, // check address of asset
    ].filter(falsy)[0];
    if (err) {
      this.logger.error(err);
      throw new Error(err);
    }
    const withdrawalResponse = await this.cfModule.router.dispatch(
      jsonRpcDeserialize({
        id: Date.now(),
        jsonrpc: "2.0",
        method: NodeTypes.RpcMethodName.WITHDRAW,
        params: {
          amount,
          multisigAddress: this.multisigAddress,
          recipient,
        },
      }),
    );

    return withdrawalResponse.result;
  };

  ///////////////////////////////////
  // LOW LEVEL METHODS

  // TODO: make sure types are all good
  private connectDefaultListeners = (): void => {
    // counterfactual listeners
    this.listener.registerDefaultCfListeners();
  };

  private appNotInstalled = async (appInstanceId: string): Promise<string | undefined> => {
    const apps = await this.getAppInstances();
    const app = apps.filter((app: AppInstanceInfo) => app.identityHash === appInstanceId);
    if (!app || app.length === 0) {
      return (
        `Could not find installed app with id: ${appInstanceId}.` +
        `Installed apps: ${JSON.stringify(apps, null, 2)}.`
      );
    }
    if (app.length > 1) {
      return (
        `CRITICAL ERROR: found multiple apps with the same id. ` +
        `Installed apps: ${JSON.stringify(apps, null, 2)}.`
      );
    }
    return undefined;
  };
}<|MERGE_RESOLUTION|>--- conflicted
+++ resolved
@@ -250,11 +250,7 @@
     this.nats = opts.nats;
 
     this.cfModule = opts.cfModule;
-<<<<<<< HEAD
-    this.myFreeBalanceAddress = this.cfModule.ethFreeBalanceAddress;
-=======
     this.freeBalanceAddress = this.cfModule.ethFreeBalanceAddress;
->>>>>>> 47f5f23e
     this.publicIdentifier = this.cfModule.publicIdentifier;
     this.multisigAddress = this.opts.multisigAddress;
     this.nodePublicIdentifier = this.opts.nodePublicIdentifier;
