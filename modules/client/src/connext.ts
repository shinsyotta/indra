import { SupportedApplications } from "@connext/apps";
import { MessagingService } from "@connext/messaging";
import {
  Address,
  AppAction,
  AppInstanceProposal,
  AppState,
  ChannelMethods,
  ConditionalTransferParameters,
  ConditionalTransferResponse,
<<<<<<< HEAD
  ConditionalTransferTypes,
  EventNames,
  FastSignedTransferParameters,
  IChannelProvider,
  IClientStore,
  ILoggerService,
  MethodNames,
  MethodParams,
  MethodResults,
  MinimalTransaction,
  RequestDepositRightsParameters,
  RescindDepositRightsParameters,
  RescindDepositRightsResponse,
  ResolveFastSignedTransferParameters,
  ResolveHashLockTransferParameters,
  ResolveLinkedTransferParameters,
=======
  FAST_SIGNED_TRANSFER,
  HASHLOCK_TRANSFER,
  IChannelProvider,
  IClientStore,
  ILoggerService,
  LINKED_TRANSFER,
>>>>>>> 325b9411
  TransactionResponse,
  WithdrawParameters,
  WithdrawResponse,
  GetHashLockTransferResponse,
  LinkedTransferResponse,
  GetLinkedTransferResponse,
  SIGNED_TRANSFER,
  GetSignedTransferResponse,
  createRandom32ByteHexString,
} from "@connext/types";
import { decryptWithPrivateKey } from "@connext/crypto";
import "core-js/stable";
import { Contract, providers } from "ethers";
import { AddressZero } from "ethers/constants";
import { BigNumber, bigNumberify, getAddress, Network, Transaction } from "ethers/utils";
import tokenAbi from "human-standard-token-abi";
import "regenerator-runtime/runtime";

import { createCFChannelProvider } from "./channelProvider";
import { LinkedTransferController } from "./controllers/LinkedTransferController";
import { DepositController } from "./controllers/DepositController";
import { RequestDepositRightsController } from "./controllers/RequestDepositRightsController";
import { SwapController } from "./controllers/SwapController";
import { WithdrawalController } from "./controllers/WithdrawalController";
import { stringify, withdrawalKey, xpubToAddress } from "./lib";
import { ConnextListener } from "./listener";
import {
  AppInstanceJson,
  AppRegistry,
  ChannelProviderConfig,
  ChannelState,
  CheckDepositRightsParameters,
  CheckDepositRightsResponse,
  ConnextClientStorePrefix,
  CreateChannelResponse,
  DefaultApp,
  DepositParameters,
  GetChannelResponse,
  GetConfigResponse,
  IConnextClient,
  INodeApiClient,
  InternalClientOptions,
  KeyGen,
  RebalanceProfile,
  RequestCollateralResponse,
  ResolveConditionParameters,
  ResolveConditionResponse,
  ResolveLinkedTransferResponse,
  SwapParameters,
  TransferInfo,
  TransferParameters,
} from "./types";
import { invalidAddress } from "./validation/addresses";
import { falsy, notLessThanOrEqualTo, notPositive } from "./validation/bn";
import { ResolveLinkedTransferController } from "./controllers/ResolveLinkedTransferController";
import { FastSignedTransferController } from "./controllers/FastSignedTransferController";
import { ResolveFastSignedTransferController } from "./controllers/ResolveFastSignedTransferController";
import { HashLockTransferController } from "./controllers/HashLockTransferController";
import { ResolveHashLockTransferController } from "./controllers/ResolveHashLockTransferController";
import { SignedTransferController } from "./controllers/SignedTransferController";
import { ResolveSignedTransferController } from "./controllers/ResolveSignedTransferController";

export class ConnextClient implements IConnextClient {
  public appRegistry: AppRegistry;
  public channelProvider: IChannelProvider;
  public config: GetConfigResponse;
  public ethProvider: providers.JsonRpcProvider;
  public freeBalanceAddress: string;
  public listener: ConnextListener;
  public log: ILoggerService;
  public messaging: MessagingService;
  public multisigAddress: Address;
  public network: Network;
  public node: INodeApiClient;
  public nodePublicIdentifier: string;
  public publicIdentifier: string;
  public signerAddress: Address;
  public store: IClientStore;
  public token: Contract;

  private opts: InternalClientOptions;
  private keyGen: KeyGen;

  private depositController: DepositController;
  private swapController: SwapController;
  private withdrawalController: WithdrawalController;
  private linkedTransferController: LinkedTransferController;
  private resolveLinkedTransferController: ResolveLinkedTransferController;
  private requestDepositRightsController: RequestDepositRightsController;
  private fastSignedTransferController: FastSignedTransferController;
  private resolveFastSignedTransferController: ResolveFastSignedTransferController;
  private hashlockTransferController: HashLockTransferController;
  private resolveHashLockTransferController: ResolveHashLockTransferController;
  private signedTransferController: SignedTransferController;
  private resolveSignedTransferController: ResolveSignedTransferController;

  constructor(opts: InternalClientOptions) {
    this.opts = opts;
    this.appRegistry = opts.appRegistry;
    this.channelProvider = opts.channelProvider;
    this.config = opts.config;
    this.ethProvider = opts.ethProvider;
    this.keyGen = opts.keyGen;
    this.log = opts.logger.newContext("ConnextClient");
    this.messaging = opts.messaging;
    this.network = opts.network;
    this.node = opts.node;
    this.store = opts.store;
    this.token = opts.token;

    this.freeBalanceAddress = this.channelProvider.config.freeBalanceAddress;
    this.signerAddress = this.channelProvider.config.signerAddress;
    this.publicIdentifier = this.channelProvider.config.userPublicIdentifier;
    this.multisigAddress = this.channelProvider.config.multisigAddress;
    this.nodePublicIdentifier = this.opts.config.nodePublicIdentifier;

    // establish listeners
    this.listener = new ConnextListener(opts.channelProvider, this);

    // instantiate controllers with log and cf
    this.depositController = new DepositController("DepositController", this);
    this.swapController = new SwapController("SwapController", this);
    this.withdrawalController = new WithdrawalController("WithdrawalController", this);
    this.linkedTransferController = new LinkedTransferController("LinkedTransferController", this);
    this.resolveLinkedTransferController = new ResolveLinkedTransferController(
      "ResolveLinkedTransferController",
      this,
    );
    this.requestDepositRightsController = new RequestDepositRightsController(
      "RequestDepositRightsController",
      this,
    );
    this.fastSignedTransferController = new FastSignedTransferController(
      "FastSignedTransferController",
      this,
    );
    this.resolveFastSignedTransferController = new ResolveFastSignedTransferController(
      "ResolveFastSignedTransferController",
      this,
    );
    this.hashlockTransferController = new HashLockTransferController(
      "HashLockTransferController",
      this,
    );
    this.resolveHashLockTransferController = new ResolveHashLockTransferController(
      "ResolveHashLockTransferController",
      this,
    );
    this.signedTransferController = new SignedTransferController("SignedTransferController", this);
    this.resolveSignedTransferController = new ResolveSignedTransferController(
      "ResolveSignedTransferController",
      this,
    );
  }

  /**
   * Creates a promise that returns when the channel is available,
   * ie. when the setup protocol or create channel call is completed
   */
  public isAvailable = async (): Promise<void> => {
    return new Promise(
      async (resolve: any, reject: any): Promise<any> => {
        // Wait for channel to be available
        const channelIsAvailable = async (): Promise<boolean> => {
          const chan = await this.node.getChannel();
          return chan && chan.available;
        };
        while (!(await channelIsAvailable())) {
          await new Promise((res: any): any => setTimeout((): void => res(), 100));
        }
        resolve();
      },
    );
  };

  /**
   * Checks if the coin balance refund app is installed.
   */
  public getBalanceRefundApp = async (
    assetId: string = AddressZero,
  ): Promise<AppInstanceJson | undefined> => {
    const apps = await this.getAppInstances();
    const filtered = apps.filter(
      (app: AppInstanceJson) =>
        app.appInterface.addr === this.config.contractAddresses.CoinBalanceRefundApp &&
        app.latestState["tokenAddress"] === assetId,
    );
    return filtered.length === 0 ? undefined : filtered[0];
  };

  // register subscriptions
  public registerSubscriptions = async (): Promise<void> => {
    await this.listener.register();
  };

  ///////////////////////////////////
  // Unsorted methods pulled from the old abstract wrapper class

  public restart = async (): Promise<void> => {
    if (!this.channelProvider.isSigner) {
      this.log.warn("Cannot restart with an injected provider.");
      return;
    }

    // ensure that node and user xpub are different
    if (this.nodePublicIdentifier === this.publicIdentifier) {
      throw new Error(
        "Client must be instantiated with a secret that is different from the node's secret",
      );
    }

    // Create a fresh channelProvider & start using that.
    // End goal is to use this to restart the cfNode after restoring state
    const channelProvider = await createCFChannelProvider({
      ethProvider: this.ethProvider,
      keyGen: this.keyGen,
      lockService: { acquireLock: this.node.acquireLock.bind(this.node) },
      messaging: this.messaging as any,
      networkContext: this.config.contractAddresses,
      nodeConfig: { STORE_KEY_PREFIX: ConnextClientStorePrefix },
      nodeUrl: this.channelProvider.config.nodeUrl,
      store: this.store,
      xpub: this.publicIdentifier,
      logger: this.log.newContext("CFChannelProvider"),
    });
    // TODO: this is very confusing to have to do, lets try to figure out a better way
    channelProvider.multisigAddress = this.multisigAddress;
    this.node.channelProvider = channelProvider;
    this.channelProvider = channelProvider;
    this.listener = new ConnextListener(channelProvider, this);
    await this.isAvailable();
  };

  public getChannel = async (): Promise<GetChannelResponse> => {
    return await this.node.getChannel();
  };

  public requestCollateral = async (
    tokenAddress: string,
  ): Promise<RequestCollateralResponse | void> => {
    const res = await this.node.requestCollateral(tokenAddress);
    return res;
  };

  public channelProviderConfig = async (): Promise<ChannelProviderConfig> => {
    return this.channelProvider.config;
  };

  public getLinkedTransfer = async (paymentId: string): Promise<GetLinkedTransferResponse> => {
    return await this.node.fetchLinkedTransfer(paymentId);
  };

  public getSignedTransfer = async (paymentId: string): Promise<GetSignedTransferResponse> => {
    return await this.node.fetchSignedTransfer(paymentId);
  };

  public getAppRegistry = async (
    appDetails?:
      | {
          name: SupportedApplications;
          chainId: number;
        }
      | { appDefinitionAddress: string },
  ): Promise<AppRegistry> => {
    return await this.node.appRegistry(appDetails);
  };

  public createChannel = async (): Promise<CreateChannelResponse> => {
    return this.node.createChannel();
  };

  public subscribeToSwapRates = async (from: string, to: string, callback: any): Promise<any> => {
    return await this.node.subscribeToSwapRates(from, to, callback);
  };

  public getLatestSwapRate = async (from: string, to: string): Promise<string> => {
    return await this.node.getLatestSwapRate(from, to);
  };

  public unsubscribeToSwapRates = async (from: string, to: string): Promise<void> => {
    return this.node.unsubscribeFromSwapRates(from, to);
  };

  public getRebalanceProfile = async (assetId?: string): Promise<RebalanceProfile | undefined> => {
    return await this.node.getRebalanceProfile(assetId);
  };

  public getTransferHistory = async (): Promise<TransferInfo[]> => {
    return await this.node.getTransferHistory();
  };

  ///////////////////////////////////
  // CORE CHANNEL METHODS

  public deposit = async (params: DepositParameters): Promise<ChannelState> => {
    return this.depositController.deposit(params);
  };

  public requestDepositRights = async (
    params: RequestDepositRightsParameters,
  ): Promise<MethodResults.RequestDepositRights> => {
    return await this.requestDepositRightsController.requestDepositRights(params);
  };

  public rescindDepositRights = async (
    params: RescindDepositRightsParameters,
  ): Promise<RescindDepositRightsResponse> => {
    return this.channelProvider.send(MethodNames.chan_rescindDepositRights, {
      multisigAddress: this.multisigAddress,
      tokenAddress: params.assetId,
    } as MethodParams.RescindDepositRights);
  };

  public checkDepositRights = async (
    params: CheckDepositRightsParameters,
  ): Promise<CheckDepositRightsResponse> => {
    const refundApp = await this.getBalanceRefundApp(params.assetId);
    if (!refundApp) {
      throw new Error(`No balance refund app installed for ${params.assetId}`);
    }
    const multisigBalance =
      !refundApp.latestState["tokenAddress"] &&
      refundApp.latestState["tokenAddress"] !== AddressZero
        ? await this.ethProvider.getBalance(this.multisigAddress)
        : await new Contract(
            refundApp.latestState["tokenAddress"],
            tokenAbi,
            this.ethProvider,
          ).functions.balanceOf(this.multisigAddress);
    return refundApp
      ? {
          assetId: refundApp.latestState["tokenAddress"],
          multisigBalance: multisigBalance.toString(),
          recipient: refundApp.latestState["recipient"],
          threshold: refundApp.latestState["threshold"],
        }
      : undefined;
  };

  public swap = async (params: SwapParameters): Promise<GetChannelResponse> => {
    const res = await this.swapController.swap(params);
    return res;
  };

  /**
   * Transfer currently uses the conditionalTransfer LinkedTransfer so that
   * async payments are the default transfer.
   */
  public transfer = async (params: TransferParameters): Promise<LinkedTransferResponse> => {
    if (!params.paymentId) {
      params.paymentId = createRandom32ByteHexString();
    }
    return this.linkedTransferController.linkedTransfer({
      amount: params.amount,
      assetId: params.assetId,
      conditionType: ConditionalTransferTypes.LinkedTransfer,
      meta: params.meta,
      paymentId: params.paymentId,
      preImage: createRandom32ByteHexString(),
      recipient: params.recipient,
    }) as Promise<LinkedTransferResponse>;
  };

  public withdraw = async (params: WithdrawParameters): Promise<WithdrawResponse> => {
    return await this.withdrawalController.withdraw(params);
  };

  public respondToNodeWithdraw = async (appInstance: AppInstanceJson): Promise<void> => {
    return await this.withdrawalController.respondToNodeWithdraw(appInstance);
  };

  public saveWithdrawCommitmentToStore = async (
    params: WithdrawParameters,
    signatures: string[],
  ): Promise<void> => {
    return await this.withdrawalController.saveWithdrawCommitmentToStore(params, signatures);
  };

  public resolveCondition = async (
    params: ResolveConditionParameters,
  ): Promise<ResolveConditionResponse> => {
    switch (params.conditionType) {
<<<<<<< HEAD
      case ConditionalTransferTypes.LinkedTransfer: {
        return this.resolveLinkedTransferController.resolveLinkedTransfer(
          params as ResolveLinkedTransferParameters,
        );
      }
      case ConditionalTransferTypes.FastSignedTransfer: {
        return this.resolveFastSignedTransferController.resolveFastSignedTransfer(
          params as ResolveFastSignedTransferParameters,
        );
      }
      case ConditionalTransferTypes.HashLockTransfer: {
        return this.resolveHashLockTransferController.resolveHashLockTransfer(
          params as ResolveHashLockTransferParameters,
        );
=======
      case LINKED_TRANSFER: {
        return this.resolveLinkedTransferController.resolveLinkedTransfer(params);
      }
      case FAST_SIGNED_TRANSFER: {
        return this.resolveFastSignedTransferController.resolveFastSignedTransfer(params);
      }
      case HASHLOCK_TRANSFER: {
        return this.resolveHashLockTransferController.resolveHashLockTransfer(params);
      }
      case SIGNED_TRANSFER: {
        return this.resolveSignedTransferController.resolveSignedTransfer(params);
>>>>>>> 325b9411
      }
      default:
        throw new Error(`Condition type ${(params as any).conditionType} invalid`);
    }
  };

  public conditionalTransfer = async (
    params: ConditionalTransferParameters,
  ): Promise<ConditionalTransferResponse> => {
    switch (params.conditionType) {
      case ConditionalTransferTypes.LinkedTransfer: {
        return this.linkedTransferController.linkedTransfer(params);
      }
<<<<<<< HEAD
      case ConditionalTransferTypes.FastSignedTransfer: {
        return this.fastSignedTransferController.fastSignedTransfer(
          params as FastSignedTransferParameters,
        );
=======
      case FAST_SIGNED_TRANSFER: {
        return this.fastSignedTransferController.fastSignedTransfer(params);
>>>>>>> 325b9411
      }
      case ConditionalTransferTypes.HashLockTransfer: {
        return this.hashlockTransferController.hashLockTransfer(params);
      }
      case SIGNED_TRANSFER: {
        return this.signedTransferController.signedTransfer(params);
      }
      default:
        throw new Error(`Condition type ${(params as any).conditionType} invalid`);
    }
  };

  public getHashLockTransfer = async (lockHash: string): Promise<GetHashLockTransferResponse> => {
    return await this.node.getHashLockTransfer(lockHash);
  };

  public getLatestWithdrawal = async (): Promise<
    { retry: number; tx: MinimalTransaction } | undefined
  > => {
    const value = await this.channelProvider.send(ChannelMethods.chan_getUserWithdrawal, {});

    if (!value || typeof value === "undefined") {
      return undefined;
    }

    const noRetry = typeof value.retry === "undefined" || value.retry === null;
    if (!value.tx || noRetry) {
      const msg = `Can not find tx or retry in store under key ${withdrawalKey(
        this.publicIdentifier,
      )}`;
      this.log.error(msg);
      throw new Error(msg);
    }
    return value;
  };

  public watchForUserWithdrawal = async (): Promise<TransactionResponse | undefined> => {
    // poll for withdrawal tx submitted to multisig matching tx data
    const maxBlocks = 15;
    const startingBlock = await this.ethProvider.getBlockNumber();
    let transaction: TransactionResponse;

    // TODO: poller should not be completely blocking, but safe to leave for now
    // because the channel should be blocked
    try {
      transaction = await new Promise((resolve: any, reject: any): any => {
        this.ethProvider.on(
          "block",
          async (blockNumber: number): Promise<void> => {
            const transaction = await this.checkForUserWithdrawal(blockNumber);
            if (transaction) {
              await this.channelProvider.send(ChannelMethods.chan_setUserWithdrawal, {
                withdrawalObject: undefined,
              });
              this.ethProvider.removeAllListeners("block");
              resolve(transaction);
            }
            if (blockNumber - startingBlock >= maxBlocks) {
              this.ethProvider.removeAllListeners("block");
              reject(`More than ${maxBlocks} have passed: ${blockNumber - startingBlock}`);
            }
          },
        );
      });
    } catch (e) {
      // if (e.includes(`More than ${maxBlocks} have passed`)) {
      //   this.log.debug("Retrying node submission");
      //   await this.retryNodeSubmittedWithdrawal();
      // }
      throw new Error(`Error watching for user withdrawal: ${e}`);
    }
    return transaction;
  };

  ////////////////////////////////////////
  // Restore State

  public restoreState = async (): Promise<void> => {
    try {
      await this.channelProvider.send(ChannelMethods.chan_restoreState, {});
      this.log.info(`Found state to restore from store's backup`);
    } catch (e) {
      const state = await this.node.restoreState(this.publicIdentifier);
      if (!state) {
        throw new Error(`No matching states found by node for ${this.publicIdentifier}`);
      }
      this.log.debug(`Found state to restore from node`);
      this.log.debug(`Restored state: ${stringify(state)}`);
      await this.channelProvider.send(ChannelMethods.chan_setStateChannel, {
        state,
      });
    }
    await this.restart();
  };

  ///////////////////////////////////
  // EVENT METHODS

  public on = (event: EventNames, callback: (...args: any[]) => void): ConnextListener => {
    return this.listener.on(event, callback);
  };

  public once = (event: EventNames, callback: (...args: any[]) => void): ConnextListener => {
    return this.listener.once(event, callback);
  };

  public emit = (event: EventNames, data: any): boolean => {
    return this.listener.emit(event, data);
  };

  public removeListener = (
    event: EventNames,
    callback: (...args: any[]) => void,
  ): ConnextListener => {
    return this.listener.removeListener(event, callback);
  };

  ///////////////////////////////////
  // PROVIDER/ROUTER METHODS

  public deployMultisig = async (): Promise<MethodResults.DeployStateDepositHolder> => {
    return await this.channelProvider.send(MethodNames.chan_deployStateDepositHolder, {
      multisigAddress: this.multisigAddress,
    });
  };

  public getStateChannel = async (): Promise<MethodResults.GetStateChannel> => {
    return await this.channelProvider.send(MethodNames.chan_getStateChannel, {
      multisigAddress: this.multisigAddress,
    });
  };

  public providerDeposit = async (
    amount: BigNumber,
    assetId: string,
    notifyCounterparty: boolean = false,
  ): Promise<MethodResults.Deposit> => {
    const depositAddr = xpubToAddress(this.publicIdentifier);
    let bal: BigNumber;

    if (assetId === AddressZero) {
      bal = await this.ethProvider.getBalance(depositAddr);
    } else {
      // get token balance
      const token = new Contract(assetId, tokenAbi, this.ethProvider);
      // TODO: correct? how can i use allowance?
      bal = await token.balanceOf(depositAddr);
    }

    const err = [
      notPositive(amount),
      invalidAddress(assetId),
      notLessThanOrEqualTo(amount, bal), // cant deposit more than default addr owns
    ].filter(falsy)[0];
    if (err) {
      this.log.error(err);
      throw new Error(err);
    }
    return await this.channelProvider.send(MethodNames.chan_deposit, {
      amount,
      multisigAddress: this.multisigAddress,
      notifyCounterparty,
      tokenAddress: getAddress(assetId),
    } as MethodParams.Deposit);
  };

  public getAppInstances = async (): Promise<AppInstanceJson[]> => {
    const { appInstances } = await this.channelProvider.send(MethodNames.chan_getAppInstances, {
      multisigAddress: this.multisigAddress,
    } as MethodParams.GetAppInstances);
    return appInstances;
  };

  public getFreeBalance = async (
    assetId: string = AddressZero,
  ): Promise<MethodResults.GetFreeBalanceState> => {
    if (typeof assetId !== "string") {
      throw new Error(`Asset id must be a string: ${stringify(assetId)}`);
    }
    const normalizedAssetId = getAddress(assetId);
    try {
      return await this.channelProvider.send(MethodNames.chan_getFreeBalanceState, {
        multisigAddress: this.multisigAddress,
        tokenAddress: getAddress(assetId),
      } as MethodParams.GetFreeBalanceState);
    } catch (e) {
      const error = `No free balance exists for the specified token: ${normalizedAssetId}`;
      if (e.message.includes(error)) {
        // if there is no balance, return undefined
        // NOTE: can return free balance obj with 0s,
        // but need the nodes free balance
        // address in the multisig
        const obj = {};
        obj[xpubToAddress(this.nodePublicIdentifier)] = new BigNumber(0);
        obj[this.freeBalanceAddress] = new BigNumber(0);
        return obj;
      }
      throw e;
    }
  };

  public getProposedAppInstances = async (
    multisigAddress?: string,
  ): Promise<MethodResults.GetProposedAppInstances | undefined> => {
    return await this.channelProvider.send(MethodNames.chan_getProposedAppInstances, {
      multisigAddress: multisigAddress || this.multisigAddress,
    } as MethodParams.GetProposedAppInstances);
  };

  public getProposedAppInstance = async (
    appInstanceId: string,
  ): Promise<MethodResults.GetProposedAppInstance | undefined> => {
    return await this.channelProvider.send(MethodNames.chan_getProposedAppInstance, {
      appInstanceId,
    } as MethodParams.GetProposedAppInstance);
  };

  public getAppInstanceDetails = async (
    appInstanceId: string,
  ): Promise<MethodResults.GetAppInstanceDetails | undefined> => {
    const err = await this.appNotInstalled(appInstanceId);
    if (err) {
      this.log.warn(err);
      return undefined;
    }
    return await this.channelProvider.send(MethodNames.chan_getAppInstance, {
      appInstanceId,
    } as MethodParams.GetAppInstanceDetails);
  };

  public getAppState = async (
    appInstanceId: string,
  ): Promise<MethodResults.GetState | undefined> => {
    // check the app is actually installed, or returned undefined
    const err = await this.appNotInstalled(appInstanceId);
    if (err) {
      this.log.warn(err);
      return undefined;
    }
    return await this.channelProvider.send(MethodNames.chan_getState, {
      appInstanceId,
    } as MethodParams.GetState);
  };

  public takeAction = async (
    appInstanceId: string,
    action: AppAction,
  ): Promise<MethodResults.TakeAction> => {
    // check the app is actually installed
    const err = await this.appNotInstalled(appInstanceId);
    if (err) {
      this.log.error(err);
      throw new Error(err);
    }
    // check state is not finalized
    const state: MethodResults.GetState = await this.getAppState(appInstanceId);
    // FIXME: casting?
    if ((state.state as any).finalized) {
      throw new Error("Cannot take action on an app with a finalized state.");
    }
    return await this.channelProvider.send(MethodNames.chan_takeAction, {
      action,
      appInstanceId,
    } as MethodParams.TakeAction);
  };

  public updateState = async (
    appInstanceId: string,
    newState: AppState | any, // cast to any bc no supported apps use
    // the update state method
  ): Promise<MethodResults.UpdateState> => {
    // check the app is actually installed
    const err = await this.appNotInstalled(appInstanceId);
    if (err) {
      this.log.error(err);
      throw new Error(err);
    }
    // check state is not finalized
    const state: MethodResults.GetState = await this.getAppState(appInstanceId);
    // FIXME: casting?
    if ((state.state as any).finalized) {
      throw new Error("Cannot take action on an app with a finalized state.");
    }
    return await this.channelProvider.send(MethodNames.chan_updateState, {
      appInstanceId,
      newState,
    } as MethodParams.UpdateState);
  };

  public proposeInstallApp = async (
    params: MethodParams.ProposeInstall,
  ): Promise<MethodResults.ProposeInstall> => {
    return await this.channelProvider.send(
      MethodNames.chan_proposeInstall,
      params as MethodParams.ProposeInstall,
    );
  };

  public installApp = async (appInstanceId: string): Promise<MethodResults.Install> => {
    // check the app isnt actually installed
    const alreadyInstalled = await this.appInstalled(appInstanceId);
    if (alreadyInstalled) {
      throw new Error(alreadyInstalled);
    }
    return await this.channelProvider.send(MethodNames.chan_install, {
      appInstanceId,
    } as MethodParams.Install);
  };

  public uninstallApp = async (appInstanceId: string): Promise<MethodResults.Uninstall> => {
    // check the app is actually installed
    const err = await this.appNotInstalled(appInstanceId);
    if (err) {
      this.log.error(err);
      throw new Error(err);
    }
    return await this.channelProvider.send(MethodNames.chan_uninstall, {
      appInstanceId,
    } as MethodParams.Uninstall);
  };

  public rejectInstallApp = async (appInstanceId: string): Promise<MethodResults.Uninstall> => {
    return await this.channelProvider.send(MethodNames.chan_rejectInstall, {
      appInstanceId,
    });
  };

  ///////////////////////////////////
  // NODE METHODS

  public clientCheckIn = async (): Promise<void> => {
    return await this.node.clientCheckIn();
  };

  public verifyAppSequenceNumber = async (): Promise<any> => {
    const { data: sc } = await this.channelProvider.send(
      MethodNames.chan_getStateChannel as any,
      {
        multisigAddress: this.multisigAddress,
      },
    );
    let appSequenceNumber: number;
    try {
      appSequenceNumber = (await sc.mostRecentlyInstalledAppInstance()).appSeqNo;
    } catch (e) {
      if (e.message.includes("There are no installed AppInstances in this StateChannel")) {
        appSequenceNumber = 0;
      } else {
        throw e;
      }
    }
    return await this.node.verifyAppSequenceNumber(appSequenceNumber);
  };

  public reclaimPendingAsyncTransfers = async (): Promise<void> => {
    const pendingTransfers = await this.node.getPendingAsyncTransfers();
    for (const transfer of pendingTransfers) {
      const { encryptedPreImage, paymentId } = transfer;
      await this.reclaimPendingAsyncTransfer(paymentId, encryptedPreImage);
    }
  };

  public reclaimPendingAsyncTransfer = async (
    paymentId: string,
    encryptedPreImage: string,
  ): Promise<ResolveLinkedTransferResponse> => {
    this.log.info(`Reclaiming transfer ${paymentId}`);
    // decrypt secret and resolve
    let privateKey = await this.keyGen("0");
    const preImage = await decryptWithPrivateKey(privateKey, encryptedPreImage);
    this.log.debug(`Decrypted message and recovered preImage: ${preImage}`);
    const response = await this.resolveLinkedTransferController.resolveLinkedTransfer({
      conditionType: ConditionalTransferTypes.LinkedTransfer,
      paymentId,
      preImage,
    });
    this.log.info(`Reclaimed transfer ${paymentId}`);
    return response;
  };

  ///////////////////////////////////
  // LOW LEVEL METHODS

  public getRegisteredAppDetails = (appName: SupportedApplications): DefaultApp => {
    const appInfo = this.appRegistry.filter((app: DefaultApp): boolean => {
      return app.name === appName && app.chainId === this.network.chainId;
    });

    if (!appInfo || appInfo.length === 0) {
      throw new Error(`Could not find ${appName} app details on chain ${this.network.chainId}`);
    }

    if (appInfo.length > 1) {
      throw new Error(`Found multiple ${appName} app details on chain ${this.network.chainId}`);
    }
    return appInfo[0];
  };

  public matchTx = (
    givenTransaction: Transaction | undefined,
    expected: MinimalTransaction,
  ): boolean => {
    return (
      givenTransaction &&
      givenTransaction.to === expected.to &&
      bigNumberify(givenTransaction.value).eq(expected.value) &&
      givenTransaction.data === expected.data
    );
  };

  /**
   * NOTE: this function should *only* be called on `connect()`, and is
   * designed to cleanup channel state in the event of the client going
   * offline and not completing protocols.
   *
   * This function will *only* handle registered applications, or applications
   * who's desired functionality is well understood. The apps will be handled
   * as follows:
   * - proposed swaps: install will be rejected, removing them from the proposed
   *   app instances and preventing stale swaps from being installed.
   * - installed swaps: will be automatically uninstalled, thereby executing the
   *   swap as soon as the client is able.
   * - proposed linked transfer apps: reject install
   * - installed linked transfer: leave installed for the hub to uninstall
   */
  public cleanupRegistryApps = async (): Promise<void> => {
    const swapAppRegistryInfo = this.appRegistry.filter(
      (app: DefaultApp) => app.name === "SimpleTwoPartySwapApp",
    )[0];
    const linkedRegistryInfo = this.appRegistry.filter(
      (app: DefaultApp) => app.name === "SimpleLinkedTransferApp",
    )[0];
    const withdrawRegistryInfo = this.appRegistry.filter(
      (app: DefaultApp) => app.name === "WithdrawApp",
    )[0];

    await this.removeHangingProposalsByDefinition([
      swapAppRegistryInfo.appDefinitionAddress,
      linkedRegistryInfo.appDefinitionAddress,
      withdrawRegistryInfo.appDefinitionAddress,
    ]);

    // deal with any swap apps that are installed
    await this.uninstallAllAppsByDefintion([
      swapAppRegistryInfo.appDefinitionAddress,
      withdrawRegistryInfo.appDefinitionAddress,
    ]);
  };

  /**
   * Removes all proposals of a give app definition type
   */
  public removeHangingProposalsByDefinition = async (appDefinitions: string[]): Promise<void> => {
    // first get all proposed apps
    const { appInstances: proposed } = await this.getProposedAppInstances();

    // deal with any proposed swap or linked transfer apps
    const hangingProposals = proposed.filter((proposal: AppInstanceProposal) =>
      appDefinitions.includes(proposal.appDefinition),
    );
    // remove from `proposedAppInstances`
    for (const hanging of hangingProposals) {
      await this.rejectInstallApp(hanging.identityHash);
    }
  };

  /**
   * Removes all apps of a given app definition type
   */
  public uninstallAllAppsByDefintion = async (appDefinitions: string[]): Promise<void> => {
    const apps = (await this.getAppInstances()).filter((app: AppInstanceJson) =>
      appDefinitions.includes(app.appInterface.addr),
    );
    //TODO ARJUN there is an edgecase where this will cancel withdrawal
    for (const app of apps) {
      await this.uninstallApp(app.identityHash);
    }
  };

  public uninstallCoinBalanceIfNeeded = async (assetId: string = AddressZero): Promise<void> => {
    // check if there is a coin refund app installed
    const coinRefund = await this.getBalanceRefundApp(assetId);
    if (!coinRefund) {
      this.log.debug("No coin balance refund app found");
      return undefined;
    }

    const latestState = coinRefund.latestState;
    const threshold = bigNumberify(latestState["threshold"]);
    const isTokenDeposit =
      latestState["tokenAddress"] && latestState["tokenAddress"] !== AddressZero;
    const isClientDeposit = latestState["recipient"] === this.freeBalanceAddress;
    if (!isClientDeposit) {
      this.log.warn(`Counterparty's coinBalanceRefund app is installed, cannot uninstall`);
      return;
    }

    const multisigBalance = !isTokenDeposit
      ? await this.ethProvider.getBalance(this.multisigAddress)
      : await new Contract(
          latestState["tokenAddress"],
          tokenAbi,
          this.ethProvider,
        ).functions.balanceOf(this.multisigAddress);

    if (multisigBalance.lt(threshold)) {
      throw new Error(
        "Something is wrong! multisig balance is less than the threshold of the installed coin balance refund app.",
      );
    }

    // define helper fn to uninstall coin balance refund
    const uninstallRefund = async (): Promise<void> => {
      this.log.debug("Deposit has been executed, uninstalling refund app");
      // deposit has been executed, uninstall
      await this.rescindDepositRights({ assetId });
      this.log.debug("Successfully uninstalled");
    };

    // deposit still needs to be executed, wait to uninstall
    if (multisigBalance.eq(threshold)) {
      this.log.warn(
        `Coin balance refund app found installed, but no deposit successfully executed. Leaving app installed and waiting for deposit of ${
          latestState["tokenAddress"]
        } from ${isClientDeposit ? "client" : "node"}`,
      );
      // if the deposit is from the user, register a listener to wait for
      // for successful uninstalling since their queued uninstall request
      // would be lost. if the deposit is from the node, they will be waiting
      // to send an uninstall request to the client
      if (isTokenDeposit) {
        new Contract(assetId, tokenAbi, this.ethProvider).once(
          "Transfer",
          async (sender: string, recipient: string, amount: BigNumber) => {
            if (recipient === this.multisigAddress && amount.gt(0)) {
              this.log.info("Multisig transfer was for our channel, uninstalling refund app");
              await uninstallRefund();
            }
          },
        );
      } else {
        this.ethProvider.once(this.multisigAddress, async (balance: BigNumber) => {
          if (balance.gt(threshold)) {
            await uninstallRefund();
          }
        });
      }
    } else {
      // multisig bal > threshold so deposit has been executed, uninstall
      await uninstallRefund();
    }
  };

  private appNotInstalled = async (appInstanceId: string): Promise<string | undefined> => {
    const apps = await this.getAppInstances();
    const app = apps.filter((app: AppInstanceJson): boolean => app.identityHash === appInstanceId);
    if (!app || app.length === 0) {
      return (
        `Could not find installed app with id: ${appInstanceId}. ` +
        `Installed apps: ${stringify(apps)}.`
      );
    }
    if (app.length > 1) {
      return (
        "CRITICAL ERROR: found multiple apps with the same id. " +
        `Installed apps: ${stringify(apps)}.`
      );
    }
    return undefined;
  };

  private appInstalled = async (appInstanceId: string): Promise<string | undefined> => {
    const apps = await this.getAppInstances();
    const app = apps.filter((app: AppInstanceJson): boolean => app.identityHash === appInstanceId);
    if (app.length > 0) {
      return (
        `App with id ${appInstanceId} is already installed. ` +
        `Installed apps: ${stringify(apps)}.`
      );
    }
    return undefined;
  };

  private checkForUserWithdrawal = async (
    inBlock: number,
  ): Promise<TransactionResponse | undefined> => {
    const val = await this.getLatestWithdrawal();
    if (!val) {
      this.log.error("No transaction found in store.");
      return undefined;
    }

    const { tx } = val;
    // get the transaction hash that we should be looking for from
    // the contract method
    const txsTo = await this.ethProvider.getTransactionCount(tx.to, inBlock);
    if (txsTo === 0) {
      return undefined;
    }

    const block = await this.ethProvider.getBlock(inBlock);
    const { transactions } = block;
    if (transactions.length === 0) {
      return undefined;
    }

    for (const transactionHash of transactions) {
      const transaction = await this.ethProvider.getTransaction(transactionHash);
      if (this.matchTx(transaction, tx)) {
        return transaction;
      }
    }
    return undefined;
  };
}<|MERGE_RESOLUTION|>--- conflicted
+++ resolved
@@ -8,13 +8,16 @@
   ChannelMethods,
   ConditionalTransferParameters,
   ConditionalTransferResponse,
-<<<<<<< HEAD
   ConditionalTransferTypes,
+  createRandom32ByteHexString,
   EventNames,
-  FastSignedTransferParameters,
+  GetHashLockTransferResponse,
+  GetLinkedTransferResponse,
+  GetSignedTransferResponse,
   IChannelProvider,
   IClientStore,
   ILoggerService,
+  LinkedTransferResponse,
   MethodNames,
   MethodParams,
   MethodResults,
@@ -22,26 +25,9 @@
   RequestDepositRightsParameters,
   RescindDepositRightsParameters,
   RescindDepositRightsResponse,
-  ResolveFastSignedTransferParameters,
-  ResolveHashLockTransferParameters,
-  ResolveLinkedTransferParameters,
-=======
-  FAST_SIGNED_TRANSFER,
-  HASHLOCK_TRANSFER,
-  IChannelProvider,
-  IClientStore,
-  ILoggerService,
-  LINKED_TRANSFER,
->>>>>>> 325b9411
   TransactionResponse,
   WithdrawParameters,
   WithdrawResponse,
-  GetHashLockTransferResponse,
-  LinkedTransferResponse,
-  GetLinkedTransferResponse,
-  SIGNED_TRANSFER,
-  GetSignedTransferResponse,
-  createRandom32ByteHexString,
 } from "@connext/types";
 import { decryptWithPrivateKey } from "@connext/crypto";
 import "core-js/stable";
@@ -415,34 +401,17 @@
     params: ResolveConditionParameters,
   ): Promise<ResolveConditionResponse> => {
     switch (params.conditionType) {
-<<<<<<< HEAD
       case ConditionalTransferTypes.LinkedTransfer: {
-        return this.resolveLinkedTransferController.resolveLinkedTransfer(
-          params as ResolveLinkedTransferParameters,
-        );
+        return this.resolveLinkedTransferController.resolveLinkedTransfer(params);
       }
       case ConditionalTransferTypes.FastSignedTransfer: {
-        return this.resolveFastSignedTransferController.resolveFastSignedTransfer(
-          params as ResolveFastSignedTransferParameters,
-        );
+        return this.resolveFastSignedTransferController.resolveFastSignedTransfer(params);
       }
       case ConditionalTransferTypes.HashLockTransfer: {
-        return this.resolveHashLockTransferController.resolveHashLockTransfer(
-          params as ResolveHashLockTransferParameters,
-        );
-=======
-      case LINKED_TRANSFER: {
-        return this.resolveLinkedTransferController.resolveLinkedTransfer(params);
-      }
-      case FAST_SIGNED_TRANSFER: {
-        return this.resolveFastSignedTransferController.resolveFastSignedTransfer(params);
-      }
-      case HASHLOCK_TRANSFER: {
         return this.resolveHashLockTransferController.resolveHashLockTransfer(params);
       }
-      case SIGNED_TRANSFER: {
+      case ConditionalTransferTypes.SignedTransfer: {
         return this.resolveSignedTransferController.resolveSignedTransfer(params);
->>>>>>> 325b9411
       }
       default:
         throw new Error(`Condition type ${(params as any).conditionType} invalid`);
@@ -456,20 +425,13 @@
       case ConditionalTransferTypes.LinkedTransfer: {
         return this.linkedTransferController.linkedTransfer(params);
       }
-<<<<<<< HEAD
       case ConditionalTransferTypes.FastSignedTransfer: {
-        return this.fastSignedTransferController.fastSignedTransfer(
-          params as FastSignedTransferParameters,
-        );
-=======
-      case FAST_SIGNED_TRANSFER: {
         return this.fastSignedTransferController.fastSignedTransfer(params);
->>>>>>> 325b9411
       }
       case ConditionalTransferTypes.HashLockTransfer: {
         return this.hashlockTransferController.hashLockTransfer(params);
       }
-      case SIGNED_TRANSFER: {
+      case ConditionalTransferTypes.SignedTransfer: {
         return this.signedTransferController.signedTransfer(params);
       }
       default:
