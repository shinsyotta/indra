import { SupportedApplications } from "@connext/apps";
import { MessagingService } from "@connext/messaging";
import {
  Address,
  AppAction,
  AppInstanceProposal,
  AppState,
  ChannelMethods,
  ConditionalTransferParameters,
  ConditionalTransferResponse,
  ConditionalTransferTypes,
  EventNames,
  FastSignedTransferParameters,
  IChannelProvider,
  IClientStore,
  ILoggerService,
  MethodNames,
  MethodParams,
  MethodResults,
  MinimalTransaction,
  RequestDepositRightsParameters,
  RescindDepositRightsParameters,
  RescindDepositRightsResponse,
  ResolveFastSignedTransferParameters,
  ResolveHashLockTransferParameters,
  ResolveLinkedTransferParameters,
  TransactionResponse,
  WithdrawParameters,
  WithdrawResponse,
  GetHashLockTransferResponse,
  LinkedTransferResponse,
  GetLinkedTransferResponse,
  createRandom32ByteHexString,
} from "@connext/types";
import { decryptWithPrivateKey } from "@connext/crypto";
import "core-js/stable";
import { Contract, providers } from "ethers";
import { AddressZero } from "ethers/constants";
<<<<<<< HEAD
import { BigNumber, bigNumberify, getAddress, hexlify, Network, randomBytes, Transaction } from "ethers/utils";
=======
import { BigNumber, bigNumberify, Network, Transaction } from "ethers/utils";
>>>>>>> 17f520a4
import tokenAbi from "human-standard-token-abi";
import "regenerator-runtime/runtime";

import { createCFChannelProvider } from "./channelProvider";
import { LinkedTransferController } from "./controllers/LinkedTransferController";
import { DepositController } from "./controllers/DepositController";
import { RequestDepositRightsController } from "./controllers/RequestDepositRightsController";
import { SwapController } from "./controllers/SwapController";
import { WithdrawalController } from "./controllers/WithdrawalController";
import { stringify, withdrawalKey, xpubToAddress } from "./lib";
import { ConnextListener } from "./listener";
import {
  AppInstanceJson,
  AppRegistry,
  ChannelProviderConfig,
  ChannelState,
  CheckDepositRightsParameters,
  CheckDepositRightsResponse,
  ConnextClientStorePrefix,
  CreateChannelResponse,
  DefaultApp,
  DepositParameters,
  GetChannelResponse,
  GetConfigResponse,
  IConnextClient,
  INodeApiClient,
  InternalClientOptions,
  KeyGen,
  RebalanceProfile,
  RequestCollateralResponse,
  ResolveConditionParameters,
  ResolveConditionResponse,
  ResolveLinkedTransferResponse,
  SwapParameters,
  TransferInfo,
  TransferParameters,
} from "./types";
import { invalidAddress } from "./validation/addresses";
import { falsy, notLessThanOrEqualTo, notPositive } from "./validation/bn";
import { ResolveLinkedTransferController } from "./controllers/ResolveLinkedTransferController";
import { FastSignedTransferController } from "./controllers/FastSignedTransferController";
import { ResolveFastSignedTransferController } from "./controllers/ResolveFastSignedTransferController";
import { HashLockTransferController } from "./controllers/HashLockTransferController";
import { ResolveHashLockTransferController } from "./controllers/ResolveHashLockTransferController";

export class ConnextClient implements IConnextClient {
  public appRegistry: AppRegistry;
  public channelProvider: IChannelProvider;
  public config: GetConfigResponse;
  public ethProvider: providers.JsonRpcProvider;
  public freeBalanceAddress: string;
  public listener: ConnextListener;
  public log: ILoggerService;
  public messaging: MessagingService;
  public multisigAddress: Address;
  public network: Network;
  public node: INodeApiClient;
  public nodePublicIdentifier: string;
  public publicIdentifier: string;
  public signerAddress: Address;
  public store: IClientStore;
  public token: Contract;

  private opts: InternalClientOptions;
  private keyGen: KeyGen;

  private depositController: DepositController;
  private swapController: SwapController;
  private withdrawalController: WithdrawalController;
  private linkedTransferController: LinkedTransferController;
  private resolveLinkedTransferController: ResolveLinkedTransferController;
  private requestDepositRightsController: RequestDepositRightsController;
  private fastSignedTransferController: FastSignedTransferController;
  private resolveFastSignedTransferController: ResolveFastSignedTransferController;
  private hashlockTransferController: HashLockTransferController;
  private resolveHashLockTransferController: ResolveHashLockTransferController;

  constructor(opts: InternalClientOptions) {
    this.opts = opts;
    this.appRegistry = opts.appRegistry;
    this.channelProvider = opts.channelProvider;
    this.config = opts.config;
    this.ethProvider = opts.ethProvider;
    this.keyGen = opts.keyGen;
    this.log = opts.logger.newContext("ConnextClient");
    this.messaging = opts.messaging;
    this.network = opts.network;
    this.node = opts.node;
    this.store = opts.store;
    this.token = opts.token;

    this.freeBalanceAddress = this.channelProvider.config.freeBalanceAddress;
    this.signerAddress = this.channelProvider.config.signerAddress;
    this.publicIdentifier = this.channelProvider.config.userPublicIdentifier;
    this.multisigAddress = this.channelProvider.config.multisigAddress;
    this.nodePublicIdentifier = this.opts.config.nodePublicIdentifier;

    // establish listeners
    this.listener = new ConnextListener(opts.channelProvider, this);

    // instantiate controllers with log and cf
    this.depositController = new DepositController("DepositController", this);
    this.swapController = new SwapController("SwapController", this);
    this.withdrawalController = new WithdrawalController("WithdrawalController", this);
    this.linkedTransferController = new LinkedTransferController("LinkedTransferController", this);
    this.resolveLinkedTransferController = new ResolveLinkedTransferController(
      "ResolveLinkedTransferController",
      this,
    );
    this.requestDepositRightsController = new RequestDepositRightsController(
      "RequestDepositRightsController",
      this,
    );
    this.fastSignedTransferController = new FastSignedTransferController(
      "FastSignedTransferController",
      this,
    );
    this.resolveFastSignedTransferController = new ResolveFastSignedTransferController(
      "ResolveFastSignedTransferController",
      this,
    );
    this.hashlockTransferController = new HashLockTransferController(
      "HashLockTransferController",
      this,
    );
    this.resolveHashLockTransferController = new ResolveHashLockTransferController(
      "ResolveHashLockTransferController",
      this,
    );
  }

  /**
   * Creates a promise that returns when the channel is available,
   * ie. when the setup protocol or create channel call is completed
   */
  public isAvailable = async (): Promise<void> => {
    return new Promise(
      async (resolve: any, reject: any): Promise<any> => {
        // Wait for channel to be available
        const channelIsAvailable = async (): Promise<boolean> => {
          const chan = await this.node.getChannel();
          return chan && chan.available;
        };
        while (!(await channelIsAvailable())) {
          await new Promise((res: any): any => setTimeout((): void => res(), 100));
        }
        resolve();
      },
    );
  };

  /**
   * Checks if the coin balance refund app is installed.
   */
  public getBalanceRefundApp = async (
    assetId: string = AddressZero,
  ): Promise<AppInstanceJson | undefined> => {
    const apps = await this.getAppInstances();
    const filtered = apps.filter(
      (app: AppInstanceJson) =>
        app.appInterface.addr === this.config.contractAddresses.CoinBalanceRefundApp &&
        app.latestState["tokenAddress"] === assetId,
    );
    return filtered.length === 0 ? undefined : filtered[0];
  };

  // register subscriptions
  public registerSubscriptions = async (): Promise<void> => {
    await this.listener.register();
  };

  ///////////////////////////////////
  // Unsorted methods pulled from the old abstract wrapper class

  public restart = async (): Promise<void> => {
    if (!this.channelProvider.isSigner) {
      this.log.warn("Cannot restart with an injected provider.");
      return;
    }

    // ensure that node and user xpub are different
    if (this.nodePublicIdentifier === this.publicIdentifier) {
      throw new Error(
        "Client must be instantiated with a secret that is different from the node's secret",
      );
    }

    // Create a fresh channelProvider & start using that.
    // End goal is to use this to restart the cfNode after restoring state
    const channelProvider = await createCFChannelProvider({
      ethProvider: this.ethProvider,
      keyGen: this.keyGen,
      lockService: { acquireLock: this.node.acquireLock.bind(this.node) },
      messaging: this.messaging as any,
      networkContext: this.config.contractAddresses,
      nodeConfig: { STORE_KEY_PREFIX: ConnextClientStorePrefix },
      nodeUrl: this.channelProvider.config.nodeUrl,
      store: this.store,
      xpub: this.publicIdentifier,
      logger: this.log.newContext("CFChannelProvider"),
    });
    // TODO: this is very confusing to have to do, lets try to figure out a better way
    channelProvider.multisigAddress = this.multisigAddress;
    this.node.channelProvider = channelProvider;
    this.channelProvider = channelProvider;
    this.listener = new ConnextListener(channelProvider, this);
    await this.isAvailable();
  };

  public getChannel = async (): Promise<GetChannelResponse> => {
    return await this.node.getChannel();
  };

  public requestCollateral = async (
    tokenAddress: string,
  ): Promise<RequestCollateralResponse | void> => {
    const res = await this.node.requestCollateral(tokenAddress);
    return res;
  };

  public channelProviderConfig = async (): Promise<ChannelProviderConfig> => {
    return this.channelProvider.config;
  };

  public getLinkedTransfer = async (paymentId: string): Promise<GetLinkedTransferResponse> => {
    return await this.node.fetchLinkedTransfer(paymentId);
  };

  public getAppRegistry = async (
    appDetails?:
      | {
          name: SupportedApplications;
          chainId: number;
        }
      | { appDefinitionAddress: string },
  ): Promise<AppRegistry> => {
    return await this.node.appRegistry(appDetails);
  };

  public createChannel = async (): Promise<CreateChannelResponse> => {
    return this.node.createChannel();
  };

  public subscribeToSwapRates = async (from: string, to: string, callback: any): Promise<any> => {
    return await this.node.subscribeToSwapRates(from, to, callback);
  };

  public getLatestSwapRate = async (from: string, to: string): Promise<string> => {
    return await this.node.getLatestSwapRate(from, to);
  };

  public unsubscribeToSwapRates = async (from: string, to: string): Promise<void> => {
    return this.node.unsubscribeFromSwapRates(from, to);
  };

  public getRebalanceProfile = async (assetId?: string): Promise<RebalanceProfile | undefined> => {
    return await this.node.getRebalanceProfile(assetId);
  };

  public getTransferHistory = async (): Promise<TransferInfo[]> => {
    return await this.node.getTransferHistory();
  };

  ///////////////////////////////////
  // CORE CHANNEL METHODS

  public deposit = async (params: DepositParameters): Promise<ChannelState> => {
    return this.depositController.deposit(params);
  };

  public requestDepositRights = async (
    params: RequestDepositRightsParameters,
  ): Promise<MethodResults.RequestDepositRights> => {
    return await this.requestDepositRightsController.requestDepositRights(params);
  };

  public rescindDepositRights = async (
    params: RescindDepositRightsParameters,
  ): Promise<RescindDepositRightsResponse> => {
    return this.channelProvider.send(MethodNames.chan_rescindDepositRights, {
      multisigAddress: this.multisigAddress,
      tokenAddress: params.assetId,
    } as MethodParams.RescindDepositRights);
  };

  public checkDepositRights = async (
    params: CheckDepositRightsParameters,
  ): Promise<CheckDepositRightsResponse> => {
    const refundApp = await this.getBalanceRefundApp(params.assetId);
    if (!refundApp) {
      throw new Error(`No balance refund app installed for ${params.assetId}`);
    }
    const multisigBalance =
      !refundApp.latestState["tokenAddress"] &&
      refundApp.latestState["tokenAddress"] !== AddressZero
        ? await this.ethProvider.getBalance(this.multisigAddress)
        : await new Contract(
            refundApp.latestState["tokenAddress"],
            tokenAbi,
            this.ethProvider,
          ).functions.balanceOf(this.multisigAddress);
    return refundApp
      ? {
          assetId: refundApp.latestState["tokenAddress"],
          multisigBalance: multisigBalance.toString(),
          recipient: refundApp.latestState["recipient"],
          threshold: refundApp.latestState["threshold"],
        }
      : undefined;
  };

  public swap = async (params: SwapParameters): Promise<GetChannelResponse> => {
    const res = await this.swapController.swap(params);
    return res;
  };

  /**
   * Transfer currently uses the conditionalTransfer LinkedTransfer so that
   * async payments are the default transfer.
   */
  public transfer = async (params: TransferParameters): Promise<LinkedTransferResponse> => {
    if (!params.paymentId) {
      params.paymentId = createRandom32ByteHexString();
    }
    return this.linkedTransferController.linkedTransfer({
      amount: params.amount,
      assetId: params.assetId,
      conditionType: ConditionalTransferTypes.LinkedTransfer,
      meta: params.meta,
      paymentId: params.paymentId,
      preImage: createRandom32ByteHexString(),
      recipient: params.recipient,
    }) as Promise<LinkedTransferResponse>;
  };

  public withdraw = async (params: WithdrawParameters): Promise<WithdrawResponse> => {
    return await this.withdrawalController.withdraw(params);
  };

  public respondToNodeWithdraw = async (appInstance: AppInstanceJson): Promise<void> => {
    return await this.withdrawalController.respondToNodeWithdraw(appInstance);
  };

  public saveWithdrawCommitmentToStore = async (
    params: WithdrawParameters,
    signatures: string[],
  ): Promise<void> => {
    return await this.withdrawalController.saveWithdrawCommitmentToStore(params, signatures);
  };

  public resolveCondition = async (
    params: ResolveConditionParameters,
  ): Promise<ResolveConditionResponse> => {
    switch (params.conditionType) {
      case ConditionalTransferTypes.LinkedTransfer: {
        return this.resolveLinkedTransferController.resolveLinkedTransfer(
          params as ResolveLinkedTransferParameters,
        );
      }
      case ConditionalTransferTypes.FastSignedTransfer: {
        return this.resolveFastSignedTransferController.resolveFastSignedTransfer(
          params as ResolveFastSignedTransferParameters,
        );
      }
      case ConditionalTransferTypes.HashLockTransfer: {
        return this.resolveHashLockTransferController.resolveHashLockTransfer(
          params as ResolveHashLockTransferParameters,
        );
      }
      default:
        throw new Error(`Condition type ${(params as any).conditionType} invalid`);
    }
  };

  public conditionalTransfer = async (
    params: ConditionalTransferParameters,
  ): Promise<ConditionalTransferResponse> => {
    switch (params.conditionType) {
      case ConditionalTransferTypes.LinkedTransfer: {
        return this.linkedTransferController.linkedTransfer(params);
      }
      case ConditionalTransferTypes.FastSignedTransfer: {
        return this.fastSignedTransferController.fastSignedTransfer(
          params as FastSignedTransferParameters,
        );
      }
      case ConditionalTransferTypes.HashLockTransfer: {
        return this.hashlockTransferController.hashLockTransfer(params);
      }
      default:
        throw new Error(`Condition type ${(params as any).conditionType} invalid`);
    }
  };

  public getHashLockTransfer = async (lockHash: string): Promise<GetHashLockTransferResponse> => {
    return await this.node.getHashLockTransfer(lockHash);
  };

  public getLatestWithdrawal = async (): Promise<
    { retry: number; tx: MinimalTransaction } | undefined
  > => {
    const value = await this.channelProvider.send(ChannelMethods.chan_getUserWithdrawal, {});

    if (!value || typeof value === "undefined") {
      return undefined;
    }

    const noRetry = typeof value.retry === "undefined" || value.retry === null;
    if (!value.tx || noRetry) {
      const msg = `Can not find tx or retry in store under key ${withdrawalKey(
        this.publicIdentifier,
      )}`;
      this.log.error(msg);
      throw new Error(msg);
    }
    return value;
  };

  public watchForUserWithdrawal = async (): Promise<TransactionResponse | undefined> => {
    // poll for withdrawal tx submitted to multisig matching tx data
    const maxBlocks = 15;
    const startingBlock = await this.ethProvider.getBlockNumber();
    let transaction: TransactionResponse;

    // TODO: poller should not be completely blocking, but safe to leave for now
    // because the channel should be blocked
    try {
      transaction = await new Promise((resolve: any, reject: any): any => {
        this.ethProvider.on(
          "block",
          async (blockNumber: number): Promise<void> => {
            const transaction = await this.checkForUserWithdrawal(blockNumber);
            if (transaction) {
              await this.channelProvider.send(ChannelMethods.chan_setUserWithdrawal, {
                withdrawalObject: undefined,
              });
              this.ethProvider.removeAllListeners("block");
              resolve(transaction);
            }
            if (blockNumber - startingBlock >= maxBlocks) {
              this.ethProvider.removeAllListeners("block");
              reject(`More than ${maxBlocks} have passed: ${blockNumber - startingBlock}`);
            }
          },
        );
      });
    } catch (e) {
      // if (e.includes(`More than ${maxBlocks} have passed`)) {
      //   this.log.debug("Retrying node submission");
      //   await this.retryNodeSubmittedWithdrawal();
      // }
      throw new Error(`Error watching for user withdrawal: ${e}`);
    }
    return transaction;
  };

  ////////////////////////////////////////
  // Restore State

  public restoreState = async (): Promise<void> => {
    try {
      await this.channelProvider.send(ChannelMethods.chan_restoreState, {});
      this.log.info(`Found state to restore from store's backup`);
    } catch (e) {
      const state = await this.node.restoreState(this.publicIdentifier);
      if (!state) {
        throw new Error(`No matching states found by node for ${this.publicIdentifier}`);
      }
      this.log.debug(`Found state to restore from node`);
      this.log.debug(`Restored state: ${stringify(state)}`);
      await this.channelProvider.send(ChannelMethods.chan_setStateChannel, {
        state,
      });
    }
    await this.restart();
  };

  ///////////////////////////////////
  // EVENT METHODS

  public on = (event: EventNames, callback: (...args: any[]) => void): ConnextListener => {
    return this.listener.on(event, callback);
  };

  public once = (event: EventNames, callback: (...args: any[]) => void): ConnextListener => {
    return this.listener.once(event, callback);
  };

  public emit = (event: EventNames, data: any): boolean => {
    return this.listener.emit(event, data);
  };

  public removeListener = (
    event: EventNames,
    callback: (...args: any[]) => void,
  ): ConnextListener => {
    return this.listener.removeListener(event, callback);
  };

  ///////////////////////////////////
  // PROVIDER/ROUTER METHODS

  public deployMultisig = async (): Promise<MethodResults.DeployStateDepositHolder> => {
    return await this.channelProvider.send(MethodNames.chan_deployStateDepositHolder, {
      multisigAddress: this.multisigAddress,
    });
  };

  public getStateChannel = async (): Promise<MethodResults.GetStateChannel> => {
    return await this.channelProvider.send(MethodNames.chan_getStateChannel, {
      multisigAddress: this.multisigAddress,
    });
  };

  public providerDeposit = async (
    amount: BigNumber,
    assetId: string,
    notifyCounterparty: boolean = false,
  ): Promise<MethodResults.Deposit> => {
    const depositAddr = xpubToAddress(this.publicIdentifier);
    let bal: BigNumber;

    if (assetId === AddressZero) {
      bal = await this.ethProvider.getBalance(depositAddr);
    } else {
      // get token balance
      const token = new Contract(assetId, tokenAbi, this.ethProvider);
      // TODO: correct? how can i use allowance?
      bal = await token.balanceOf(depositAddr);
    }

    const err = [
      notPositive(amount),
      invalidAddress(assetId),
      notLessThanOrEqualTo(amount, bal), // cant deposit more than default addr owns
    ].filter(falsy)[0];
    if (err) {
      this.log.error(err);
      throw new Error(err);
    }
    return await this.channelProvider.send(MethodNames.chan_deposit, {
      amount,
      multisigAddress: this.multisigAddress,
      notifyCounterparty,
      tokenAddress: getAddress(assetId),
    } as MethodParams.Deposit);
  };

  public getAppInstances = async (): Promise<AppInstanceJson[]> => {
    const { appInstances } = await this.channelProvider.send(MethodNames.chan_getAppInstances, {
      multisigAddress: this.multisigAddress,
    } as MethodParams.GetAppInstances);
    return appInstances;
  };

  public getFreeBalance = async (
    assetId: string = AddressZero,
  ): Promise<MethodResults.GetFreeBalanceState> => {
    if (typeof assetId !== "string") {
      throw new Error(`Asset id must be a string: ${stringify(assetId)}`);
    }
    const normalizedAssetId = getAddress(assetId);
    try {
      return await this.channelProvider.send(MethodNames.chan_getFreeBalanceState, {
        multisigAddress: this.multisigAddress,
        tokenAddress: getAddress(assetId),
      } as MethodParams.GetFreeBalanceState);
    } catch (e) {
      const error = `No free balance exists for the specified token: ${normalizedAssetId}`;
      if (e.message.includes(error)) {
        // if there is no balance, return undefined
        // NOTE: can return free balance obj with 0s,
        // but need the nodes free balance
        // address in the multisig
        const obj = {};
        obj[xpubToAddress(this.nodePublicIdentifier)] = new BigNumber(0);
        obj[this.freeBalanceAddress] = new BigNumber(0);
        return obj;
      }
      throw e;
    }
  };

  public getProposedAppInstances = async (
    multisigAddress?: string,
  ): Promise<MethodResults.GetProposedAppInstances | undefined> => {
    return await this.channelProvider.send(MethodNames.chan_getProposedAppInstances, {
      multisigAddress: multisigAddress || this.multisigAddress,
    } as MethodParams.GetProposedAppInstances);
  };

  public getProposedAppInstance = async (
    appInstanceId: string,
  ): Promise<MethodResults.GetProposedAppInstance | undefined> => {
    return await this.channelProvider.send(MethodNames.chan_getProposedAppInstance, {
      appInstanceId,
    } as MethodParams.GetProposedAppInstance);
  };

  public getAppInstanceDetails = async (
    appInstanceId: string,
  ): Promise<MethodResults.GetAppInstanceDetails | undefined> => {
    const err = await this.appNotInstalled(appInstanceId);
    if (err) {
      this.log.warn(err);
      return undefined;
    }
    return await this.channelProvider.send(MethodNames.chan_getAppInstance, {
      appInstanceId,
    } as MethodParams.GetAppInstanceDetails);
  };

  public getAppState = async (
    appInstanceId: string,
  ): Promise<MethodResults.GetState | undefined> => {
    // check the app is actually installed, or returned undefined
    const err = await this.appNotInstalled(appInstanceId);
    if (err) {
      this.log.warn(err);
      return undefined;
    }
    return await this.channelProvider.send(MethodNames.chan_getState, {
      appInstanceId,
    } as MethodParams.GetState);
  };

  public takeAction = async (
    appInstanceId: string,
    action: AppAction,
  ): Promise<MethodResults.TakeAction> => {
    // check the app is actually installed
    const err = await this.appNotInstalled(appInstanceId);
    if (err) {
      this.log.error(err);
      throw new Error(err);
    }
    // check state is not finalized
    const state: MethodResults.GetState = await this.getAppState(appInstanceId);
    // FIXME: casting?
    if ((state.state as any).finalized) {
      throw new Error("Cannot take action on an app with a finalized state.");
    }
    return await this.channelProvider.send(MethodNames.chan_takeAction, {
      action,
      appInstanceId,
    } as MethodParams.TakeAction);
  };

  public updateState = async (
    appInstanceId: string,
    newState: AppState | any, // cast to any bc no supported apps use
    // the update state method
  ): Promise<MethodResults.UpdateState> => {
    // check the app is actually installed
    const err = await this.appNotInstalled(appInstanceId);
    if (err) {
      this.log.error(err);
      throw new Error(err);
    }
    // check state is not finalized
    const state: MethodResults.GetState = await this.getAppState(appInstanceId);
    // FIXME: casting?
    if ((state.state as any).finalized) {
      throw new Error("Cannot take action on an app with a finalized state.");
    }
    return await this.channelProvider.send(MethodNames.chan_updateState, {
      appInstanceId,
      newState,
    } as MethodParams.UpdateState);
  };

  public proposeInstallApp = async (
    params: MethodParams.ProposeInstall,
  ): Promise<MethodResults.ProposeInstall> => {
    return await this.channelProvider.send(
      MethodNames.chan_proposeInstall,
      params as MethodParams.ProposeInstall,
    );
  };

  public installApp = async (appInstanceId: string): Promise<MethodResults.Install> => {
    // check the app isnt actually installed
    const alreadyInstalled = await this.appInstalled(appInstanceId);
    if (alreadyInstalled) {
      throw new Error(alreadyInstalled);
    }
    return await this.channelProvider.send(MethodNames.chan_install, {
      appInstanceId,
    } as MethodParams.Install);
  };

  public uninstallApp = async (appInstanceId: string): Promise<MethodResults.Uninstall> => {
    // check the app is actually installed
    const err = await this.appNotInstalled(appInstanceId);
    if (err) {
      this.log.error(err);
      throw new Error(err);
    }
    return await this.channelProvider.send(MethodNames.chan_uninstall, {
      appInstanceId,
    } as MethodParams.Uninstall);
  };

  public rejectInstallApp = async (appInstanceId: string): Promise<MethodResults.Uninstall> => {
    return await this.channelProvider.send(MethodNames.chan_rejectInstall, {
      appInstanceId,
    });
  };

  ///////////////////////////////////
  // NODE METHODS

  public clientCheckIn = async (): Promise<void> => {
    return await this.node.clientCheckIn();
  };

  public verifyAppSequenceNumber = async (): Promise<any> => {
    const { data: sc } = await this.channelProvider.send(
      MethodNames.chan_getStateChannel as any,
      {
        multisigAddress: this.multisigAddress,
      },
    );
    let appSequenceNumber: number;
    try {
      appSequenceNumber = (await sc.mostRecentlyInstalledAppInstance()).appSeqNo;
    } catch (e) {
      if (e.message.includes("There are no installed AppInstances in this StateChannel")) {
        appSequenceNumber = 0;
      } else {
        throw e;
      }
    }
    return await this.node.verifyAppSequenceNumber(appSequenceNumber);
  };

  public reclaimPendingAsyncTransfers = async (): Promise<void> => {
    const pendingTransfers = await this.node.getPendingAsyncTransfers();
    for (const transfer of pendingTransfers) {
      const { encryptedPreImage, paymentId } = transfer;
      await this.reclaimPendingAsyncTransfer(paymentId, encryptedPreImage);
    }
  };

  public reclaimPendingAsyncTransfer = async (
    paymentId: string,
    encryptedPreImage: string,
  ): Promise<ResolveLinkedTransferResponse> => {
    this.log.info(`Reclaiming transfer ${paymentId}`);
    // decrypt secret and resolve
    let privateKey = await this.keyGen("0");
    const preImage = await decryptWithPrivateKey(privateKey, encryptedPreImage);
    this.log.debug(`Decrypted message and recovered preImage: ${preImage}`);
    const response = await this.resolveLinkedTransferController.resolveLinkedTransfer({
      conditionType: ConditionalTransferTypes.LinkedTransfer,
      paymentId,
      preImage,
    });
    this.log.info(`Reclaimed transfer ${paymentId}`);
    return response;
  };

  ///////////////////////////////////
  // LOW LEVEL METHODS

  public getRegisteredAppDetails = (appName: SupportedApplications): DefaultApp => {
    const appInfo = this.appRegistry.filter((app: DefaultApp): boolean => {
      return app.name === appName && app.chainId === this.network.chainId;
    });

    if (!appInfo || appInfo.length === 0) {
      throw new Error(`Could not find ${appName} app details on chain ${this.network.chainId}`);
    }

    if (appInfo.length > 1) {
      throw new Error(`Found multiple ${appName} app details on chain ${this.network.chainId}`);
    }
    return appInfo[0];
  };

  public matchTx = (
    givenTransaction: Transaction | undefined,
    expected: MinimalTransaction,
  ): boolean => {
    return (
      givenTransaction &&
      givenTransaction.to === expected.to &&
      bigNumberify(givenTransaction.value).eq(expected.value) &&
      givenTransaction.data === expected.data
    );
  };

  /**
   * NOTE: this function should *only* be called on `connect()`, and is
   * designed to cleanup channel state in the event of the client going
   * offline and not completing protocols.
   *
   * This function will *only* handle registered applications, or applications
   * who's desired functionality is well understood. The apps will be handled
   * as follows:
   * - proposed swaps: install will be rejected, removing them from the proposed
   *   app instances and preventing stale swaps from being installed.
   * - installed swaps: will be automatically uninstalled, thereby executing the
   *   swap as soon as the client is able.
   * - proposed linked transfer apps: reject install
   * - installed linked transfer: leave installed for the hub to uninstall
   */
  public cleanupRegistryApps = async (): Promise<void> => {
    const swapAppRegistryInfo = this.appRegistry.filter(
      (app: DefaultApp) => app.name === "SimpleTwoPartySwapApp",
    )[0];
    const linkedRegistryInfo = this.appRegistry.filter(
      (app: DefaultApp) => app.name === "SimpleLinkedTransferApp",
    )[0];
    const withdrawRegistryInfo = this.appRegistry.filter(
      (app: DefaultApp) => app.name === "WithdrawApp",
    )[0];

    await this.removeHangingProposalsByDefinition([
      swapAppRegistryInfo.appDefinitionAddress,
      linkedRegistryInfo.appDefinitionAddress,
      withdrawRegistryInfo.appDefinitionAddress,
    ]);

    // deal with any swap apps that are installed
    await this.uninstallAllAppsByDefintion([
      swapAppRegistryInfo.appDefinitionAddress,
      withdrawRegistryInfo.appDefinitionAddress,
    ]);
  };

  /**
   * Removes all proposals of a give app definition type
   */
  public removeHangingProposalsByDefinition = async (appDefinitions: string[]): Promise<void> => {
    // first get all proposed apps
    const { appInstances: proposed } = await this.getProposedAppInstances();

    // deal with any proposed swap or linked transfer apps
    const hangingProposals = proposed.filter((proposal: AppInstanceProposal) =>
      appDefinitions.includes(proposal.appDefinition),
    );
    // remove from `proposedAppInstances`
    for (const hanging of hangingProposals) {
      await this.rejectInstallApp(hanging.identityHash);
    }
  };

  /**
   * Removes all apps of a given app definition type
   */
  public uninstallAllAppsByDefintion = async (appDefinitions: string[]): Promise<void> => {
    const apps = (await this.getAppInstances()).filter((app: AppInstanceJson) =>
      appDefinitions.includes(app.appInterface.addr),
    );
    //TODO ARJUN there is an edgecase where this will cancel withdrawal
    for (const app of apps) {
      await this.uninstallApp(app.identityHash);
    }
  };

  public uninstallCoinBalanceIfNeeded = async (assetId: string = AddressZero): Promise<void> => {
    // check if there is a coin refund app installed
    const coinRefund = await this.getBalanceRefundApp(assetId);
    if (!coinRefund) {
      this.log.debug("No coin balance refund app found");
      return undefined;
    }

    const latestState = coinRefund.latestState;
    const threshold = bigNumberify(latestState["threshold"]);
    const isTokenDeposit =
      latestState["tokenAddress"] && latestState["tokenAddress"] !== AddressZero;
    const isClientDeposit = latestState["recipient"] === this.freeBalanceAddress;
    if (!isClientDeposit) {
      this.log.warn(`Counterparty's coinBalanceRefund app is installed, cannot uninstall`);
      return;
    }

    const multisigBalance = !isTokenDeposit
      ? await this.ethProvider.getBalance(this.multisigAddress)
      : await new Contract(
          latestState["tokenAddress"],
          tokenAbi,
          this.ethProvider,
        ).functions.balanceOf(this.multisigAddress);

    if (multisigBalance.lt(threshold)) {
      throw new Error(
        "Something is wrong! multisig balance is less than the threshold of the installed coin balance refund app.",
      );
    }

    // define helper fn to uninstall coin balance refund
    const uninstallRefund = async (): Promise<void> => {
      this.log.debug("Deposit has been executed, uninstalling refund app");
      // deposit has been executed, uninstall
      await this.rescindDepositRights({ assetId });
      this.log.debug("Successfully uninstalled");
    };

    // deposit still needs to be executed, wait to uninstall
    if (multisigBalance.eq(threshold)) {
      this.log.warn(
        `Coin balance refund app found installed, but no deposit successfully executed. Leaving app installed and waiting for deposit of ${
          latestState["tokenAddress"]
        } from ${isClientDeposit ? "client" : "node"}`,
      );
      // if the deposit is from the user, register a listener to wait for
      // for successful uninstalling since their queued uninstall request
      // would be lost. if the deposit is from the node, they will be waiting
      // to send an uninstall request to the client
      if (isTokenDeposit) {
        new Contract(assetId, tokenAbi, this.ethProvider).once(
          "Transfer",
          async (sender: string, recipient: string, amount: BigNumber) => {
            if (recipient === this.multisigAddress && amount.gt(0)) {
              this.log.info("Multisig transfer was for our channel, uninstalling refund app");
              await uninstallRefund();
            }
          },
        );
      } else {
        this.ethProvider.once(this.multisigAddress, async (balance: BigNumber) => {
          if (balance.gt(threshold)) {
            await uninstallRefund();
          }
        });
      }
    } else {
      // multisig bal > threshold so deposit has been executed, uninstall
      await uninstallRefund();
    }
  };

  private appNotInstalled = async (appInstanceId: string): Promise<string | undefined> => {
    const apps = await this.getAppInstances();
    const app = apps.filter((app: AppInstanceJson): boolean => app.identityHash === appInstanceId);
    if (!app || app.length === 0) {
      return (
        `Could not find installed app with id: ${appInstanceId}. ` +
        `Installed apps: ${stringify(apps)}.`
      );
    }
    if (app.length > 1) {
      return (
        "CRITICAL ERROR: found multiple apps with the same id. " +
        `Installed apps: ${stringify(apps)}.`
      );
    }
    return undefined;
  };

  private appInstalled = async (appInstanceId: string): Promise<string | undefined> => {
    const apps = await this.getAppInstances();
    const app = apps.filter((app: AppInstanceJson): boolean => app.identityHash === appInstanceId);
    if (app.length > 0) {
      return (
        `App with id ${appInstanceId} is already installed. ` +
        `Installed apps: ${stringify(apps)}.`
      );
    }
    return undefined;
  };

  private checkForUserWithdrawal = async (
    inBlock: number,
  ): Promise<TransactionResponse | undefined> => {
    const val = await this.getLatestWithdrawal();
    if (!val) {
      this.log.error("No transaction found in store.");
      return undefined;
    }

    const { tx } = val;
    // get the transaction hash that we should be looking for from
    // the contract method
    const txsTo = await this.ethProvider.getTransactionCount(tx.to, inBlock);
    if (txsTo === 0) {
      return undefined;
    }

    const block = await this.ethProvider.getBlock(inBlock);
    const { transactions } = block;
    if (transactions.length === 0) {
      return undefined;
    }

    for (const transactionHash of transactions) {
      const transaction = await this.ethProvider.getTransaction(transactionHash);
      if (this.matchTx(transaction, tx)) {
        return transaction;
      }
    }
    return undefined;
  };
}<|MERGE_RESOLUTION|>--- conflicted
+++ resolved
@@ -36,11 +36,7 @@
 import "core-js/stable";
 import { Contract, providers } from "ethers";
 import { AddressZero } from "ethers/constants";
-<<<<<<< HEAD
-import { BigNumber, bigNumberify, getAddress, hexlify, Network, randomBytes, Transaction } from "ethers/utils";
-=======
-import { BigNumber, bigNumberify, Network, Transaction } from "ethers/utils";
->>>>>>> 17f520a4
+import { BigNumber, bigNumberify, getAddress, Network, Transaction } from "ethers/utils";
 import tokenAbi from "human-standard-token-abi";
 import "regenerator-runtime/runtime";
 
