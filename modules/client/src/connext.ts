<<<<<<< HEAD
import {
  ClientOptions,
  InternalClientOptions,
  DepositParameters,
  ChannelState,
  ExchangeParameters,
  WithdrawParameters,
  TransferParameters,
} from "./types";
import { NodeApiClient, INodeApiClient } from "./node";
import { Client as NatsClient } from "ts-nats";
import { Wallet } from "./wallet";
// import { Node as NodeTypes } from "@counterfactual/types";
import { Node } from "@counterfactual/node";
import { NatsServiceFactory } from "../../nats-messaging-client";
=======
import { NatsServiceFactory } from "@connext/nats-messaging-client";
import { Node } from "@counterfactual/node";
>>>>>>> d2bc440c
import { EventEmitter } from "events";
import { Client as NatsClient } from "ts-nats";

import { DepositController } from "./controllers/DepositController";
import { ExchangeController } from "./controllers/ExchangeController";
import { TransferController } from "./controllers/TransferController";
import { WithdrawalController } from "./controllers/WithdrawalController";
import { Logger } from "./lib/logger";
import { createAccount, getMultisigAddress } from "./lib/utils";
import { INodeApiClient, NodeApiClient } from "./node";
import {
  ChannelState,
  ClientOptions,
  DepositParameters,
  ExchangeParameters,
  InternalClientOptions,
  TransferParameters,
  WithdrawParameters,
} from "./types";
import { Wallet } from "./wallet";

/**
 * Creates a new client-node connection with node at specified url
 *
<<<<<<< HEAD
 * @param opts The options to instantiate the client with. At a minimum, must contain the nodeUrl and a client signing key or mnemonic
=======
 * @param opts The options to instantiate the client with.
 *        At a minimum, must contain the nodeUrl and a client signing key or mnemonic
>>>>>>> d2bc440c
 */

export async function connect(opts: ClientOptions): Promise<ConnextInternal> {
  // create a new wallet
  const wallet = new Wallet(opts);

  // create a new internal nats instance
  const natsConfig = {
    clusterId: opts.natsClusterId,
    servers: [opts.nodeUrl],
    token: opts.natsToken,
  };
  // TODO: proper key? also, proper usage?
  const messagingServiceKey = "messagingServiceKey";
  // connect nats service, done as part of async setup

  // TODO: get config from nats client?
<<<<<<< HEAD
  const nats = new NatsServiceFactory(natsConfig).createMessagingService(
    messagingServiceKey,
  );
=======
  const nats = new NatsServiceFactory(natsConfig).createMessagingService(messagingServiceKey);
>>>>>>> d2bc440c
  await nats.connect();

  // create a new node api instance
  // TODO: use local storage for default key value setting!!
  const node: NodeApiClient = new NodeApiClient({
<<<<<<< HEAD
    nodeUrl: opts.nodeUrl,
=======
    logLevel: opts.logLevel,
>>>>>>> d2bc440c
    nats: nats.getConnection(),
    nodeUrl: opts.nodeUrl,
    wallet,
  });
  // TODO: we need to pass in the whole store to retain context. Figure out how to do this better
  // const getFn = async (key: string) => {
  //   return await localStorage.get(key)
  // }

  // const setFn = async (pairs: {
  //   key: string;
  //   value: any;
  // }[]) => {
  //   for (const pair of pairs) {
  //     await localStorage.setItem(pair.key, JSON.stringify(pair.value))
  //   }
  //   return
  // }

  // // create a new storage service for use by cfModule
  // const store: NodeTypes.IStoreService = {
  //   get: opts.loadState || getFn,
  //   set: opts.saveState || setFn,
  // }

  // create new cfModule to inject into internal instance
  const cfModule = await Node.create(
    nats,
    opts.store,
    {
      STORE_KEY_PREFIX: "store",
    }, // TODO: proper config
    // @ts-ignore WHYYYYYYYYY
    wallet.provider,
<<<<<<< HEAD
    "kovan", //TODO: make this not hardcoded to "kovan"
  );

  //TODO this will disappear once we start generating multisig internally and deploying on withdraw only
  //do we need to save temp?
  const temp = await createAccount(
    "http://localhost:8080", //opts.nodeUrl
    { xpub: cfModule.publicIdentifier },
  );
=======
    "kovan", // TODO: make this not hardcoded to "kovan"
  );

  // TODO this will disappear once we start generating multisig internally and
  // deploying on withdraw only do we need to save temp?
  const temp = await createAccount(opts.nodeUrl || "http://localhost:8080", {
    xpub: cfModule.publicIdentifier,
  });
>>>>>>> d2bc440c
  console.log(temp);

  // TODO replace this with nats url once this path is built
  const multisigAddress = await getMultisigAddress(
<<<<<<< HEAD
    //TODO replace this with nats url once this path is built
    "http://localhost:8080", //opts.nodeUrl
=======
    opts.nodeUrl || "http://localhost:8080",
>>>>>>> d2bc440c
    cfModule.publicIdentifier,
  );

  // create the new client
  return new ConnextInternal({
    cfModule,
    multisigAddress,
    nats: nats.getConnection(),
    node,
    wallet,
    ...opts, // use any provided opts by default
  });
}

/**
 * This abstract class contains all methods associated with managing
 * or establishing the user's channel.
 *
 * The true implementation of this class exists in the `ConnextInternal`
 * class
 */
export abstract class ConnextChannel extends EventEmitter {
  public opts: InternalClientOptions;
  private internal: ConnextInternal;

  public constructor(opts: InternalClientOptions) {
    super();
    this.opts = opts;
    this.internal = this as any;
  }

  ///////////////////////////////////
  // CORE CHANNEL METHODS

  // TODO: do we want the inputs to be an object?
  public deposit(params: DepositParameters): Promise<ChannelState> {
    return this.internal.deposit(params);
  }

  public exchange(params: ExchangeParameters): Promise<ChannelState> {
    return this.internal.exchange(params);
  }

  public transfer(params: TransferParameters): Promise<ChannelState> {
    return this.internal.transfer(params);
  }

  public withdrawal(params: WithdrawParameters): Promise<ChannelState> {
    return this.internal.withdraw(params);
  }
}

/**
 * True implementation of the connext client
 */
export class ConnextInternal extends ConnextChannel {
  public opts: InternalClientOptions;
  public cfModule: Node;
  public publicIdentifier: string;
  public wallet: Wallet;
  public node: INodeApiClient;
  public nats: NatsClient;

  public logger: Logger;

  ////////////////////////////////////////
  // Setup channel controllers
  private depositController: DepositController;
  private transferController: TransferController;
  private exchangeController: ExchangeController;
  private withdrawalController: WithdrawalController;

  constructor(opts: InternalClientOptions) {
    super(opts);

    this.opts = opts;

    this.wallet = opts.wallet;
    this.node = opts.node;
    this.nats = opts.nats;

    this.cfModule = opts.cfModule;
    this.publicIdentifier = this.cfModule.publicIdentifier;

    this.logger = new Logger("ConnextInternal", opts.logLevel);

    // instantiate controllers with logger and cf
    this.depositController = new DepositController("DepositController", this);
<<<<<<< HEAD
    this.transferController = new TransferController(
      "TransferController",
      this,
    );
    this.exchangeController = new ExchangeController(
      "ExchangeController",
      this,
    );
    this.withdrawalController = new WithdrawalController(
      "WithdrawalController",
      this,
    );
=======
    this.transferController = new TransferController("TransferController", this);
    this.exchangeController = new ExchangeController("ExchangeController", this);
    this.withdrawalController = new WithdrawalController("WithdrawalController", this);
>>>>>>> d2bc440c
  }

  ///////////////////////////////////
  // CORE CHANNEL METHODS

  public deposit(params: DepositParameters): Promise<ChannelState> {
    return this.depositController.deposit(params);
  }

  public exchange(params: ExchangeParameters): Promise<ChannelState> {
    return this.exchangeController.exchange(params);
  }

  public transfer(params: TransferParameters): Promise<ChannelState> {
    return this.transferController.transfer(params);
  }

  public withdraw(params: WithdrawParameters): Promise<ChannelState> {
    return this.withdrawalController.withdraw(params);
  }

  ///////////////////////////////////
<<<<<<< HEAD
  ///////// NODE METHODS ///////////
  /////////////////////////////////
=======
  // NODE METHODS
>>>>>>> d2bc440c

  ///////////////////////////////////
  // LOW LEVEL METHODS
}<|MERGE_RESOLUTION|>--- conflicted
+++ resolved
@@ -1,23 +1,5 @@
-<<<<<<< HEAD
-import {
-  ClientOptions,
-  InternalClientOptions,
-  DepositParameters,
-  ChannelState,
-  ExchangeParameters,
-  WithdrawParameters,
-  TransferParameters,
-} from "./types";
-import { NodeApiClient, INodeApiClient } from "./node";
-import { Client as NatsClient } from "ts-nats";
-import { Wallet } from "./wallet";
-// import { Node as NodeTypes } from "@counterfactual/types";
-import { Node } from "@counterfactual/node";
-import { NatsServiceFactory } from "../../nats-messaging-client";
-=======
 import { NatsServiceFactory } from "@connext/nats-messaging-client";
 import { Node } from "@counterfactual/node";
->>>>>>> d2bc440c
 import { EventEmitter } from "events";
 import { Client as NatsClient } from "ts-nats";
 
@@ -42,12 +24,8 @@
 /**
  * Creates a new client-node connection with node at specified url
  *
-<<<<<<< HEAD
- * @param opts The options to instantiate the client with. At a minimum, must contain the nodeUrl and a client signing key or mnemonic
-=======
  * @param opts The options to instantiate the client with.
  *        At a minimum, must contain the nodeUrl and a client signing key or mnemonic
->>>>>>> d2bc440c
  */
 
 export async function connect(opts: ClientOptions): Promise<ConnextInternal> {
@@ -65,23 +43,13 @@
   // connect nats service, done as part of async setup
 
   // TODO: get config from nats client?
-<<<<<<< HEAD
-  const nats = new NatsServiceFactory(natsConfig).createMessagingService(
-    messagingServiceKey,
-  );
-=======
   const nats = new NatsServiceFactory(natsConfig).createMessagingService(messagingServiceKey);
->>>>>>> d2bc440c
   await nats.connect();
 
   // create a new node api instance
   // TODO: use local storage for default key value setting!!
   const node: NodeApiClient = new NodeApiClient({
-<<<<<<< HEAD
-    nodeUrl: opts.nodeUrl,
-=======
     logLevel: opts.logLevel,
->>>>>>> d2bc440c
     nats: nats.getConnection(),
     nodeUrl: opts.nodeUrl,
     wallet,
@@ -116,17 +84,6 @@
     }, // TODO: proper config
     // @ts-ignore WHYYYYYYYYY
     wallet.provider,
-<<<<<<< HEAD
-    "kovan", //TODO: make this not hardcoded to "kovan"
-  );
-
-  //TODO this will disappear once we start generating multisig internally and deploying on withdraw only
-  //do we need to save temp?
-  const temp = await createAccount(
-    "http://localhost:8080", //opts.nodeUrl
-    { xpub: cfModule.publicIdentifier },
-  );
-=======
     "kovan", // TODO: make this not hardcoded to "kovan"
   );
 
@@ -135,17 +92,11 @@
   const temp = await createAccount(opts.nodeUrl || "http://localhost:8080", {
     xpub: cfModule.publicIdentifier,
   });
->>>>>>> d2bc440c
   console.log(temp);
 
   // TODO replace this with nats url once this path is built
   const multisigAddress = await getMultisigAddress(
-<<<<<<< HEAD
-    //TODO replace this with nats url once this path is built
-    "http://localhost:8080", //opts.nodeUrl
-=======
     opts.nodeUrl || "http://localhost:8080",
->>>>>>> d2bc440c
     cfModule.publicIdentifier,
   );
 
@@ -234,24 +185,9 @@
 
     // instantiate controllers with logger and cf
     this.depositController = new DepositController("DepositController", this);
-<<<<<<< HEAD
-    this.transferController = new TransferController(
-      "TransferController",
-      this,
-    );
-    this.exchangeController = new ExchangeController(
-      "ExchangeController",
-      this,
-    );
-    this.withdrawalController = new WithdrawalController(
-      "WithdrawalController",
-      this,
-    );
-=======
     this.transferController = new TransferController("TransferController", this);
     this.exchangeController = new ExchangeController("ExchangeController", this);
     this.withdrawalController = new WithdrawalController("WithdrawalController", this);
->>>>>>> d2bc440c
   }
 
   ///////////////////////////////////
@@ -274,12 +210,7 @@
   }
 
   ///////////////////////////////////
-<<<<<<< HEAD
-  ///////// NODE METHODS ///////////
-  /////////////////////////////////
-=======
   // NODE METHODS
->>>>>>> d2bc440c
 
   ///////////////////////////////////
   // LOW LEVEL METHODS
