--- conflicted
+++ resolved
@@ -4,24 +4,18 @@
   AppInstanceProposal,
   IChannelProvider,
   LINKED_TRANSFER_TO_RECIPIENT,
-<<<<<<< HEAD
   chan_getUserWithdrawal,
   chan_setUserWithdrawal,
   chan_setStateChannel,
   chan_restoreState,
   IStoreService,
-=======
   ILoggerService,
-  chan_storeGet,
-  chan_storeSet,
-  chan_restoreState,
   LinkedTransferToRecipientResponse,
   LINKED_TRANSFER,
   ConditionalTransferParameters,
   ConditionalTransferResponse,
   FAST_SIGNED_TRANSFER,
   FastSignedTransferParameters,
->>>>>>> 6fb62696
 } from "@connext/types";
 import { decryptWithPrivateKey } from "@connext/crypto";
 import "core-js/stable";
@@ -70,11 +64,6 @@
   ResolveConditionParameters,
   ResolveConditionResponse,
   ResolveLinkedTransferResponse,
-<<<<<<< HEAD
-  SupportedApplication,
-=======
-  Store,
->>>>>>> 6fb62696
   SwapParameters,
   Transfer,
   TransferParameters,
@@ -409,12 +398,6 @@
   public conditionalTransfer = async (
     params: ConditionalTransferParameters,
   ): Promise<ConditionalTransferResponse> => {
-<<<<<<< HEAD
-    return this.logTimeElapsed(
-      async () => await this.conditionalTransferController.conditionalTransfer(params),
-      `Conditional transfer`,
-    );
-=======
     switch (params.conditionType) {
       case LINKED_TRANSFER: {
         return this.linkedTransferController.linkedTransfer(params);
@@ -430,7 +413,6 @@
       default:
         throw new Error(`Condition type ${(params as any).conditionType} invalid`);
     }
->>>>>>> 6fb62696
   };
 
   public getLatestNodeSubmittedWithdrawal = async (): Promise<
@@ -582,11 +564,7 @@
 
   public getAppInstances = async (): Promise<AppInstanceJson[]> => {
     const { appInstances } = await this.channelProvider.send(ProtocolTypes.chan_getAppInstances, {
-<<<<<<< HEAD
-      multisigAddress: multisigAddress || this.multisigAddress,
-=======
       multisigAddress: this.multisigAddress,
->>>>>>> 6fb62696
     } as CFCoreTypes.GetAppInstancesParams);
     return appInstances;
   };
