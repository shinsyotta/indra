<<<<<<< HEAD
import { IMessagingService } from "@connext/messaging";
import { CF_PATH } from "@connext/types";
=======
import { IMessagingService, MessagingServiceFactory } from "@connext/messaging";
import { CF_PATH, LinkedTransferToRecipientParameters } from "@connext/types";
>>>>>>> 5bdb6499
import "core-js/stable";
import EthCrypto from "eth-crypto";
import { Contract, providers } from "ethers";
import { AddressZero } from "ethers/constants";
<<<<<<< HEAD
import { BigNumber, bigNumberify, Network, Transaction } from "ethers/utils";
import { fromMnemonic } from "ethers/utils/hdnode";
=======
import { BigNumber, bigNumberify, hexlify, Network, randomBytes, Transaction } from "ethers/utils";
import { fromExtendedKey, fromMnemonic } from "ethers/utils/hdnode";
>>>>>>> 5bdb6499
import tokenAbi from "human-standard-token-abi";
import "regenerator-runtime/runtime";

import { ChannelProvider, createCFChannelProvider } from "./channelProvider";
import { ConditionalTransferController } from "./controllers/ConditionalTransferController";
import { DepositController } from "./controllers/DepositController";
import { RequestDepositRightsController } from "./controllers/RequestDepositRightsController";
import { ResolveConditionController } from "./controllers/ResolveConditionController";
import { SwapController } from "./controllers/SwapController";
import { TransferController } from "./controllers/TransferController";
import { WithdrawalController } from "./controllers/WithdrawalController";
import { Logger, stringify, withdrawalKey, xpubToAddress } from "./lib";
import { ConnextListener } from "./listener";
import { NodeApiClient } from "./node";
import {
  Address,
  AppActionBigNumber,
  AppInstanceJson,
  AppRegistry,
  AppStateBigNumber,
  CFCoreChannel,
  CFCoreTypes,
  ChannelProviderConfig,
  ChannelState,
<<<<<<< HEAD
=======
  CheckDepositRightsParameters,
  CheckDepositRightsResponse,
  ClientOptions,
>>>>>>> 5bdb6499
  ConditionalTransferParameters,
  ConditionalTransferResponse,
  ConnextClientStorePrefix,
  ConnextEvent,
  CreateChannelResponse,
  DefaultApp,
  DepositParameters,
  GetChannelResponse,
  GetConfigResponse,
  IConnextClient,
  InternalClientOptions,
  makeChecksum,
  makeChecksumOrEthAddress,
  NewRpcMethodName,
  PaymentProfile,
  RequestCollateralResponse,
  RequestDepositRightsParameters,
  RequestDepositRightsResponse,
  RescindDepositRightsParameters,
  RescindDepositRightsResponse,
  ResolveConditionParameters,
  ResolveConditionResponse,
  ResolveLinkedTransferResponse,
  Store,
  SupportedApplication,
  SupportedNetwork,
  SwapParameters,
  Transfer,
  TransferParameters,
  WithdrawalResponse,
  WithdrawParameters,
} from "./types";
import { invalidAddress } from "./validation/addresses";
import { falsy, notLessThanOrEqualTo, notPositive } from "./validation/bn";

const MAX_WITHDRAWAL_RETRIES = 3;

<<<<<<< HEAD
=======
export const connect = async (opts: ClientOptions): Promise<IConnextClient> => {
  const { logLevel, ethProviderUrl, mnemonic, nodeUrl, store, channelProvider } = opts;
  const log = new Logger("ConnextConnect", logLevel);

  // set channel provider config
  let channelProviderConfig: ChannelProviderConfig;
  let xpub: string;
  let keyGen: (index: string) => Promise<string>;
  if (mnemonic) {
    // Convert mnemonic into xpub + keyGen if provided
    const hdNode = fromExtendedKey(fromMnemonic(mnemonic).extendedKey).derivePath(CF_PATH);
    xpub = hdNode.neuter().extendedKey;
    keyGen = (index: string): Promise<string> =>
      Promise.resolve(hdNode.derivePath(index).privateKey);
    channelProviderConfig = {
      freeBalanceAddress: xpubToAddress(xpub),
      nodeUrl,
      signerAddress: xpubToAddress(xpub),
      type: RpcType.CounterfactualNode,
      userPublicIdentifier: xpub,
    };
  } else if (channelProvider) {
    // enable the channel provider, which sets the config property
    await channelProvider.enable();
    channelProviderConfig = {
      ...channelProvider.config,
      type: RpcType.ChannelProvider,
    };
  } else if (opts.xpub && opts.keyGen) {
    xpub = opts.xpub;
    keyGen = opts.keyGen;
    channelProviderConfig = {
      freeBalanceAddress: xpubToAddress(xpub),
      nodeUrl,
      signerAddress: xpubToAddress(xpub),
      type: RpcType.CounterfactualNode,
      userPublicIdentifier: xpub,
    };
  } else {
    throw new Error(
      `Client must be instantiated with xpub and keygen, or a channel provider if not using mnemonic`,
    );
  }

  log.debug(`Using channel provider config: ${stringify(channelProviderConfig)}`);

  // setup network information
  const ethProvider = new providers.JsonRpcProvider(ethProviderUrl);
  const network = await ethProvider.getNetwork();

  // special case for ganache
  if (network.chainId === 4447) {
    network.name = "ganache";
    // Enforce using provided signer, not via RPC
    ethProvider.getSigner = (addressOrIndex?: string | number): any => {
      throw { code: "UNSUPPORTED_OPERATION" };
    };
  }

  log.debug(`Creating messaging service client (logLevel: ${logLevel})`);
  const messagingFactory = new MessagingServiceFactory({
    logLevel,
    messagingUrl: channelProviderConfig.nodeUrl,
  });
  const messaging = messagingFactory.createService("messaging");
  await messaging.connect();

  // create a new node api instance
  const node: NodeApiClient = new NodeApiClient({ logLevel, messaging });
  const config = await node.config();
  log.debug(`Node provided config: ${stringify(config)}`);

  let channelRouter: ChannelRouter;
  switch (channelProviderConfig.type) {
    case RpcType.ChannelProvider:
      channelRouter = new ChannelRouter(channelProvider!, channelProviderConfig);
      break;
    case RpcType.CounterfactualNode:
      const cfCore = await CFCore.create(
        messaging as any,
        store,
        config.contractAddresses,
        { STORE_KEY_PREFIX: ConnextClientStorePrefix },
        ethProvider,
        { acquireLock: node.acquireLock.bind(node) },
        xpub,
        keyGen,
      );
      channelRouter = new ChannelRouter(cfCore, channelProviderConfig, store, await keyGen("0"));
      break;
    default:
      throw new Error(`Unrecognized channel provider type: ${channelProviderConfig.type}`);
  }

  // set pubids + channel router
  node.channelRouter = channelRouter;
  node.userPublicIdentifier = channelProviderConfig.userPublicIdentifier;
  node.nodePublicIdentifier = config.nodePublicIdentifier;

  const myChannel = await node.getChannel();
  let multisigAddress: string;
  if (!myChannel) {
    log.debug("no channel detected, creating channel..");
    const creationEventData: CFCoreTypes.CreateChannelResult = await new Promise(
      async (res: any, rej: any): Promise<any> => {
        const timer = setTimeout(
          (): void => rej("Create channel event not fired within 30s"),
          30000,
        );
        channelRouter.once(
          CFCoreTypes.EventNames.CREATE_CHANNEL_EVENT as CFCoreTypes.EventName,
          (data: CreateChannelMessage): void => {
            clearTimeout(timer);
            res(data.data);
          },
        );

        const creationData = await node.createChannel();
        log.debug(`created channel, transaction: ${stringify(creationData)}`);
      },
    );
    multisigAddress = creationEventData.multisigAddress;
  } else {
    multisigAddress = myChannel.multisigAddress;
  }
  log.debug(`multisigAddress: ${multisigAddress}`);

  channelRouter.multisigAddress = multisigAddress;

  // create a token contract based on the provided token
  const token = new Contract(config.contractAddresses.Token, tokenAbi, ethProvider);

  // create the new client
  const client = new ConnextClient({
    appRegistry: await node.appRegistry(),
    channelRouter,
    config,
    ethProvider,
    keyGen,
    messaging,
    multisigAddress,
    network,
    node,
    store,
    token,
    ...opts, // use any provided opts by default
  });

  try {
    await client.getFreeBalance();
  } catch (e) {
    if (e.message.includes(`StateChannel does not exist yet`)) {
      log.debug(`Restoring client state: ${e}`);
      await client.restoreState();
    } else {
      throw e;
    }
  }

  log.debug("Registering subscriptions");
  await client.registerSubscriptions();

  // check if there is a coin refund app installed for eth and tokens
  await client.uninstallCoinBalanceIfNeeded(AddressZero);
  await client.uninstallCoinBalanceIfNeeded(config.contractAddresses.Token);

  // make sure there is not an active withdrawal with >= MAX_WITHDRAWAL_RETRIES
  log.debug("Resubmitting active withdrawals");
  await client.resubmitActiveWithdrawal();

  // wait for wd verification to reclaim any pending async transfers
  // since if the hub never submits you should not continue interacting
  log.debug("Reclaiming pending async transfers");
  // NOTE: Removing the following await results in a subtle race condition during bot tests.
  //       Don't remove this await again unless you really know what you're doing & bot tests pass
  // no need to await this if it needs collateral
  // TODO: without await causes race conditions in bot, refactor to
  // use events
  await client.reclaimPendingAsyncTransfers();

  log.debug("Done creating channel client");
  return client;
};

>>>>>>> 5bdb6499
export class ConnextClient implements IConnextClient {
  public appRegistry: AppRegistry;
  public channelProvider: ChannelProvider;
  public config: GetConfigResponse;
  public ethProvider: providers.JsonRpcProvider;
  public freeBalanceAddress: string;
  public listener: ConnextListener;
  public log: Logger;
  public messaging: IMessagingService;
  public multisigAddress: Address;
  public network: Network;
  public node: NodeApiClient;
  public nodePublicIdentifier: string;
  public publicIdentifier: string;
  public signerAddress: Address;
  public store: Store;
  public token: Contract;

  private opts: InternalClientOptions;
  private keyGen: (index: string) => Promise<string>;

  private depositController: DepositController;
  private transferController: TransferController;
  private swapController: SwapController;
  private withdrawalController: WithdrawalController;
  private conditionalTransferController: ConditionalTransferController;
  private resolveConditionController: ResolveConditionController;
  private requestDepositRightsController: RequestDepositRightsController;

  constructor(opts: InternalClientOptions) {
    this.opts = opts;
    this.appRegistry = opts.appRegistry;
    this.channelProvider = opts.channelProvider;
    this.config = opts.config;
    this.ethProvider = opts.ethProvider;
    this.keyGen = opts.keyGen;
    this.messaging = opts.messaging;
    this.network = opts.network;
    this.node = opts.node;
    this.token = opts.token;
    this.store = opts.store;

    this.freeBalanceAddress = this.channelProvider.config.freeBalanceAddress;
    this.signerAddress = this.channelProvider.config.signerAddress;
    this.publicIdentifier = this.channelProvider.config.userPublicIdentifier;
    this.multisigAddress = this.channelProvider.config.multisigAddress;
    this.nodePublicIdentifier = this.opts.config.nodePublicIdentifier;
    this.log = new Logger("ConnextClient", opts.logLevel);

    // establish listeners
    this.listener = new ConnextListener(opts.channelProvider, this);

    // instantiate controllers with log and cf
    this.depositController = new DepositController("DepositController", this);
    this.transferController = new TransferController("TransferController", this);
    this.swapController = new SwapController("SwapController", this);
    this.withdrawalController = new WithdrawalController("WithdrawalController", this);
    this.resolveConditionController = new ResolveConditionController(
      "ResolveConditionController",
      this,
    );
    this.conditionalTransferController = new ConditionalTransferController(
      "ConditionalTransferController",
      this,
    );
    this.requestDepositRightsController = new RequestDepositRightsController(
      "RequestDepositRightsController",
      this,
    );
  }

  /**
   * Creates a promise that returns when the channel is available,
   * ie. when the setup protocol or create channel call is completed
   */
  public isAvailable = async (): Promise<void> => {
    return new Promise(
      async (resolve: any, reject: any): Promise<any> => {
        // Wait for channel to be available
        const channelIsAvailable = async (): Promise<boolean> => {
          const chan = await this.node.getChannel();
          return chan && chan.available;
        };
        while (!(await channelIsAvailable())) {
          await new Promise((res: any): any => setTimeout((): void => res(), 100));
        }
        resolve();
      },
    );
  };

  /**
   * Checks if the coin balance refund app is installed.
   *
   * NOTE: should probably take assetId into account
   */
  public getBalanceRefundApp = async (assetId: string = AddressZero): Promise<AppInstanceJson> => {
    const apps = await this.getAppInstances();
    const filtered = apps.filter(
      (app: AppInstanceJson) =>
        app.appInterface.addr === this.config.contractAddresses.CoinBalanceRefundApp &&
        app.latestState["tokenAddress"] === assetId,
    );
    return filtered.length === 0 ? undefined : filtered[0];
  };

  // register subscriptions
  public registerSubscriptions = async (): Promise<void> => {
    await this.listener.register();
  };

  ///////////////////////////////////
  // Unsorted methods pulled from the old abstract wrapper class

  public restart = async (): Promise<void> => {
    // Create a fresh channelProvider & start using that.
    // End goal is to use this to restart the cfNode after restoring state
    const channelProvider = await createCFChannelProvider({
      ethProvider: this.ethProvider,
      keyGen: this.keyGen,
      lockService: { acquireLock: this.node.acquireLock.bind(this.node) },
      messaging: this.messaging as any,
      networkContext: this.config.contractAddresses,
      nodeConfig: { STORE_KEY_PREFIX: ConnextClientStorePrefix },
      nodeUrl: this.channelProvider.config.nodeUrl,
      store: this.store,
      xpub: this.publicIdentifier,
    });
    // TODO: this is very confusing to have to do, lets try to figure out a better way
    channelProvider.multisigAddress = this.multisigAddress;
    this.node.channelProvider = channelProvider;
    this.channelProvider = channelProvider;
    this.listener = new ConnextListener(channelProvider, this);
    await this.isAvailable();
  };

  public getChannel = async (): Promise<GetChannelResponse> => {
    return await this.node.getChannel();
  };

  public requestCollateral = async (
    tokenAddress: string,
  ): Promise<RequestCollateralResponse | void> => {
    return await this.node.requestCollateral(tokenAddress);
  };

  public setRecipientAndEncryptedPreImageForLinkedTransfer = async (
    recipient: string,
    encryptedPreImage: string,
    linkedHash: string,
  ): Promise<any> => {
    return await this.node.setRecipientAndEncryptedPreImageForLinkedTransfer(
      recipient,
      encryptedPreImage,
      linkedHash,
    );
  };

  public channelProviderConfig = async (): Promise<ChannelProviderConfig> => {
    return this.channelProvider.config;
  };

  public getLinkedTransfer = async (paymentId: string): Promise<any> => {
    return await this.node.fetchLinkedTransfer(paymentId);
  };

  public getAppRegistry = async (appDetails?: {
    name: SupportedApplication;
    network: SupportedNetwork;
  }): Promise<AppRegistry> => {
    return await this.node.appRegistry(appDetails);
  };

  public createChannel = async (): Promise<CreateChannelResponse> => {
    return await this.node.createChannel();
  };

  public subscribeToSwapRates = async (from: string, to: string, callback: any): Promise<any> => {
    return await this.node.subscribeToSwapRates(from, to, callback);
  };

  public getLatestSwapRate = async (from: string, to: string): Promise<string> => {
    return await this.node.getLatestSwapRate(from, to);
  };

  public unsubscribeToSwapRates = async (from: string, to: string): Promise<void> => {
    return await this.node.unsubscribeFromSwapRates(from, to);
  };

  public addPaymentProfile = async (profile: PaymentProfile): Promise<PaymentProfile> => {
    return await this.node.addPaymentProfile(profile);
  };

  public getPaymentProfile = async (assetId?: string): Promise<PaymentProfile | undefined> => {
    return await this.node.getPaymentProfile(assetId);
  };

  public getTransferHistory = async (): Promise<Transfer[]> => {
    return await this.node.getTransferHistory();
  };

  ///////////////////////////////////
  // CORE CHANNEL METHODS

  public deposit = async (params: DepositParameters): Promise<ChannelState> => {
    return await this.depositController.deposit(params);
  };

  public requestDepositRights = async (
    params: RequestDepositRightsParameters,
  ): Promise<CFCoreTypes.RequestDepositRightsResult> => {
    return await this.requestDepositRightsController.requestDepositRights(params);
  };

<<<<<<< HEAD
  public rescindDepositRights = async (assetId: string): Promise<CFCoreTypes.DepositResult> => {
    return await this.channelProvider.send(CFCoreTypes.RpcMethodName.RESCIND_DEPOSIT_RIGHTS, {
      multisigAddress: this.multisigAddress,
      tokenAddress: assetId,
    } as CFCoreTypes.RescindDepositRightsParams);
=======
  public rescindDepositRights = async (
    params: RescindDepositRightsParameters,
  ): Promise<RescindDepositRightsResponse> => {
    return await this.channelRouter.rescindDepositRights(params);
  };

  public checkDepositRights = async (
    params: CheckDepositRightsParameters,
  ): Promise<CheckDepositRightsResponse> => {
    const refundApp = await this.getBalanceRefundApp(params.assetId);
    const multisigBalance =
      !refundApp.latestState["tokenAddress"] &&
      refundApp.latestState["tokenAddress"] !== AddressZero
        ? await this.ethProvider.getBalance(this.multisigAddress)
        : await new Contract(
            refundApp.latestState["tokenAddress"],
            tokenAbi,
            this.ethProvider,
          ).functions.balanceOf(this.multisigAddress);
    return refundApp
      ? {
          assetId: refundApp.latestState["tokenAddress"],
          multisigBalance: multisigBalance.toString(),
          recipient: refundApp.latestState["recipient"],
          threshold: refundApp.latestState["threshold"],
        }
      : undefined;
>>>>>>> 5bdb6499
  };

  public swap = async (params: SwapParameters): Promise<CFCoreChannel> => {
    return await this.swapController.swap(params);
  };

  /**
   * Transfer currently uses the conditionalTransfer "LINKED_TRANSFER_TO_RECIPIENT" so that
   * async payments are the default transfer.
   */
  public transfer = async (params: TransferParameters): Promise<ConditionalTransferResponse> => {
    return await this.conditionalTransferController.conditionalTransfer({
      amount: params.amount,
      assetId: params.assetId,
      conditionType: "LINKED_TRANSFER_TO_RECIPIENT",
      meta: params.meta,
      paymentId: hexlify(randomBytes(32)),
      preImage: hexlify(randomBytes(32)),
      recipient: params.recipient,
    } as LinkedTransferToRecipientParameters);
  };

  public withdraw = async (params: WithdrawParameters): Promise<WithdrawalResponse> => {
    return await this.withdrawalController.withdraw(params);
  };

  public resolveCondition = async (
    params: ResolveConditionParameters,
  ): Promise<ResolveConditionResponse> => {
    return await this.resolveConditionController.resolve(params);
  };

  public conditionalTransfer = async (
    params: ConditionalTransferParameters,
  ): Promise<ConditionalTransferResponse> => {
    return await this.conditionalTransferController.conditionalTransfer(params);
  };

  public getLatestNodeSubmittedWithdrawal = async (): Promise<
    { retry: number; tx: CFCoreTypes.MinimalTransaction } | undefined
  > => {
    const path = withdrawalKey(this.publicIdentifier);
    const value = await this.channelProvider.send(NewRpcMethodName.STORE_GET, { path });

    if (!value || value === "undefined") {
      return undefined;
    }

    const noRetry = value.retry === undefined || value.retry === null;
    if (!value.tx || noRetry) {
      const msg = `Can not find tx or retry in store under key ${withdrawalKey(
        this.publicIdentifier,
      )}`;
      this.log.error(msg);
      throw new Error(msg);
    }
    return value;
  };

  public watchForUserWithdrawal = async (): Promise<void> => {
    // poll for withdrawal tx submitted to multisig matching tx data
    const maxBlocks = 15;
    const startingBlock = await this.ethProvider.getBlockNumber();

    // TODO: poller should not be completely blocking, but safe to leave for now
    // because the channel should be blocked
    try {
      await new Promise((resolve: any, reject: any): any => {
        this.ethProvider.on(
          "block",
          async (blockNumber: number): Promise<void> => {
            const found = await this.checkForUserWithdrawal(blockNumber);
            if (found) {
              await this.channelProvider.send(NewRpcMethodName.STORE_SET, {
                pairs: [{ path: withdrawalKey(this.publicIdentifier), value: undefined }],
              });
              this.ethProvider.removeAllListeners("block");
              resolve();
            }
            if (blockNumber - startingBlock >= maxBlocks) {
              this.ethProvider.removeAllListeners("block");
              reject(`More than ${maxBlocks} have passed: ${blockNumber - startingBlock}`);
            }
          },
        );
      });
    } catch (e) {
      if (e.includes(`More than ${maxBlocks} have passed`)) {
        this.log.debug(`Retrying node submission`);
        await this.retryNodeSubmittedWithdrawal();
      }
    }
  };

  ////////////////////////////////////////
  // Restore State

  public restoreState = async (): Promise<void> => {
    const path = `${ConnextClientStorePrefix}/${this.publicIdentifier}/channel/${this.multisigAddress}`;
    let state;
    state.path = path;
    try {
      state = await this.channelProvider.send(NewRpcMethodName.RESTORE_STATE, { path });
      this.log.info(`Found state to restore from store's backup: ${stringify(state.path)}`);
    } catch (e) {
      state = await this.node.restoreState(this.publicIdentifier);
      if (!state) {
        throw new Error(`No matching states found by node for ${this.publicIdentifier}`);
      }
      this.log.info(`Found state to restore from node: ${stringify(state)}`);
    }
    await this.channelProvider.send(NewRpcMethodName.STORE_SET, {
      pairs: [{ path, value: state }],
    });
    await this.restart();
  };

  ///////////////////////////////////
  // EVENT METHODS

  public on = (event: ConnextEvent, callback: (...args: any[]) => void): ConnextListener => {
    return this.listener.on(event, callback);
  };

  public once = (event: ConnextEvent, callback: (...args: any[]) => void): ConnextListener => {
    return this.listener.once(event, callback);
  };

  public emit = (event: ConnextEvent, data: any): boolean => {
    return this.listener.emit(event, data);
  };

  ///////////////////////////////////
  // PROVIDER METHODS
  public getState = async (): Promise<CFCoreTypes.GetStateResult> => {
    return await this.channelProvider.send(NewRpcMethodName.GET_STATE_CHANNEL as any, {
      multisigAddress: this.multisigAddress,
    });
  };

  public providerDeposit = async (
    amount: BigNumber,
    assetId: string,
    notifyCounterparty: boolean = false,
  ): Promise<CFCoreTypes.DepositResult> => {
    const depositAddr = xpubToAddress(this.publicIdentifier);
    let bal: BigNumber;

    if (assetId === AddressZero) {
      bal = await this.ethProvider.getBalance(depositAddr);
    } else {
      // get token balance
      const token = new Contract(assetId, tokenAbi, this.ethProvider);
      // TODO: correct? how can i use allowance?
      bal = await token.balanceOf(depositAddr);
    }

    const err = [
      notPositive(amount),
      invalidAddress(assetId),
      notLessThanOrEqualTo(amount, bal), // cant deposit more than default addr owns
    ].filter(falsy)[0];
    if (err) {
      this.log.error(err);
      throw new Error(err);
    }
    return await this.channelProvider.send(CFCoreTypes.RpcMethodName.DEPOSIT, {
      amount,
      multisigAddress: this.multisigAddress,
      notifyCounterparty,
      tokenAddress: makeChecksum(assetId),
    } as CFCoreTypes.DepositParams);
  };

  // TODO: under what conditions will this fail?
  public getAppInstances = async (): Promise<AppInstanceJson[]> => {
    // TODO
    const { appInstances } = await await this.channelProvider.send(
      CFCoreTypes.RpcMethodName.GET_APP_INSTANCES,
      {} as CFCoreTypes.GetAppInstancesParams,
    );
    return appInstances;
  };

  // TODO: under what conditions will this fail?
  public getFreeBalance = async (
    assetId: string = AddressZero,
  ): Promise<CFCoreTypes.GetFreeBalanceStateResult> => {
    if (typeof assetId !== "string") {
      throw new Error(`Asset id must be a string: ${stringify(assetId)}`);
    }
    const normalizedAssetId = makeChecksum(assetId);
    try {
      return await this.channelProvider.send(CFCoreTypes.RpcMethodName.GET_FREE_BALANCE_STATE, {
        multisigAddress: this.multisigAddress,
        tokenAddress: makeChecksum(assetId),
      } as CFCoreTypes.GetFreeBalanceStateParams);
    } catch (e) {
      const error = `No free balance exists for the specified token: ${normalizedAssetId}`;
      if (e.message.includes(error)) {
        // if there is no balance, return undefined
        // NOTE: can return free balance obj with 0s,
        // but need the nodes free balance
        // address in the multisig
        const obj = {};
        obj[xpubToAddress(this.nodePublicIdentifier)] = new BigNumber(0);
        obj[this.freeBalanceAddress] = new BigNumber(0);
        return obj;
      }
      throw e;
    }
  };

  public getProposedAppInstances = async (): Promise<
    CFCoreTypes.GetProposedAppInstancesResult | undefined
  > => {
    return await this.channelProvider.send(
      CFCoreTypes.RpcMethodName.GET_PROPOSED_APP_INSTANCES,
      {} as CFCoreTypes.GetProposedAppInstancesParams,
    );
  };

  public getProposedAppInstance = async (
    appInstanceId: string,
  ): Promise<CFCoreTypes.GetProposedAppInstanceResult | undefined> => {
    return await this.channelProvider.send(CFCoreTypes.RpcMethodName.GET_PROPOSED_APP_INSTANCES, {
      appInstanceId,
    } as CFCoreTypes.GetProposedAppInstanceParams);
  };

  public getAppInstanceDetails = async (
    appInstanceId: string,
  ): Promise<CFCoreTypes.GetAppInstanceDetailsResult | undefined> => {
    const err = await this.appNotInstalled(appInstanceId);
    if (err) {
      this.log.warn(err);
      return undefined;
    }
    return await this.channelProvider.send(CFCoreTypes.RpcMethodName.GET_APP_INSTANCE_DETAILS, {
      appInstanceId,
    } as CFCoreTypes.GetAppInstanceDetailsParams);
  };

  public getAppState = async (
    appInstanceId: string,
  ): Promise<CFCoreTypes.GetStateResult | undefined> => {
    // check the app is actually installed, or returned undefined
    const err = await this.appNotInstalled(appInstanceId);
    if (err) {
      this.log.warn(err);
      return undefined;
    }
    return await this.channelProvider.send(CFCoreTypes.RpcMethodName.GET_STATE, {
      appInstanceId,
    } as CFCoreTypes.GetStateParams);
  };

  public takeAction = async (
    appInstanceId: string,
    action: AppActionBigNumber,
  ): Promise<CFCoreTypes.TakeActionResult> => {
    // check the app is actually installed
    const err = await this.appNotInstalled(appInstanceId);
    if (err) {
      this.log.error(err);
      throw new Error(err);
    }
    // check state is not finalized
    const state: CFCoreTypes.GetStateResult = await this.getAppState(appInstanceId);
    // FIXME: casting?
    if ((state.state as any).finalized) {
      throw new Error("Cannot take action on an app with a finalized state.");
    }
    return await this.channelProvider.send(CFCoreTypes.RpcMethodName.TAKE_ACTION, {
      action,
      appInstanceId,
    } as CFCoreTypes.TakeActionParams);
  };

  public updateState = async (
    appInstanceId: string,
    newState: AppStateBigNumber | any, // cast to any bc no supported apps use
    // the update state method
  ): Promise<CFCoreTypes.UpdateStateResult> => {
    // check the app is actually installed
    const err = await this.appNotInstalled(appInstanceId);
    if (err) {
      this.log.error(err);
      throw new Error(err);
    }
    // check state is not finalized
    const state: CFCoreTypes.GetStateResult = await this.getAppState(appInstanceId);
    // FIXME: casting?
    if ((state.state as any).finalized) {
      throw new Error("Cannot take action on an app with a finalized state.");
    }
    return await this.channelProvider.send(CFCoreTypes.RpcMethodName.UPDATE_STATE, {
      appInstanceId,
      newState,
    } as CFCoreTypes.UpdateStateParams);
  };

  public proposeInstallApp = async (
    params: CFCoreTypes.ProposeInstallParams,
  ): Promise<CFCoreTypes.ProposeInstallResult> => {
    return await this.channelProvider.send(
      CFCoreTypes.RpcMethodName.PROPOSE_INSTALL,
      params as CFCoreTypes.ProposeInstallParams,
    );
  };

  public installVirtualApp = async (
    appInstanceId: string,
  ): Promise<CFCoreTypes.InstallVirtualResult> => {
    // check the app isnt actually installed
    const alreadyInstalled = await this.appInstalled(appInstanceId);
    if (alreadyInstalled) {
      throw new Error(alreadyInstalled);
    }
    return await this.channelProvider.send(CFCoreTypes.RpcMethodName.INSTALL_VIRTUAL, {
      appInstanceId,
      intermediaryIdentifier: this.nodePublicIdentifier,
    } as CFCoreTypes.InstallVirtualParams);
  };

  public installApp = async (appInstanceId: string): Promise<CFCoreTypes.InstallResult> => {
    // check the app isnt actually installed
    const alreadyInstalled = await this.appInstalled(appInstanceId);
    if (alreadyInstalled) {
      throw new Error(alreadyInstalled);
    }
    return await this.channelProvider.send(CFCoreTypes.RpcMethodName.INSTALL, {
      appInstanceId,
    } as CFCoreTypes.InstallParams);
  };

  public uninstallApp = async (appInstanceId: string): Promise<CFCoreTypes.UninstallResult> => {
    // check the app is actually installed
    const err = await this.appNotInstalled(appInstanceId);
    if (err) {
      this.log.error(err);
      throw new Error(err);
    }
    return await this.channelProvider.send(CFCoreTypes.RpcMethodName.UNINSTALL, {
      appInstanceId,
    } as CFCoreTypes.UninstallParams);
  };

  public uninstallVirtualApp = async (
    appInstanceId: string,
  ): Promise<CFCoreTypes.UninstallVirtualResult> => {
    // check the app is actually installed
    const err = await this.appNotInstalled(appInstanceId);
    if (err) {
      this.log.error(err);
      throw new Error(err);
    }

    return await this.channelProvider.send(CFCoreTypes.RpcMethodName.UNINSTALL_VIRTUAL, {
      appInstanceId,
      intermediaryIdentifier: this.nodePublicIdentifier,
    } as CFCoreTypes.UninstallVirtualParams);
  };

  public rejectInstallApp = async (appInstanceId: string): Promise<CFCoreTypes.UninstallResult> => {
    return await this.channelProvider.send(CFCoreTypes.RpcMethodName.REJECT_INSTALL, {
      appInstanceId,
    });
  };

  public providerWithdraw = async (
    assetId: string,
    amount: BigNumber,
    recipient?: string,
  ): Promise<CFCoreTypes.WithdrawResult> => {
    const freeBalance = await this.getFreeBalance(assetId);
    const preWithdrawalBal = freeBalance[this.freeBalanceAddress];
    const err = [
      notLessThanOrEqualTo(amount, preWithdrawalBal),
      assetId ? invalidAddress(assetId) : null,
      recipient ? invalidAddress(recipient) : null,
    ].filter(falsy)[0];
    if (err) {
      this.log.error(err);
      throw new Error(err);
    }

    return await this.channelProvider.send(CFCoreTypes.RpcMethodName.WITHDRAW, {
      amount,
      multisigAddress: this.multisigAddress,
      recipient,
      tokenAddress: makeChecksum(assetId),
    } as CFCoreTypes.WithdrawParams);
  };

  public withdrawCommitment = async (
    amount: BigNumber,
    assetId?: string,
    recipient?: string,
  ): Promise<CFCoreTypes.WithdrawCommitmentResult> => {
    const freeBalance = await this.getFreeBalance(assetId);
    const preWithdrawalBal = freeBalance[this.freeBalanceAddress];
    const err = [
      notLessThanOrEqualTo(amount, preWithdrawalBal),
      assetId ? invalidAddress(assetId) : null,
      recipient ? invalidAddress(recipient) : null,
    ].filter(falsy)[0];
    if (err) {
      this.log.error(err);
      throw new Error(err);
    }
    return await this.channelProvider.send(CFCoreTypes.RpcMethodName.WITHDRAW_COMMITMENT, {
      amount,
      multisigAddress: this.multisigAddress,
      recipient,
      tokenAddress: makeChecksumOrEthAddress(assetId),
    } as CFCoreTypes.WithdrawCommitmentParams);
  };

  ///////////////////////////////////
  // NODE METHODS

  public verifyAppSequenceNumber = async (): Promise<any> => {
    const { data: sc } = await this.channelProvider.send(
      NewRpcMethodName.GET_STATE_CHANNEL as any,
      {
        multisigAddress: this.multisigAddress,
      },
    );
    let appSequenceNumber: number;
    try {
      appSequenceNumber = (await sc.mostRecentlyInstalledAppInstance()).appSeqNo;
    } catch (e) {
      if (e.message.includes("There are no installed AppInstances in this StateChannel")) {
        appSequenceNumber = 0;
      } else {
        throw e;
      }
    }
    return await this.node.verifyAppSequenceNumber(appSequenceNumber);
  };

  public reclaimPendingAsyncTransfers = async (): Promise<void> => {
    const pendingTransfers = await this.node.getPendingAsyncTransfers();
    for (const transfer of pendingTransfers) {
      const { encryptedPreImage, paymentId } = transfer;
      await this.reclaimPendingAsyncTransfer(paymentId, encryptedPreImage);
    }
  };

  public reclaimPendingAsyncTransfer = async (
    paymentId: string,
    encryptedPreImage: string,
  ): Promise<ResolveLinkedTransferResponse> => {
    this.log.info(`Reclaiming transfer ${paymentId}`);
    // decrypt secret and resolve
    let privateKey: string;
    if (this.opts.mnemonic) {
      privateKey = fromMnemonic(this.opts.mnemonic)
        .derivePath(CF_PATH)
        .derivePath("0").privateKey;
    } else if (this.keyGen) {
      // TODO: make this use app key?
      privateKey = await this.keyGen("0");
    } else {
      throw new Error(`No way to decode transfer, this should never happen!`);
    }

    const cipher = EthCrypto.cipher.parse(encryptedPreImage);

    const preImage = await EthCrypto.decryptWithPrivateKey(privateKey, cipher);
    this.log.debug(`Decrypted message and recovered preImage: ${preImage}`);
    const response = await this.resolveCondition({
      conditionType: "LINKED_TRANSFER_TO_RECIPIENT",
      paymentId,
      preImage,
    });
    this.log.info(`Reclaimed transfer ${stringify(response)}`);
    return response;
  };

  ///////////////////////////////////
  // LOW LEVEL METHODS

  public getRegisteredAppDetails = (appName: SupportedApplication): DefaultApp => {
    const appInfo = this.appRegistry.filter((app: DefaultApp): boolean => {
      return app.name === appName && app.network === this.network.name;
    });

    if (!appInfo || appInfo.length === 0) {
      throw new Error(`Could not find ${appName} app details on ${this.network.name} network`);
    }

    if (appInfo.length > 1) {
      throw new Error(`Found multiple ${appName} app details on ${this.network.name} network`);
    }
    return appInfo[0];
  };

  public matchTx = (
    givenTransaction: Transaction | undefined,
    expected: CFCoreTypes.MinimalTransaction,
  ): boolean => {
    return (
      givenTransaction &&
      givenTransaction.to === expected.to &&
      bigNumberify(givenTransaction.value).eq(expected.value) &&
      givenTransaction.data === expected.data
    );
  };

<<<<<<< HEAD
  public uninstallCoinBalanceIfNeeded = async (): Promise<void> => {
    // check if there is a coin refund app installed
    const coinRefund = (await this.getAppInstances()).filter((app: AppInstanceJson): boolean => {
      return app.appInterface.addr === this.config.contractAddresses.CoinBalanceRefundApp;
    })[0];
=======
  public uninstallCoinBalanceIfNeeded = async (assetId: string = AddressZero): Promise<void> => {
    const coinRefund = await this.getBalanceRefundApp(assetId);
>>>>>>> 5bdb6499
    if (!coinRefund) {
      this.log.debug("No coin balance refund app found");
      return undefined;
    }

    const latestState = coinRefund.latestState;
    const threshold = bigNumberify(latestState["threshold"]);
    const isTokenDeposit =
      latestState["tokenAddress"] && latestState["tokenAddress"] !== AddressZero;
    const isClientDeposit = latestState["recipient"] === this.freeBalanceAddress;

    const multisigBalance = !isTokenDeposit
      ? await this.ethProvider.getBalance(this.multisigAddress)
      : await new Contract(
          latestState["tokenAddress"],
          tokenAbi,
          this.ethProvider,
        ).functions.balanceOf(this.multisigAddress);

    if (multisigBalance.lt(threshold)) {
      throw new Error(
        `Something is wrong! multisig balance is less than the threshold of the installed coin balance refund app.`,
      );
    }

    // define helper fn to uninstall coin balance refund
    const uninstallRefund = async (): Promise<void> => {
      this.log.debug("Deposit has been executed, uninstalling refund app");
      // deposit has been executed, uninstall
      await this.uninstallApp(coinRefund.identityHash);
      this.log.debug("Successfully uninstalled");
    };

    // deposit still needs to be executed, wait to uninstall
    if (multisigBalance.eq(threshold)) {
      this.log.warn(
        `Coin balance refund app found installed, but no deposit successfully executed. Leaving app installed and waiting for deposit of ${
          latestState["tokenAddress"]
        } from ${isClientDeposit ? `client` : `node`}`,
      );
      // if the deposit is from the user, register a listener to wait for
      // for successful uninstalling since their queued uninstall request
      // would be lost. if the deposit is from the node, they will be waiting
      // to send an uninstall request to the client
      if (isClientDeposit) {
        if (isTokenDeposit) {
          new Contract(assetId, tokenAbi, this.ethProvider).once(
            "Transfer",
            async (sender: string, recipient: string, amount: BigNumber) => {
              if (recipient === this.multisigAddress && amount.gt(0)) {
                this.log.info(`Multisig transfer was for our channel, uninstalling refund app`);
                await uninstallRefund();
              }
            },
          );
        } else {
          this.ethProvider.once(this.multisigAddress, async () => await uninstallRefund());
        }
      }
      return;
    }

    // multisig bal > threshold so deposit has been executed, uninstall
    await uninstallRefund();
  };

  public resubmitActiveWithdrawal = async (): Promise<void> => {
    const path = withdrawalKey(this.publicIdentifier);
    const withdrawal = await this.channelProvider.send(NewRpcMethodName.STORE_GET, { path });

    if (!withdrawal || withdrawal === "undefined") {
      // No active withdrawal, nothing to do
      return;
    }

    if (withdrawal.retry >= MAX_WITHDRAWAL_RETRIES) {
      // throw an error here, node has failed to submit withdrawal.
      // this indicates the node is compromised or acting maliciously.
      // no further actions should be taken by the client. (since this fn is
      // called on `connext.connect`, throwing an error will prevent client
      // starting properly)
      const msg = `Cannot connect client, hub failed to submit latest withdrawal ${MAX_WITHDRAWAL_RETRIES} times.`;
      this.log.error(msg);
      throw new Error(msg);
    }

    // get latest submitted withdrawal from hub and check to see if the
    // data matches what we expect from our store
    const tx = await this.node.getLatestWithdrawal();
    if (this.matchTx(tx, withdrawal.tx)) {
      // the withdrawal in our store matches latest submitted tx,
      // clear value in store and return
      await this.channelProvider.send(NewRpcMethodName.STORE_SET, {
        pairs: [
          {
            path: withdrawalKey(this.publicIdentifier),
            value: undefined,
          },
        ],
      });
      return;
    }

    // otherwise, there are retries remaining, and you should resubmit
    this.log.debug(
      `Found active withdrawal with ${withdrawal.retry} retries, waiting for withdrawal to be caught`,
    );
    await this.retryNodeSubmittedWithdrawal();
  };

  public retryNodeSubmittedWithdrawal = async (): Promise<void> => {
    const val = await this.getLatestNodeSubmittedWithdrawal();
    if (!val) {
      this.log.error(`No transaction found to retry`);
      return;
    }
    let { retry } = val;
    const { tx } = val;
    retry += 1;
    await this.channelProvider.send(NewRpcMethodName.STORE_SET, {
      pairs: [
        {
          path: withdrawalKey(this.publicIdentifier),
          value: { tx, retry },
        },
      ],
    });
    if (retry >= MAX_WITHDRAWAL_RETRIES) {
      const msg = `Tried to have node submit withdrawal ${MAX_WITHDRAWAL_RETRIES} times and it did not work, try submitting from wallet.`;
      this.log.error(msg);
      // TODO: make this submit from wallet :)
      // but this is weird, could take a while and may have gas issues.
      // may not be the best way to do this
      throw new Error(msg);
    }
    await this.node.withdraw(tx);
    await this.watchForUserWithdrawal();
  };

  private appNotInstalled = async (appInstanceId: string): Promise<string | undefined> => {
    const apps = await this.getAppInstances();
    const app = apps.filter((app: AppInstanceJson): boolean => app.identityHash === appInstanceId);
    if (!app || app.length === 0) {
      return (
        `Could not find installed app with id: ${appInstanceId}. ` +
        `Installed apps: ${stringify(apps)}.`
      );
    }
    if (app.length > 1) {
      return (
        `CRITICAL ERROR: found multiple apps with the same id. ` +
        `Installed apps: ${stringify(apps)}.`
      );
    }
    return undefined;
  };

  private appInstalled = async (appInstanceId: string): Promise<string | undefined> => {
    const apps = await this.getAppInstances();
    const app = apps.filter((app: AppInstanceJson): boolean => app.identityHash === appInstanceId);
    if (app.length > 0) {
      return (
        `App with id ${appInstanceId} is already installed. ` +
        `Installed apps: ${stringify(apps)}.`
      );
    }
    return undefined;
  };

  private checkForUserWithdrawal = async (inBlock: number): Promise<boolean> => {
    const val = await this.getLatestNodeSubmittedWithdrawal();
    if (!val) {
      this.log.error(`No transaction found in store.`);
      return false;
    }

    const { tx } = val;
    // get the transaction hash that we should be looking for from
    // the contract method
    const txsTo = await this.ethProvider.getTransactionCount(tx.to, inBlock);
    if (txsTo === 0) {
      return false;
    }

    const block = await this.ethProvider.getBlock(inBlock);
    const { transactions } = block;
    if (transactions.length === 0) {
      return false;
    }

    for (const transactionHash of transactions) {
      const transaction = await this.ethProvider.getTransaction(transactionHash);
      if (this.matchTx(transaction, tx)) {
        return true;
      }
    }
    return false;
  };
}<|MERGE_RESOLUTION|>--- conflicted
+++ resolved
@@ -1,21 +1,11 @@
-<<<<<<< HEAD
-import { IMessagingService } from "@connext/messaging";
-import { CF_PATH } from "@connext/types";
-=======
 import { IMessagingService, MessagingServiceFactory } from "@connext/messaging";
 import { CF_PATH, LinkedTransferToRecipientParameters } from "@connext/types";
->>>>>>> 5bdb6499
 import "core-js/stable";
 import EthCrypto from "eth-crypto";
 import { Contract, providers } from "ethers";
 import { AddressZero } from "ethers/constants";
-<<<<<<< HEAD
-import { BigNumber, bigNumberify, Network, Transaction } from "ethers/utils";
-import { fromMnemonic } from "ethers/utils/hdnode";
-=======
 import { BigNumber, bigNumberify, hexlify, Network, randomBytes, Transaction } from "ethers/utils";
 import { fromExtendedKey, fromMnemonic } from "ethers/utils/hdnode";
->>>>>>> 5bdb6499
 import tokenAbi from "human-standard-token-abi";
 import "regenerator-runtime/runtime";
 
@@ -40,12 +30,9 @@
   CFCoreTypes,
   ChannelProviderConfig,
   ChannelState,
-<<<<<<< HEAD
-=======
   CheckDepositRightsParameters,
   CheckDepositRightsResponse,
   ClientOptions,
->>>>>>> 5bdb6499
   ConditionalTransferParameters,
   ConditionalTransferResponse,
   ConnextClientStorePrefix,
@@ -83,193 +70,6 @@
 
 const MAX_WITHDRAWAL_RETRIES = 3;
 
-<<<<<<< HEAD
-=======
-export const connect = async (opts: ClientOptions): Promise<IConnextClient> => {
-  const { logLevel, ethProviderUrl, mnemonic, nodeUrl, store, channelProvider } = opts;
-  const log = new Logger("ConnextConnect", logLevel);
-
-  // set channel provider config
-  let channelProviderConfig: ChannelProviderConfig;
-  let xpub: string;
-  let keyGen: (index: string) => Promise<string>;
-  if (mnemonic) {
-    // Convert mnemonic into xpub + keyGen if provided
-    const hdNode = fromExtendedKey(fromMnemonic(mnemonic).extendedKey).derivePath(CF_PATH);
-    xpub = hdNode.neuter().extendedKey;
-    keyGen = (index: string): Promise<string> =>
-      Promise.resolve(hdNode.derivePath(index).privateKey);
-    channelProviderConfig = {
-      freeBalanceAddress: xpubToAddress(xpub),
-      nodeUrl,
-      signerAddress: xpubToAddress(xpub),
-      type: RpcType.CounterfactualNode,
-      userPublicIdentifier: xpub,
-    };
-  } else if (channelProvider) {
-    // enable the channel provider, which sets the config property
-    await channelProvider.enable();
-    channelProviderConfig = {
-      ...channelProvider.config,
-      type: RpcType.ChannelProvider,
-    };
-  } else if (opts.xpub && opts.keyGen) {
-    xpub = opts.xpub;
-    keyGen = opts.keyGen;
-    channelProviderConfig = {
-      freeBalanceAddress: xpubToAddress(xpub),
-      nodeUrl,
-      signerAddress: xpubToAddress(xpub),
-      type: RpcType.CounterfactualNode,
-      userPublicIdentifier: xpub,
-    };
-  } else {
-    throw new Error(
-      `Client must be instantiated with xpub and keygen, or a channel provider if not using mnemonic`,
-    );
-  }
-
-  log.debug(`Using channel provider config: ${stringify(channelProviderConfig)}`);
-
-  // setup network information
-  const ethProvider = new providers.JsonRpcProvider(ethProviderUrl);
-  const network = await ethProvider.getNetwork();
-
-  // special case for ganache
-  if (network.chainId === 4447) {
-    network.name = "ganache";
-    // Enforce using provided signer, not via RPC
-    ethProvider.getSigner = (addressOrIndex?: string | number): any => {
-      throw { code: "UNSUPPORTED_OPERATION" };
-    };
-  }
-
-  log.debug(`Creating messaging service client (logLevel: ${logLevel})`);
-  const messagingFactory = new MessagingServiceFactory({
-    logLevel,
-    messagingUrl: channelProviderConfig.nodeUrl,
-  });
-  const messaging = messagingFactory.createService("messaging");
-  await messaging.connect();
-
-  // create a new node api instance
-  const node: NodeApiClient = new NodeApiClient({ logLevel, messaging });
-  const config = await node.config();
-  log.debug(`Node provided config: ${stringify(config)}`);
-
-  let channelRouter: ChannelRouter;
-  switch (channelProviderConfig.type) {
-    case RpcType.ChannelProvider:
-      channelRouter = new ChannelRouter(channelProvider!, channelProviderConfig);
-      break;
-    case RpcType.CounterfactualNode:
-      const cfCore = await CFCore.create(
-        messaging as any,
-        store,
-        config.contractAddresses,
-        { STORE_KEY_PREFIX: ConnextClientStorePrefix },
-        ethProvider,
-        { acquireLock: node.acquireLock.bind(node) },
-        xpub,
-        keyGen,
-      );
-      channelRouter = new ChannelRouter(cfCore, channelProviderConfig, store, await keyGen("0"));
-      break;
-    default:
-      throw new Error(`Unrecognized channel provider type: ${channelProviderConfig.type}`);
-  }
-
-  // set pubids + channel router
-  node.channelRouter = channelRouter;
-  node.userPublicIdentifier = channelProviderConfig.userPublicIdentifier;
-  node.nodePublicIdentifier = config.nodePublicIdentifier;
-
-  const myChannel = await node.getChannel();
-  let multisigAddress: string;
-  if (!myChannel) {
-    log.debug("no channel detected, creating channel..");
-    const creationEventData: CFCoreTypes.CreateChannelResult = await new Promise(
-      async (res: any, rej: any): Promise<any> => {
-        const timer = setTimeout(
-          (): void => rej("Create channel event not fired within 30s"),
-          30000,
-        );
-        channelRouter.once(
-          CFCoreTypes.EventNames.CREATE_CHANNEL_EVENT as CFCoreTypes.EventName,
-          (data: CreateChannelMessage): void => {
-            clearTimeout(timer);
-            res(data.data);
-          },
-        );
-
-        const creationData = await node.createChannel();
-        log.debug(`created channel, transaction: ${stringify(creationData)}`);
-      },
-    );
-    multisigAddress = creationEventData.multisigAddress;
-  } else {
-    multisigAddress = myChannel.multisigAddress;
-  }
-  log.debug(`multisigAddress: ${multisigAddress}`);
-
-  channelRouter.multisigAddress = multisigAddress;
-
-  // create a token contract based on the provided token
-  const token = new Contract(config.contractAddresses.Token, tokenAbi, ethProvider);
-
-  // create the new client
-  const client = new ConnextClient({
-    appRegistry: await node.appRegistry(),
-    channelRouter,
-    config,
-    ethProvider,
-    keyGen,
-    messaging,
-    multisigAddress,
-    network,
-    node,
-    store,
-    token,
-    ...opts, // use any provided opts by default
-  });
-
-  try {
-    await client.getFreeBalance();
-  } catch (e) {
-    if (e.message.includes(`StateChannel does not exist yet`)) {
-      log.debug(`Restoring client state: ${e}`);
-      await client.restoreState();
-    } else {
-      throw e;
-    }
-  }
-
-  log.debug("Registering subscriptions");
-  await client.registerSubscriptions();
-
-  // check if there is a coin refund app installed for eth and tokens
-  await client.uninstallCoinBalanceIfNeeded(AddressZero);
-  await client.uninstallCoinBalanceIfNeeded(config.contractAddresses.Token);
-
-  // make sure there is not an active withdrawal with >= MAX_WITHDRAWAL_RETRIES
-  log.debug("Resubmitting active withdrawals");
-  await client.resubmitActiveWithdrawal();
-
-  // wait for wd verification to reclaim any pending async transfers
-  // since if the hub never submits you should not continue interacting
-  log.debug("Reclaiming pending async transfers");
-  // NOTE: Removing the following await results in a subtle race condition during bot tests.
-  //       Don't remove this await again unless you really know what you're doing & bot tests pass
-  // no need to await this if it needs collateral
-  // TODO: without await causes race conditions in bot, refactor to
-  // use events
-  await client.reclaimPendingAsyncTransfers();
-
-  log.debug("Done creating channel client");
-  return client;
-};
-
->>>>>>> 5bdb6499
 export class ConnextClient implements IConnextClient {
   public appRegistry: AppRegistry;
   public channelProvider: ChannelProvider;
@@ -484,17 +284,13 @@
     return await this.requestDepositRightsController.requestDepositRights(params);
   };
 
-<<<<<<< HEAD
-  public rescindDepositRights = async (assetId: string): Promise<CFCoreTypes.DepositResult> => {
+  public rescindDepositRights = async (
+    params: RescindDepositRightsParameters,
+  ): Promise<CFCoreTypes.DepositResult> => {
     return await this.channelProvider.send(CFCoreTypes.RpcMethodName.RESCIND_DEPOSIT_RIGHTS, {
       multisigAddress: this.multisigAddress,
-      tokenAddress: assetId,
+      tokenAddress: params.assetId,
     } as CFCoreTypes.RescindDepositRightsParams);
-=======
-  public rescindDepositRights = async (
-    params: RescindDepositRightsParameters,
-  ): Promise<RescindDepositRightsResponse> => {
-    return await this.channelRouter.rescindDepositRights(params);
   };
 
   public checkDepositRights = async (
@@ -518,7 +314,6 @@
           threshold: refundApp.latestState["threshold"],
         }
       : undefined;
->>>>>>> 5bdb6499
   };
 
   public swap = async (params: SwapParameters): Promise<CFCoreChannel> => {
@@ -1030,16 +825,9 @@
     );
   };
 
-<<<<<<< HEAD
-  public uninstallCoinBalanceIfNeeded = async (): Promise<void> => {
+  public uninstallCoinBalanceIfNeeded = async (assetId: string = AddressZero): Promise<void> => {
     // check if there is a coin refund app installed
-    const coinRefund = (await this.getAppInstances()).filter((app: AppInstanceJson): boolean => {
-      return app.appInterface.addr === this.config.contractAddresses.CoinBalanceRefundApp;
-    })[0];
-=======
-  public uninstallCoinBalanceIfNeeded = async (assetId: string = AddressZero): Promise<void> => {
     const coinRefund = await this.getBalanceRefundApp(assetId);
->>>>>>> 5bdb6499
     if (!coinRefund) {
       this.log.debug("No coin balance refund app found");
       return undefined;
