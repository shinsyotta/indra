import { IMessagingService, MessagingServiceFactory } from "@connext/messaging";
import { ProxyLockService } from "@connext/proxy-lock";
import {
  AppActionBigNumber,
  AppRegistry,
  AppState,
  CFCoreChannel,
  ChannelAppSequences,
  ChannelState,
  ConditionalTransferParameters,
  ConditionalTransferResponse,
  ConnextNodeStorePrefix,
  CreateChannelResponse,
  DepositParameters,
  GetChannelResponse,
  GetConfigResponse,
  makeChecksum,
  makeChecksumOrEthAddress,
  PaymentProfile,
  RegisteredAppDetails,
  ResolveConditionParameters,
  ResolveConditionResponse,
  SolidityValueType,
  SupportedApplication,
  SupportedNetwork,
  SwapParameters,
  TransferParameters,
  WithdrawParameters,
} from "@connext/types";
import { Address, AppInstanceInfo, Node as CFCoreTypes } from "@counterfactual/types";
import "core-js/stable";
import { Contract, providers } from "ethers";
import { AddressZero } from "ethers/constants";
<<<<<<< HEAD
import { BigNumber, HDNode, Network, Transaction, bigNumberify } from "ethers/utils";
=======
import {
  BigNumber,
  HDNode,
  Network,
  getAddress,
  solidityKeccak256,
  keccak256,
  Interface,
} from "ethers/utils";
>>>>>>> d7ba7a76
import tokenAbi from "human-standard-token-abi";
import "regenerator-runtime/runtime";

import { ConditionalTransferController } from "./controllers/ConditionalTransferController";
import { DepositController } from "./controllers/DepositController";
import { ResolveConditionController } from "./controllers/ResolveConditionController";
import { SwapController } from "./controllers/SwapController";
import { TransferController } from "./controllers/TransferController";
import { WithdrawalController } from "./controllers/WithdrawalController";
import { CFCore, CreateChannelMessage, EXTENDED_PRIVATE_KEY_PATH } from "./lib/cfCore";
import { Logger } from "./lib/logger";
import {
  freeBalanceAddressFromXpub,
  publicIdentifierToAddress,
  replaceBN,
  withdrawalKey,
} from "./lib/utils";
import { ConnextListener } from "./listener";
import { NodeApiClient } from "./node";
import { ClientOptions, InternalClientOptions } from "./types";
import { invalidAddress } from "./validation/addresses";
import { falsy, notLessThanOrEqualTo, notPositive } from "./validation/bn";
import { xkeysToSortedKthAddresses } from "./lib/utils";
import MinimumViableMultisig from "@counterfactual/cf-funding-protocol-contracts/expected-build-artifacts/MinimumViableMultisig.json";
import Proxy from "@counterfactual/cf-funding-protocol-contracts/expected-build-artifacts/Proxy.json";

/**
 * Creates a new client-node connection with node at specified url
 *
 * @param opts The options to instantiate the client with.
 * At a minimum, must contain the nodeUrl and a client signing key or mnemonic
 */

export async function connect(opts: ClientOptions): Promise<ConnextInternal> {
  const { logLevel, ethProviderUrl, mnemonic, natsClusterId, nodeUrl, natsToken, store } = opts;
  const logger = new Logger("ConnextConnect", logLevel);

  // setup network information
  const ethProvider = new providers.JsonRpcProvider(ethProviderUrl);
  const network = await ethProvider.getNetwork();

  // special case for ganache
  if (network.chainId === 4447) {
    network.name = "ganache";
    // Enforce using provided signer, not via RPC
    ethProvider.getSigner = (addressOrIndex?: string | number): any => {
      throw { code: "UNSUPPORTED_OPERATION" };
    };
  }

  logger.info(`Creating messaging service client (logLevel: ${logLevel})`);
  const messagingFactory = new MessagingServiceFactory({
    clusterId: natsClusterId,
    logLevel,
    messagingUrl: nodeUrl,
    token: natsToken,
  });
  const messaging = messagingFactory.createService("messaging");
  await messaging.connect();
  logger.info("Messaging service is connected");

  // TODO: we need to pass in the whole store to retain context. Figure out how to do this better
  // Note: added this to the client since this is required for the cf module to work
  // generate extended private key from mnemonic
  const extendedXpriv = HDNode.fromMnemonic(mnemonic).extendedKey;
  await store.set([{ path: EXTENDED_PRIVATE_KEY_PATH, value: extendedXpriv }]);

  // create a new node api instance
  // TODO: use local storage for default key value setting!!
  const nodeApiConfig = {
    logLevel,
    messaging,
  };
  logger.info("creating node api client");
  const node: NodeApiClient = new NodeApiClient(nodeApiConfig);
  logger.info("created node api client successfully");

  const config = await node.config();
  logger.info(`node is connected to eth network: ${JSON.stringify(config.ethNetwork)}`);
  node.setNodePublicIdentifier(config.nodePublicIdentifier);

  const appRegistry = await node.appRegistry();

  // create the lock service for cfCore
  logger.info("using node's proxy lock service");
  const lockService: ProxyLockService = new ProxyLockService(messaging);

  // create new cfCore to inject into internal instance
  logger.info("creating new cf module");
  const cfCore = await CFCore.create(
    messaging as any, // TODO: FIX
    store,
    {
      STORE_KEY_PREFIX: "store",
    }, // TODO: proper config
    ethProvider,
    config.contractAddresses,
    lockService,
  );
  node.setUserPublicIdentifier(cfCore.publicIdentifier);
  logger.info("created cf module successfully");

  const signer = await cfCore.signerAddress();
  logger.info(`cf module signer address: ${signer}`);

  // TODO: make these types
  const myChannel = await node.getChannel();

  let multisigAddress: string;
  if (!myChannel) {
    // TODO: make these types
    logger.info("no channel detected, creating channel..");
    const creationEventData: CFCoreTypes.CreateChannelResult = await new Promise(
      async (res: any, rej: any): Promise<any> => {
        const timer = setTimeout(() => rej("Create channel event not fired within 30s"), 30000);
        cfCore.once(CFCoreTypes.EventName.CREATE_CHANNEL, (data: CreateChannelMessage) => {
          clearTimeout(timer);
          res(data.data);
        });

        const creationData = await node.createChannel();
        logger.info(`created channel, transaction: ${JSON.stringify(creationData)}`);
      },
    );
    logger.info(`create channel event data: ${JSON.stringify(creationEventData, replaceBN, 2)}`);
    multisigAddress = creationEventData.multisigAddress;
  } else {
    multisigAddress = myChannel.multisigAddress;
  }

  logger.info(`multisigAddress: ${multisigAddress}`);
  // create the new client
  const client = new ConnextInternal({
    appRegistry,
    cfCore,
    contractAddresses: config.contractAddresses,
    ethProvider,
    messaging,
    multisigAddress,
    network,
    node,
    nodePublicIdentifier: config.nodePublicIdentifier,
    store,
    ...opts, // use any provided opts by default
  });
  await client.registerSubscriptions();

  // make sure there is not an active withdrawal with >= 3 retries
  const withdrawal = await client.store.get(withdrawalKey(client.publicIdentifier));

  if (withdrawal && withdrawal.retry < 3) {
    // get the latest submitted withdrawal from the hub
    // and check the tx to see if the data matches what we
    // expect from our store.
    const tx = await client.node.getLatestWithdrawal();
    if (client.matchTx(tx, withdrawal.tx)) {
      // if so, clear tx
      await client.store.set([
        {
          path: withdrawalKey(client.publicIdentifier),
          value: undefined,
        },
      ]);
      return client;
    }
    // if not, and there are retries remaining, retry
    logger.debug(
      `Found active withdrawal with ${withdrawal.retry} retries, waiting for withdrawal to be caught`,
    );
    await client.retryNodeSubmittedWithdrawal();
  } else if (withdrawal && withdrawal.retry >= 3) {
    // otherwise, do not start client.
    const msg = `Cannot connect client, hub failed to submit latest withdrawal 3 times.`;
    logger.error(msg);
    throw new Error(msg);
  }
  return client;
}

/**
 * This abstract class contains all methods associated with managing
 * or establishing the user's channel.
 *
 * The true implementation of this class exists in the `ConnextInternal`
 * class
 */
export abstract class ConnextChannel {
  public opts: InternalClientOptions;
  private internal: ConnextInternal;

  public constructor(opts: InternalClientOptions) {
    this.opts = opts;
    this.internal = this as any;
  }

  ///////////////////////////////////
  // LISTENER METHODS
  public on = (
    event: CFCoreTypes.EventName,
    callback: (...args: any[]) => void,
  ): ConnextListener => {
    return this.internal.on(event, callback);
  };

  public emit = (event: CFCoreTypes.EventName, data: any): boolean => {
    return this.internal.emit(event, data);
  };

  ///////////////////////////////////
  // CORE CHANNEL METHODS

  // TODO: do we want the inputs to be an object?
  public deposit = async (params: DepositParameters): Promise<ChannelState> => {
    return await this.internal.deposit(params);
  };

  public swap = async (params: SwapParameters): Promise<CFCoreChannel> => {
    return await this.internal.swap(params);
  };

  public transfer = async (params: TransferParameters): Promise<CFCoreChannel> => {
    return await this.internal.transfer(params);
  };

  public withdraw = async (params: WithdrawParameters): Promise<ChannelState> => {
    return await this.internal.withdraw(params);
  };

  public resolveCondition = async (
    params: ResolveConditionParameters,
  ): Promise<ResolveConditionResponse> => {
    return await this.internal.resolveCondition(params);
  };

  public conditionalTransfer = async (
    params: ConditionalTransferParameters,
  ): Promise<ConditionalTransferResponse> => {
    return await this.internal.conditionalTransfer(params);
  };

  public restoreStateFromNode = async (mnemonic: string): Promise<void> => {
    return await this.internal.restoreStateFromNode(mnemonic);
  };

  ///////////////////////////////////
  // NODE EASY ACCESS METHODS
  public config = async (): Promise<GetConfigResponse> => {
    return await this.internal.node.config();
  };

  public getChannel = async (): Promise<GetChannelResponse> => {
    return await this.internal.node.getChannel();
  };

  // TODO: do we need to expose here?
  public getAppRegistry = async (appDetails?: {
    name: SupportedApplication;
    network: SupportedNetwork;
  }): Promise<AppRegistry> => {
    return await this.internal.node.appRegistry(appDetails);
  };

  // TODO: do we need to expose here?
  public createChannel = async (): Promise<CreateChannelResponse> => {
    return await this.internal.node.createChannel();
  };

  public subscribeToSwapRates = async (from: string, to: string, callback: any): Promise<any> => {
    return await this.internal.node.subscribeToSwapRates(from, to, callback);
  };

  public getLatestSwapRate = async (from: string, to: string): Promise<string> => {
    return await this.internal.node.getLatestSwapRate(from, to);
  };

  public unsubscribeToSwapRates = async (from: string, to: string): Promise<void> => {
    return await this.internal.node.unsubscribeFromSwapRates(from, to);
  };

  public requestCollateral = async (tokenAddress: string): Promise<void> => {
    return await this.internal.node.requestCollateral(tokenAddress);
  };

  public addPaymentProfile = async (profile: PaymentProfile): Promise<PaymentProfile> => {
    return await this.internal.node.addPaymentProfile(profile);
  };

  public getPaymentProfile = async (assetId?: string): Promise<PaymentProfile | undefined> => {
    return await this.internal.node.getPaymentProfile(assetId);
  };

  // does not directly call node function because needs to send
  // some additional information along with the request, as implemented in
  // ConnextInternal
  public verifyAppSequenceNumber = async (): Promise<ChannelAppSequences> => {
    return await this.internal.verifyAppSequenceNumber();
  };

  ///////////////////////////////////
  // CF MODULE EASY ACCESS METHODS

  public cfDeposit = async (
    amount: BigNumber,
    assetId: string,
    notifyCounterparty: boolean = false,
  ): Promise<CFCoreTypes.DepositResult> => {
    return await this.internal.cfDeposit(amount, assetId, notifyCounterparty);
  };

  public getFreeBalance = async (
    assetId: string = AddressZero,
  ): Promise<CFCoreTypes.GetFreeBalanceStateResult> => {
    return await this.internal.getFreeBalance(assetId);
  };

  public getAppInstances = async (): Promise<AppInstanceInfo[]> => {
    return await this.internal.getAppInstances();
  };

  public getAppInstanceDetails = async (
    appInstanceId: string,
  ): Promise<CFCoreTypes.GetAppInstanceDetailsResult> => {
    return await this.internal.getAppInstanceDetails(appInstanceId);
  };

  public getAppState = async (appInstanceId: string): Promise<CFCoreTypes.GetStateResult> => {
    return await this.internal.getAppState(appInstanceId);
  };

  public getProposedAppInstances = async (): Promise<
    CFCoreTypes.GetProposedAppInstancesResult | undefined
  > => {
    return await this.internal.getProposedAppInstances();
  };

  public getProposedAppInstance = async (
    appInstanceId: string,
  ): Promise<CFCoreTypes.GetProposedAppInstanceResult | undefined> => {
    return await this.internal.getProposedAppInstance(appInstanceId);
  };

  public proposeInstallApp = async (
    params: CFCoreTypes.ProposeInstallParams,
  ): Promise<CFCoreTypes.ProposeInstallResult> => {
    return await this.internal.proposeInstallApp(params);
  };

  public proposeInstallVirtualApp = async (
    params: CFCoreTypes.ProposeInstallVirtualParams,
  ): Promise<CFCoreTypes.ProposeInstallVirtualResult> => {
    return await this.internal.proposeInstallVirtualApp(params);
  };

  public installVirtualApp = async (
    appInstanceId: string,
  ): Promise<CFCoreTypes.InstallVirtualResult> => {
    return await this.internal.installVirtualApp(appInstanceId);
  };

  public installApp = async (appInstanceId: string): Promise<CFCoreTypes.InstallResult> => {
    return await this.internal.installApp(appInstanceId);
  };

  public rejectInstallApp = async (appInstanceId: string): Promise<CFCoreTypes.UninstallResult> => {
    return await this.internal.rejectInstallApp(appInstanceId);
  };

  public rejectInstallVirtualApp = async (
    appInstanceId: string,
  ): Promise<CFCoreTypes.UninstallVirtualResult> => {
    return await this.internal.rejectInstallVirtualApp(appInstanceId);
  };

  public takeAction = async (
    appInstanceId: string,
    action: AppActionBigNumber,
  ): Promise<CFCoreTypes.TakeActionResult> => {
    return await this.internal.takeAction(appInstanceId, action);
  };

  public updateState = async (
    appInstanceId: string,
    newState: AppState | any, // cast to any bc no supported apps use
    // the update state method
  ): Promise<CFCoreTypes.UpdateStateResult> => {
    return await this.internal.updateState(appInstanceId, newState);
  };

  public uninstallApp = async (appInstanceId: string): Promise<CFCoreTypes.UninstallResult> => {
    return await this.internal.uninstallApp(appInstanceId);
  };

  public uninstallVirtualApp = async (
    appInstanceId: string,
  ): Promise<CFCoreTypes.UninstallVirtualResult> => {
    return await this.internal.uninstallVirtualApp(appInstanceId);
  };

  public cfWithdraw = async (
    amount: BigNumber,
    assetId?: string,
    recipient?: string,
  ): Promise<CFCoreTypes.WithdrawResult> => {
    return await this.internal.cfWithdraw(amount, assetId, recipient);
  };
}

/**
 * True implementation of the connext client
 */
export class ConnextInternal extends ConnextChannel {
  public opts: InternalClientOptions;
  public cfCore: CFCore;
  public publicIdentifier: string;
  public ethProvider: providers.JsonRpcProvider;
  public node: NodeApiClient;
  public messaging: IMessagingService;
  public multisigAddress: Address;
  public listener: ConnextListener;
  public nodePublicIdentifier: string;
  public freeBalanceAddress: string;
  public appRegistry: AppRegistry;

  public logger: Logger;
  public network: Network;
  public store: CFCoreTypes.IStoreService;

  ////////////////////////////////////////
  // Setup channel controllers
  private depositController: DepositController;
  private transferController: TransferController;
  private swapController: SwapController;
  private withdrawalController: WithdrawalController;
  private conditionalTransferController: ConditionalTransferController;
  private resolveConditionController: ResolveConditionController;

  constructor(opts: InternalClientOptions) {
    super(opts);

    this.opts = opts;

    this.ethProvider = opts.ethProvider;
    this.node = opts.node;
    this.messaging = opts.messaging;

    this.appRegistry = opts.appRegistry;

    this.cfCore = opts.cfCore;
    this.freeBalanceAddress = this.cfCore.freeBalanceAddress;
    this.publicIdentifier = this.cfCore.publicIdentifier;
    this.multisigAddress = this.opts.multisigAddress;
    this.nodePublicIdentifier = this.opts.nodePublicIdentifier;

    this.logger = new Logger("ConnextInternal", opts.logLevel);
    this.network = opts.network;
    this.store = opts.store;

    // establish listeners
    this.listener = new ConnextListener(opts.cfCore, this);

    // instantiate controllers with logger and cf
    this.depositController = new DepositController("DepositController", this);
    this.transferController = new TransferController("TransferController", this);
    this.swapController = new SwapController("SwapController", this);
    this.withdrawalController = new WithdrawalController("WithdrawalController", this);
    this.resolveConditionController = new ResolveConditionController(
      "ResolveConditionController",
      this,
    );
    this.conditionalTransferController = new ConditionalTransferController(
      "ConditionalTransferController",
      this,
    );
  }

  // register subscriptions
  public registerSubscriptions = async (): Promise<void> => {
    await this.listener.register();
  };

  ///////////////////////////////////
  // CORE CHANNEL METHODS

  public deposit = async (params: DepositParameters): Promise<ChannelState> => {
    return await this.depositController.deposit(params);
  };

  public swap = async (params: SwapParameters): Promise<CFCoreChannel> => {
    return await this.swapController.swap(params);
  };

  public transfer = async (params: TransferParameters): Promise<CFCoreChannel> => {
    return await this.transferController.transfer(params);
  };

  public withdraw = async (params: WithdrawParameters): Promise<ChannelState> => {
    return await this.withdrawalController.withdraw(params);
  };

  public resolveCondition = async (
    params: ResolveConditionParameters,
  ): Promise<ResolveConditionResponse> => {
    return await this.resolveConditionController.resolve(params);
  };

  public conditionalTransfer = async (
    params: ConditionalTransferParameters,
  ): Promise<ConditionalTransferResponse> => {
    return await this.conditionalTransferController.conditionalTransfer(params);
  };

  public getLatestNodeSubmittedWithdrawal = async (): Promise<
    { retry: number; tx: CFCoreTypes.MinimalTransaction } | undefined
  > => {
    const value = await this.store.get(withdrawalKey(this.cfCore.publicIdentifier));

    if (!value) {
      return undefined;
    }

    const noRetry = value.retry === undefined || value.retry === null;
    if (!value.tx || noRetry) {
      const msg = `Can not find tx or retry in store under key ${withdrawalKey(
        this.cfCore.publicIdentifier,
      )}`;
      this.logger.error(msg);
      throw new Error(msg);
    }
    return value;
  };

  public watchForUserWithdrawal = async (): Promise<void> => {
    // poll for withdrawal tx submitted to multisig matching tx data
    const maxBlocks = 15;
    const startingBlock = await this.ethProvider.getBlockNumber();

    // TODO: poller should not be completely blocking, but safe to leave for now
    // because the channel should be blocked
    try {
      await new Promise((resolve, reject) => {
        this.ethProvider.on("block", async (blockNumber: number) => {
          const found = await this.checkForUserWithdrawal(blockNumber);
          if (found) {
            await this.store.set([
              { path: withdrawalKey(this.publicIdentifier), value: undefined },
            ]);
            this.ethProvider.removeAllListeners("block");
            resolve();
          }
          if (blockNumber - startingBlock >= maxBlocks) {
            this.ethProvider.removeAllListeners("block");
            reject(
              `More than ${maxBlocks} have passed, blocks elapsed: ${blockNumber - startingBlock}`,
            );
          }
        });
      });
    } catch (e) {
      if (e.includes(`More than ${maxBlocks} have passed`)) {
        this.logger.debug(`retrying node submission`);
        await this.retryNodeSubmittedWithdrawal();
      }
    }
  };

  public restoreStateFromNode = async (mnemonic: string): Promise<any> => {
    const hdNode = HDNode.fromMnemonic(mnemonic);
    const xpriv = hdNode.extendedKey;
    const xpub = hdNode.derivePath("m/44'/60'/0'/25446").neuter().extendedKey;
    const states = await this.node.restoreStates(xpub);
    this.logger.info(`Found states to restore: ${JSON.stringify(states)}`);

    // TODO: this should prob not be hardcoded like this
    const actualStates = states.map((state: { path: string; value: object }) => {
      return {
        path: state.path
          .replace(this.nodePublicIdentifier, xpub)
          .replace(ConnextNodeStorePrefix, "store"),
        value: state.value[state.path],
      };
    });
    this.opts.store.reset();
    await this.opts.store.set([{ path: EXTENDED_PRIVATE_KEY_PATH, value: xpriv }, ...actualStates]);
    // recreate client with new mnemonic
    const client = await connect({ ...this.opts, mnemonic });
    return client;
  };

  public getMultisigAddressfromXpub = async (xpub: string): Promise<string> => {
    const owners: string[] = [xpub, this.nodePublicIdentifier];
    const proxyFactoryAddress: string = this.opts.contractAddresses.ProxyFactory;
    const minimumViableMultisigAddress: string = this.opts.contractAddresses.MinimumViableMultisig;
    return getAddress(
      solidityKeccak256(
        ["bytes1", "address", "uint256", "bytes32"],
        [
          "0xff",
          proxyFactoryAddress,
          solidityKeccak256(
            ["bytes32", "uint256"],
            [
              keccak256(
                new Interface(MinimumViableMultisig.abi).functions.setup.encode([
                  xkeysToSortedKthAddresses(owners, 0),
                ]),
              ),
              0,
            ],
          ),
          solidityKeccak256(
            ["bytes", "uint256"],
            [`0x${Proxy.evm.bytecode.object}`, minimumViableMultisigAddress],
          ),
        ],
      ).slice(-40),
    );
  };

  ///////////////////////////////////
  // EVENT METHODS

  public on = (
    event: CFCoreTypes.EventName,
    callback: (...args: any[]) => void,
  ): ConnextListener => {
    return this.listener.on(event, callback);
  };

  public emit = (event: CFCoreTypes.EventName, data: any): boolean => {
    return this.listener.emit(event, data);
  };

  ///////////////////////////////////
  // CF MODULE METHODS

  public getStateChannel = async (): Promise<{ data: any }> => {
    const params = {
      id: Date.now(),
      methodName: "chan_getStateChannel", // FIXME: CFCoreTypes.RpcMethodName.GET_STATE_CHANNEL,
      parameters: {
        multisigAddress: this.multisigAddress,
      },
    };
    const getStateChannelRes = await this.cfCore.rpcRouter.dispatch(params);
    return getStateChannelRes.result.result;
  };

  public cfDeposit = async (
    amount: BigNumber,
    assetId: string,
    notifyCounterparty: boolean = false,
  ): Promise<CFCoreTypes.DepositResult> => {
    const depositAddr = publicIdentifierToAddress(this.cfCore.publicIdentifier);
    let bal: BigNumber;

    if (assetId === AddressZero) {
      bal = await this.ethProvider.getBalance(depositAddr);
    } else {
      // get token balance
      const token = new Contract(assetId, tokenAbi, this.ethProvider);
      // TODO: correct? how can i use allowance?
      bal = await token.balanceOf(depositAddr);
    }

    const err = [
      notPositive(amount),
      invalidAddress(assetId),
      notLessThanOrEqualTo(amount, bal), // cant deposit more than default addr owns
    ].filter(falsy)[0];
    if (err) {
      this.logger.error(err);
      throw new Error(err);
    }

    const depositResponse = await this.cfCore.rpcRouter.dispatch({
      id: Date.now(),
      methodName: CFCoreTypes.RpcMethodName.DEPOSIT,
      parameters: {
        amount,
        multisigAddress: this.opts.multisigAddress,
        notifyCounterparty,
        tokenAddress: makeChecksum(assetId),
      } as CFCoreTypes.DepositParams,
    });
    return depositResponse.result.result as CFCoreTypes.DepositResult;
  };

  // TODO: under what conditions will this fail?
  public getAppInstances = async (): Promise<AppInstanceInfo[]> => {
    const appInstanceResponse = await this.cfCore.rpcRouter.dispatch({
      id: Date.now(),
      methodName: CFCoreTypes.RpcMethodName.GET_APP_INSTANCES,
      parameters: {} as CFCoreTypes.GetAppInstancesParams,
    });

    return appInstanceResponse.result.result.appInstances as AppInstanceInfo[];
  };

  // TODO: under what conditions will this fail?
  public getFreeBalance = async (
    assetId: string = AddressZero,
  ): Promise<CFCoreTypes.GetFreeBalanceStateResult> => {
    const normalizedAssetId = makeChecksum(assetId);
    try {
      const freeBalance = await this.cfCore.rpcRouter.dispatch({
        id: Date.now(),
        methodName: CFCoreTypes.RpcMethodName.GET_FREE_BALANCE_STATE,
        parameters: {
          multisigAddress: this.multisigAddress,
          tokenAddress: normalizedAssetId,
        },
      });
      return freeBalance.result.result as CFCoreTypes.GetFreeBalanceStateResult;
    } catch (e) {
      const error = `No free balance exists for the specified token: ${normalizedAssetId}`;
      if (e.message.includes(error)) {
        // if there is no balance, return undefined
        // NOTE: can return free balance obj with 0s,
        // but need the nodes free balance
        // address in the multisig
        const obj = {};
        obj[freeBalanceAddressFromXpub(this.nodePublicIdentifier)] = new BigNumber(0);
        obj[this.freeBalanceAddress] = new BigNumber(0);
        return obj;
      }

      throw e;
    }
  };

  public getProposedAppInstances = async (): Promise<
    CFCoreTypes.GetProposedAppInstancesResult | undefined
  > => {
    const proposedRes = await this.cfCore.rpcRouter.dispatch({
      id: Date.now(),
      methodName: CFCoreTypes.RpcMethodName.GET_PROPOSED_APP_INSTANCES,
      parameters: {} as CFCoreTypes.GetProposedAppInstancesParams,
    });
    return proposedRes.result.result as CFCoreTypes.GetProposedAppInstancesResult;
  };

  public getProposedAppInstance = async (
    appInstanceId: string,
  ): Promise<CFCoreTypes.GetProposedAppInstanceResult | undefined> => {
    const proposedRes = await this.cfCore.rpcRouter.dispatch({
      id: Date.now(),
      methodName: CFCoreTypes.RpcMethodName.GET_PROPOSED_APP_INSTANCES,
      parameters: {
        appInstanceId,
      } as CFCoreTypes.GetProposedAppInstancesParams,
    });
    return proposedRes.result.result as CFCoreTypes.GetProposedAppInstanceResult;
  };

  public getAppInstanceDetails = async (
    appInstanceId: string,
  ): Promise<CFCoreTypes.GetAppInstanceDetailsResult | undefined> => {
    const err = await this.appNotInstalled(appInstanceId);
    if (err) {
      this.logger.warn(err);
      return undefined;
    }
    const appInstanceResponse = await this.cfCore.rpcRouter.dispatch({
      id: Date.now(),
      methodName: CFCoreTypes.RpcMethodName.GET_APP_INSTANCE_DETAILS,
      parameters: {
        appInstanceId,
      } as CFCoreTypes.GetAppInstanceDetailsParams,
    });

    return appInstanceResponse.result.result as CFCoreTypes.GetAppInstanceDetailsResult;
  };

  public getAppState = async (
    appInstanceId: string,
  ): Promise<CFCoreTypes.GetStateResult | undefined> => {
    // check the app is actually installed, or returned undefined
    const err = await this.appNotInstalled(appInstanceId);
    if (err) {
      this.logger.warn(err);
      return undefined;
    }
    const stateResponse = await this.cfCore.rpcRouter.dispatch({
      id: Date.now(),
      methodName: CFCoreTypes.RpcMethodName.GET_STATE,
      parameters: {
        appInstanceId,
      } as CFCoreTypes.GetStateParams,
    });

    return stateResponse.result.result as CFCoreTypes.GetStateResult;
  };

  public takeAction = async (
    appInstanceId: string,
    action: AppActionBigNumber,
  ): Promise<CFCoreTypes.TakeActionResult> => {
    // check the app is actually installed
    const err = await this.appNotInstalled(appInstanceId);
    if (err) {
      this.logger.error(err);
      throw new Error(err);
    }
    // check state is not finalized
    const state: CFCoreTypes.GetStateResult = await this.getAppState(appInstanceId);
    // FIXME: casting?
    if ((state.state as any).finalized) {
      throw new Error("Cannot take action on an app with a finalized state.");
    }
    const actionResponse = await this.cfCore.rpcRouter.dispatch({
      id: Date.now(),
      methodName: CFCoreTypes.RpcMethodName.TAKE_ACTION,
      parameters: {
        action,
        appInstanceId,
      } as CFCoreTypes.TakeActionParams,
    });

    return actionResponse.result.result as CFCoreTypes.TakeActionResult;
  };

  public updateState = async (
    appInstanceId: string,
    newState: AppState | SolidityValueType,
  ): Promise<CFCoreTypes.UpdateStateResult> => {
    // check the app is actually installed
    const err = await this.appNotInstalled(appInstanceId);
    if (err) {
      this.logger.error(err);
      throw new Error(err);
    }
    // check state is not finalized
    const state: CFCoreTypes.GetStateResult = await this.getAppState(appInstanceId);
    // FIXME: casting?
    if ((state.state as any).finalized) {
      throw new Error("Cannot take action on an app with a finalized state.");
    }
    const updateResponse = await this.cfCore.rpcRouter.dispatch({
      id: Date.now(),
      methodName: CFCoreTypes.RpcMethodName.UPDATE_STATE,
      parameters: {
        appInstanceId,
        newState,
      } as CFCoreTypes.UpdateStateParams,
    });
    return updateResponse.result.result as CFCoreTypes.UpdateStateResult;
  };

  public proposeInstallVirtualApp = async (
    params: CFCoreTypes.ProposeInstallVirtualParams,
  ): Promise<CFCoreTypes.ProposeInstallVirtualResult> => {
    if (params.intermediaryIdentifier !== this.nodePublicIdentifier) {
      throw new Error(`Cannot install virtual app without node as intermediary`);
    }
    const actionRes = await this.cfCore.rpcRouter.dispatch({
      id: Date.now(),
      methodName: CFCoreTypes.RpcMethodName.PROPOSE_INSTALL_VIRTUAL,
      parameters: params,
    });

    return actionRes.result.result as CFCoreTypes.ProposeInstallResult;
  };

  // TODO: add validation after arjuns refactor merged
  public proposeInstallApp = async (
    params: CFCoreTypes.ProposeInstallParams,
  ): Promise<CFCoreTypes.ProposeInstallResult> => {
    const actionRes = await this.cfCore.rpcRouter.dispatch({
      id: Date.now(),
      methodName: CFCoreTypes.RpcMethodName.PROPOSE_INSTALL,
      parameters: params,
    });

    return actionRes.result.result as CFCoreTypes.ProposeInstallResult;
  };

  public installVirtualApp = async (
    appInstanceId: string,
  ): Promise<CFCoreTypes.InstallVirtualResult> => {
    // check the app isnt actually installed
    const alreadyInstalled = await this.appInstalled(appInstanceId);
    if (alreadyInstalled) {
      throw new Error(alreadyInstalled);
    }
    const installVirtualResponse = await this.cfCore.rpcRouter.dispatch({
      id: Date.now(),
      methodName: CFCoreTypes.RpcMethodName.INSTALL_VIRTUAL,
      parameters: {
        appInstanceId,
        intermediaryIdentifier: this.nodePublicIdentifier,
      } as CFCoreTypes.InstallVirtualParams,
    });

    return installVirtualResponse.result.result;
  };

  public installApp = async (appInstanceId: string): Promise<CFCoreTypes.InstallResult> => {
    // check the app isnt actually installed
    const alreadyInstalled = await this.appInstalled(appInstanceId);
    if (alreadyInstalled) {
      throw new Error(alreadyInstalled);
    }
    const installResponse = await this.cfCore.rpcRouter.dispatch({
      id: Date.now(),
      methodName: CFCoreTypes.RpcMethodName.INSTALL,
      parameters: {
        appInstanceId,
      } as CFCoreTypes.InstallParams,
    });

    return installResponse.result.result;
  };

  public uninstallApp = async (appInstanceId: string): Promise<CFCoreTypes.UninstallResult> => {
    // check the app is actually installed
    const err = await this.appNotInstalled(appInstanceId);
    if (err) {
      this.logger.error(err);
      throw new Error(err);
    }
    const uninstallResponse = await this.cfCore.rpcRouter.dispatch({
      id: Date.now(),
      methodName: CFCoreTypes.RpcMethodName.UNINSTALL,
      parameters: {
        appInstanceId,
      },
    });

    return uninstallResponse.result.result as CFCoreTypes.UninstallResult;
  };

  public uninstallVirtualApp = async (
    appInstanceId: string,
  ): Promise<CFCoreTypes.UninstallVirtualResult> => {
    // check the app is actually installed
    const err = await this.appNotInstalled(appInstanceId);
    if (err) {
      this.logger.error(err);
      throw new Error(err);
    }
    const uninstallVirtualResponse = await this.cfCore.rpcRouter.dispatch({
      id: Date.now(),
      methodName: CFCoreTypes.RpcMethodName.UNINSTALL_VIRTUAL,
      parameters: {
        appInstanceId,
        intermediaryIdentifier: this.nodePublicIdentifier,
      } as CFCoreTypes.UninstallVirtualParams,
    });

    return uninstallVirtualResponse.result.result as CFCoreTypes.UninstallVirtualResult;
  };

  public rejectInstallApp = async (appInstanceId: string): Promise<CFCoreTypes.UninstallResult> => {
    const rejectResponse = await this.cfCore.rpcRouter.dispatch({
      id: Date.now(),
      methodName: CFCoreTypes.RpcMethodName.REJECT_INSTALL,
      parameters: {
        appInstanceId,
      } as CFCoreTypes.RejectInstallParams,
    });

    return rejectResponse.result.result as CFCoreTypes.RejectInstallResult;
  };

  public rejectInstallVirtualApp = async (
    appInstanceId: string,
  ): Promise<CFCoreTypes.UninstallVirtualResult> => {
    const rejectResponse = await this.cfCore.rpcRouter.dispatch({
      id: Date.now(),
      methodName: CFCoreTypes.RpcMethodName.REJECT_INSTALL,
      parameters: {
        appInstanceId,
      } as CFCoreTypes.RejectInstallParams,
    });

    return rejectResponse.result.result as CFCoreTypes.RejectInstallResult;
  };

  public cfWithdraw = async (
    amount: BigNumber,
    assetId?: string,
    recipient?: string,
  ): Promise<CFCoreTypes.WithdrawResult> => {
    const freeBalance = await this.getFreeBalance(assetId);
    const preWithdrawalBal = freeBalance[this.freeBalanceAddress];
    const err = [
      notLessThanOrEqualTo(amount, preWithdrawalBal),
      assetId ? invalidAddress(assetId) : null,
      recipient ? invalidAddress(recipient) : null,
    ].filter(falsy)[0];
    if (err) {
      this.logger.error(err);
      throw new Error(err);
    }
    const withdrawalResponse = await this.cfCore.rpcRouter.dispatch({
      id: Date.now(),
      methodName: CFCoreTypes.RpcMethodName.WITHDRAW,
      parameters: {
        amount,
        multisigAddress: this.multisigAddress,
        recipient,
        tokenAddress: makeChecksumOrEthAddress(assetId),
      },
    });

    return withdrawalResponse.result.result;
  };

  public cfWithdrawCommitment = async (
    amount: BigNumber,
    assetId?: string,
    recipient?: string,
  ): Promise<CFCoreTypes.WithdrawCommitmentResult> => {
    const freeBalance = await this.getFreeBalance(assetId);
    const preWithdrawalBal = freeBalance[this.freeBalanceAddress];
    const err = [
      notLessThanOrEqualTo(amount, preWithdrawalBal),
      assetId ? invalidAddress(assetId) : null,
      recipient ? invalidAddress(recipient) : null,
    ].filter(falsy)[0];
    if (err) {
      this.logger.error(err);
      throw new Error(err);
    }
    const withdrawalResponse = await this.cfCore.rpcRouter.dispatch({
      id: Date.now(),
      methodName: CFCoreTypes.RpcMethodName.WITHDRAW_COMMITMENT,
      parameters: {
        amount,
        multisigAddress: this.multisigAddress,
        recipient,
        tokenAddress: makeChecksumOrEthAddress(assetId),
      } as CFCoreTypes.WithdrawCommitmentParams,
    });

    return withdrawalResponse.result.result;
  };

  ///////////////////////////////////
  // NODE METHODS

  public verifyAppSequenceNumber = async (): Promise<any> => {
    const { data: sc } = await this.getStateChannel();
    let appSequenceNumber;
    try {
      appSequenceNumber = (await sc.mostRecentlyInstalledAppInstance()).appSeqNo;
    } catch (e) {
      if (e.message.includes("There are no installed AppInstances in this StateChannel")) {
        appSequenceNumber = 0;
      } else {
        throw e;
      }
    }
    return await this.node.verifyAppSequenceNumber(appSequenceNumber);
  };

  ///////////////////////////////////
  // LOW LEVEL METHODS

  public getRegisteredAppDetails = (appName: SupportedApplication): RegisteredAppDetails => {
    const appInfo = this.appRegistry.filter((app: RegisteredAppDetails) => {
      return app.name === appName && app.network === this.network.name;
    });

    if (!appInfo || appInfo.length === 0) {
      throw new Error(`Could not find ${appName} app details on ${this.network.name} network`);
    }

    if (appInfo.length > 1) {
      throw new Error(`Found multiple ${appName} app details on ${this.network.name} network`);
    }
    return appInfo[0];
  };

  public matchTx = (
    givenTransaction: Transaction,
    expected: CFCoreTypes.MinimalTransaction,
  ): boolean => {
    return (
      givenTransaction.to === expected.to &&
      bigNumberify(givenTransaction.value).eq(expected.value) &&
      givenTransaction.data === expected.data
    );
  };

  public retryNodeSubmittedWithdrawal = async (): Promise<void> => {
    const val = await this.getLatestNodeSubmittedWithdrawal();
    if (!val) {
      this.logger.error(`No transaction found to retry`);
      return;
    }
    let { retry, tx } = val;
    retry += 1;
    if (retry >= 3) {
      const msg = `Tried to have node submit withdrawal 3 times and it did not work, try submitting from wallet.`;
      this.logger.error(msg);
      // TODO: make this submit from wallet :)
      // but this is weird, could take a while and may have gas issues.
      // may not be the best way to do this
      throw new Error(msg);
    }
    await this.node.withdraw(tx);
    await this.watchForUserWithdrawal();
  };

  private appNotInstalled = async (appInstanceId: string): Promise<string | undefined> => {
    const apps = await this.getAppInstances();
    const app = apps.filter((app: AppInstanceInfo) => app.identityHash === appInstanceId);
    if (!app || app.length === 0) {
      return (
        `Could not find installed app with id: ${appInstanceId}. ` +
        `Installed apps: ${JSON.stringify(apps, replaceBN, 2)}.`
      );
    }
    if (app.length > 1) {
      return (
        `CRITICAL ERROR: found multiple apps with the same id. ` +
        `Installed apps: ${JSON.stringify(apps, replaceBN, 2)}.`
      );
    }
    return undefined;
  };

  private appInstalled = async (appInstanceId: string): Promise<string | undefined> => {
    const apps = await this.getAppInstances();
    const app = apps.filter((app: AppInstanceInfo) => app.identityHash === appInstanceId);
    if (app.length > 0) {
      return (
        `App with id ${appInstanceId} is already installed. ` +
        `Installed apps: ${JSON.stringify(apps, replaceBN, 2)}.`
      );
    }
    return undefined;
  };

  private checkForUserWithdrawal = async (inBlock: number): Promise<boolean> => {
    const val = await this.getLatestNodeSubmittedWithdrawal();
    if (!val) {
      this.logger.error(`No transaction found in store.`);
      return false;
    }

    const { tx } = val;
    // get the transaction hash that we should be looking for from
    // the contract method
    const txsTo = await this.ethProvider.getTransactionCount(tx.to, inBlock);
    if (txsTo === 0) {
      return false;
    }

    const block = await this.ethProvider.getBlock(inBlock);
    const { transactions } = block;
    if (transactions.length === 0) {
      return false;
    }

    for (const transactionHash of transactions) {
      const transaction = await this.ethProvider.getTransaction(transactionHash);
      if (this.matchTx(transaction, tx)) {
        return true;
      }
    }
    return false;
  };
}<|MERGE_RESOLUTION|>--- conflicted
+++ resolved
@@ -31,19 +31,17 @@
 import "core-js/stable";
 import { Contract, providers } from "ethers";
 import { AddressZero } from "ethers/constants";
-<<<<<<< HEAD
-import { BigNumber, HDNode, Network, Transaction, bigNumberify } from "ethers/utils";
-=======
 import {
   BigNumber,
+  getAddress,
   HDNode,
   Network,
-  getAddress,
   solidityKeccak256,
   keccak256,
   Interface,
+  Transaction,
+  bigNumberify,
 } from "ethers/utils";
->>>>>>> d7ba7a76
 import tokenAbi from "human-standard-token-abi";
 import "regenerator-runtime/runtime";
 
