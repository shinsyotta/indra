import { IMessagingService, MessagingServiceFactory } from "@connext/messaging";
import { ProxyLockService } from "@connext/proxy-lock";
import {
  AppActionBigNumber,
  AppRegistry,
  AppState,
  CFCoreChannel,
  ChannelAppSequences,
  ChannelState,
  ConditionalTransferParameters,
  ConditionalTransferResponse,
  ConnextNodeStorePrefix,
  CreateChannelResponse,
  DepositParameters,
  GetChannelResponse,
  GetConfigResponse,
  makeChecksum,
  makeChecksumOrEthAddress,
  PaymentProfile,
  RegisteredAppDetails,
  ResolveConditionParameters,
  ResolveConditionResponse,
  ResolveLinkedTransferResponse,
  SolidityValueType,
  SupportedApplication,
  SupportedNetwork,
  SwapParameters,
  TransferParameters,
  WithdrawParameters,
} from "@connext/types";
import MinimumViableMultisig from "@counterfactual/cf-funding-protocol-contracts/expected-build-artifacts/MinimumViableMultisig.json";
import Proxy from "@counterfactual/cf-funding-protocol-contracts/expected-build-artifacts/Proxy.json";
import { Address, AppInstanceInfo, Node as CFCoreTypes } from "@counterfactual/types";
import "core-js/stable";
import EthCrypto from "eth-crypto";
import { Contract, providers } from "ethers";
import { AddressZero } from "ethers/constants";
import {
  BigNumber,
  getAddress,
<<<<<<< HEAD
  HDNode,
=======
>>>>>>> 760693c0
  Interface,
  keccak256,
  Network,
  solidityKeccak256,
} from "ethers/utils";
import { fromMnemonic } from "ethers/utils/hdnode";
import tokenAbi from "human-standard-token-abi";
import "regenerator-runtime/runtime";

import { ConditionalTransferController } from "./controllers/ConditionalTransferController";
import { DepositController } from "./controllers/DepositController";
import { ResolveConditionController } from "./controllers/ResolveConditionController";
import { SwapController } from "./controllers/SwapController";
import { TransferController } from "./controllers/TransferController";
import { WithdrawalController } from "./controllers/WithdrawalController";
import { CFCore, CreateChannelMessage, EXTENDED_PRIVATE_KEY_PATH } from "./lib/cfCore";
import { CF_PATH } from "./lib/constants";
import { Logger } from "./lib/logger";
import {
  freeBalanceAddressFromXpub,
  publicIdentifierToAddress,
  replaceBN,
  xkeysToSortedKthAddresses,
} from "./lib/utils";
import { ConnextListener } from "./listener";
import { NodeApiClient } from "./node";
import { ClientOptions, InternalClientOptions } from "./types";
import { invalidAddress } from "./validation/addresses";
import { falsy, notLessThanOrEqualTo, notPositive } from "./validation/bn";

/**
 * Creates a new client-node connection with node at specified url
 *
 * @param opts The options to instantiate the client with.
 * At a minimum, must contain the nodeUrl and a client signing key or mnemonic
 */

export async function connect(opts: ClientOptions): Promise<ConnextInternal> {
  const { logLevel, ethProviderUrl, mnemonic, natsClusterId, nodeUrl, natsToken, store } = opts;
  const logger = new Logger("ConnextConnect", logLevel);

  // setup network information
  const ethProvider = new providers.JsonRpcProvider(ethProviderUrl);
  const network = await ethProvider.getNetwork();

  // special case for ganache
  if (network.chainId === 4447) {
    network.name = "ganache";
    // Enforce using provided signer, not via RPC
    ethProvider.getSigner = (addressOrIndex?: string | number): any => {
      throw { code: "UNSUPPORTED_OPERATION" };
    };
  }

  logger.info(`Creating messaging service client (logLevel: ${logLevel})`);
  const messagingFactory = new MessagingServiceFactory({
    clusterId: natsClusterId,
    logLevel,
    messagingUrl: nodeUrl,
    token: natsToken,
  });
  const messaging = messagingFactory.createService("messaging");
  await messaging.connect();
  logger.info("Messaging service is connected");

  // TODO: we need to pass in the whole store to retain context. Figure out how to do this better
  // Note: added this to the client since this is required for the cf module to work
  // generate extended private key from mnemonic
  const extendedXpriv = fromMnemonic(mnemonic).extendedKey;
  await store.set([{ path: EXTENDED_PRIVATE_KEY_PATH, value: extendedXpriv }]);

  // create a new node api instance
  // TODO: use local storage for default key value setting!!
  const nodeApiConfig = {
    logLevel,
    messaging,
  };
  logger.info("creating node api client");
  const node: NodeApiClient = new NodeApiClient(nodeApiConfig);
  logger.info("created node api client successfully");

  const config = await node.config();
  logger.info(`node is connected to eth network: ${JSON.stringify(config.ethNetwork)}`);
  node.setNodePublicIdentifier(config.nodePublicIdentifier);

  const appRegistry = await node.appRegistry();

  // create the lock service for cfCore
  logger.info("using node's proxy lock service");
  const lockService: ProxyLockService = new ProxyLockService(messaging);

  // create new cfCore to inject into internal instance
  logger.info("creating new cf module");
  const cfCore = await CFCore.create(
    messaging as any, // TODO: FIX
    store,
    {
      STORE_KEY_PREFIX: "store",
    }, // TODO: proper config
    ethProvider,
    config.contractAddresses,
    lockService,
  );
  node.setUserPublicIdentifier(cfCore.publicIdentifier);
  logger.info("created cf module successfully");

  const signer = await cfCore.signerAddress();
  logger.info(`cf module signer address: ${signer}`);

  // TODO: make these types
  const myChannel = await node.getChannel();

  let multisigAddress: string;
  if (!myChannel) {
    // TODO: make these types
    logger.info("no channel detected, creating channel..");
    const creationEventData: CFCoreTypes.CreateChannelResult = await new Promise(
      async (res: any, rej: any): Promise<any> => {
        const timer = setTimeout(() => rej("Create channel event not fired within 30s"), 30000);
        cfCore.once(CFCoreTypes.EventName.CREATE_CHANNEL, (data: CreateChannelMessage) => {
          clearTimeout(timer);
          res(data.data);
        });

        const creationData = await node.createChannel();
        logger.info(`created channel, transaction: ${JSON.stringify(creationData)}`);
      },
    );
    logger.info(`create channel event data: ${JSON.stringify(creationEventData, replaceBN, 2)}`);
    multisigAddress = creationEventData.multisigAddress;
  } else {
    multisigAddress = myChannel.multisigAddress;
  }

  logger.info(`multisigAddress: ${multisigAddress}`);
  // create the new client
  const client = new ConnextInternal({
    appRegistry,
    cfCore,
    config,
    ethProvider,
    messaging,
    multisigAddress,
    network,
    node,
    store,
    ...opts, // use any provided opts by default
  });

  await client.registerSubscriptions();
  await client.reclaimPendingAsyncTransfers();

  return client;
}

/**
 * This abstract class contains all methods associated with managing
 * or establishing the user's channel.
 *
 * The true implementation of this class exists in the `ConnextInternal`
 * class
 */
export abstract class ConnextChannel {
  public opts: InternalClientOptions;
  public config: GetConfigResponse;
  private internal: ConnextInternal;

  public constructor(opts: InternalClientOptions) {
    this.opts = opts;
    this.config = opts.config;
    this.internal = this as any;
  }

  ///////////////////////////////////
  // LISTENER METHODS
  public on = (
    event: CFCoreTypes.EventName,
    callback: (...args: any[]) => void,
  ): ConnextListener => {
    return this.internal.on(event, callback);
  };

  public emit = (event: CFCoreTypes.EventName, data: any): boolean => {
    return this.internal.emit(event, data);
  };

  ///////////////////////////////////
  // CORE CHANNEL METHODS

  // TODO: do we want the inputs to be an object?
  public deposit = async (params: DepositParameters): Promise<ChannelState> => {
    return await this.internal.deposit(params);
  };

  public swap = async (params: SwapParameters): Promise<CFCoreChannel> => {
    return await this.internal.swap(params);
  };

  public transfer = async (params: TransferParameters): Promise<CFCoreChannel> => {
    return await this.internal.transfer(params);
  };

  public withdraw = async (params: WithdrawParameters): Promise<ChannelState> => {
    return await this.internal.withdraw(params);
  };

  public resolveCondition = async (
    params: ResolveConditionParameters,
  ): Promise<ResolveConditionResponse> => {
    return await this.internal.resolveCondition(params);
  };

  public conditionalTransfer = async (
    params: ConditionalTransferParameters,
  ): Promise<ConditionalTransferResponse> => {
    return await this.internal.conditionalTransfer(params);
  };

  public restoreStateFromNode = async (mnemonic: string): Promise<void> => {
    return await this.internal.restoreStateFromNode(mnemonic);
  };

  ///////////////////////////////////
  // NODE EASY ACCESS METHODS

  public getChannel = async (): Promise<GetChannelResponse> => {
    return await this.internal.node.getChannel();
  };

  public getLinkedTransfer = async (paymentId: string): Promise<any> => {
    return await this.internal.node.fetchLinkedTransfer(paymentId);
  };

  // TODO: do we need to expose here?
  public getAppRegistry = async (appDetails?: {
    name: SupportedApplication;
    network: SupportedNetwork;
  }): Promise<AppRegistry> => {
    return await this.internal.node.appRegistry(appDetails);
  };

  // TODO: do we need to expose here?
  public createChannel = async (): Promise<CreateChannelResponse> => {
    return await this.internal.node.createChannel();
  };

  public subscribeToSwapRates = async (from: string, to: string, callback: any): Promise<any> => {
    return await this.internal.node.subscribeToSwapRates(from, to, callback);
  };

  public getLatestSwapRate = async (from: string, to: string): Promise<string> => {
    return await this.internal.node.getLatestSwapRate(from, to);
  };

  public unsubscribeToSwapRates = async (from: string, to: string): Promise<void> => {
    return await this.internal.node.unsubscribeFromSwapRates(from, to);
  };

  public requestCollateral = async (tokenAddress: string): Promise<void> => {
    return await this.internal.node.requestCollateral(tokenAddress);
  };

  public addPaymentProfile = async (profile: PaymentProfile): Promise<PaymentProfile> => {
    return await this.internal.node.addPaymentProfile(profile);
  };

  public getPaymentProfile = async (assetId?: string): Promise<PaymentProfile | undefined> => {
    return await this.internal.node.getPaymentProfile(assetId);
  };

  public setRecipientAndEncryptedPreImageForLinkedTransfer = async (
    recipient: string,
    encryptedPreImage: string,
    linkedHash: string,
  ): Promise<any> => {
    return await this.internal.node.setRecipientAndEncryptedPreImageForLinkedTransfer(
      recipient,
      encryptedPreImage,
      linkedHash,
    );
  };

  public reclaimPendingAsyncTransfers = async (): Promise<void> => {
    return await this.internal.reclaimPendingAsyncTransfers();
  };

  public reclaimPendingAsyncTransfer = async (
    amount: string,
    assetId: string,
    paymentId: string,
    encryptedPreImage: string,
  ): Promise<ResolveLinkedTransferResponse> => {
    return await this.internal.reclaimPendingAsyncTransfer(
      amount,
      assetId,
      paymentId,
      encryptedPreImage,
    );
  };

  // does not directly call node function because needs to send
  // some additional information along with the request, as implemented in
  // ConnextInternal
  public verifyAppSequenceNumber = async (): Promise<ChannelAppSequences> => {
    return await this.internal.verifyAppSequenceNumber();
  };

  ///////////////////////////////////
  // CF MODULE EASY ACCESS METHODS

  public cfDeposit = async (
    amount: BigNumber,
    assetId: string,
    notifyCounterparty: boolean = false,
  ): Promise<CFCoreTypes.DepositResult> => {
    return await this.internal.cfDeposit(amount, assetId, notifyCounterparty);
  };

  public getFreeBalance = async (
    assetId: string = AddressZero,
  ): Promise<CFCoreTypes.GetFreeBalanceStateResult> => {
    return await this.internal.getFreeBalance(assetId);
  };

  public getAppInstances = async (): Promise<AppInstanceInfo[]> => {
    return await this.internal.getAppInstances();
  };

  public getAppInstanceDetails = async (
    appInstanceId: string,
  ): Promise<CFCoreTypes.GetAppInstanceDetailsResult> => {
    return await this.internal.getAppInstanceDetails(appInstanceId);
  };

  public getAppState = async (appInstanceId: string): Promise<CFCoreTypes.GetStateResult> => {
    return await this.internal.getAppState(appInstanceId);
  };

  public getProposedAppInstances = async (): Promise<
    CFCoreTypes.GetProposedAppInstancesResult | undefined
  > => {
    return await this.internal.getProposedAppInstances();
  };

  public getProposedAppInstance = async (
    appInstanceId: string,
  ): Promise<CFCoreTypes.GetProposedAppInstanceResult | undefined> => {
    return await this.internal.getProposedAppInstance(appInstanceId);
  };

  public proposeInstallApp = async (
    params: CFCoreTypes.ProposeInstallParams,
  ): Promise<CFCoreTypes.ProposeInstallResult> => {
    return await this.internal.proposeInstallApp(params);
  };

  public proposeInstallVirtualApp = async (
    params: CFCoreTypes.ProposeInstallVirtualParams,
  ): Promise<CFCoreTypes.ProposeInstallVirtualResult> => {
    return await this.internal.proposeInstallVirtualApp(params);
  };

  public installVirtualApp = async (
    appInstanceId: string,
  ): Promise<CFCoreTypes.InstallVirtualResult> => {
    return await this.internal.installVirtualApp(appInstanceId);
  };

  public installApp = async (appInstanceId: string): Promise<CFCoreTypes.InstallResult> => {
    return await this.internal.installApp(appInstanceId);
  };

  public rejectInstallApp = async (appInstanceId: string): Promise<CFCoreTypes.UninstallResult> => {
    return await this.internal.rejectInstallApp(appInstanceId);
  };

  public rejectInstallVirtualApp = async (
    appInstanceId: string,
  ): Promise<CFCoreTypes.UninstallVirtualResult> => {
    return await this.internal.rejectInstallVirtualApp(appInstanceId);
  };

  public takeAction = async (
    appInstanceId: string,
    action: AppActionBigNumber,
  ): Promise<CFCoreTypes.TakeActionResult> => {
    return await this.internal.takeAction(appInstanceId, action);
  };

  public updateState = async (
    appInstanceId: string,
    newState: AppState | any, // cast to any bc no supported apps use
    // the update state method
  ): Promise<CFCoreTypes.UpdateStateResult> => {
    return await this.internal.updateState(appInstanceId, newState);
  };

  public uninstallApp = async (appInstanceId: string): Promise<CFCoreTypes.UninstallResult> => {
    return await this.internal.uninstallApp(appInstanceId);
  };

  public uninstallVirtualApp = async (
    appInstanceId: string,
  ): Promise<CFCoreTypes.UninstallVirtualResult> => {
    return await this.internal.uninstallVirtualApp(appInstanceId);
  };

  public cfWithdraw = async (
    amount: BigNumber,
    assetId?: string,
    recipient?: string,
  ): Promise<CFCoreTypes.WithdrawResult> => {
    return await this.internal.cfWithdraw(amount, assetId, recipient);
  };
}

/**
 * True implementation of the connext client
 */
export class ConnextInternal extends ConnextChannel {
  public opts: InternalClientOptions;
  public cfCore: CFCore;
  public publicIdentifier: string;
  public ethProvider: providers.JsonRpcProvider;
  public node: NodeApiClient;
  public messaging: IMessagingService;
  public multisigAddress: Address;
  public listener: ConnextListener;
  public nodePublicIdentifier: string;
  public freeBalanceAddress: string;
  public appRegistry: AppRegistry;

  public logger: Logger;
  public network: Network;

  ////////////////////////////////////////
  // Setup channel controllers
  private depositController: DepositController;
  private transferController: TransferController;
  private swapController: SwapController;
  private withdrawalController: WithdrawalController;
  private conditionalTransferController: ConditionalTransferController;
  private resolveConditionController: ResolveConditionController;

  constructor(opts: InternalClientOptions) {
    super(opts);
    this.opts = opts;
    this.appRegistry = opts.appRegistry;
    this.config = opts.config;
    this.ethProvider = opts.ethProvider;
    this.messaging = opts.messaging;
    this.network = opts.network;
    this.node = opts.node;
    this.cfCore = opts.cfCore;
    this.freeBalanceAddress = this.cfCore.freeBalanceAddress;
    this.publicIdentifier = this.cfCore.publicIdentifier;
    this.multisigAddress = this.opts.multisigAddress;
    this.nodePublicIdentifier = this.opts.config.nodePublicIdentifier;
    this.logger = new Logger("ConnextInternal", opts.logLevel);

    // establish listeners
    this.listener = new ConnextListener(opts.cfCore, this);

    // instantiate controllers with logger and cf
    this.depositController = new DepositController("DepositController", this);
    this.transferController = new TransferController("TransferController", this);
    this.swapController = new SwapController("SwapController", this);
    this.withdrawalController = new WithdrawalController("WithdrawalController", this);
    this.resolveConditionController = new ResolveConditionController(
      "ResolveConditionController",
      this,
    );
    this.conditionalTransferController = new ConditionalTransferController(
      "ConditionalTransferController",
      this,
    );
  }

  // register subscriptions
  public registerSubscriptions = async (): Promise<void> => {
    await this.listener.register();
  };

  ///////////////////////////////////
  // CORE CHANNEL METHODS

  public deposit = async (params: DepositParameters): Promise<ChannelState> => {
    return await this.depositController.deposit(params);
  };

  public swap = async (params: SwapParameters): Promise<CFCoreChannel> => {
    return await this.swapController.swap(params);
  };

  public transfer = async (params: TransferParameters): Promise<CFCoreChannel> => {
    return await this.transferController.transfer(params);
  };

  public withdraw = async (params: WithdrawParameters): Promise<ChannelState> => {
    return await this.withdrawalController.withdraw(params);
  };

  public resolveCondition = async (
    params: ResolveConditionParameters,
  ): Promise<ResolveConditionResponse> => {
    return await this.resolveConditionController.resolve(params);
  };

  public conditionalTransfer = async (
    params: ConditionalTransferParameters,
  ): Promise<ConditionalTransferResponse> => {
    return await this.conditionalTransferController.conditionalTransfer(params);
  };

  public restoreStateFromNode = async (mnemonic: string): Promise<any> => {
    const hdNode = fromMnemonic(mnemonic);
    const xpriv = hdNode.extendedKey;
    const xpub = hdNode.derivePath("m/44'/60'/0'/25446").neuter().extendedKey;
    const states = await this.node.restoreStates(xpub);
    this.logger.info(`Found states to restore: ${JSON.stringify(states)}`);

    // TODO: this should prob not be hardcoded like this
    const actualStates = states.map((state: { path: string; value: object }) => {
      return {
        path: state.path
          .replace(this.nodePublicIdentifier, xpub)
          .replace(ConnextNodeStorePrefix, "store"),
        value: state.value[state.path],
      };
    });
    this.opts.store.reset();
    await this.opts.store.set([{ path: EXTENDED_PRIVATE_KEY_PATH, value: xpriv }, ...actualStates]);
    // recreate client with new mnemonic
    const client = await connect({ ...this.opts, mnemonic });
    return client;
  };

  public getMultisigAddressfromXpub = async (xpub: string): Promise<string> => {
    const owners: string[] = [xpub, this.nodePublicIdentifier];
    const proxyFactoryAddress: string = this.opts.config.contractAddresses.ProxyFactory;
    const minimumViableMultisigAddress: string = this.opts.config.contractAddresses
      .MinimumViableMultisig;
    return getAddress(
      solidityKeccak256(
        ["bytes1", "address", "uint256", "bytes32"],
        [
          "0xff",
          proxyFactoryAddress,
          solidityKeccak256(
            ["bytes32", "uint256"],
            [
              keccak256(
                new Interface(MinimumViableMultisig.abi).functions.setup.encode([
                  xkeysToSortedKthAddresses(owners, 0),
                ]),
              ),
              0,
            ],
          ),
          solidityKeccak256(
            ["bytes", "uint256"],
            [`0x${Proxy.evm.bytecode.object}`, minimumViableMultisigAddress],
          ),
        ],
      ).slice(-40),
    );
  };

  ///////////////////////////////////
  // EVENT METHODS

  public on = (
    event: CFCoreTypes.EventName,
    callback: (...args: any[]) => void,
  ): ConnextListener => {
    return this.listener.on(event, callback);
  };

  public emit = (event: CFCoreTypes.EventName, data: any): boolean => {
    return this.listener.emit(event, data);
  };

  ///////////////////////////////////
  // CF MODULE METHODS

  public getStateChannel = async (): Promise<{ data: any }> => {
    const params = {
      id: Date.now(),
      methodName: "chan_getStateChannel", // FIXME: CFCoreTypes.RpcMethodName.GET_STATE_CHANNEL,
      parameters: {
        multisigAddress: this.multisigAddress,
      },
    };
    const getStateChannelRes = await this.cfCore.rpcRouter.dispatch(params);
    return getStateChannelRes.result.result;
  };

  public cfDeposit = async (
    amount: BigNumber,
    assetId: string,
    notifyCounterparty: boolean = false,
  ): Promise<CFCoreTypes.DepositResult> => {
    const depositAddr = publicIdentifierToAddress(this.cfCore.publicIdentifier);
    let bal: BigNumber;

    if (assetId === AddressZero) {
      bal = await this.ethProvider.getBalance(depositAddr);
    } else {
      // get token balance
      const token = new Contract(assetId, tokenAbi, this.ethProvider);
      // TODO: correct? how can i use allowance?
      bal = await token.balanceOf(depositAddr);
    }

    const err = [
      notPositive(amount),
      invalidAddress(assetId),
      notLessThanOrEqualTo(amount, bal), // cant deposit more than default addr owns
    ].filter(falsy)[0];
    if (err) {
      this.logger.error(err);
      throw new Error(err);
    }

    const depositResponse = await this.cfCore.rpcRouter.dispatch({
      id: Date.now(),
      methodName: CFCoreTypes.RpcMethodName.DEPOSIT,
      parameters: {
        amount,
        multisigAddress: this.opts.multisigAddress,
        notifyCounterparty,
        tokenAddress: makeChecksum(assetId),
      } as CFCoreTypes.DepositParams,
    });
    return depositResponse.result.result as CFCoreTypes.DepositResult;
  };

  // TODO: under what conditions will this fail?
  public getAppInstances = async (): Promise<AppInstanceInfo[]> => {
    const appInstanceResponse = await this.cfCore.rpcRouter.dispatch({
      id: Date.now(),
      methodName: CFCoreTypes.RpcMethodName.GET_APP_INSTANCES,
      parameters: {} as CFCoreTypes.GetAppInstancesParams,
    });

    return appInstanceResponse.result.result.appInstances as AppInstanceInfo[];
  };

  // TODO: under what conditions will this fail?
  public getFreeBalance = async (
    assetId: string = AddressZero,
  ): Promise<CFCoreTypes.GetFreeBalanceStateResult> => {
    const normalizedAssetId = makeChecksum(assetId);
    try {
      const freeBalance = await this.cfCore.rpcRouter.dispatch({
        id: Date.now(),
        methodName: CFCoreTypes.RpcMethodName.GET_FREE_BALANCE_STATE,
        parameters: {
          multisigAddress: this.multisigAddress,
          tokenAddress: normalizedAssetId,
        },
      });
      return freeBalance.result.result as CFCoreTypes.GetFreeBalanceStateResult;
    } catch (e) {
      const error = `No free balance exists for the specified token: ${normalizedAssetId}`;
      if (e.message.includes(error)) {
        // if there is no balance, return undefined
        // NOTE: can return free balance obj with 0s,
        // but need the nodes free balance
        // address in the multisig
        const obj = {};
        obj[freeBalanceAddressFromXpub(this.nodePublicIdentifier)] = new BigNumber(0);
        obj[this.freeBalanceAddress] = new BigNumber(0);
        return obj;
      }

      throw e;
    }
  };

  public getProposedAppInstances = async (): Promise<
    CFCoreTypes.GetProposedAppInstancesResult | undefined
  > => {
    const proposedRes = await this.cfCore.rpcRouter.dispatch({
      id: Date.now(),
      methodName: CFCoreTypes.RpcMethodName.GET_PROPOSED_APP_INSTANCES,
      parameters: {} as CFCoreTypes.GetProposedAppInstancesParams,
    });
    return proposedRes.result.result as CFCoreTypes.GetProposedAppInstancesResult;
  };

  public getProposedAppInstance = async (
    appInstanceId: string,
  ): Promise<CFCoreTypes.GetProposedAppInstanceResult | undefined> => {
    const proposedRes = await this.cfCore.rpcRouter.dispatch({
      id: Date.now(),
      methodName: CFCoreTypes.RpcMethodName.GET_PROPOSED_APP_INSTANCES,
      parameters: {
        appInstanceId,
      } as CFCoreTypes.GetProposedAppInstancesParams,
    });
    return proposedRes.result.result as CFCoreTypes.GetProposedAppInstanceResult;
  };

  public getAppInstanceDetails = async (
    appInstanceId: string,
  ): Promise<CFCoreTypes.GetAppInstanceDetailsResult | undefined> => {
    const err = await this.appNotInstalled(appInstanceId);
    if (err) {
      this.logger.warn(err);
      return undefined;
    }
    const appInstanceResponse = await this.cfCore.rpcRouter.dispatch({
      id: Date.now(),
      methodName: CFCoreTypes.RpcMethodName.GET_APP_INSTANCE_DETAILS,
      parameters: {
        appInstanceId,
      } as CFCoreTypes.GetAppInstanceDetailsParams,
    });

    return appInstanceResponse.result.result as CFCoreTypes.GetAppInstanceDetailsResult;
  };

  public getAppState = async (
    appInstanceId: string,
  ): Promise<CFCoreTypes.GetStateResult | undefined> => {
    // check the app is actually installed, or returned undefined
    const err = await this.appNotInstalled(appInstanceId);
    if (err) {
      this.logger.warn(err);
      return undefined;
    }
    const stateResponse = await this.cfCore.rpcRouter.dispatch({
      id: Date.now(),
      methodName: CFCoreTypes.RpcMethodName.GET_STATE,
      parameters: {
        appInstanceId,
      } as CFCoreTypes.GetStateParams,
    });

    return stateResponse.result.result as CFCoreTypes.GetStateResult;
  };

  public takeAction = async (
    appInstanceId: string,
    action: AppActionBigNumber,
  ): Promise<CFCoreTypes.TakeActionResult> => {
    // check the app is actually installed
    const err = await this.appNotInstalled(appInstanceId);
    if (err) {
      this.logger.error(err);
      throw new Error(err);
    }
    // check state is not finalized
    const state: CFCoreTypes.GetStateResult = await this.getAppState(appInstanceId);
    // FIXME: casting?
    if ((state.state as any).finalized) {
      throw new Error("Cannot take action on an app with a finalized state.");
    }
    const actionResponse = await this.cfCore.rpcRouter.dispatch({
      id: Date.now(),
      methodName: CFCoreTypes.RpcMethodName.TAKE_ACTION,
      parameters: {
        action,
        appInstanceId,
      } as CFCoreTypes.TakeActionParams,
    });

    return actionResponse.result.result as CFCoreTypes.TakeActionResult;
  };

  public updateState = async (
    appInstanceId: string,
    newState: AppState | SolidityValueType,
  ): Promise<CFCoreTypes.UpdateStateResult> => {
    // check the app is actually installed
    const err = await this.appNotInstalled(appInstanceId);
    if (err) {
      this.logger.error(err);
      throw new Error(err);
    }
    // check state is not finalized
    const state: CFCoreTypes.GetStateResult = await this.getAppState(appInstanceId);
    // FIXME: casting?
    if ((state.state as any).finalized) {
      throw new Error("Cannot take action on an app with a finalized state.");
    }
    const updateResponse = await this.cfCore.rpcRouter.dispatch({
      id: Date.now(),
      methodName: CFCoreTypes.RpcMethodName.UPDATE_STATE,
      parameters: {
        appInstanceId,
        newState,
      } as CFCoreTypes.UpdateStateParams,
    });
    return updateResponse.result.result as CFCoreTypes.UpdateStateResult;
  };

  public proposeInstallVirtualApp = async (
    params: CFCoreTypes.ProposeInstallVirtualParams,
  ): Promise<CFCoreTypes.ProposeInstallVirtualResult> => {
    if (params.intermediaryIdentifier !== this.nodePublicIdentifier) {
      throw new Error(`Cannot install virtual app without node as intermediary`);
    }
    const actionRes = await this.cfCore.rpcRouter.dispatch({
      id: Date.now(),
      methodName: CFCoreTypes.RpcMethodName.PROPOSE_INSTALL_VIRTUAL,
      parameters: params,
    });

    return actionRes.result.result as CFCoreTypes.ProposeInstallResult;
  };

  // TODO: add validation after arjuns refactor merged
  public proposeInstallApp = async (
    params: CFCoreTypes.ProposeInstallParams,
  ): Promise<CFCoreTypes.ProposeInstallResult> => {
    const actionRes = await this.cfCore.rpcRouter.dispatch({
      id: Date.now(),
      methodName: CFCoreTypes.RpcMethodName.PROPOSE_INSTALL,
      parameters: params,
    });

    return actionRes.result.result as CFCoreTypes.ProposeInstallResult;
  };

  public installVirtualApp = async (
    appInstanceId: string,
  ): Promise<CFCoreTypes.InstallVirtualResult> => {
    // check the app isnt actually installed
    const alreadyInstalled = await this.appInstalled(appInstanceId);
    if (alreadyInstalled) {
      throw new Error(alreadyInstalled);
    }
    const installVirtualResponse = await this.cfCore.rpcRouter.dispatch({
      id: Date.now(),
      methodName: CFCoreTypes.RpcMethodName.INSTALL_VIRTUAL,
      parameters: {
        appInstanceId,
        intermediaryIdentifier: this.nodePublicIdentifier,
      } as CFCoreTypes.InstallVirtualParams,
    });

    return installVirtualResponse.result.result;
  };

  public installApp = async (appInstanceId: string): Promise<CFCoreTypes.InstallResult> => {
    // check the app isnt actually installed
    const alreadyInstalled = await this.appInstalled(appInstanceId);
    if (alreadyInstalled) {
      throw new Error(alreadyInstalled);
    }
    const installResponse = await this.cfCore.rpcRouter.dispatch({
      id: Date.now(),
      methodName: CFCoreTypes.RpcMethodName.INSTALL,
      parameters: {
        appInstanceId,
      } as CFCoreTypes.InstallParams,
    });

    return installResponse.result.result;
  };

  public uninstallApp = async (appInstanceId: string): Promise<CFCoreTypes.UninstallResult> => {
    // check the app is actually installed
    const err = await this.appNotInstalled(appInstanceId);
    if (err) {
      this.logger.error(err);
      throw new Error(err);
    }
    const uninstallResponse = await this.cfCore.rpcRouter.dispatch({
      id: Date.now(),
      methodName: CFCoreTypes.RpcMethodName.UNINSTALL,
      parameters: {
        appInstanceId,
      },
    });

    return uninstallResponse.result.result as CFCoreTypes.UninstallResult;
  };

  public uninstallVirtualApp = async (
    appInstanceId: string,
  ): Promise<CFCoreTypes.UninstallVirtualResult> => {
    // check the app is actually installed
    const err = await this.appNotInstalled(appInstanceId);
    if (err) {
      this.logger.error(err);
      throw new Error(err);
    }
    const uninstallVirtualResponse = await this.cfCore.rpcRouter.dispatch({
      id: Date.now(),
      methodName: CFCoreTypes.RpcMethodName.UNINSTALL_VIRTUAL,
      parameters: {
        appInstanceId,
        intermediaryIdentifier: this.nodePublicIdentifier,
      } as CFCoreTypes.UninstallVirtualParams,
    });

    return uninstallVirtualResponse.result.result as CFCoreTypes.UninstallVirtualResult;
  };

  public rejectInstallApp = async (appInstanceId: string): Promise<CFCoreTypes.UninstallResult> => {
    const rejectResponse = await this.cfCore.rpcRouter.dispatch({
      id: Date.now(),
      methodName: CFCoreTypes.RpcMethodName.REJECT_INSTALL,
      parameters: {
        appInstanceId,
      } as CFCoreTypes.RejectInstallParams,
    });

    return rejectResponse.result.result as CFCoreTypes.RejectInstallResult;
  };

  public rejectInstallVirtualApp = async (
    appInstanceId: string,
  ): Promise<CFCoreTypes.UninstallVirtualResult> => {
    const rejectResponse = await this.cfCore.rpcRouter.dispatch({
      id: Date.now(),
      methodName: CFCoreTypes.RpcMethodName.REJECT_INSTALL,
      parameters: {
        appInstanceId,
      } as CFCoreTypes.RejectInstallParams,
    });

    return rejectResponse.result.result as CFCoreTypes.RejectInstallResult;
  };

  public cfWithdraw = async (
    amount: BigNumber,
    assetId?: string,
    recipient?: string,
  ): Promise<CFCoreTypes.WithdrawResult> => {
    const freeBalance = await this.getFreeBalance(assetId);
    const preWithdrawalBal = freeBalance[this.freeBalanceAddress];
    const err = [
      notLessThanOrEqualTo(amount, preWithdrawalBal),
      assetId ? invalidAddress(assetId) : null,
      recipient ? invalidAddress(recipient) : null,
    ].filter(falsy)[0];
    if (err) {
      this.logger.error(err);
      throw new Error(err);
    }
    const withdrawalResponse = await this.cfCore.rpcRouter.dispatch({
      id: Date.now(),
      methodName: CFCoreTypes.RpcMethodName.WITHDRAW,
      parameters: {
        amount,
        multisigAddress: this.multisigAddress,
        recipient,
        tokenAddress: makeChecksumOrEthAddress(assetId),
      },
    });

    return withdrawalResponse.result.result;
  };

  public cfWithdrawCommitment = async (
    amount: BigNumber,
    assetId?: string,
    recipient?: string,
  ): Promise<CFCoreTypes.WithdrawCommitmentResult> => {
    const freeBalance = await this.getFreeBalance(assetId);
    const preWithdrawalBal = freeBalance[this.freeBalanceAddress];
    const err = [
      notLessThanOrEqualTo(amount, preWithdrawalBal),
      assetId ? invalidAddress(assetId) : null,
      recipient ? invalidAddress(recipient) : null,
    ].filter(falsy)[0];
    if (err) {
      this.logger.error(err);
      throw new Error(err);
    }
    const withdrawalResponse = await this.cfCore.rpcRouter.dispatch({
      id: Date.now(),
      methodName: CFCoreTypes.RpcMethodName.WITHDRAW_COMMITMENT,
      parameters: {
        amount,
        multisigAddress: this.multisigAddress,
        recipient,
        tokenAddress: makeChecksumOrEthAddress(assetId),
      } as CFCoreTypes.WithdrawCommitmentParams,
    });

    return withdrawalResponse.result.result;
  };

  ///////////////////////////////////
  // NODE METHODS

  public verifyAppSequenceNumber = async (): Promise<any> => {
    const { data: sc } = await this.getStateChannel();
    let appSequenceNumber: number;
    try {
      appSequenceNumber = (await sc.mostRecentlyInstalledAppInstance()).appSeqNo;
    } catch (e) {
      if (e.message.includes("There are no installed AppInstances in this StateChannel")) {
        appSequenceNumber = 0;
      } else {
        throw e;
      }
    }
    return await this.node.verifyAppSequenceNumber(appSequenceNumber);
  };

  public reclaimPendingAsyncTransfers = async (): Promise<void> => {
    const pendingTransfers = await this.node.getPendingAsyncTransfers();
    for (const transfer of pendingTransfers) {
      const { amount, assetId, encryptedPreImage, paymentId } = transfer;
      await this.reclaimPendingAsyncTransfer(amount, assetId, paymentId, encryptedPreImage);
    }
  };

  public reclaimPendingAsyncTransfer = async (
    amount: string,
    assetId: string,
    paymentId: string,
    encryptedPreImage: string,
  ): Promise<ResolveLinkedTransferResponse> => {
    this.logger.info(
      `Reclaiming transfer ${JSON.stringify({ amount, assetId, paymentId, encryptedPreImage })}`,
    );
    // decrypt secret and resolve
    const privateKey = fromMnemonic(this.opts.mnemonic).derivePath(CF_PATH).privateKey;
    const cipher = EthCrypto.cipher.parse(encryptedPreImage);

    const preImage = await EthCrypto.decryptWithPrivateKey(privateKey, cipher);
    this.logger.debug(`Decrypted message and recovered preImage: ${preImage}`);
    const response = await this.resolveCondition({
      amount,
      assetId,
      conditionType: "LINKED_TRANSFER_TO_RECIPIENT",
      paymentId,
      preImage,
    });
    this.logger.info(`Reclaimed transfer ${JSON.stringify(response)}`);
    return response;
  };

  ///////////////////////////////////
  // LOW LEVEL METHODS

  public getRegisteredAppDetails = (appName: SupportedApplication): RegisteredAppDetails => {
    const appInfo = this.appRegistry.filter((app: RegisteredAppDetails) => {
      return app.name === appName && app.network === this.network.name;
    });

    if (!appInfo || appInfo.length === 0) {
      throw new Error(`Could not find ${appName} app details on ${this.network.name} network`);
    }

    if (appInfo.length > 1) {
      throw new Error(`Found multiple ${appName} app details on ${this.network.name} network`);
    }
    return appInfo[0];
  };

  private appNotInstalled = async (appInstanceId: string): Promise<string | undefined> => {
    const apps = await this.getAppInstances();
    const app = apps.filter((app: AppInstanceInfo) => app.identityHash === appInstanceId);
    if (!app || app.length === 0) {
      return (
        `Could not find installed app with id: ${appInstanceId}. ` +
        `Installed apps: ${JSON.stringify(apps, replaceBN, 2)}.`
      );
    }
    if (app.length > 1) {
      return (
        `CRITICAL ERROR: found multiple apps with the same id. ` +
        `Installed apps: ${JSON.stringify(apps, replaceBN, 2)}.`
      );
    }
    return undefined;
  };

  private appInstalled = async (appInstanceId: string): Promise<string | undefined> => {
    const apps = await this.getAppInstances();
    const app = apps.filter((app: AppInstanceInfo) => app.identityHash === appInstanceId);
    if (app.length > 0) {
      return (
        `App with id ${appInstanceId} is already installed. ` +
        `Installed apps: ${JSON.stringify(apps, replaceBN, 2)}.`
      );
    }
    return undefined;
  };
}<|MERGE_RESOLUTION|>--- conflicted
+++ resolved
@@ -38,10 +38,6 @@
 import {
   BigNumber,
   getAddress,
-<<<<<<< HEAD
-  HDNode,
-=======
->>>>>>> 760693c0
   Interface,
   keccak256,
   Network,
