--- conflicted
+++ resolved
@@ -623,12 +623,8 @@
     }
     return await this.channelProvider.send(MethodNames.chan_takeAction, {
       action,
-<<<<<<< HEAD
-      appInstanceId,
+      appIdentityHash,
       stateTimeout,
-=======
-      appIdentityHash,
->>>>>>> dcd718eb
     } as MethodParams.TakeAction);
   };
 
