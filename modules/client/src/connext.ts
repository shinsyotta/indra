<<<<<<< HEAD
=======
import { SupportedApplications } from "@connext/apps";
import { ERC20 } from "@connext/contracts";
>>>>>>> 29584f21
import {
  Address,
  AppAction,
  AppInstanceJson,
  AppInstanceProposal,
  AppRegistry,
  AssetId,
  ChannelMethods,
  ChannelProviderConfig,
  ConditionalTransferTypes,
  CONVENTION_FOR_ETH_ASSET_ID,
  DefaultApp,
  DepositAppName,
  DepositAppState,
  IChannelProvider,
  IChannelSigner,
  IStoreService,
  IConnextClient,
  ILoggerService,
  IMessagingService,
  INodeApiClient,
  MethodNames,
  MethodParams,
  MethodResults,
  MinimalTransaction,
  NodeResponses,
  PublicParams,
  PublicResults,
  RebalanceProfile,
  SimpleLinkedTransferAppName,
  SimpleTwoPartySwapAppName,
  WithdrawalMonitorObject,
  WithdrawAppName,
  EventName,
  EventPayload,
  SupportedApplicationNames,
} from "@connext/types";
import {
  delay,
  getRandomBytes32,
  getAddressFromAssetId,
  getSignerAddressFromPublicIdentifier,
  stringify,
} from "@connext/utils";
<<<<<<< HEAD
import { Contract, providers } from "ethers";
import { AddressZero } from "ethers/constants";
import { TransactionResponse } from "ethers/providers";
import { BigNumber, bigNumberify, Network, Transaction, soliditySha256 } from "ethers/utils";
import tokenAbi from "human-standard-token-abi";
=======
import { Contract, providers, constants, utils } from "ethers";
>>>>>>> 29584f21

import {
  DepositController,
  SwapController,
  WithdrawalController,
  CreateTransferController,
  ResolveTransferController,
} from "./controllers";
import { ConnextListener } from "./listener";
import { InternalClientOptions } from "./types";
import { NodeApiClient } from "./node";

const { AddressZero, HashZero } = constants;
const { bigNumberify } = utils;

export class ConnextClient implements IConnextClient {
  public appRegistry: AppRegistry;
  public channelProvider: IChannelProvider;
  public config: NodeResponses.GetConfig;
  public ethProvider: providers.JsonRpcProvider;
  public listener: ConnextListener;
  public log: ILoggerService;
  public messaging: IMessagingService;
  public multisigAddress: Address;
  public network: utils.Network;
  public node: INodeApiClient;
  public nodeIdentifier: string;
  public nodeSignerAddress: string;
  public publicIdentifier: string;
  public signer: IChannelSigner;
  public signerAddress: string;
  public store: IStoreService;
  public token: Contract;

  private opts: InternalClientOptions;

  private depositController: DepositController;
  private createTransferController: CreateTransferController;
  private resolveTransferController: ResolveTransferController;
  private swapController: SwapController;
  private withdrawalController: WithdrawalController;

  constructor(opts: InternalClientOptions) {
    this.opts = opts;
    this.appRegistry = opts.appRegistry;
    this.channelProvider = opts.channelProvider;
    this.config = opts.config;
    this.ethProvider = opts.ethProvider;
    this.signer = opts.signer;
    this.log = opts.logger.newContext("ConnextClient");
    this.messaging = opts.messaging;
    this.network = opts.network;
    this.node = opts.node;
    this.store = opts.store;
    this.token = opts.token;

    this.signerAddress = this.channelProvider.config.signerAddress;
    this.publicIdentifier = this.channelProvider.config.userIdentifier;
    this.multisigAddress = this.channelProvider.config.multisigAddress;
    this.nodeIdentifier = this.opts.config.nodeIdentifier;
    this.nodeSignerAddress = getSignerAddressFromPublicIdentifier(this.nodeIdentifier);

    // establish listeners
    this.listener = new ConnextListener(this);

    // instantiate controllers with log and cf
    this.depositController = new DepositController("DepositController", this);
    this.swapController = new SwapController("SwapController", this);
    this.withdrawalController = new WithdrawalController("WithdrawalController", this);
    this.createTransferController = new CreateTransferController("CreateTransferController", this);
    this.resolveTransferController = new ResolveTransferController(
      "ResolveTransferController",
      this,
    );
  }

  /**
   * Creates a promise that returns when the channel is available,
   * ie. when the setup protocol or create channel call is completed
   */
  public isAvailable = async (): Promise<void> => {
    return new Promise(
      async (resolve: any, reject: any): Promise<any> => {
        // Wait for channel to be available
        const channelIsAvailable = async (): Promise<boolean> => {
          const chan = await this.node.getChannel();
          return chan && chan.available;
        };
        while (!(await channelIsAvailable())) {
          await delay(100);
        }
        resolve();
      },
    );
  };

  // register subscriptions
  public registerSubscriptions = async (): Promise<void> => {
    await this.listener.register();
  };

  ///////////////////////////////////
  // Unsorted methods pulled from the old abstract wrapper class

  public restart = async (): Promise<void> => {
    if (!(await this.channelProvider.isSigner())) {
      this.log.warn("Cannot restart with an injected provider.");
      return;
    }

    // ensure that node and user address are different
    if (this.nodeIdentifier === this.publicIdentifier) {
      throw new Error(
        "Client must be instantiated with a secret that is different from the node's secret",
      );
    }

    // Create a fresh channelProvider & start using that.
    // End goal is to use this to restart the cfNode after restoring state
    await this.messaging.unsubscribe(`${this.publicIdentifier}*`);
    this.node = await NodeApiClient.init({
      messaging: this.messaging,
      messagingUrl: this.config.messagingUrl[0],
      signer: this.signer,
      nodeUrl: this.node.nodeUrl,
      ethProvider: this.ethProvider,
      logger: this.log,
      store: this.store,
      userIdentifier: this.publicIdentifier,
    });
    this.channelProvider = this.node.channelProvider;
    this.listener = new ConnextListener(this);
    await this.listener.register();
    await this.isAvailable();
  };

  public getChannel = async (): Promise<NodeResponses.GetChannel> => {
    return this.node.getChannel();
  };

  public requestCollateral = async (
    tokenAddress: string,
  ): Promise<NodeResponses.RequestCollateral | void> => {
    return this.node.requestCollateral(tokenAddress);
  };

  public channelProviderConfig = async (): Promise<ChannelProviderConfig> => {
    return this.channelProvider.config;
  };

  public getLinkedTransfer = async (
    paymentId: string,
  ): Promise<NodeResponses.GetLinkedTransfer> => {
    return this.node.fetchLinkedTransfer(paymentId);
  };

  public getSignedTransfer = async (
    paymentId: string,
  ): Promise<NodeResponses.GetSignedTransfer> => {
    return this.node.fetchSignedTransfer(paymentId);
  };

  public getAppRegistry = async (
    appDetails?:
      | {
          name: SupportedApplicationNames;
          chainId: number;
        }
      | { appDefinitionAddress: string },
  ): Promise<AppRegistry | DefaultApp | undefined> => {
    if (!this.appRegistry) {
      this.appRegistry = await this.node.appRegistry();
    }
    const registry = this.appRegistry;
    if (!appDetails) {
      return registry;
    }
    const { name, chainId, appDefinitionAddress } = appDetails as any;
    if (name) {
      return registry.find((app) => app.name === name && app.chainId === chainId);
    }
    return registry.find((app) => app.appDefinitionAddress === appDefinitionAddress);
  };

  public createChannel = async (): Promise<NodeResponses.CreateChannel> => {
    return this.node.createChannel();
  };

  public subscribeToSwapRates = async (from: string, to: string, callback: any): Promise<any> => {
    return this.node.subscribeToSwapRates(from, to, callback);
  };

  public getLatestSwapRate = async (from: string, to: string): Promise<string> => {
    return this.node.getLatestSwapRate(from, to);
  };

  public unsubscribeToSwapRates = async (from: string, to: string): Promise<void> => {
    return this.node.unsubscribeFromSwapRates(from, to);
  };

  public getRebalanceProfile = async (assetId?: string): Promise<RebalanceProfile | undefined> => {
    return this.node.getRebalanceProfile(assetId);
  };

  public getTransferHistory = async (): Promise<NodeResponses.GetTransferHistory> => {
    return this.node.getTransferHistory();
  };

  ///////////////////////////////////
  // CORE CHANNEL METHODS

  public deposit = async (params: PublicParams.Deposit): Promise<PublicResults.Deposit> => {
    return this.depositController.deposit(params);
  };

  public requestDepositRights = async (
    params: PublicParams.RequestDepositRights,
  ): Promise<MethodResults.RequestDepositRights> => {
    return this.depositController.requestDepositRights(params);
  };

  public rescindDepositRights = async (
    params: PublicParams.RescindDepositRights,
  ): Promise<PublicResults.RescindDepositRights> => {
    return this.depositController.rescindDepositRights(params);
  };

  public checkDepositRights = async (
    params: PublicParams.CheckDepositRights,
  ): Promise<PublicResults.CheckDepositRights> => {
    const app = await this.depositController.getDepositApp(params);
    if (!app || app.initiatorIdentifier !== this.publicIdentifier) {
      return { appIdentityHash: undefined };
    }
    return { appIdentityHash: app.identityHash };
  };

  public swap = async (params: PublicParams.Swap): Promise<PublicResults.Swap> => {
    const res = await this.swapController.swap(params);
    return res;
  };

  /**
   * Transfer currently uses the conditionalTransfer LinkedTransfer so that
   * async payments are the default transfer.
   */
  public transfer = async (
    params: PublicParams.Transfer,
  ): Promise<PublicResults.LinkedTransfer> => {
    return this.createTransferController.createTransfer({
      amount: params.amount,
      assetId: params.assetId || CONVENTION_FOR_ETH_ASSET_ID,
      conditionType: ConditionalTransferTypes.LinkedTransfer,
      meta: params.meta,
      paymentId: params.paymentId || getRandomBytes32(),
      preImage: getRandomBytes32(),
      recipient: params.recipient,
    }) as Promise<PublicResults.LinkedTransfer>;
  };

  public withdraw = (params: PublicParams.Withdraw): Promise<PublicResults.Withdraw> => {
    return this.withdrawalController.withdraw(params);
  };

  public respondToNodeWithdraw = (appInstance: AppInstanceJson): Promise<void> => {
    return this.withdrawalController.respondToNodeWithdraw(appInstance);
  };

  public saveWithdrawCommitmentToStore = (
    params: PublicParams.Withdraw,
    signatures: string[],
  ): Promise<void> => {
    return this.withdrawalController.saveWithdrawCommitmentToStore(params, signatures);
  };

  public resolveCondition = async (
    params: PublicParams.ResolveCondition,
  ): Promise<PublicResults.ResolveCondition> => {
    // paymentId is generated for hashlock transfer
    if (params.conditionType === ConditionalTransferTypes.HashLockTransfer) {
      const lockHash = soliditySha256(["bytes32"], [params.preImage]);
      const paymentId = soliditySha256(["address", "bytes32"], [params.assetId, lockHash]);
      params.paymentId = paymentId;
    }
    return this.resolveTransferController.resolveTransfer(params);
  };

  public conditionalTransfer = async (
    params: PublicParams.ConditionalTransfer,
  ): Promise<PublicResults.ConditionalTransfer> => {
    params.assetId = params.assetId || CONVENTION_FOR_ETH_ASSET_ID;
    return this.createTransferController.createTransfer(params);
  };

  public getHashLockTransfer = async (
    lockHash: string,
    assetId: string = AddressZero,
  ): Promise<NodeResponses.GetHashLockTransfer> => {
    return this.node.getHashLockTransfer(lockHash, assetId);
  };

  public getUserWithdrawals = async (): Promise<WithdrawalMonitorObject[]> => {
    const values = await this.channelProvider.send(ChannelMethods.chan_getUserWithdrawal, {});

    // sanity check
    values.forEach((val) => {
      const noRetry = typeof val.retry === "undefined" || val.retry === null;
      if (!val.tx || noRetry) {
        const msg = `Can not find tx or retry in retrieved user withdrawal ${stringify(val())}`;
        this.log.error(msg);
        throw new Error(msg);
      }
    });

    return values;
  };

  // this function should be called when the user knows a withdrawal should
  // be submitted. if there is no withdrawal expected, this promise will last
  // for the duration of the timeout
  public watchForUserWithdrawal = async (): Promise<providers.TransactionResponse[]> => {
    // poll for withdrawal tx submitted to multisig matching tx data
    const maxBlocks = 15;
    const startingBlock = await this.ethProvider.getBlockNumber();
    const transactions: providers.TransactionResponse[] = [];

    try {
      await new Promise((resolve: any, reject: any): any => {
        this.ethProvider.on(
          "block",
          async (blockNumber: number): Promise<void> => {
            const withdrawals = await this.checkForUserWithdrawals(blockNumber);
            if (withdrawals.length === 0) {
              // in the `WithdrawalController` the user does not store the
              // commitment until `takeAction` happens, so this may be 0
              // meaning the withdrawal has not been saved to the store yet
              return;
            }
            withdrawals.forEach(async ([storedValue, tx]) => {
              if (tx) {
                transactions.push(tx);
                await this.channelProvider.send(ChannelMethods.chan_setUserWithdrawal, {
                  withdrawalObject: storedValue,
                  remove: true,
                });
              }
            });
            if (transactions.length === withdrawals.length) {
              // no more to resolve
              this.ethProvider.removeAllListeners("block");
              return resolve();
            }
            if (blockNumber - startingBlock >= maxBlocks) {
              this.ethProvider.removeAllListeners("block");
              return reject(`More than ${maxBlocks} have passed: ${blockNumber - startingBlock}`);
            }
          },
        );
      });
    } catch (e) {
      // if (e.includes(`More than ${maxBlocks} have passed`)) {
      //   this.log.debug("Retrying node submission");
      //   await this.retryNodeSubmittedWithdrawal();
      // }
      throw new Error(`Error watching for user withdrawal: ${e}`);
    }
    return transactions;
  };

  ////////////////////////////////////////
  // Restore State

  public restoreState = async (): Promise<void> => {
    try {
      await this.channelProvider.send(ChannelMethods.chan_restoreState, {});
      this.log.info(`Found state to restore from store's backup`);
    } catch (e) {
      const {
        channel,
        setupCommitment,
        setStateCommitments,
        conditionalCommitments,
      } = await this.node.restoreState(this.publicIdentifier);
      if (!channel) {
        throw new Error(`No matching states found by node for ${this.publicIdentifier}`);
      }
      this.log.info(`Found state to restore from node: ${stringify(channel)}`);
      await this.channelProvider.send(ChannelMethods.chan_setStateChannel, {
        state: channel,
        setupCommitment,
        setStateCommitments,
        conditionalCommitments,
      });
      this.log.info(`Restored channel: ${stringify(await this.getStateChannel())}`);
    }
    await this.restart();
  };

  ///////////////////////////////////
  // EVENT METHODS

  public on = <T extends EventName>(
    event: T,
    callback: (payload: EventPayload[T]) => void | Promise<void>,
    filter?: (payload: EventPayload[T]) => boolean,
  ) => {
    this.listener.attach(event, callback, filter);
  };

  public once = <T extends EventName>(
    event: T,
    callback: (payload: EventPayload[T]) => void | Promise<void>,
    filter?: (payload: EventPayload[T]) => boolean,
  ) => {
    this.listener.attachOnce(event, callback, filter);
  };

  // TODO: allow for removing listeners attached via a specific event
  // by manipulating the context of the events

  public off = () => {
    this.listener.detach();
  };

  public emit = <T extends EventName>(event: T, payload: EventPayload[T]): boolean => {
    try {
      this.listener.post(event, payload);
      return true;
    } catch (e) {
      return false;
    }
  };

  ///////////////////////////////////
  // PROVIDER/ROUTER METHODS

  public deployMultisig = async (): Promise<MethodResults.DeployStateDepositHolder> => {
    return this.channelProvider.send(MethodNames.chan_deployStateDepositHolder, {
      multisigAddress: this.multisigAddress,
    });
  };

  public getStateChannel = async (): Promise<MethodResults.GetStateChannel> => {
    return this.channelProvider.send(MethodNames.chan_getStateChannel, {
      multisigAddress: this.multisigAddress,
    });
  };

  public getAppInstances = async (): Promise<AppInstanceJson[]> => {
    const { appInstances } = await this.channelProvider.send(MethodNames.chan_getAppInstances, {
      multisigAddress: this.multisigAddress,
    } as MethodParams.GetAppInstances);
    return appInstances;
  };

  public getFreeBalance = async (
    assetId: AssetId | Address = AddressZero,
  ): Promise<MethodResults.GetFreeBalanceState> => {
    if (typeof assetId !== "string") {
      throw new Error(`Asset id must be a string: ${stringify(assetId)}`);
    }
    const tokenAddress = getAddressFromAssetId(assetId);
    try {
      return await this.channelProvider.send(MethodNames.chan_getFreeBalanceState, {
        multisigAddress: this.multisigAddress,
        assetId: tokenAddress,
      } as MethodParams.GetFreeBalanceState);
    } catch (e) {
      const error = `No free balance exists for the specified token: ${tokenAddress}`;
      if (e.message.includes(error)) {
        // if there is no balance, return undefined
        // NOTE: can return free balance obj with 0s,
        // but need the nodes free balance
        // address in the multisig
        const obj = {};
        obj[this.nodeSignerAddress] = new utils.BigNumber(0);
        obj[this.signerAddress] = new utils.BigNumber(0);
        return obj;
      }
      throw e;
    }
  };

  public getProposedAppInstances = async (
    multisigAddress?: string,
  ): Promise<MethodResults.GetProposedAppInstances | undefined> => {
    return this.channelProvider.send(MethodNames.chan_getProposedAppInstances, {
      multisigAddress: multisigAddress || this.multisigAddress,
    } as MethodParams.GetProposedAppInstances);
  };

  public getProposedAppInstance = async (
    appIdentityHash: string,
  ): Promise<MethodResults.GetProposedAppInstance | undefined> => {
    return this.channelProvider.send(MethodNames.chan_getProposedAppInstance, {
      appIdentityHash,
    } as MethodParams.GetProposedAppInstance);
  };

  public getAppInstance = async (
    appIdentityHash: string,
  ): Promise<MethodResults.GetAppInstanceDetails | undefined> => {
    const err = await this.appNotInstalled(appIdentityHash);
    if (err) {
      this.log.warn(err);
      return undefined;
    }
    return this.channelProvider.send(MethodNames.chan_getAppInstance, {
      appIdentityHash,
    } as MethodParams.GetAppInstanceDetails);
  };

  public takeAction = async (
    appIdentityHash: string,
    action: AppAction,
    stateTimeout?: utils.BigNumber,
  ): Promise<MethodResults.TakeAction> => {
    // check the app is actually installed
    const err = await this.appNotInstalled(appIdentityHash);
    if (err) {
      this.log.error(err);
      throw new Error(err);
    }
    // check state is not finalized
    const { latestState: state } = (await this.getAppInstance(appIdentityHash)).appInstance;
    if ((state as any).finalized) {
      // FIXME: casting?
      throw new Error("Cannot take action on an app with a finalized state.");
    }
    return this.channelProvider.send(MethodNames.chan_takeAction, {
      action,
      appIdentityHash,
      stateTimeout,
      multisigAddress: this.multisigAddress,
    } as MethodParams.TakeAction);
  };

  public proposeInstallApp = async (
    params: MethodParams.ProposeInstall,
  ): Promise<MethodResults.ProposeInstall> => {
    return this.channelProvider.send(MethodNames.chan_proposeInstall, {
      ...(params as MethodParams.ProposeInstall),
      multisigAddress: this.multisigAddress,
    });
  };

  public installApp = async (appIdentityHash: string): Promise<MethodResults.Install> => {
    // check the app isnt actually installed
    const alreadyInstalled = await this.appInstalled(appIdentityHash);
    if (alreadyInstalled) {
      throw new Error(alreadyInstalled);
    }
    return this.channelProvider.send(MethodNames.chan_install, {
      appIdentityHash,
      multisigAddress: this.multisigAddress,
    } as MethodParams.Install);
  };

  public uninstallApp = async (appIdentityHash: string): Promise<MethodResults.Uninstall> => {
    // check the app is actually installed
    const err = await this.appNotInstalled(appIdentityHash);
    if (err) {
      this.log.error(err);
      throw new Error(err);
    }
    return this.channelProvider.send(MethodNames.chan_uninstall, {
      appIdentityHash,
      multisigAddress: this.multisigAddress,
    } as MethodParams.Uninstall);
  };

  public rejectInstallApp = async (appIdentityHash: string): Promise<MethodResults.Uninstall> => {
    return this.channelProvider.send(MethodNames.chan_rejectInstall, {
      appIdentityHash,
      multisigAddress: this.multisigAddress,
    } as MethodParams.RejectInstall);
  };

  ///////////////////////////////////
  // NODE METHODS

  public clientCheckIn = async (): Promise<void> => {
    return this.node.clientCheckIn();
  };

  public reclaimPendingAsyncTransfers = async (): Promise<void> => {
    const pendingTransfers = await this.node.getPendingAsyncTransfers();
    this.log.info(`Found ${pendingTransfers.length} transfers to reclaim`);
    for (const transfer of pendingTransfers) {
      const { encryptedPreImage, paymentId } = transfer;
      try {
        await this.reclaimPendingAsyncTransfer(paymentId, encryptedPreImage);
      } catch (e) {
        this.log.error(`Could not reclaim transfer ${paymentId}, will try again on next connect`);
      }
    }
  };

  // must be public so it can easily be used by the listener
  public reclaimPendingAsyncTransfer = async (
    paymentId: string,
    encryptedPreImage: string,
  ): Promise<PublicResults.ResolveLinkedTransfer> => {
    this.log.info(`Unlocking transfer ${paymentId}`);
    // decrypt secret and resolve
    const preImage = await this.channelProvider.send(ChannelMethods.chan_decrypt, {
      encryptedPreImage,
    });
    this.log.debug(`Decrypted message and recovered preImage: ${preImage}`);
    try {
      const response = await this.resolveTransferController.resolveTransfer({
        conditionType: ConditionalTransferTypes.LinkedTransfer,
        paymentId,
        preImage,
      });
      this.log.info(`Unlocked transfer ${paymentId} using preImage: ${preImage}`);
      return response;
    } catch (e) {
      this.log.error(`Error in reclaimPendingAsyncTransfer: ${e.message}`);
      throw e;
    }
  };

  ///////////////////////////////////
  // LOW LEVEL METHODS

  public matchTx = (
    givenTransaction: utils.Transaction | undefined,
    expected: MinimalTransaction,
  ): boolean => {
    return (
      givenTransaction &&
      givenTransaction.to === expected.to &&
      bigNumberify(givenTransaction.value).eq(expected.value) &&
      givenTransaction.data === expected.data
    );
  };

  /**
   * NOTE: this function should *only* be called on `connect()`, and is
   * designed to cleanup channel state in the event of the client going
   * offline and not completing protocols.
   *
   * This function will *only* handle registered applications, or applications
   * who's desired functionality is well understood. The apps will be handled
   * as follows:
   * - proposed swaps: install will be rejected, removing them from the proposed
   *   app instances and preventing stale swaps from being installed.
   * - installed swaps: will be automatically uninstalled, thereby executing the
   *   swap as soon as the client is able.
   * - proposed linked transfer apps: reject install
   * - installed linked transfer: leave installed for the hub to uninstall
   */
  public cleanupRegistryApps = async (): Promise<void> => {
    const swapAppRegistryInfo = this.appRegistry.filter(
      (app: DefaultApp) => app.name === SimpleTwoPartySwapAppName,
    )[0];
    const linkedRegistryInfo = this.appRegistry.filter(
      (app: DefaultApp) => app.name === SimpleLinkedTransferAppName,
    )[0];
    const withdrawRegistryInfo = this.appRegistry.filter(
      (app: DefaultApp) => app.name === WithdrawAppName,
    )[0];
    const depositRegistryInfo = this.appRegistry.filter(
      (app: DefaultApp) => app.name === DepositAppName,
    )[0];

    await this.removeHangingProposalsByDefinition([
      swapAppRegistryInfo.appDefinitionAddress,
      linkedRegistryInfo.appDefinitionAddress,
      withdrawRegistryInfo.appDefinitionAddress,
      depositRegistryInfo.appDefinitionAddress,
    ]);

    // deal with any apps that are installed and can simply
    // be uninstalled
    await this.uninstallAllAppsByDefintion([
      swapAppRegistryInfo.appDefinitionAddress,
      withdrawRegistryInfo.appDefinitionAddress,
    ]);

    // handle any existing apps
    await this.handleInstalledDepositApps();
  };

  /**
   * Removes all proposals of a give app definition type
   */
  private removeHangingProposalsByDefinition = async (appDefinitions: string[]): Promise<void> => {
    // first get all proposed apps
    const { appInstances: proposed } = await this.getProposedAppInstances();

    // deal with any proposed swap or linked transfer apps
    const hangingProposals = proposed.filter((proposal: AppInstanceProposal) =>
      appDefinitions.includes(proposal.appDefinition),
    );
    // remove from `proposedAppInstances`
    for (const hanging of hangingProposals) {
      try {
        await this.rejectInstallApp(hanging.identityHash);
      } catch (e) {
        this.log.error(
          `Could not remove proposal: ${hanging.identityHash}. Error: ${e.stack || e.message}`,
        );
      }
    }
  };

  /**
   * Removes all apps of a given app definition type
   */
  private uninstallAllAppsByDefintion = async (appDefinitions: string[]): Promise<void> => {
    const apps = (await this.getAppInstances()).filter((app: AppInstanceJson) =>
      appDefinitions.includes(app.appInterface.addr),
    );
    // TODO: ARJUN there is an edgecase where this will cancel withdrawal
    for (const app of apps) {
      try {
        await this.uninstallApp(app.identityHash);
      } catch (e) {
        this.log.error(
          `Could not uninstall app: ${app.identityHash}. Error: ${e.stack || e.message}`,
        );
      }
    }
  };

  private handleInstalledDepositApps = async () => {
    const assetIds = this.config.supportedTokenAddresses;
    for (const assetId of assetIds) {
      const { appIdentityHash } = await this.checkDepositRights({ assetId });
      if (!appIdentityHash) {
        // no deposit app installed for asset, continue
        continue;
      }
      // otherwise, handle installed app
      const {
        appInstance: { latestState },
      } = await this.getAppInstance(appIdentityHash);

      // there is still an active deposit, setup a listener to
      // rescind deposit rights when deposit is sent to multisig
      const currentMultisigBalance =
        assetId === AddressZero
          ? await this.ethProvider.getBalance(this.multisigAddress)
          : await new Contract(assetId, ERC20.abi, this.ethProvider).functions.balanceOf(
              this.multisigAddress,
            );

      if (currentMultisigBalance.gt((latestState as DepositAppState).startingMultisigBalance)) {
        // deposit has occurred, rescind
        try {
          await this.rescindDepositRights({ assetId, appIdentityHash });
        } catch (e) {
          this.log.warn(
            `Could not uninstall deposit app ${appIdentityHash}. Error: ${e.stack || e.message}`,
          );
        }
        continue;
      }

      // there is still an active deposit, setup a listener to
      // rescind deposit rights when deposit is sent to multisig
      if (assetId === AddressZero) {
        this.ethProvider.on(this.multisigAddress, async (balance: utils.BigNumber) => {
          if (balance.gt((latestState as DepositAppState).startingMultisigBalance)) {
            await this.rescindDepositRights({ assetId, appIdentityHash });
            this.ethProvider.removeAllListeners(this.multisigAddress);
          }
        });
        continue;
      }

      new Contract(assetId, ERC20.abi, this.ethProvider).once(
        "Transfer",
        async (sender: string, recipient: string, amount: utils.BigNumber) => {
          if (recipient === this.multisigAddress && amount.gt(0)) {
            const bal = await new Contract(
              assetId,
              ERC20.abi,
              this.ethProvider,
            ).functions.balanceOf(this.multisigAddress);
            if (bal.gt((latestState as DepositAppState).startingMultisigBalance)) {
              await this.rescindDepositRights({ assetId, appIdentityHash });
            }
          }
        },
      );
    }
  };

  private appNotInstalled = async (appIdentityHash: string): Promise<string | undefined> => {
    const apps = await this.getAppInstances();
    const app = apps.filter(
      (app: AppInstanceJson): boolean => app.identityHash === appIdentityHash,
    );
    if (!app || app.length === 0) {
      return (
        `Could not find installed app with id: ${appIdentityHash}. ` +
        `Installed apps: ${stringify(apps)}.`
      );
    }
    if (app.length > 1) {
      return (
        "CRITICAL ERROR: found multiple apps with the same id. " +
        `Installed apps: ${stringify(apps)}.`
      );
    }
    return undefined;
  };

  private appInstalled = async (appIdentityHash: string): Promise<string | undefined> => {
    const apps = await this.getAppInstances();
    const app = apps.filter(
      (app: AppInstanceJson): boolean => app.identityHash === appIdentityHash,
    );
    if (app.length > 0) {
      return (
        `App with id ${appIdentityHash} is already installed. ` +
        `Installed apps: ${stringify(apps)}.`
      );
    }
    return undefined;
  };

  private checkForUserWithdrawals = async (
    inBlock: number,
  ): Promise<[WithdrawalMonitorObject, providers.TransactionResponse][]> => {
    const vals = await this.getUserWithdrawals();
    if (vals.length === 0) {
      this.log.error("No transaction found in store.");
      return [];
    }

    const getTransactionResponse = async (
      tx: MinimalTransaction,
    ): Promise<providers.TransactionResponse | undefined> => {
      // get the transaction hash that we should be looking for from
      // the contract method
      const txsTo = await this.ethProvider.getTransactionCount(tx.to, inBlock);
      if (txsTo === 0) {
        return undefined;
      }

      const block = await this.ethProvider.getBlock(inBlock);
      const { transactions } = block;
      if (transactions.length === 0) {
        return undefined;
      }

      for (const transactionHash of transactions) {
        const transaction = await this.ethProvider.getTransaction(transactionHash);
        if (this.matchTx(transaction, tx)) {
          return transaction;
        }
      }
      return undefined;
    };

    const responses = [];
    for (const val of vals) {
      responses.push([val, await getTransactionResponse(val.tx)]);
    }
    return responses;
  };
}<|MERGE_RESOLUTION|>--- conflicted
+++ resolved
@@ -1,8 +1,4 @@
-<<<<<<< HEAD
-=======
-import { SupportedApplications } from "@connext/apps";
 import { ERC20 } from "@connext/contracts";
->>>>>>> 29584f21
 import {
   Address,
   AppAction,
@@ -47,15 +43,7 @@
   getSignerAddressFromPublicIdentifier,
   stringify,
 } from "@connext/utils";
-<<<<<<< HEAD
-import { Contract, providers } from "ethers";
-import { AddressZero } from "ethers/constants";
-import { TransactionResponse } from "ethers/providers";
-import { BigNumber, bigNumberify, Network, Transaction, soliditySha256 } from "ethers/utils";
-import tokenAbi from "human-standard-token-abi";
-=======
 import { Contract, providers, constants, utils } from "ethers";
->>>>>>> 29584f21
 
 import {
   DepositController,
@@ -68,8 +56,8 @@
 import { InternalClientOptions } from "./types";
 import { NodeApiClient } from "./node";
 
-const { AddressZero, HashZero } = constants;
-const { bigNumberify } = utils;
+const { AddressZero } = constants;
+const { bigNumberify, soliditySha256 } = utils;
 
 export class ConnextClient implements IConnextClient {
   public appRegistry: AppRegistry;
