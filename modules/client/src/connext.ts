import { SupportedApplication, AppActionBigNumber, AppStateBigNumber } from "@connext/apps";
import { MessagingService } from "@connext/messaging";
import {
  AppInstanceProposal,
  chan_getUserWithdrawal,
  chan_restoreState,
  chan_setStateChannel,
  chan_setUserWithdrawal,
  ConditionalTransferParameters,
  ConditionalTransferResponse,
  FAST_SIGNED_TRANSFER,
  HASHLOCK_TRANSFER,
  IChannelProvider,
  IClientStore,
  ILoggerService,
  LINKED_TRANSFER,
  TransactionResponse,
  WithdrawParameters,
  WithdrawResponse,
  GetHashLockTransferResponse,
  LinkedTransferResponse,
  GetLinkedTransferResponse,
<<<<<<< HEAD
  SIGNED_TRANSFER,
  GetSignedTransferResponse,
=======
  createRandom32ByteHexString,
>>>>>>> 17f520a4
} from "@connext/types";
import { decryptWithPrivateKey } from "@connext/crypto";
import "core-js/stable";
import { Contract, providers } from "ethers";
import { AddressZero } from "ethers/constants";
import { BigNumber, bigNumberify, Network, Transaction } from "ethers/utils";
import tokenAbi from "human-standard-token-abi";
import "regenerator-runtime/runtime";

import { createCFChannelProvider } from "./channelProvider";
import { LinkedTransferController } from "./controllers/LinkedTransferController";
import { DepositController } from "./controllers/DepositController";
import { RequestDepositRightsController } from "./controllers/RequestDepositRightsController";
import { SwapController } from "./controllers/SwapController";
import { WithdrawalController } from "./controllers/WithdrawalController";
import { stringify, withdrawalKey, xpubToAddress } from "./lib";
import { ConnextListener } from "./listener";
import {
  Address,
  AppInstanceJson,
  AppRegistry,
  CFCoreChannel,
  CFCoreTypes,
  ChannelProviderConfig,
  ChannelState,
  CheckDepositRightsParameters,
  CheckDepositRightsResponse,
  ConnextClientStorePrefix,
  ConnextEvent,
  CreateChannelResponse,
  DefaultApp,
  DepositParameters,
  GetChannelResponse,
  GetConfigResponse,
  IConnextClient,
  INodeApiClient,
  InternalClientOptions,
  KeyGen,
  makeChecksum,
  RebalanceProfile,
  ProtocolTypes,
  RequestCollateralResponse,
  RequestDepositRightsParameters,
  RescindDepositRightsParameters,
  ResolveConditionParameters,
  ResolveConditionResponse,
  ResolveLinkedTransferResponse,
  SwapParameters,
  Transfer,
  TransferParameters,
} from "./types";
import { invalidAddress } from "./validation/addresses";
import { falsy, notLessThanOrEqualTo, notPositive } from "./validation/bn";
import { ResolveLinkedTransferController } from "./controllers/ResolveLinkedTransferController";
import { FastSignedTransferController } from "./controllers/FastSignedTransferController";
import { ResolveFastSignedTransferController } from "./controllers/ResolveFastSignedTransferController";
import { HashLockTransferController } from "./controllers/HashLockTransferController";
import { ResolveHashLockTransferController } from "./controllers/ResolveHashLockTransferController";
import { SignedTransferController } from "./controllers/SignedTransferController";
import { ResolveSignedTransferController } from "./controllers/ResolveSignedTransferController";

export class ConnextClient implements IConnextClient {
  public appRegistry: AppRegistry;
  public channelProvider: IChannelProvider;
  public config: GetConfigResponse;
  public ethProvider: providers.JsonRpcProvider;
  public freeBalanceAddress: string;
  public listener: ConnextListener;
  public log: ILoggerService;
  public messaging: MessagingService;
  public multisigAddress: Address;
  public network: Network;
  public node: INodeApiClient;
  public nodePublicIdentifier: string;
  public publicIdentifier: string;
  public signerAddress: Address;
  public store: IClientStore;
  public token: Contract;

  private opts: InternalClientOptions;
  private keyGen: KeyGen;

  private depositController: DepositController;
  private swapController: SwapController;
  private withdrawalController: WithdrawalController;
  private linkedTransferController: LinkedTransferController;
  private resolveLinkedTransferController: ResolveLinkedTransferController;
  private requestDepositRightsController: RequestDepositRightsController;
  private fastSignedTransferController: FastSignedTransferController;
  private resolveFastSignedTransferController: ResolveFastSignedTransferController;
  private hashlockTransferController: HashLockTransferController;
  private resolveHashLockTransferController: ResolveHashLockTransferController;
  private signedTransferController: SignedTransferController;
  private resolveSignedTransferController: ResolveSignedTransferController;

  constructor(opts: InternalClientOptions) {
    this.opts = opts;
    this.appRegistry = opts.appRegistry;
    this.channelProvider = opts.channelProvider;
    this.config = opts.config;
    this.ethProvider = opts.ethProvider;
    this.keyGen = opts.keyGen;
    this.log = opts.logger.newContext("ConnextClient");
    this.messaging = opts.messaging;
    this.network = opts.network;
    this.node = opts.node;
    this.store = opts.store;
    this.token = opts.token;

    this.freeBalanceAddress = this.channelProvider.config.freeBalanceAddress;
    this.signerAddress = this.channelProvider.config.signerAddress;
    this.publicIdentifier = this.channelProvider.config.userPublicIdentifier;
    this.multisigAddress = this.channelProvider.config.multisigAddress;
    this.nodePublicIdentifier = this.opts.config.nodePublicIdentifier;

    // establish listeners
    this.listener = new ConnextListener(opts.channelProvider, this);

    // instantiate controllers with log and cf
    this.depositController = new DepositController("DepositController", this);
    this.swapController = new SwapController("SwapController", this);
    this.withdrawalController = new WithdrawalController("WithdrawalController", this);
    this.linkedTransferController = new LinkedTransferController("LinkedTransferController", this);
    this.resolveLinkedTransferController = new ResolveLinkedTransferController(
      "ResolveLinkedTransferController",
      this,
    );
    this.requestDepositRightsController = new RequestDepositRightsController(
      "RequestDepositRightsController",
      this,
    );
    this.fastSignedTransferController = new FastSignedTransferController(
      "FastSignedTransferController",
      this,
    );
    this.resolveFastSignedTransferController = new ResolveFastSignedTransferController(
      "ResolveFastSignedTransferController",
      this,
    );
    this.hashlockTransferController = new HashLockTransferController(
      "HashLockTransferController",
      this,
    );
    this.resolveHashLockTransferController = new ResolveHashLockTransferController(
      "ResolveHashLockTransferController",
      this,
    );
    this.signedTransferController = new SignedTransferController("SignedTransferController", this);
    this.resolveSignedTransferController = new ResolveSignedTransferController(
      "ResolveSignedTransferController",
      this,
    );
  }

  /**
   * Creates a promise that returns when the channel is available,
   * ie. when the setup protocol or create channel call is completed
   */
  public isAvailable = async (): Promise<void> => {
    return new Promise(
      async (resolve: any, reject: any): Promise<any> => {
        // Wait for channel to be available
        const channelIsAvailable = async (): Promise<boolean> => {
          const chan = await this.node.getChannel();
          return chan && chan.available;
        };
        while (!(await channelIsAvailable())) {
          await new Promise((res: any): any => setTimeout((): void => res(), 100));
        }
        resolve();
      },
    );
  };

  /**
   * Checks if the coin balance refund app is installed.
   */
  public getBalanceRefundApp = async (
    assetId: string = AddressZero,
  ): Promise<AppInstanceJson | undefined> => {
    const apps = await this.getAppInstances();
    const filtered = apps.filter(
      (app: AppInstanceJson) =>
        app.appInterface.addr === this.config.contractAddresses.CoinBalanceRefundApp &&
        app.latestState["tokenAddress"] === assetId,
    );
    return filtered.length === 0 ? undefined : filtered[0];
  };

  // register subscriptions
  public registerSubscriptions = async (): Promise<void> => {
    await this.listener.register();
  };

  ///////////////////////////////////
  // Unsorted methods pulled from the old abstract wrapper class

  public restart = async (): Promise<void> => {
    if (!this.channelProvider.isSigner) {
      this.log.warn("Cannot restart with an injected provider.");
      return;
    }

    // ensure that node and user xpub are different
    if (this.nodePublicIdentifier === this.publicIdentifier) {
      throw new Error(
        "Client must be instantiated with a secret that is different from the node's secret",
      );
    }

    // Create a fresh channelProvider & start using that.
    // End goal is to use this to restart the cfNode after restoring state
    const channelProvider = await createCFChannelProvider({
      ethProvider: this.ethProvider,
      keyGen: this.keyGen,
      lockService: { acquireLock: this.node.acquireLock.bind(this.node) },
      messaging: this.messaging as any,
      networkContext: this.config.contractAddresses,
      nodeConfig: { STORE_KEY_PREFIX: ConnextClientStorePrefix },
      nodeUrl: this.channelProvider.config.nodeUrl,
      store: this.store,
      xpub: this.publicIdentifier,
      logger: this.log.newContext("CFChannelProvider"),
    });
    // TODO: this is very confusing to have to do, lets try to figure out a better way
    channelProvider.multisigAddress = this.multisigAddress;
    this.node.channelProvider = channelProvider;
    this.channelProvider = channelProvider;
    this.listener = new ConnextListener(channelProvider, this);
    await this.isAvailable();
  };

  public getChannel = async (): Promise<GetChannelResponse> => {
    return await this.node.getChannel();
  };

  public requestCollateral = async (
    tokenAddress: string,
  ): Promise<RequestCollateralResponse | void> => {
    const res = await this.node.requestCollateral(tokenAddress);
    return res;
  };

  public channelProviderConfig = async (): Promise<ChannelProviderConfig> => {
    return this.channelProvider.config;
  };

  public getLinkedTransfer = async (paymentId: string): Promise<GetLinkedTransferResponse> => {
    return await this.node.fetchLinkedTransfer(paymentId);
  };

  public getSignedTransfer = async (paymentId: string): Promise<GetSignedTransferResponse> => {
    return await this.node.fetchSignedTransfer(paymentId);
  };

  public getAppRegistry = async (
    appDetails?:
      | {
          name: SupportedApplication;
          chainId: number;
        }
      | { appDefinitionAddress: string },
  ): Promise<AppRegistry> => {
    return await this.node.appRegistry(appDetails);
  };

  public createChannel = async (): Promise<CreateChannelResponse> => {
    return this.node.createChannel();
  };

  public subscribeToSwapRates = async (from: string, to: string, callback: any): Promise<any> => {
    return await this.node.subscribeToSwapRates(from, to, callback);
  };

  public getLatestSwapRate = async (from: string, to: string): Promise<string> => {
    return await this.node.getLatestSwapRate(from, to);
  };

  public unsubscribeToSwapRates = async (from: string, to: string): Promise<void> => {
    return this.node.unsubscribeFromSwapRates(from, to);
  };

  public getRebalanceProfile = async (assetId?: string): Promise<RebalanceProfile | undefined> => {
    return await this.node.getRebalanceProfile(assetId);
  };

  public getTransferHistory = async (): Promise<Transfer[]> => {
    return await this.node.getTransferHistory();
  };

  ///////////////////////////////////
  // CORE CHANNEL METHODS

  public deposit = async (params: DepositParameters): Promise<ChannelState> => {
    return this.depositController.deposit(params);
  };

  public requestDepositRights = async (
    params: RequestDepositRightsParameters,
  ): Promise<CFCoreTypes.RequestDepositRightsResult> => {
    return await this.requestDepositRightsController.requestDepositRights(params);
  };

  public rescindDepositRights = async (
    params: RescindDepositRightsParameters,
  ): Promise<CFCoreTypes.DepositResult> => {
    return this.channelProvider.send(ProtocolTypes.chan_rescindDepositRights, {
      multisigAddress: this.multisigAddress,
      tokenAddress: params.assetId,
    } as CFCoreTypes.RescindDepositRightsParams);
  };

  public checkDepositRights = async (
    params: CheckDepositRightsParameters,
  ): Promise<CheckDepositRightsResponse> => {
    const refundApp = await this.getBalanceRefundApp(params.assetId);
    if (!refundApp) {
      throw new Error(`No balance refund app installed for ${params.assetId}`);
    }
    const multisigBalance =
      !refundApp.latestState["tokenAddress"] &&
      refundApp.latestState["tokenAddress"] !== AddressZero
        ? await this.ethProvider.getBalance(this.multisigAddress)
        : await new Contract(
            refundApp.latestState["tokenAddress"],
            tokenAbi,
            this.ethProvider,
          ).functions.balanceOf(this.multisigAddress);
    return refundApp
      ? {
          assetId: refundApp.latestState["tokenAddress"],
          multisigBalance: multisigBalance.toString(),
          recipient: refundApp.latestState["recipient"],
          threshold: refundApp.latestState["threshold"],
        }
      : undefined;
  };

  public swap = async (params: SwapParameters): Promise<CFCoreChannel> => {
    const res = await this.swapController.swap(params);
    return res;
  };

  /**
   * Transfer currently uses the conditionalTransfer LINKED_TRANSFER_TO_RECIPIENT so that
   * async payments are the default transfer.
   */
  public transfer = async (params: TransferParameters): Promise<LinkedTransferResponse> => {
    if (!params.paymentId) {
      params.paymentId = createRandom32ByteHexString();
    }
    return this.linkedTransferController.linkedTransfer({
      amount: params.amount,
      assetId: params.assetId,
      conditionType: LINKED_TRANSFER,
      meta: params.meta,
      paymentId: params.paymentId,
      preImage: createRandom32ByteHexString(),
      recipient: params.recipient,
    }) as Promise<LinkedTransferResponse>;
  };

  public withdraw = async (params: WithdrawParameters): Promise<WithdrawResponse> => {
    return await this.withdrawalController.withdraw(params);
  };

  public respondToNodeWithdraw = async (appInstance: AppInstanceJson): Promise<void> => {
    return await this.withdrawalController.respondToNodeWithdraw(appInstance);
  };

  public saveWithdrawCommitmentToStore = async (
    params: WithdrawParameters<BigNumber>,
    signatures: string[],
  ): Promise<void> => {
    return await this.withdrawalController.saveWithdrawCommitmentToStore(params, signatures);
  };

  public resolveCondition = async (
    params: ResolveConditionParameters,
  ): Promise<ResolveConditionResponse> => {
    switch (params.conditionType) {
      case LINKED_TRANSFER: {
        return this.resolveLinkedTransferController.resolveLinkedTransfer(params);
      }
      case FAST_SIGNED_TRANSFER: {
        return this.resolveFastSignedTransferController.resolveFastSignedTransfer(params);
      }
      case HASHLOCK_TRANSFER: {
        return this.resolveHashLockTransferController.resolveHashLockTransfer(params);
      }
      case SIGNED_TRANSFER: {
        return this.resolveSignedTransferController.resolveSignedTransfer(params);
      }
      default:
        throw new Error(`Condition type ${(params as any).conditionType} invalid`);
    }
  };

  public conditionalTransfer = async (
    params: ConditionalTransferParameters,
  ): Promise<ConditionalTransferResponse> => {
    switch (params.conditionType) {
      case LINKED_TRANSFER: {
        return this.linkedTransferController.linkedTransfer(params);
      }
      case FAST_SIGNED_TRANSFER: {
        return this.fastSignedTransferController.fastSignedTransfer(params);
      }
      case HASHLOCK_TRANSFER: {
        return this.hashlockTransferController.hashLockTransfer(params);
      }
      case SIGNED_TRANSFER: {
        return this.signedTransferController.signedTransfer(params);
      }
      default:
        throw new Error(`Condition type ${(params as any).conditionType} invalid`);
    }
  };

  public getHashLockTransfer = async (lockHash: string): Promise<GetHashLockTransferResponse> => {
    return await this.node.getHashLockTransfer(lockHash);
  };

  public getLatestWithdrawal = async (): Promise<
    { retry: number; tx: CFCoreTypes.MinimalTransaction } | undefined
  > => {
    const value = await this.channelProvider.send(chan_getUserWithdrawal, {});

    if (!value || typeof value === "undefined") {
      return undefined;
    }

    const noRetry = typeof value.retry === "undefined" || value.retry === null;
    if (!value.tx || noRetry) {
      const msg = `Can not find tx or retry in store under key ${withdrawalKey(
        this.publicIdentifier,
      )}`;
      this.log.error(msg);
      throw new Error(msg);
    }
    return value;
  };

  public watchForUserWithdrawal = async (): Promise<TransactionResponse | undefined> => {
    // poll for withdrawal tx submitted to multisig matching tx data
    const maxBlocks = 15;
    const startingBlock = await this.ethProvider.getBlockNumber();
    let transaction: TransactionResponse;

    // TODO: poller should not be completely blocking, but safe to leave for now
    // because the channel should be blocked
    try {
      transaction = await new Promise((resolve: any, reject: any): any => {
        this.ethProvider.on(
          "block",
          async (blockNumber: number): Promise<void> => {
            const transaction = await this.checkForUserWithdrawal(blockNumber);
            if (transaction) {
              await this.channelProvider.send(chan_setUserWithdrawal, {
                withdrawalObject: undefined,
              });
              this.ethProvider.removeAllListeners("block");
              resolve(transaction);
            }
            if (blockNumber - startingBlock >= maxBlocks) {
              this.ethProvider.removeAllListeners("block");
              reject(`More than ${maxBlocks} have passed: ${blockNumber - startingBlock}`);
            }
          },
        );
      });
    } catch (e) {
      // if (e.includes(`More than ${maxBlocks} have passed`)) {
      //   this.log.debug("Retrying node submission");
      //   await this.retryNodeSubmittedWithdrawal();
      // }
      throw new Error(`Error watching for user withdrawal: ${e}`);
    }
    return transaction;
  };

  ////////////////////////////////////////
  // Restore State

  public restoreState = async (): Promise<void> => {
    try {
      await this.channelProvider.send(chan_restoreState, {});
      this.log.info(`Found state to restore from store's backup`);
    } catch (e) {
      const state = await this.node.restoreState(this.publicIdentifier);
      if (!state) {
        throw new Error(`No matching states found by node for ${this.publicIdentifier}`);
      }
      this.log.debug(`Found state to restore from node`);
      this.log.debug(`Restored state: ${stringify(state)}`);
      await this.channelProvider.send(chan_setStateChannel, {
        state,
      });
    }
    await this.restart();
  };

  ///////////////////////////////////
  // EVENT METHODS

  public on = (event: ConnextEvent, callback: (...args: any[]) => void): ConnextListener => {
    return this.listener.on(event, callback);
  };

  public once = (event: ConnextEvent, callback: (...args: any[]) => void): ConnextListener => {
    return this.listener.once(event, callback);
  };

  public emit = (event: ConnextEvent, data: any): boolean => {
    return this.listener.emit(event, data);
  };

  public removeListener = (
    event: ConnextEvent,
    callback: (...args: any[]) => void,
  ): ConnextListener => {
    return this.listener.removeListener(event, callback);
  };

  ///////////////////////////////////
  // PROVIDER/ROUTER METHODS

  public deployMultisig = async (): Promise<CFCoreTypes.DeployStateDepositHolderResult> => {
    return await this.channelProvider.send(ProtocolTypes.chan_deployStateDepositHolder, {
      multisigAddress: this.multisigAddress,
    });
  };

  public getStateChannel = async (): Promise<CFCoreTypes.GetStateChannelResult> => {
    return await this.channelProvider.send(ProtocolTypes.chan_getStateChannel, {
      multisigAddress: this.multisigAddress,
    });
  };

  public providerDeposit = async (
    amount: BigNumber,
    assetId: string,
    notifyCounterparty: boolean = false,
  ): Promise<CFCoreTypes.DepositResult> => {
    const depositAddr = xpubToAddress(this.publicIdentifier);
    let bal: BigNumber;

    if (assetId === AddressZero) {
      bal = await this.ethProvider.getBalance(depositAddr);
    } else {
      // get token balance
      const token = new Contract(assetId, tokenAbi, this.ethProvider);
      // TODO: correct? how can i use allowance?
      bal = await token.balanceOf(depositAddr);
    }

    const err = [
      notPositive(amount),
      invalidAddress(assetId),
      notLessThanOrEqualTo(amount, bal), // cant deposit more than default addr owns
    ].filter(falsy)[0];
    if (err) {
      this.log.error(err);
      throw new Error(err);
    }
    return await this.channelProvider.send(ProtocolTypes.chan_deposit, {
      amount,
      multisigAddress: this.multisigAddress,
      notifyCounterparty,
      tokenAddress: makeChecksum(assetId),
    } as CFCoreTypes.DepositParams);
  };

  public getAppInstances = async (): Promise<AppInstanceJson[]> => {
    const { appInstances } = await this.channelProvider.send(ProtocolTypes.chan_getAppInstances, {
      multisigAddress: this.multisigAddress,
    } as CFCoreTypes.GetAppInstancesParams);
    return appInstances;
  };

  public getFreeBalance = async (
    assetId: string = AddressZero,
  ): Promise<CFCoreTypes.GetFreeBalanceStateResult> => {
    if (typeof assetId !== "string") {
      throw new Error(`Asset id must be a string: ${stringify(assetId)}`);
    }
    const normalizedAssetId = makeChecksum(assetId);
    try {
      return await this.channelProvider.send(ProtocolTypes.chan_getFreeBalanceState, {
        multisigAddress: this.multisigAddress,
        tokenAddress: makeChecksum(assetId),
      } as CFCoreTypes.GetFreeBalanceStateParams);
    } catch (e) {
      const error = `No free balance exists for the specified token: ${normalizedAssetId}`;
      if (e.message.includes(error)) {
        // if there is no balance, return undefined
        // NOTE: can return free balance obj with 0s,
        // but need the nodes free balance
        // address in the multisig
        const obj = {};
        obj[xpubToAddress(this.nodePublicIdentifier)] = new BigNumber(0);
        obj[this.freeBalanceAddress] = new BigNumber(0);
        return obj;
      }
      throw e;
    }
  };

  public getProposedAppInstances = async (
    multisigAddress?: string,
  ): Promise<CFCoreTypes.GetProposedAppInstancesResult | undefined> => {
    return await this.channelProvider.send(ProtocolTypes.chan_getProposedAppInstances, {
      multisigAddress: multisigAddress || this.multisigAddress,
    } as CFCoreTypes.GetProposedAppInstancesParams);
  };

  public getProposedAppInstance = async (
    appInstanceId: string,
  ): Promise<CFCoreTypes.GetProposedAppInstanceResult | undefined> => {
    return await this.channelProvider.send(ProtocolTypes.chan_getProposedAppInstance, {
      appInstanceId,
    } as CFCoreTypes.GetProposedAppInstanceParams);
  };

  public getAppInstanceDetails = async (
    appInstanceId: string,
  ): Promise<CFCoreTypes.GetAppInstanceDetailsResult | undefined> => {
    const err = await this.appNotInstalled(appInstanceId);
    if (err) {
      this.log.warn(err);
      return undefined;
    }
    return await this.channelProvider.send(ProtocolTypes.chan_getAppInstance, {
      appInstanceId,
    } as CFCoreTypes.GetAppInstanceDetailsParams);
  };

  public getAppState = async (
    appInstanceId: string,
  ): Promise<CFCoreTypes.GetStateResult | undefined> => {
    // check the app is actually installed, or returned undefined
    const err = await this.appNotInstalled(appInstanceId);
    if (err) {
      this.log.warn(err);
      return undefined;
    }
    return await this.channelProvider.send(ProtocolTypes.chan_getState, {
      appInstanceId,
    } as CFCoreTypes.GetStateParams);
  };

  public takeAction = async (
    appInstanceId: string,
    action: AppActionBigNumber,
  ): Promise<CFCoreTypes.TakeActionResult> => {
    // check the app is actually installed
    const err = await this.appNotInstalled(appInstanceId);
    if (err) {
      this.log.error(err);
      throw new Error(err);
    }
    // check state is not finalized
    const state: CFCoreTypes.GetStateResult = await this.getAppState(appInstanceId);
    // FIXME: casting?
    if ((state.state as any).finalized) {
      throw new Error("Cannot take action on an app with a finalized state.");
    }
    return await this.channelProvider.send(ProtocolTypes.chan_takeAction, {
      action,
      appInstanceId,
    } as CFCoreTypes.TakeActionParams);
  };

  public updateState = async (
    appInstanceId: string,
    newState: AppStateBigNumber | any, // cast to any bc no supported apps use
    // the update state method
  ): Promise<CFCoreTypes.UpdateStateResult> => {
    // check the app is actually installed
    const err = await this.appNotInstalled(appInstanceId);
    if (err) {
      this.log.error(err);
      throw new Error(err);
    }
    // check state is not finalized
    const state: CFCoreTypes.GetStateResult = await this.getAppState(appInstanceId);
    // FIXME: casting?
    if ((state.state as any).finalized) {
      throw new Error("Cannot take action on an app with a finalized state.");
    }
    return await this.channelProvider.send(ProtocolTypes.chan_updateState, {
      appInstanceId,
      newState,
    } as CFCoreTypes.UpdateStateParams);
  };

  public proposeInstallApp = async (
    params: CFCoreTypes.ProposeInstallParams,
  ): Promise<CFCoreTypes.ProposeInstallResult> => {
    return await this.channelProvider.send(
      ProtocolTypes.chan_proposeInstall,
      params as CFCoreTypes.ProposeInstallParams,
    );
  };

  public installApp = async (appInstanceId: string): Promise<CFCoreTypes.InstallResult> => {
    // check the app isnt actually installed
    const alreadyInstalled = await this.appInstalled(appInstanceId);
    if (alreadyInstalled) {
      throw new Error(alreadyInstalled);
    }
    return await this.channelProvider.send(ProtocolTypes.chan_install, {
      appInstanceId,
    } as CFCoreTypes.InstallParams);
  };

  public uninstallApp = async (appInstanceId: string): Promise<CFCoreTypes.UninstallResult> => {
    // check the app is actually installed
    const err = await this.appNotInstalled(appInstanceId);
    if (err) {
      this.log.error(err);
      throw new Error(err);
    }
    return await this.channelProvider.send(ProtocolTypes.chan_uninstall, {
      appInstanceId,
    } as CFCoreTypes.UninstallParams);
  };

  public rejectInstallApp = async (appInstanceId: string): Promise<CFCoreTypes.UninstallResult> => {
    return await this.channelProvider.send(ProtocolTypes.chan_rejectInstall, {
      appInstanceId,
    });
  };

  ///////////////////////////////////
  // NODE METHODS

  public clientCheckIn = async (): Promise<void> => {
    return await this.node.clientCheckIn();
  };

  public verifyAppSequenceNumber = async (): Promise<any> => {
    const { data: sc } = await this.channelProvider.send(
      ProtocolTypes.chan_getStateChannel as any,
      {
        multisigAddress: this.multisigAddress,
      },
    );
    let appSequenceNumber: number;
    try {
      appSequenceNumber = (await sc.mostRecentlyInstalledAppInstance()).appSeqNo;
    } catch (e) {
      if (e.message.includes("There are no installed AppInstances in this StateChannel")) {
        appSequenceNumber = 0;
      } else {
        throw e;
      }
    }
    return await this.node.verifyAppSequenceNumber(appSequenceNumber);
  };

  public reclaimPendingAsyncTransfers = async (): Promise<void> => {
    const pendingTransfers = await this.node.getPendingAsyncTransfers();
    for (const transfer of pendingTransfers) {
      const { encryptedPreImage, paymentId } = transfer;
      await this.reclaimPendingAsyncTransfer(paymentId, encryptedPreImage);
    }
  };

  public reclaimPendingAsyncTransfer = async (
    paymentId: string,
    encryptedPreImage: string,
  ): Promise<ResolveLinkedTransferResponse> => {
    this.log.info(`Reclaiming transfer ${paymentId}`);
    // decrypt secret and resolve
    let privateKey = await this.keyGen("0");
    const preImage = await decryptWithPrivateKey(privateKey, encryptedPreImage);
    this.log.debug(`Decrypted message and recovered preImage: ${preImage}`);
    const response = await this.resolveLinkedTransferController.resolveLinkedTransfer({
      conditionType: LINKED_TRANSFER,
      paymentId,
      preImage,
    });
    this.log.info(`Reclaimed transfer ${paymentId}`);
    return response;
  };

  ///////////////////////////////////
  // LOW LEVEL METHODS

  public getRegisteredAppDetails = (appName: SupportedApplication): DefaultApp => {
    const appInfo = this.appRegistry.filter((app: DefaultApp): boolean => {
      return app.name === appName && app.chainId === this.network.chainId;
    });

    if (!appInfo || appInfo.length === 0) {
      throw new Error(`Could not find ${appName} app details on chain ${this.network.chainId}`);
    }

    if (appInfo.length > 1) {
      throw new Error(`Found multiple ${appName} app details on chain ${this.network.chainId}`);
    }
    return appInfo[0];
  };

  public matchTx = (
    givenTransaction: Transaction | undefined,
    expected: CFCoreTypes.MinimalTransaction,
  ): boolean => {
    return (
      givenTransaction &&
      givenTransaction.to === expected.to &&
      bigNumberify(givenTransaction.value).eq(expected.value) &&
      givenTransaction.data === expected.data
    );
  };

  /**
   * NOTE: this function should *only* be called on `connect()`, and is
   * designed to cleanup channel state in the event of the client going
   * offline and not completing protocols.
   *
   * This function will *only* handle registered applications, or applications
   * who's desired functionality is well understood. The apps will be handled
   * as follows:
   * - proposed swaps: install will be rejected, removing them from the proposed
   *   app instances and preventing stale swaps from being installed.
   * - installed swaps: will be automatically uninstalled, thereby executing the
   *   swap as soon as the client is able.
   * - proposed linked transfer apps: reject install
   * - installed linked transfer: leave installed for the hub to uninstall
   */
  public cleanupRegistryApps = async (): Promise<void> => {
    const swapAppRegistryInfo = this.appRegistry.filter(
      (app: DefaultApp) => app.name === "SimpleTwoPartySwapApp",
    )[0];
    const linkedRegistryInfo = this.appRegistry.filter(
      (app: DefaultApp) => app.name === "SimpleLinkedTransferApp",
    )[0];
    const withdrawRegistryInfo = this.appRegistry.filter(
      (app: DefaultApp) => app.name === "WithdrawApp",
    )[0];

    await this.removeHangingProposalsByDefinition([
      swapAppRegistryInfo.appDefinitionAddress,
      linkedRegistryInfo.appDefinitionAddress,
      withdrawRegistryInfo.appDefinitionAddress,
    ]);

    // deal with any swap apps that are installed
    await this.uninstallAllAppsByDefintion([
      swapAppRegistryInfo.appDefinitionAddress,
      withdrawRegistryInfo.appDefinitionAddress,
    ]);
  };

  /**
   * Removes all proposals of a give app definition type
   */
  public removeHangingProposalsByDefinition = async (appDefinitions: string[]): Promise<void> => {
    // first get all proposed apps
    const { appInstances: proposed } = await this.getProposedAppInstances();

    // deal with any proposed swap or linked transfer apps
    const hangingProposals = proposed.filter((proposal: AppInstanceProposal) =>
      appDefinitions.includes(proposal.appDefinition),
    );
    // remove from `proposedAppInstances`
    for (const hanging of hangingProposals) {
      await this.rejectInstallApp(hanging.identityHash);
    }
  };

  /**
   * Removes all apps of a given app definition type
   */
  public uninstallAllAppsByDefintion = async (appDefinitions: string[]): Promise<void> => {
    const apps = (await this.getAppInstances()).filter((app: AppInstanceJson) =>
      appDefinitions.includes(app.appInterface.addr),
    );
    //TODO ARJUN there is an edgecase where this will cancel withdrawal
    for (const app of apps) {
      await this.uninstallApp(app.identityHash);
    }
  };

  public uninstallCoinBalanceIfNeeded = async (assetId: string = AddressZero): Promise<void> => {
    // check if there is a coin refund app installed
    const coinRefund = await this.getBalanceRefundApp(assetId);
    if (!coinRefund) {
      this.log.debug("No coin balance refund app found");
      return undefined;
    }

    const latestState = coinRefund.latestState;
    const threshold = bigNumberify(latestState["threshold"]);
    const isTokenDeposit =
      latestState["tokenAddress"] && latestState["tokenAddress"] !== AddressZero;
    const isClientDeposit = latestState["recipient"] === this.freeBalanceAddress;
    if (!isClientDeposit) {
      this.log.warn(`Counterparty's coinBalanceRefund app is installed, cannot uninstall`);
      return;
    }

    const multisigBalance = !isTokenDeposit
      ? await this.ethProvider.getBalance(this.multisigAddress)
      : await new Contract(
          latestState["tokenAddress"],
          tokenAbi,
          this.ethProvider,
        ).functions.balanceOf(this.multisigAddress);

    if (multisigBalance.lt(threshold)) {
      throw new Error(
        "Something is wrong! multisig balance is less than the threshold of the installed coin balance refund app.",
      );
    }

    // define helper fn to uninstall coin balance refund
    const uninstallRefund = async (): Promise<void> => {
      this.log.debug("Deposit has been executed, uninstalling refund app");
      // deposit has been executed, uninstall
      await this.rescindDepositRights({ assetId });
      this.log.debug("Successfully uninstalled");
    };

    // deposit still needs to be executed, wait to uninstall
    if (multisigBalance.eq(threshold)) {
      this.log.warn(
        `Coin balance refund app found installed, but no deposit successfully executed. Leaving app installed and waiting for deposit of ${
          latestState["tokenAddress"]
        } from ${isClientDeposit ? "client" : "node"}`,
      );
      // if the deposit is from the user, register a listener to wait for
      // for successful uninstalling since their queued uninstall request
      // would be lost. if the deposit is from the node, they will be waiting
      // to send an uninstall request to the client
      if (isTokenDeposit) {
        new Contract(assetId, tokenAbi, this.ethProvider).once(
          "Transfer",
          async (sender: string, recipient: string, amount: BigNumber) => {
            if (recipient === this.multisigAddress && amount.gt(0)) {
              this.log.info("Multisig transfer was for our channel, uninstalling refund app");
              await uninstallRefund();
            }
          },
        );
      } else {
        this.ethProvider.once(this.multisigAddress, async (balance: BigNumber) => {
          if (balance.gt(threshold)) {
            await uninstallRefund();
          }
        });
      }
    } else {
      // multisig bal > threshold so deposit has been executed, uninstall
      await uninstallRefund();
    }
  };

  private appNotInstalled = async (appInstanceId: string): Promise<string | undefined> => {
    const apps = await this.getAppInstances();
    const app = apps.filter((app: AppInstanceJson): boolean => app.identityHash === appInstanceId);
    if (!app || app.length === 0) {
      return (
        `Could not find installed app with id: ${appInstanceId}. ` +
        `Installed apps: ${stringify(apps)}.`
      );
    }
    if (app.length > 1) {
      return (
        "CRITICAL ERROR: found multiple apps with the same id. " +
        `Installed apps: ${stringify(apps)}.`
      );
    }
    return undefined;
  };

  private appInstalled = async (appInstanceId: string): Promise<string | undefined> => {
    const apps = await this.getAppInstances();
    const app = apps.filter((app: AppInstanceJson): boolean => app.identityHash === appInstanceId);
    if (app.length > 0) {
      return (
        `App with id ${appInstanceId} is already installed. ` +
        `Installed apps: ${stringify(apps)}.`
      );
    }
    return undefined;
  };

  private checkForUserWithdrawal = async (
    inBlock: number,
  ): Promise<TransactionResponse | undefined> => {
    const val = await this.getLatestWithdrawal();
    if (!val) {
      this.log.error("No transaction found in store.");
      return undefined;
    }

    const { tx } = val;
    // get the transaction hash that we should be looking for from
    // the contract method
    const txsTo = await this.ethProvider.getTransactionCount(tx.to, inBlock);
    if (txsTo === 0) {
      return undefined;
    }

    const block = await this.ethProvider.getBlock(inBlock);
    const { transactions } = block;
    if (transactions.length === 0) {
      return undefined;
    }

    for (const transactionHash of transactions) {
      const transaction = await this.ethProvider.getTransaction(transactionHash);
      if (this.matchTx(transaction, tx)) {
        return transaction;
      }
    }
    return undefined;
  };
}<|MERGE_RESOLUTION|>--- conflicted
+++ resolved
@@ -20,12 +20,9 @@
   GetHashLockTransferResponse,
   LinkedTransferResponse,
   GetLinkedTransferResponse,
-<<<<<<< HEAD
   SIGNED_TRANSFER,
   GetSignedTransferResponse,
-=======
   createRandom32ByteHexString,
->>>>>>> 17f520a4
 } from "@connext/types";
 import { decryptWithPrivateKey } from "@connext/crypto";
 import "core-js/stable";
