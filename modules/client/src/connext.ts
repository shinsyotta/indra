<<<<<<< HEAD
=======
import { SupportedApplication, AppActionBigNumber, AppStateBigNumber } from "@connext/apps";
import { IMessagingService } from "@connext/messaging";
>>>>>>> d060baf5
import {
  AppInstanceProposal,
  IChannelProvider,
  LINKED_TRANSFER_TO_RECIPIENT,
  ILoggerService,
  chan_storeGet,
  chan_storeSet,
  chan_restoreState,
<<<<<<< HEAD
  IMessagingService,
=======
  LinkedTransferToRecipientResponse,
  LINKED_TRANSFER,
  ConditionalTransferParameters,
  ConditionalTransferResponse,
  FAST_SIGNED_TRANSFER,
  FastSignedTransferParameters,
>>>>>>> d060baf5
} from "@connext/types";
import { decryptWithPrivateKey } from "@connext/crypto";
import "core-js/stable";
import { Contract, providers } from "ethers";
import { AddressZero } from "ethers/constants";
import { BigNumber, bigNumberify, hexlify, Network, randomBytes, Transaction } from "ethers/utils";
import tokenAbi from "human-standard-token-abi";
import "regenerator-runtime/runtime";

import { createCFChannelProvider } from "./channelProvider";
import { LinkedTransferController } from "./controllers/LinkedTransferController";
import { DepositController } from "./controllers/DepositController";
import { RequestDepositRightsController } from "./controllers/RequestDepositRightsController";
import { SwapController } from "./controllers/SwapController";
import { WithdrawalController } from "./controllers/WithdrawalController";
import { stringify, withdrawalKey, xpubToAddress } from "./lib";
import { ConnextListener } from "./listener";
import {
  Address,
  AppInstanceJson,
  AppRegistry,
  CFCoreChannel,
  CFCoreTypes,
  ChannelProviderConfig,
  ChannelState,
  CheckDepositRightsParameters,
  CheckDepositRightsResponse,
  ConnextClientStorePrefix,
  ConnextEvent,
  CreateChannelResponse,
  DefaultApp,
  DepositParameters,
  GetChannelResponse,
  GetConfigResponse,
  IConnextClient,
  INodeApiClient,
  InternalClientOptions,
  KeyGen,
  makeChecksum,
  makeChecksumOrEthAddress,
  RebalanceProfile,
  ProtocolTypes,
  RequestCollateralResponse,
  RequestDepositRightsParameters,
  RescindDepositRightsParameters,
  ResolveConditionParameters,
  ResolveConditionResponse,
  ResolveLinkedTransferResponse,
  Store,
  SwapParameters,
  Transfer,
  TransferParameters,
  WithdrawalResponse,
  WithdrawParameters,
} from "./types";
import { invalidAddress } from "./validation/addresses";
import { falsy, notLessThanOrEqualTo, notPositive } from "./validation/bn";
import { ResolveLinkedTransferController } from "./controllers/ResolveLinkedTransferController";
import { FastSignedTransferController } from "./controllers/FastSignedTransferController";
import { ResolveFastSignedTransferController } from "./controllers/ResolveFastSignedTransferController";

const MAX_WITHDRAWAL_RETRIES = 3;

export class ConnextClient implements IConnextClient {
  public appRegistry: AppRegistry;
  public channelProvider: IChannelProvider;
  public config: GetConfigResponse;
  public ethProvider: providers.JsonRpcProvider;
  public freeBalanceAddress: string;
  public listener: ConnextListener;
  public log: ILoggerService;
  public messaging: IMessagingService;
  public multisigAddress: Address;
  public network: Network;
  public node: INodeApiClient;
  public nodePublicIdentifier: string;
  public publicIdentifier: string;
  public signerAddress: Address;
  public store: Store;
  public token: Contract;

  private opts: InternalClientOptions;
  private keyGen: KeyGen;

  private depositController: DepositController;
  private swapController: SwapController;
  private withdrawalController: WithdrawalController;
  private linkedTransferController: LinkedTransferController;
  private resolveLinkedTransferController: ResolveLinkedTransferController;
  private requestDepositRightsController: RequestDepositRightsController;
  private fastSignedTransferController: FastSignedTransferController;
  private resolveFastSignedTransferController: ResolveFastSignedTransferController;

  constructor(opts: InternalClientOptions) {
    this.opts = opts;
    this.appRegistry = opts.appRegistry;
    this.channelProvider = opts.channelProvider;
    this.config = opts.config;
    this.ethProvider = opts.ethProvider;
    this.keyGen = opts.keyGen;
    this.log = opts.logger.newContext("ConnextClient");
    this.messaging = opts.messaging;
    this.network = opts.network;
    this.node = opts.node;
    this.store = opts.store;
    this.token = opts.token;

    this.freeBalanceAddress = this.channelProvider.config.freeBalanceAddress;
    this.signerAddress = this.channelProvider.config.signerAddress;
    this.publicIdentifier = this.channelProvider.config.userPublicIdentifier;
    this.multisigAddress = this.channelProvider.config.multisigAddress;
    this.nodePublicIdentifier = this.opts.config.nodePublicIdentifier;

    // establish listeners
    this.listener = new ConnextListener(opts.channelProvider, this);

    // instantiate controllers with log and cf
    this.depositController = new DepositController("DepositController", this);
    this.swapController = new SwapController("SwapController", this);
    this.withdrawalController = new WithdrawalController("WithdrawalController", this);
    this.linkedTransferController = new LinkedTransferController("LinkedTransferController", this);
    this.resolveLinkedTransferController = new ResolveLinkedTransferController(
      "ResolveLinkedTransferController",
      this,
    );
    this.requestDepositRightsController = new RequestDepositRightsController(
      "RequestDepositRightsController",
      this,
    );
    this.fastSignedTransferController = new FastSignedTransferController(
      "FastSignedTransferController",
      this,
    );
    this.resolveFastSignedTransferController = new ResolveFastSignedTransferController(
      "ResolveFastSignedTransferController",
      this,
    );
  }

  /**
   * Creates a promise that returns when the channel is available,
   * ie. when the setup protocol or create channel call is completed
   */
  public isAvailable = async (): Promise<void> => {
    return new Promise(
      async (resolve: any, reject: any): Promise<any> => {
        // Wait for channel to be available
        const channelIsAvailable = async (): Promise<boolean> => {
          const chan = await this.node.getChannel();
          return chan && chan.available;
        };
        while (!(await channelIsAvailable())) {
          await new Promise((res: any): any => setTimeout((): void => res(), 100));
        }
        resolve();
      },
    );
  };

  /**
   * Checks if the coin balance refund app is installed.
   *
   * NOTE: should probably take assetId into account
   */
  public getBalanceRefundApp = async (
    assetId: string = AddressZero,
  ): Promise<AppInstanceJson | undefined> => {
    const apps = await this.getAppInstances();
    const filtered = apps.filter(
      (app: AppInstanceJson) =>
        app.appInterface.addr === this.config.contractAddresses.CoinBalanceRefundApp &&
        app.latestState["tokenAddress"] === assetId,
    );
    return filtered.length === 0 ? undefined : filtered[0];
  };

  // register subscriptions
  public registerSubscriptions = async (): Promise<void> => {
    await this.listener.register();
  };

  ///////////////////////////////////
  // Unsorted methods pulled from the old abstract wrapper class

  public restart = async (): Promise<void> => {
    if (!this.channelProvider.isSigner) {
      this.log.warn("Cannot restart with an injected provider.");
      return;
    }

    // ensure that node and user xpub are different
    if (this.nodePublicIdentifier === this.publicIdentifier) {
      throw new Error(
        "Client must be instantiated with a secret that is different from the node's secret",
      );
    }

    // Create a fresh channelProvider & start using that.
    // End goal is to use this to restart the cfNode after restoring state
    const channelProvider = await createCFChannelProvider({
      ethProvider: this.ethProvider,
      keyGen: this.keyGen,
      lockService: { acquireLock: this.node.acquireLock.bind(this.node) },
      messaging: this.messaging as any,
      networkContext: this.config.contractAddresses,
      nodeConfig: { STORE_KEY_PREFIX: ConnextClientStorePrefix },
      nodeUrl: this.channelProvider.config.nodeUrl,
      store: this.store,
      xpub: this.publicIdentifier,
      logger: this.log.newContext("CFChannelProvider"),
    });
    // TODO: this is very confusing to have to do, lets try to figure out a better way
    channelProvider.multisigAddress = this.multisigAddress;
    this.node.channelProvider = channelProvider;
    this.channelProvider = channelProvider;
    this.listener = new ConnextListener(channelProvider, this);
    await this.isAvailable();
  };

  public getChannel = async (): Promise<GetChannelResponse> => {
    return await this.node.getChannel();
  };

  public requestCollateral = async (
    tokenAddress: string,
  ): Promise<RequestCollateralResponse | void> => {
    const res = await this.node.requestCollateral(tokenAddress);
    return res;
  };

  public setRecipientAndEncryptedPreImageForLinkedTransfer = async (
    recipient: string,
    encryptedPreImage: string,
    linkedHash: string,
  ): Promise<{ linkedHash: string }> => {
    return await this.node.setRecipientAndEncryptedPreImageForLinkedTransfer(
      recipient,
      encryptedPreImage,
      linkedHash,
    );
  };

  public channelProviderConfig = async (): Promise<ChannelProviderConfig> => {
    return this.channelProvider.config;
  };

  public getLinkedTransfer = async (paymentId: string): Promise<Transfer> => {
    return await this.node.fetchLinkedTransfer(paymentId);
  };

  public getAppRegistry = async (
    appDetails?:
      | {
          name: SupportedApplication;
          chainId: number;
        }
      | { appDefinitionAddress: string },
  ): Promise<AppRegistry> => {
    return await this.node.appRegistry(appDetails);
  };

  public createChannel = async (): Promise<CreateChannelResponse> => {
    return this.node.createChannel();
  };

  public subscribeToSwapRates = async (from: string, to: string, callback: any): Promise<any> => {
    return await this.node.subscribeToSwapRates(from, to, callback);
  };

  public getLatestSwapRate = async (from: string, to: string): Promise<string> => {
    return await this.node.getLatestSwapRate(from, to);
  };

  public unsubscribeToSwapRates = async (from: string, to: string): Promise<void> => {
    return this.node.unsubscribeFromSwapRates(from, to);
  };

  public getRebalanceProfile = async (assetId?: string): Promise<RebalanceProfile | undefined> => {
    return await this.node.getRebalanceProfile(assetId);
  };

  public getTransferHistory = async (): Promise<Transfer[]> => {
    return await this.node.getTransferHistory();
  };

  ///////////////////////////////////
  // CORE CHANNEL METHODS

  public deposit = async (params: DepositParameters): Promise<ChannelState> => {
    return this.depositController.deposit(params);
  };

  public requestDepositRights = async (
    params: RequestDepositRightsParameters,
  ): Promise<CFCoreTypes.RequestDepositRightsResult> => {
    return await this.requestDepositRightsController.requestDepositRights(params);
  };

  public rescindDepositRights = async (
    params: RescindDepositRightsParameters,
  ): Promise<CFCoreTypes.DepositResult> => {
    return this.channelProvider.send(ProtocolTypes.chan_rescindDepositRights, {
      multisigAddress: this.multisigAddress,
      tokenAddress: params.assetId,
    } as CFCoreTypes.RescindDepositRightsParams);
  };

  public checkDepositRights = async (
    params: CheckDepositRightsParameters,
  ): Promise<CheckDepositRightsResponse> => {
    const refundApp = await this.getBalanceRefundApp(params.assetId);
    const multisigBalance =
      !refundApp.latestState["tokenAddress"] &&
      refundApp.latestState["tokenAddress"] !== AddressZero
        ? await this.ethProvider.getBalance(this.multisigAddress)
        : await new Contract(
            refundApp.latestState["tokenAddress"],
            tokenAbi,
            this.ethProvider,
          ).functions.balanceOf(this.multisigAddress);
    return refundApp
      ? {
          assetId: refundApp.latestState["tokenAddress"],
          multisigBalance: multisigBalance.toString(),
          recipient: refundApp.latestState["recipient"],
          threshold: refundApp.latestState["threshold"],
        }
      : undefined;
  };

  public swap = async (params: SwapParameters): Promise<CFCoreChannel> => {
    const res = await this.swapController.swap(params);
    return res;
  };

  /**
   * Transfer currently uses the conditionalTransfer LINKED_TRANSFER_TO_RECIPIENT so that
   * async payments are the default transfer.
   */
  public transfer = async (
    params: TransferParameters,
  ): Promise<LinkedTransferToRecipientResponse> => {
    return this.linkedTransferController.linkedTransferToRecipient({
      amount: params.amount,
      assetId: params.assetId,
      conditionType: LINKED_TRANSFER_TO_RECIPIENT,
      meta: params.meta,
      paymentId: hexlify(randomBytes(32)),
      preImage: hexlify(randomBytes(32)),
      recipient: params.recipient,
    }) as Promise<LinkedTransferToRecipientResponse>;
  };

  public withdraw = async (params: WithdrawParameters): Promise<WithdrawalResponse> => {
    return await this.withdrawalController.withdraw(params);
  };

  public resolveCondition = async (
    params: ResolveConditionParameters,
  ): Promise<ResolveConditionResponse> => {
    switch (params.conditionType) {
      case LINKED_TRANSFER_TO_RECIPIENT:
      case LINKED_TRANSFER: {
        return this.resolveLinkedTransferController.resolveLinkedTransfer({
          ...params,
          conditionType: LINKED_TRANSFER,
        });
      }
      case FAST_SIGNED_TRANSFER: {
        return this.resolveFastSignedTransferController.resolveFastSignedTransfer({
          ...params,
          conditionType: FAST_SIGNED_TRANSFER,
        });
      }
      default:
        throw new Error(`Condition type ${(params as any).conditionType} invalid`);
    }
  };

  public conditionalTransfer = async (
    params: ConditionalTransferParameters,
  ): Promise<ConditionalTransferResponse> => {
    switch (params.conditionType) {
      case LINKED_TRANSFER: {
        return this.linkedTransferController.linkedTransfer(params);
      }
      case LINKED_TRANSFER_TO_RECIPIENT: {
        return this.linkedTransferController.linkedTransferToRecipient(params);
      }
      case FAST_SIGNED_TRANSFER: {
        return this.fastSignedTransferController.fastSignedTransfer(
          params as FastSignedTransferParameters,
        );
      }
      default:
        throw new Error(`Condition type ${(params as any).conditionType} invalid`);
    }
  };

  public getLatestNodeSubmittedWithdrawal = async (): Promise<
    { retry: number; tx: CFCoreTypes.MinimalTransaction } | undefined
  > => {
    const path = withdrawalKey(this.publicIdentifier);
    const value = await this.channelProvider.send(chan_storeGet, { path });

    if (!value || value === "undefined") {
      return undefined;
    }

    const noRetry = value.retry === undefined || value.retry === null;
    if (!value.tx || noRetry) {
      const msg = `Can not find tx or retry in store under key ${withdrawalKey(
        this.publicIdentifier,
      )}`;
      this.log.error(msg);
      throw new Error(msg);
    }
    return value;
  };

  public watchForUserWithdrawal = async (): Promise<void> => {
    // poll for withdrawal tx submitted to multisig matching tx data
    const maxBlocks = 15;
    const startingBlock = await this.ethProvider.getBlockNumber();

    // TODO: poller should not be completely blocking, but safe to leave for now
    // because the channel should be blocked
    try {
      await new Promise((resolve: any, reject: any): any => {
        this.ethProvider.on(
          "block",
          async (blockNumber: number): Promise<void> => {
            const found = await this.checkForUserWithdrawal(blockNumber);
            if (found) {
              await this.channelProvider.send(chan_storeSet, {
                pairs: [{ path: withdrawalKey(this.publicIdentifier), value: undefined }],
              });
              this.ethProvider.removeAllListeners("block");
              resolve();
            }
            if (blockNumber - startingBlock >= maxBlocks) {
              this.ethProvider.removeAllListeners("block");
              reject(`More than ${maxBlocks} have passed: ${blockNumber - startingBlock}`);
            }
          },
        );
      });
    } catch (e) {
      if (e.includes(`More than ${maxBlocks} have passed`)) {
        this.log.debug("Retrying node submission");
        await this.retryNodeSubmittedWithdrawal();
      }
    }
  };

  ////////////////////////////////////////
  // Restore State

  public restoreState = async (): Promise<void> => {
    const path = `${ConnextClientStorePrefix}/${this.publicIdentifier}/channel/${this.multisigAddress}`;
    let state;
    try {
      state = await this.channelProvider.send(chan_restoreState, { path });
      this.log.info(`Found state to restore from store's backup`);
      this.log.debug(`Restored state: ${stringify(state.path)}`);
    } catch (e) {
      state = await this.node.restoreState(this.publicIdentifier);
      if (!state) {
        throw new Error(`No matching states found by node for ${this.publicIdentifier}`);
      }
      this.log.debug(`Found state to restore from node`);
      this.log.debug(`Restored state: ${stringify(state)}`);
    }
    await this.channelProvider.send(chan_storeSet, {
      pairs: [{ path, value: state }],
    });
    await this.restart();
  };

  ///////////////////////////////////
  // EVENT METHODS

  public on = (event: ConnextEvent, callback: (...args: any[]) => void): ConnextListener => {
    return this.listener.on(event, callback);
  };

  public once = (event: ConnextEvent, callback: (...args: any[]) => void): ConnextListener => {
    return this.listener.once(event, callback);
  };

  public emit = (event: ConnextEvent, data: any): boolean => {
    return this.listener.emit(event, data);
  };

  public removeListener = (
    event: ConnextEvent,
    callback: (...args: any[]) => void,
  ): ConnextListener => {
    return this.listener.removeListener(event, callback);
  };

  ///////////////////////////////////
  // PROVIDER/ROUTER METHODS

  public deployMultisig = async (): Promise<CFCoreTypes.DeployStateDepositHolderResult> => {
    return await this.channelProvider.send(ProtocolTypes.chan_deployStateDepositHolder, {
      multisigAddress: this.multisigAddress,
    });
  };

  public getStateChannel = async (): Promise<CFCoreTypes.GetStateChannelResult> => {
    return await this.channelProvider.send(ProtocolTypes.chan_getStateChannel, {
      multisigAddress: this.multisigAddress,
    });
  };

  public providerDeposit = async (
    amount: BigNumber,
    assetId: string,
    notifyCounterparty: boolean = false,
  ): Promise<CFCoreTypes.DepositResult> => {
    const depositAddr = xpubToAddress(this.publicIdentifier);
    let bal: BigNumber;

    if (assetId === AddressZero) {
      bal = await this.ethProvider.getBalance(depositAddr);
    } else {
      // get token balance
      const token = new Contract(assetId, tokenAbi, this.ethProvider);
      // TODO: correct? how can i use allowance?
      bal = await token.balanceOf(depositAddr);
    }

    const err = [
      notPositive(amount),
      invalidAddress(assetId),
      notLessThanOrEqualTo(amount, bal), // cant deposit more than default addr owns
    ].filter(falsy)[0];
    if (err) {
      this.log.error(err);
      throw new Error(err);
    }
    return await this.channelProvider.send(ProtocolTypes.chan_deposit, {
      amount,
      multisigAddress: this.multisigAddress,
      notifyCounterparty,
      tokenAddress: makeChecksum(assetId),
    } as CFCoreTypes.DepositParams);
  };

  public getAppInstances = async (): Promise<AppInstanceJson[]> => {
    const { appInstances } = await this.channelProvider.send(ProtocolTypes.chan_getAppInstances, {
      multisigAddress: this.multisigAddress,
    } as CFCoreTypes.GetAppInstancesParams);
    return appInstances;
  };

  public getFreeBalance = async (
    assetId: string = AddressZero,
  ): Promise<CFCoreTypes.GetFreeBalanceStateResult> => {
    if (typeof assetId !== "string") {
      throw new Error(`Asset id must be a string: ${stringify(assetId)}`);
    }
    const normalizedAssetId = makeChecksum(assetId);
    try {
      return await this.channelProvider.send(ProtocolTypes.chan_getFreeBalanceState, {
        multisigAddress: this.multisigAddress,
        tokenAddress: makeChecksum(assetId),
      } as CFCoreTypes.GetFreeBalanceStateParams);
    } catch (e) {
      const error = `No free balance exists for the specified token: ${normalizedAssetId}`;
      if (e.message.includes(error)) {
        // if there is no balance, return undefined
        // NOTE: can return free balance obj with 0s,
        // but need the nodes free balance
        // address in the multisig
        const obj = {};
        obj[xpubToAddress(this.nodePublicIdentifier)] = new BigNumber(0);
        obj[this.freeBalanceAddress] = new BigNumber(0);
        return obj;
      }
      throw e;
    }
  };

  public getProposedAppInstances = async (
    multisigAddress?: string,
  ): Promise<CFCoreTypes.GetProposedAppInstancesResult | undefined> => {
    return await this.channelProvider.send(ProtocolTypes.chan_getProposedAppInstances, {
      multisigAddress,
    } as CFCoreTypes.GetProposedAppInstancesParams);
  };

  public getProposedAppInstance = async (
    appInstanceId: string,
  ): Promise<CFCoreTypes.GetProposedAppInstanceResult | undefined> => {
    return await this.channelProvider.send(ProtocolTypes.chan_getProposedAppInstances, {
      appInstanceId,
    } as CFCoreTypes.GetProposedAppInstanceParams);
  };

  public getAppInstanceDetails = async (
    appInstanceId: string,
  ): Promise<CFCoreTypes.GetAppInstanceDetailsResult | undefined> => {
    const err = await this.appNotInstalled(appInstanceId);
    if (err) {
      this.log.warn(err);
      return undefined;
    }
    return await this.channelProvider.send(ProtocolTypes.chan_getAppInstance, {
      appInstanceId,
    } as CFCoreTypes.GetAppInstanceDetailsParams);
  };

  public getAppState = async (
    appInstanceId: string,
  ): Promise<CFCoreTypes.GetStateResult | undefined> => {
    // check the app is actually installed, or returned undefined
    const err = await this.appNotInstalled(appInstanceId);
    if (err) {
      this.log.warn(err);
      return undefined;
    }
    return await this.channelProvider.send(ProtocolTypes.chan_getState, {
      appInstanceId,
    } as CFCoreTypes.GetStateParams);
  };

  public takeAction = async (
    appInstanceId: string,
    action: AppActionBigNumber,
  ): Promise<CFCoreTypes.TakeActionResult> => {
    // check the app is actually installed
    const err = await this.appNotInstalled(appInstanceId);
    if (err) {
      this.log.error(err);
      throw new Error(err);
    }
    // check state is not finalized
    const state: CFCoreTypes.GetStateResult = await this.getAppState(appInstanceId);
    // FIXME: casting?
    if ((state.state as any).finalized) {
      throw new Error("Cannot take action on an app with a finalized state.");
    }
    return await this.channelProvider.send(ProtocolTypes.chan_takeAction, {
      action,
      appInstanceId,
    } as CFCoreTypes.TakeActionParams);
  };

  public updateState = async (
    appInstanceId: string,
    newState: AppStateBigNumber | any, // cast to any bc no supported apps use
    // the update state method
  ): Promise<CFCoreTypes.UpdateStateResult> => {
    // check the app is actually installed
    const err = await this.appNotInstalled(appInstanceId);
    if (err) {
      this.log.error(err);
      throw new Error(err);
    }
    // check state is not finalized
    const state: CFCoreTypes.GetStateResult = await this.getAppState(appInstanceId);
    // FIXME: casting?
    if ((state.state as any).finalized) {
      throw new Error("Cannot take action on an app with a finalized state.");
    }
    return await this.channelProvider.send(ProtocolTypes.chan_updateState, {
      appInstanceId,
      newState,
    } as CFCoreTypes.UpdateStateParams);
  };

  public proposeInstallApp = async (
    params: CFCoreTypes.ProposeInstallParams,
  ): Promise<CFCoreTypes.ProposeInstallResult> => {
    return await this.channelProvider.send(
      ProtocolTypes.chan_proposeInstall,
      params as CFCoreTypes.ProposeInstallParams,
    );
  };

  public installVirtualApp = async (
    appInstanceId: string,
  ): Promise<CFCoreTypes.InstallVirtualResult> => {
    // check the app isnt actually installed
    const alreadyInstalled = await this.appInstalled(appInstanceId);
    if (alreadyInstalled) {
      throw new Error(alreadyInstalled);
    }
    return await this.channelProvider.send(ProtocolTypes.chan_installVirtual, {
      appInstanceId,
      intermediaryIdentifier: this.nodePublicIdentifier,
    } as CFCoreTypes.InstallVirtualParams);
  };

  public installApp = async (appInstanceId: string): Promise<CFCoreTypes.InstallResult> => {
    // check the app isnt actually installed
    const alreadyInstalled = await this.appInstalled(appInstanceId);
    if (alreadyInstalled) {
      throw new Error(alreadyInstalled);
    }
    return await this.channelProvider.send(ProtocolTypes.chan_install, {
      appInstanceId,
    } as CFCoreTypes.InstallParams);
  };

  public uninstallApp = async (appInstanceId: string): Promise<CFCoreTypes.UninstallResult> => {
    // check the app is actually installed
    const err = await this.appNotInstalled(appInstanceId);
    if (err) {
      this.log.error(err);
      throw new Error(err);
    }
    return await this.channelProvider.send(ProtocolTypes.chan_uninstall, {
      appInstanceId,
    } as CFCoreTypes.UninstallParams);
  };

  public uninstallVirtualApp = async (
    appInstanceId: string,
  ): Promise<CFCoreTypes.UninstallVirtualResult> => {
    // check the app is actually installed
    const err = await this.appNotInstalled(appInstanceId);
    if (err) {
      this.log.error(err);
      throw new Error(err);
    }

    return await this.channelProvider.send(ProtocolTypes.chan_uninstallVirtual, {
      appInstanceId,
      intermediaryIdentifier: this.nodePublicIdentifier,
    } as CFCoreTypes.UninstallVirtualParams);
  };

  public rejectInstallApp = async (appInstanceId: string): Promise<CFCoreTypes.UninstallResult> => {
    return await this.channelProvider.send(ProtocolTypes.chan_rejectInstall, {
      appInstanceId,
    });
  };

  public providerWithdraw = async (
    assetId: string,
    amount: BigNumber,
    recipient?: string,
  ): Promise<CFCoreTypes.WithdrawResult> => {
    const freeBalance = await this.getFreeBalance(assetId);
    const preWithdrawalBal = freeBalance[this.freeBalanceAddress];
    const err = [
      notLessThanOrEqualTo(amount, preWithdrawalBal),
      assetId ? invalidAddress(assetId) : null,
      recipient ? invalidAddress(recipient) : null,
    ].filter(falsy)[0];
    if (err) {
      this.log.error(err);
      throw new Error(err);
    }

    return await this.channelProvider.send(ProtocolTypes.chan_withdraw, {
      amount,
      multisigAddress: this.multisigAddress,
      recipient,
      tokenAddress: makeChecksum(assetId),
    } as CFCoreTypes.WithdrawParams);
  };

  public withdrawCommitment = async (
    amount: BigNumber,
    assetId?: string,
    recipient?: string,
  ): Promise<CFCoreTypes.WithdrawCommitmentResult> => {
    const freeBalance = await this.getFreeBalance(assetId);
    const preWithdrawalBal = freeBalance[this.freeBalanceAddress];
    const err = [
      notLessThanOrEqualTo(amount, preWithdrawalBal),
      assetId ? invalidAddress(assetId) : null,
      recipient ? invalidAddress(recipient) : null,
    ].filter(falsy)[0];
    if (err) {
      this.log.error(err);
      throw new Error(err);
    }
    return await this.channelProvider.send(ProtocolTypes.chan_withdrawCommitment, {
      amount,
      multisigAddress: this.multisigAddress,
      recipient,
      tokenAddress: makeChecksumOrEthAddress(assetId),
    } as CFCoreTypes.WithdrawCommitmentParams);
  };

  ///////////////////////////////////
  // NODE METHODS

  public clientCheckIn = async (): Promise<void> => {
    return await this.node.clientCheckIn();
  };

  public verifyAppSequenceNumber = async (): Promise<any> => {
    const { data: sc } = await this.channelProvider.send(
      ProtocolTypes.chan_getStateChannel as any,
      {
        multisigAddress: this.multisigAddress,
      },
    );
    let appSequenceNumber: number;
    try {
      appSequenceNumber = (await sc.mostRecentlyInstalledAppInstance()).appSeqNo;
    } catch (e) {
      if (e.message.includes("There are no installed AppInstances in this StateChannel")) {
        appSequenceNumber = 0;
      } else {
        throw e;
      }
    }
    return await this.node.verifyAppSequenceNumber(appSequenceNumber);
  };

  public reclaimPendingAsyncTransfers = async (): Promise<void> => {
    const pendingTransfers = await this.node.getPendingAsyncTransfers();
    for (const transfer of pendingTransfers) {
      const { encryptedPreImage, paymentId } = transfer;
      await this.reclaimPendingAsyncTransfer(paymentId, encryptedPreImage);
    }
  };

  public reclaimPendingAsyncTransfer = async (
    paymentId: string,
    encryptedPreImage: string,
  ): Promise<ResolveLinkedTransferResponse> => {
    this.log.info(`Reclaiming transfer ${paymentId}`);
    // decrypt secret and resolve
    let privateKey = await this.keyGen("0");
    const preImage = await decryptWithPrivateKey(privateKey, encryptedPreImage);
    this.log.debug(`Decrypted message and recovered preImage: ${preImage}`);
    const response = await this.resolveLinkedTransferController.resolveLinkedTransfer({
      conditionType: LINKED_TRANSFER,
      paymentId,
      preImage,
    });
    this.log.info(`Reclaimed transfer ${paymentId}`);
    return response;
  };

  ///////////////////////////////////
  // LOW LEVEL METHODS

  public getRegisteredAppDetails = (appName: SupportedApplication): DefaultApp => {
    const appInfo = this.appRegistry.filter((app: DefaultApp): boolean => {
      return app.name === appName && app.chainId === this.network.chainId;
    });

    if (!appInfo || appInfo.length === 0) {
      throw new Error(`Could not find ${appName} app details on chain ${this.network.chainId}`);
    }

    if (appInfo.length > 1) {
      throw new Error(`Found multiple ${appName} app details on chain ${this.network.chainId}`);
    }
    return appInfo[0];
  };

  public matchTx = (
    givenTransaction: Transaction | undefined,
    expected: CFCoreTypes.MinimalTransaction,
  ): boolean => {
    return (
      givenTransaction &&
      givenTransaction.to === expected.to &&
      bigNumberify(givenTransaction.value).eq(expected.value) &&
      givenTransaction.data === expected.data
    );
  };

  /**
   * NOTE: this function should *only* be called on `connect()`, and is
   * designed to cleanup channel state in the event of the client going
   * offline and not completing protocols.
   *
   * This function will *only* handle registered applications, or applications
   * who's desired functionality is well understood. The apps will be handled
   * as follows:
   * - proposed swaps: install will be rejected, removing them from the proposed
   *   app instances and preventing stale swaps from being installed.
   * - installed swaps: will be automatically uninstalled, thereby executing the
   *   swap as soon as the client is able.
   * - proposed linked transfer apps: reject install
   * - installed linked transfer: leave installed for the hub to uninstall
   */
  public cleanupRegistryApps = async (): Promise<void> => {
    const swapAppRegistryInfo = this.appRegistry.filter(
      (app: DefaultApp) => app.name === "SimpleTwoPartySwapApp",
    )[0];
    const linkedRegistryInfo = this.appRegistry.filter(
      (app: DefaultApp) => app.name === "SimpleLinkedTransferApp",
    )[0];

    await this.removeHangingProposalsByDefinition([
      swapAppRegistryInfo.appDefinitionAddress,
      linkedRegistryInfo.appDefinitionAddress,
    ]);

    // deal with any swap apps that are installed
    await this.uninstallAllAppsByDefintion([swapAppRegistryInfo.appDefinitionAddress]);
  };

  /**
   * Removes all proposals of a give app definition type
   */
  public removeHangingProposalsByDefinition = async (appDefinitions: string[]): Promise<void> => {
    // first get all proposed apps
    const { appInstances: proposed } = await this.getProposedAppInstances();

    // deal with any proposed swap or linked transfer apps
    const hangingProposals = proposed.filter((proposal: AppInstanceProposal) =>
      appDefinitions.includes(proposal.appDefinition),
    );
    // remove from `proposedAppInstances`
    for (const hanging of hangingProposals) {
      await this.rejectInstallApp(hanging.identityHash);
    }
  };

  /**
   * Removes all apps of a given app definition type
   */
  public uninstallAllAppsByDefintion = async (appDefinitions: string[]): Promise<void> => {
    const apps = (await this.getAppInstances()).filter((app: AppInstanceJson) =>
      appDefinitions.includes(app.appInterface.addr),
    );
    for (const app of apps) {
      await this.uninstallApp(app.identityHash);
    }
  };

  public uninstallCoinBalanceIfNeeded = async (assetId: string = AddressZero): Promise<void> => {
    // check if there is a coin refund app installed
    const coinRefund = await this.getBalanceRefundApp(assetId);
    if (!coinRefund) {
      this.log.debug("No coin balance refund app found");
      return undefined;
    }

    const latestState = coinRefund.latestState;
    const threshold = bigNumberify(latestState["threshold"]);
    const isTokenDeposit =
      latestState["tokenAddress"] && latestState["tokenAddress"] !== AddressZero;
    const isClientDeposit = latestState["recipient"] === this.freeBalanceAddress;
    if (!isClientDeposit) {
      this.log.warn(`Counterparty's coinBalanceRefund app is installed, cannot uninstall`);
      return;
    }

    const multisigBalance = !isTokenDeposit
      ? await this.ethProvider.getBalance(this.multisigAddress)
      : await new Contract(
          latestState["tokenAddress"],
          tokenAbi,
          this.ethProvider,
        ).functions.balanceOf(this.multisigAddress);

    if (multisigBalance.lt(threshold)) {
      throw new Error(
        "Something is wrong! multisig balance is less than the threshold of the installed coin balance refund app.",
      );
    }

    // define helper fn to uninstall coin balance refund
    const uninstallRefund = async (): Promise<void> => {
      this.log.debug("Deposit has been executed, uninstalling refund app");
      // deposit has been executed, uninstall
      await this.rescindDepositRights({ assetId });
      this.log.debug("Successfully uninstalled");
    };

    // deposit still needs to be executed, wait to uninstall
    if (multisigBalance.eq(threshold)) {
      this.log.warn(
        `Coin balance refund app found installed, but no deposit successfully executed. Leaving app installed and waiting for deposit of ${
          latestState["tokenAddress"]
        } from ${isClientDeposit ? "client" : "node"}`,
      );
      // if the deposit is from the user, register a listener to wait for
      // for successful uninstalling since their queued uninstall request
      // would be lost. if the deposit is from the node, they will be waiting
      // to send an uninstall request to the client
      if (isTokenDeposit) {
        new Contract(assetId, tokenAbi, this.ethProvider).once(
          "Transfer",
          async (sender: string, recipient: string, amount: BigNumber) => {
            if (recipient === this.multisigAddress && amount.gt(0)) {
              this.log.info("Multisig transfer was for our channel, uninstalling refund app");
              await uninstallRefund();
            }
          },
        );
      } else {
        this.ethProvider.once(this.multisigAddress, async (balance: BigNumber) => {
          if (balance.gt(threshold)) {
            await uninstallRefund();
          }
        });
      }
    } else {
      // multisig bal > threshold so deposit has been executed, uninstall
      await uninstallRefund();
    }
  };

  public resubmitActiveWithdrawal = async (): Promise<void> => {
    const path = withdrawalKey(this.publicIdentifier);
    const withdrawal = await this.channelProvider.send(chan_storeGet, { path });

    if (!withdrawal || withdrawal === "undefined") {
      // No active withdrawal, nothing to do
      return;
    }

    if (withdrawal.retry >= MAX_WITHDRAWAL_RETRIES) {
      // throw an error here, node has failed to submit withdrawal.
      // this indicates the node is compromised or acting maliciously.
      // no further actions should be taken by the client. (since this fn is
      // called on `connext.connect`, throwing an error will prevent client
      // starting properly)
      const msg = `Cannot connect client, hub failed to submit latest withdrawal ${MAX_WITHDRAWAL_RETRIES} times.`;
      this.log.error(msg);
      throw new Error(msg);
    }

    // get latest submitted withdrawal from hub and check to see if the
    // data matches what we expect from our store
    const tx = await this.node.getLatestWithdrawal();
    if (this.matchTx(tx, withdrawal.tx)) {
      // the withdrawal in our store matches latest submitted tx,
      // clear value in store and return
      await this.channelProvider.send(chan_storeSet, {
        pairs: [
          {
            path: withdrawalKey(this.publicIdentifier),
            value: undefined,
          },
        ],
      });
      return;
    }

    // otherwise, there are retries remaining, and you should resubmit
    this.log.debug(
      `Found active withdrawal with ${withdrawal.retry} retries, waiting for withdrawal to be caught`,
    );
    await this.retryNodeSubmittedWithdrawal();
  };

  public retryNodeSubmittedWithdrawal = async (): Promise<void> => {
    const val = await this.getLatestNodeSubmittedWithdrawal();
    if (!val) {
      this.log.error("No transaction found to retry");
      return;
    }
    let { retry } = val;
    const { tx } = val;
    retry += 1;
    await this.channelProvider.send(chan_storeSet, {
      pairs: [
        {
          path: withdrawalKey(this.publicIdentifier),
          value: { retry, tx },
        },
      ],
    });
    if (retry >= MAX_WITHDRAWAL_RETRIES) {
      const msg = `Tried to have node submit withdrawal ${MAX_WITHDRAWAL_RETRIES} times and it did not work, try submitting from wallet.`;
      this.log.error(msg);
      // TODO: make this submit from wallet :)
      // but this is weird, could take a while and may have gas issues.
      // may not be the best way to do this
      throw new Error(msg);
    }
    await this.node.withdraw(tx);
    await this.watchForUserWithdrawal();
  };

  private appNotInstalled = async (appInstanceId: string): Promise<string | undefined> => {
    const apps = await this.getAppInstances();
    const app = apps.filter((app: AppInstanceJson): boolean => app.identityHash === appInstanceId);
    if (!app || app.length === 0) {
      return (
        `Could not find installed app with id: ${appInstanceId}. ` +
        `Installed apps: ${stringify(apps)}.`
      );
    }
    if (app.length > 1) {
      return (
        "CRITICAL ERROR: found multiple apps with the same id. " +
        `Installed apps: ${stringify(apps)}.`
      );
    }
    return undefined;
  };

  private appInstalled = async (appInstanceId: string): Promise<string | undefined> => {
    const apps = await this.getAppInstances();
    const app = apps.filter((app: AppInstanceJson): boolean => app.identityHash === appInstanceId);
    if (app.length > 0) {
      return (
        `App with id ${appInstanceId} is already installed. ` +
        `Installed apps: ${stringify(apps)}.`
      );
    }
    return undefined;
  };

  private checkForUserWithdrawal = async (inBlock: number): Promise<boolean> => {
    const val = await this.getLatestNodeSubmittedWithdrawal();
    if (!val) {
      this.log.error("No transaction found in store.");
      return false;
    }

    const { tx } = val;
    // get the transaction hash that we should be looking for from
    // the contract method
    const txsTo = await this.ethProvider.getTransactionCount(tx.to, inBlock);
    if (txsTo === 0) {
      return false;
    }

    const block = await this.ethProvider.getBlock(inBlock);
    const { transactions } = block;
    if (transactions.length === 0) {
      return false;
    }

    for (const transactionHash of transactions) {
      const transaction = await this.ethProvider.getTransaction(transactionHash);
      if (this.matchTx(transaction, tx)) {
        return true;
      }
    }
    return false;
  };
}<|MERGE_RESOLUTION|>--- conflicted
+++ resolved
@@ -1,8 +1,5 @@
-<<<<<<< HEAD
-=======
 import { SupportedApplication, AppActionBigNumber, AppStateBigNumber } from "@connext/apps";
 import { IMessagingService } from "@connext/messaging";
->>>>>>> d060baf5
 import {
   AppInstanceProposal,
   IChannelProvider,
@@ -11,16 +8,12 @@
   chan_storeGet,
   chan_storeSet,
   chan_restoreState,
-<<<<<<< HEAD
-  IMessagingService,
-=======
   LinkedTransferToRecipientResponse,
   LINKED_TRANSFER,
   ConditionalTransferParameters,
   ConditionalTransferResponse,
   FAST_SIGNED_TRANSFER,
   FastSignedTransferParameters,
->>>>>>> d060baf5
 } from "@connext/types";
 import { decryptWithPrivateKey } from "@connext/crypto";
 import "core-js/stable";
