--- conflicted
+++ resolved
@@ -229,14 +229,11 @@
   // wait for wd verification to reclaim any pending async transfers
   // since if the hub never submits you should not continue interacting
   log.debug("Reclaiming pending async transfers");
-<<<<<<< HEAD
   // NOTE: Removing the following await results in a subtle race condition during bot tests.
   //       Don't remove this await again unless you really know what you're doing & bot tests pass
-=======
   // no need to await this if it needs collateral
   // TODO: without await causes race conditions in bot, refactor to
   // use events
->>>>>>> 64fc3d02
   await client.reclaimPendingAsyncTransfers();
 
   log.debug("Done creating channel client");
