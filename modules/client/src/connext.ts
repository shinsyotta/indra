import { ERC20 } from "@connext/contracts";
import {
  Address,
  AppAction,
  AppInstanceJson,
  AppInstanceProposal,
  AppRegistry,
  AssetId,
  ChannelMethods,
  ChannelProviderConfig,
  ConditionalTransferTypes,
  CONVENTION_FOR_ETH_ASSET_ID,
  DefaultApp,
  DepositAppName,
  DepositAppState,
  IChannelProvider,
  IChannelSigner,
  IStoreService,
  IConnextClient,
  ILoggerService,
  IMessagingService,
  INodeApiClient,
  MethodNames,
  MethodParams,
  MethodResults,
  MinimalTransaction,
  NodeResponses,
  PublicParams,
  PublicResults,
  RebalanceProfile,
  SimpleLinkedTransferAppName,
  SimpleTwoPartySwapAppName,
  WithdrawalMonitorObject,
  WithdrawAppName,
  EventName,
  EventPayload,
  SupportedApplicationNames,
} from "@connext/types";
import {
  delay,
  getRandomBytes32,
  getAddressFromAssetId,
  getSignerAddressFromPublicIdentifier,
  stringify,
} from "@connext/utils";
import { BigNumber, Contract, providers, constants, utils } from "ethers";

import {
  DepositController,
  SwapController,
  WithdrawalController,
  CreateTransferController,
  ResolveTransferController,
} from "./controllers";
import { ConnextListener } from "./listener";
import { InternalClientOptions } from "./types";
import { NodeApiClient } from "./node";

<<<<<<< HEAD
const { AddressZero, HashZero } = constants;
=======
const { AddressZero } = constants;
const { bigNumberify, soliditySha256 } = utils;
>>>>>>> 163bf7cc

export class ConnextClient implements IConnextClient {
  public appRegistry: AppRegistry;
  public channelProvider: IChannelProvider;
  public config: NodeResponses.GetConfig;
  public ethProvider: providers.JsonRpcProvider;
  public listener: ConnextListener;
  public log: ILoggerService;
  public messaging: IMessagingService;
  public multisigAddress: Address;
  public network: providers.Network;
  public node: INodeApiClient;
  public nodeIdentifier: string;
  public nodeSignerAddress: string;
  public publicIdentifier: string;
  public signer: IChannelSigner;
  public signerAddress: string;
  public store: IStoreService;
  public token: Contract;

  private opts: InternalClientOptions;

  private depositController: DepositController;
  private createTransferController: CreateTransferController;
  private resolveTransferController: ResolveTransferController;
  private swapController: SwapController;
  private withdrawalController: WithdrawalController;

  constructor(opts: InternalClientOptions) {
    this.opts = opts;
    this.appRegistry = opts.appRegistry;
    this.channelProvider = opts.channelProvider;
    this.config = opts.config;
    this.ethProvider = opts.ethProvider;
    this.signer = opts.signer;
    this.log = opts.logger.newContext("ConnextClient");
    this.messaging = opts.messaging;
    this.network = opts.network;
    this.node = opts.node;
    this.store = opts.store;
    this.token = opts.token;

    this.signerAddress = this.channelProvider.config.signerAddress;
    this.publicIdentifier = this.channelProvider.config.userIdentifier;
    this.multisigAddress = this.channelProvider.config.multisigAddress;
    this.nodeIdentifier = this.opts.config.nodeIdentifier;
    this.nodeSignerAddress = getSignerAddressFromPublicIdentifier(this.nodeIdentifier);

    // establish listeners
    this.listener = new ConnextListener(this);

    // instantiate controllers with log and cf
    this.depositController = new DepositController("DepositController", this);
    this.swapController = new SwapController("SwapController", this);
    this.withdrawalController = new WithdrawalController("WithdrawalController", this);
    this.createTransferController = new CreateTransferController("CreateTransferController", this);
    this.resolveTransferController = new ResolveTransferController(
      "ResolveTransferController",
      this,
    );
  }

  /**
   * Creates a promise that returns when the channel is available,
   * ie. when the setup protocol or create channel call is completed
   */
  public isAvailable = async (): Promise<void> => {
    return new Promise(
      async (resolve: any, reject: any): Promise<any> => {
        // Wait for channel to be available
        const channelIsAvailable = async (): Promise<boolean> => {
          const chan = await this.node.getChannel();
          return chan && chan.available;
        };
        while (!(await channelIsAvailable())) {
          await delay(100);
        }
        resolve();
      },
    );
  };

  // register subscriptions
  public registerSubscriptions = async (): Promise<void> => {
    await this.listener.register();
  };

  ///////////////////////////////////
  // Unsorted methods pulled from the old abstract wrapper class

  public restart = async (): Promise<void> => {
    if (!(await this.channelProvider.isSigner())) {
      this.log.warn("Cannot restart with an injected provider.");
      return;
    }

    // ensure that node and user address are different
    if (this.nodeIdentifier === this.publicIdentifier) {
      throw new Error(
        "Client must be instantiated with a secret that is different from the node's secret",
      );
    }

    // Create a fresh channelProvider & start using that.
    // End goal is to use this to restart the cfNode after restoring state
    await this.messaging.unsubscribe(`${this.publicIdentifier}*`);
    this.node = await NodeApiClient.init({
      messaging: this.messaging,
      messagingUrl: this.config.messagingUrl[0],
      signer: this.signer,
      nodeUrl: this.node.nodeUrl,
      ethProvider: this.ethProvider,
      logger: this.log,
      store: this.store,
      userIdentifier: this.publicIdentifier,
    });
    this.channelProvider = this.node.channelProvider;
    this.listener = new ConnextListener(this);
    await this.listener.register();
    await this.isAvailable();
  };

  public getChannel = async (): Promise<NodeResponses.GetChannel> => {
    return this.node.getChannel();
  };

  public requestCollateral = async (
    tokenAddress: string,
  ): Promise<NodeResponses.RequestCollateral | void> => {
    return this.node.requestCollateral(tokenAddress);
  };

  public channelProviderConfig = async (): Promise<ChannelProviderConfig> => {
    return this.channelProvider.config;
  };

  public getLinkedTransfer = async (
    paymentId: string,
  ): Promise<NodeResponses.GetLinkedTransfer> => {
    return this.node.fetchLinkedTransfer(paymentId);
  };

  public getSignedTransfer = async (
    paymentId: string,
  ): Promise<NodeResponses.GetSignedTransfer> => {
    return this.node.fetchSignedTransfer(paymentId);
  };

  public getAppRegistry = async (
    appDetails?:
      | {
          name: SupportedApplicationNames;
          chainId: number;
        }
      | { appDefinitionAddress: string },
  ): Promise<AppRegistry | DefaultApp | undefined> => {
    if (!this.appRegistry) {
      this.appRegistry = await this.node.appRegistry();
    }
    const registry = this.appRegistry;
    if (!appDetails) {
      return registry;
    }
    const { name, chainId, appDefinitionAddress } = appDetails as any;
    if (name) {
      return registry.find((app) => app.name === name && app.chainId === chainId);
    }
    return registry.find((app) => app.appDefinitionAddress === appDefinitionAddress);
  };

  public createChannel = async (): Promise<NodeResponses.CreateChannel> => {
    return this.node.createChannel();
  };

  public subscribeToSwapRates = async (from: string, to: string, callback: any): Promise<any> => {
    return this.node.subscribeToSwapRates(from, to, callback);
  };

  public getLatestSwapRate = async (from: string, to: string): Promise<string> => {
    return this.node.getLatestSwapRate(from, to);
  };

  public unsubscribeToSwapRates = async (from: string, to: string): Promise<void> => {
    return this.node.unsubscribeFromSwapRates(from, to);
  };

  public getRebalanceProfile = async (assetId?: string): Promise<RebalanceProfile | undefined> => {
    return this.node.getRebalanceProfile(assetId);
  };

  public getTransferHistory = async (): Promise<NodeResponses.GetTransferHistory> => {
    return this.node.getTransferHistory();
  };

  ///////////////////////////////////
  // CORE CHANNEL METHODS

  public deposit = async (params: PublicParams.Deposit): Promise<PublicResults.Deposit> => {
    return this.depositController.deposit(params);
  };

  public requestDepositRights = async (
    params: PublicParams.RequestDepositRights,
  ): Promise<MethodResults.RequestDepositRights> => {
    return this.depositController.requestDepositRights(params);
  };

  public rescindDepositRights = async (
    params: PublicParams.RescindDepositRights,
  ): Promise<PublicResults.RescindDepositRights> => {
    return this.depositController.rescindDepositRights(params);
  };

  public checkDepositRights = async (
    params: PublicParams.CheckDepositRights,
  ): Promise<PublicResults.CheckDepositRights> => {
    const app = await this.depositController.getDepositApp(params);
    if (!app || app.initiatorIdentifier !== this.publicIdentifier) {
      return { appIdentityHash: undefined };
    }
    return { appIdentityHash: app.identityHash };
  };

  public swap = async (params: PublicParams.Swap): Promise<PublicResults.Swap> => {
    const res = await this.swapController.swap(params);
    return res;
  };

  /**
   * Transfer currently uses the conditionalTransfer LinkedTransfer so that
   * async payments are the default transfer.
   */
  public transfer = async (
    params: PublicParams.Transfer,
  ): Promise<PublicResults.ConditionalTransfer> => {
    return this.createTransferController.createTransfer({
      amount: params.amount,
      assetId: params.assetId || CONVENTION_FOR_ETH_ASSET_ID,
      conditionType: ConditionalTransferTypes.LinkedTransfer,
      meta: params.meta,
      paymentId: params.paymentId || getRandomBytes32(),
      preImage: getRandomBytes32(),
      recipient: params.recipient,
    }) as Promise<PublicResults.ConditionalTransfer>;
  };

  public withdraw = (params: PublicParams.Withdraw): Promise<PublicResults.Withdraw> => {
    return this.withdrawalController.withdraw(params);
  };

  public respondToNodeWithdraw = (appInstance: AppInstanceJson): Promise<void> => {
    return this.withdrawalController.respondToNodeWithdraw(appInstance);
  };

  public saveWithdrawCommitmentToStore = (
    params: PublicParams.Withdraw,
    signatures: string[],
  ): Promise<void> => {
    return this.withdrawalController.saveWithdrawCommitmentToStore(params, signatures);
  };

  public resolveCondition = async (
    params: PublicParams.ResolveCondition,
  ): Promise<PublicResults.ResolveCondition> => {
    // paymentId is generated for hashlock transfer
    if (params.conditionType === ConditionalTransferTypes.HashLockTransfer) {
      const lockHash = soliditySha256(["bytes32"], [params.preImage]);
      const paymentId = soliditySha256(["address", "bytes32"], [params.assetId, lockHash]);
      params.paymentId = paymentId;
    }
    return this.resolveTransferController.resolveTransfer(params);
  };

  public conditionalTransfer = async (
    params: PublicParams.ConditionalTransfer,
  ): Promise<PublicResults.ConditionalTransfer> => {
    params.assetId = params.assetId || CONVENTION_FOR_ETH_ASSET_ID;
    return this.createTransferController.createTransfer(params);
  };

  public getHashLockTransfer = async (
    lockHash: string,
    assetId: string = AddressZero,
  ): Promise<NodeResponses.GetHashLockTransfer> => {
    return this.node.getHashLockTransfer(lockHash, assetId);
  };

  public getUserWithdrawals = async (): Promise<WithdrawalMonitorObject[]> => {
    const values = await this.channelProvider.send(ChannelMethods.chan_getUserWithdrawal, {});

    // sanity check
    values.forEach((val) => {
      const noRetry = typeof val.retry === "undefined" || val.retry === null;
      if (!val.tx || noRetry) {
        const msg = `Can not find tx or retry in retrieved user withdrawal ${stringify(val())}`;
        this.log.error(msg);
        throw new Error(msg);
      }
    });

    return values;
  };

  // this function should be called when the user knows a withdrawal should
  // be submitted. if there is no withdrawal expected, this promise will last
  // for the duration of the timeout
  public watchForUserWithdrawal = async (): Promise<providers.TransactionResponse[]> => {
    // poll for withdrawal tx submitted to multisig matching tx data
    const maxBlocks = 15;
    const startingBlock = await this.ethProvider.getBlockNumber();
    const transactions: providers.TransactionResponse[] = [];

    try {
      await new Promise((resolve: any, reject: any): any => {
        this.ethProvider.on(
          "block",
          async (blockNumber: number): Promise<void> => {
            const withdrawals = await this.checkForUserWithdrawals(blockNumber);
            if (withdrawals.length === 0) {
              // in the `WithdrawalController` the user does not store the
              // commitment until `takeAction` happens, so this may be 0
              // meaning the withdrawal has not been saved to the store yet
              return;
            }
            withdrawals.forEach(async ([storedValue, tx]) => {
              if (tx) {
                transactions.push(tx);
                await this.channelProvider.send(ChannelMethods.chan_setUserWithdrawal, {
                  withdrawalObject: storedValue,
                  remove: true,
                });
              }
            });
            if (transactions.length === withdrawals.length) {
              // no more to resolve
              this.ethProvider.removeAllListeners("block");
              return resolve();
            }
            if (blockNumber - startingBlock >= maxBlocks) {
              this.ethProvider.removeAllListeners("block");
              return reject(`More than ${maxBlocks} have passed: ${blockNumber - startingBlock}`);
            }
          },
        );
      });
    } catch (e) {
      // if (e.includes(`More than ${maxBlocks} have passed`)) {
      //   this.log.debug("Retrying node submission");
      //   await this.retryNodeSubmittedWithdrawal();
      // }
      throw new Error(`Error watching for user withdrawal: ${e}`);
    }
    return transactions;
  };

  ////////////////////////////////////////
  // Restore State

  public restoreState = async (): Promise<void> => {
    try {
      await this.channelProvider.send(ChannelMethods.chan_restoreState, {});
      this.log.info(`Found state to restore from store's backup`);
    } catch (e) {
      const {
        channel,
        setupCommitment,
        setStateCommitments,
        conditionalCommitments,
      } = await this.node.restoreState(this.publicIdentifier);
      if (!channel) {
        throw new Error(`No matching states found by node for ${this.publicIdentifier}`);
      }
      this.log.info(`Found state to restore from node: ${stringify(channel)}`);
      await this.channelProvider.send(ChannelMethods.chan_setStateChannel, {
        state: channel,
        setupCommitment,
        setStateCommitments,
        conditionalCommitments,
      });
      this.log.info(`Restored channel: ${stringify(await this.getStateChannel())}`);
    }
    await this.restart();
  };

  ///////////////////////////////////
  // EVENT METHODS

  public on = <T extends EventName>(
    event: T,
    callback: (payload: EventPayload[T]) => void | Promise<void>,
    filter?: (payload: EventPayload[T]) => boolean,
  ) => {
    this.listener.attach(event, callback, filter);
  };

  public once = <T extends EventName>(
    event: T,
    callback: (payload: EventPayload[T]) => void | Promise<void>,
    filter?: (payload: EventPayload[T]) => boolean,
  ) => {
    this.listener.attachOnce(event, callback, filter);
  };

  public waitFor<T extends EventName>(
    event: T,
    timeout: number,
    filter?: (payload: EventPayload[T]) => boolean,
  ): Promise<EventPayload[T]> {
    return this.listener.waitFor(event, timeout, filter);
  }

  // TODO: allow for removing listeners attached via a specific event
  // by manipulating the context of the events

  public off = () => {
    this.listener.detach();
  };

  public emit = <T extends EventName>(event: T, payload: EventPayload[T]): boolean => {
    try {
      this.listener.post(event, payload);
      return true;
    } catch (e) {
      return false;
    }
  };

  ///////////////////////////////////
  // PROVIDER/ROUTER METHODS

  public deployMultisig = async (): Promise<MethodResults.DeployStateDepositHolder> => {
    return this.channelProvider.send(MethodNames.chan_deployStateDepositHolder, {
      multisigAddress: this.multisigAddress,
    });
  };

  public getStateChannel = async (): Promise<MethodResults.GetStateChannel> => {
    return this.channelProvider.send(MethodNames.chan_getStateChannel, {
      multisigAddress: this.multisigAddress,
    });
  };

  public getAppInstances = async (): Promise<AppInstanceJson[]> => {
    const { appInstances } = await this.channelProvider.send(MethodNames.chan_getAppInstances, {
      multisigAddress: this.multisigAddress,
    } as MethodParams.GetAppInstances);
    return appInstances;
  };

  public getFreeBalance = async (
    assetId: AssetId | Address = AddressZero,
  ): Promise<MethodResults.GetFreeBalanceState> => {
    if (typeof assetId !== "string") {
      throw new Error(`Asset id must be a string: ${stringify(assetId)}`);
    }
    const tokenAddress = getAddressFromAssetId(assetId);
    try {
      return await this.channelProvider.send(MethodNames.chan_getFreeBalanceState, {
        multisigAddress: this.multisigAddress,
        assetId: tokenAddress,
      } as MethodParams.GetFreeBalanceState);
    } catch (e) {
      const error = `No free balance exists for the specified token: ${tokenAddress}`;
      if (e.message.includes(error)) {
        // if there is no balance, return undefined
        // NOTE: can return free balance obj with 0s,
        // but need the nodes free balance
        // address in the multisig
        const obj = {};
        obj[this.nodeSignerAddress] = BigNumber.from(0);
        obj[this.signerAddress] = BigNumber.from(0);
        return obj;
      }
      throw e;
    }
  };

  public getProposedAppInstances = async (
    multisigAddress?: string,
  ): Promise<MethodResults.GetProposedAppInstances | undefined> => {
    return this.channelProvider.send(MethodNames.chan_getProposedAppInstances, {
      multisigAddress: multisigAddress || this.multisigAddress,
    } as MethodParams.GetProposedAppInstances);
  };

  public getProposedAppInstance = async (
    appIdentityHash: string,
  ): Promise<MethodResults.GetProposedAppInstance | undefined> => {
    return this.channelProvider.send(MethodNames.chan_getProposedAppInstance, {
      appIdentityHash,
    } as MethodParams.GetProposedAppInstance);
  };

  public getAppInstance = async (
    appIdentityHash: string,
  ): Promise<MethodResults.GetAppInstanceDetails | undefined> => {
    const err = await this.appNotInstalled(appIdentityHash);
    if (err) {
      this.log.warn(err);
      return undefined;
    }
    return this.channelProvider.send(MethodNames.chan_getAppInstance, {
      appIdentityHash,
    } as MethodParams.GetAppInstanceDetails);
  };

  public takeAction = async (
    appIdentityHash: string,
    action: AppAction,
    stateTimeout?: BigNumber,
  ): Promise<MethodResults.TakeAction> => {
    // check the app is actually installed
    const err = await this.appNotInstalled(appIdentityHash);
    if (err) {
      this.log.error(err);
      throw new Error(err);
    }
    // check state is not finalized
    const { latestState: state } = (await this.getAppInstance(appIdentityHash)).appInstance;
    if ((state as any).finalized) {
      // FIXME: casting?
      throw new Error("Cannot take action on an app with a finalized state.");
    }
    return this.channelProvider.send(MethodNames.chan_takeAction, {
      action,
      appIdentityHash,
      stateTimeout,
      multisigAddress: this.multisigAddress,
    } as MethodParams.TakeAction);
  };

  public proposeInstallApp = async (
    params: MethodParams.ProposeInstall,
  ): Promise<MethodResults.ProposeInstall> => {
    return this.channelProvider.send(MethodNames.chan_proposeInstall, {
      ...(params as MethodParams.ProposeInstall),
      multisigAddress: this.multisigAddress,
    });
  };

  public installApp = async (appIdentityHash: string): Promise<MethodResults.Install> => {
    // check the app isnt actually installed
    const alreadyInstalled = await this.appInstalled(appIdentityHash);
    if (alreadyInstalled) {
      throw new Error(alreadyInstalled);
    }
    return this.channelProvider.send(MethodNames.chan_install, {
      appIdentityHash,
      multisigAddress: this.multisigAddress,
    } as MethodParams.Install);
  };

  public uninstallApp = async (appIdentityHash: string): Promise<MethodResults.Uninstall> => {
    // check the app is actually installed
    const err = await this.appNotInstalled(appIdentityHash);
    if (err) {
      this.log.error(err);
      throw new Error(err);
    }
    return this.channelProvider.send(MethodNames.chan_uninstall, {
      appIdentityHash,
      multisigAddress: this.multisigAddress,
    } as MethodParams.Uninstall);
  };

  public rejectInstallApp = async (appIdentityHash: string): Promise<MethodResults.Uninstall> => {
    return this.channelProvider.send(MethodNames.chan_rejectInstall, {
      appIdentityHash,
      multisigAddress: this.multisigAddress,
    } as MethodParams.RejectInstall);
  };

  ///////////////////////////////////
  // NODE METHODS

  public clientCheckIn = async (): Promise<void> => {
    return this.node.clientCheckIn();
  };

  public reclaimPendingAsyncTransfers = async (): Promise<void> => {
    try {
      this.log.info(`Attempting to install pending transfers`);
      const installedTransfers = await this.node.installPendingTransfers();
      this.log.info(
        `Installed ${installedTransfers.length} transfers, should unlock automatically`,
      );
    } catch (e) {
      this.log.error(`Error installing pending transfers: ${e.message}`);
    }
  };

  // must be public so it can easily be used by the listener
  public reclaimPendingAsyncTransfer = async (
    paymentId: string,
    encryptedPreImage: string,
  ): Promise<PublicResults.ResolveLinkedTransfer> => {
    this.log.info(`Unlocking transfer ${paymentId}`);
    // decrypt secret and resolve
    const preImage = await this.channelProvider.send(ChannelMethods.chan_decrypt, {
      encryptedPreImage,
    });
    this.log.debug(`Decrypted message and recovered preImage: ${preImage}`);
    try {
      const response = await this.resolveTransferController.resolveTransfer({
        conditionType: ConditionalTransferTypes.LinkedTransfer,
        paymentId,
        preImage,
      });
      this.log.info(`Unlocked transfer ${paymentId} using preImage: ${preImage}`);
      return response;
    } catch (e) {
      this.log.error(`Error in reclaimPendingAsyncTransfer: ${e.message}`);
      throw e;
    }
  };

  ///////////////////////////////////
  // LOW LEVEL METHODS

  public matchTx = (
    givenTransaction: providers.TransactionRequest | undefined,
    expected: MinimalTransaction,
  ): boolean => {
    return (
      givenTransaction &&
      givenTransaction.to === expected.to &&
      BigNumber.from(givenTransaction.value).eq(expected.value) &&
      givenTransaction.data === expected.data
    );
  };

  /**
   * NOTE: this function should *only* be called on `connect()`, and is
   * designed to cleanup channel state in the event of the client going
   * offline and not completing protocols.
   *
   * This function will *only* handle registered applications, or applications
   * who's desired functionality is well understood. The apps will be handled
   * as follows:
   * - proposed swaps: install will be rejected, removing them from the proposed
   *   app instances and preventing stale swaps from being installed.
   * - installed swaps: will be automatically uninstalled, thereby executing the
   *   swap as soon as the client is able.
   * - proposed linked transfer apps: reject install
   * - installed linked transfer: leave installed for the hub to uninstall
   */
  public cleanupRegistryApps = async (): Promise<void> => {
    const swapAppRegistryInfo = this.appRegistry.filter(
      (app: DefaultApp) => app.name === SimpleTwoPartySwapAppName,
    )[0];
    const linkedRegistryInfo = this.appRegistry.filter(
      (app: DefaultApp) => app.name === SimpleLinkedTransferAppName,
    )[0];
    const withdrawRegistryInfo = this.appRegistry.filter(
      (app: DefaultApp) => app.name === WithdrawAppName,
    )[0];
    const depositRegistryInfo = this.appRegistry.filter(
      (app: DefaultApp) => app.name === DepositAppName,
    )[0];

    await this.removeHangingProposalsByDefinition([
      swapAppRegistryInfo.appDefinitionAddress,
      linkedRegistryInfo.appDefinitionAddress,
      withdrawRegistryInfo.appDefinitionAddress,
      depositRegistryInfo.appDefinitionAddress,
    ]);

    // deal with any apps that are installed and can simply
    // be uninstalled
    await this.uninstallAllAppsByDefintion([
      swapAppRegistryInfo.appDefinitionAddress,
      withdrawRegistryInfo.appDefinitionAddress,
    ]);

    // handle any existing apps
    await this.handleInstalledDepositApps();
  };

  /**
   * Removes all proposals of a give app definition type
   */
  private removeHangingProposalsByDefinition = async (appDefinitions: string[]): Promise<void> => {
    // first get all proposed apps
    const { appInstances: proposed } = await this.getProposedAppInstances();

    // deal with any proposed swap or linked transfer apps
    const hangingProposals = proposed.filter((proposal: AppInstanceProposal) =>
      appDefinitions.includes(proposal.appDefinition),
    );
    // remove from `proposedAppInstances`
    for (const hanging of hangingProposals) {
      try {
        await this.rejectInstallApp(hanging.identityHash);
      } catch (e) {
        this.log.error(
          `Could not remove proposal: ${hanging.identityHash}. Error: ${e.stack || e.message}`,
        );
      }
    }
  };

  /**
   * Removes all apps of a given app definition type
   */
  private uninstallAllAppsByDefintion = async (appDefinitions: string[]): Promise<void> => {
    const apps = (await this.getAppInstances()).filter((app: AppInstanceJson) =>
      appDefinitions.includes(app.appInterface.addr),
    );
    // TODO: ARJUN there is an edgecase where this will cancel withdrawal
    for (const app of apps) {
      try {
        await this.uninstallApp(app.identityHash);
      } catch (e) {
        this.log.error(
          `Could not uninstall app: ${app.identityHash}. Error: ${e.stack || e.message}`,
        );
      }
    }
  };

  private handleInstalledDepositApps = async () => {
    const assetIds = this.config.supportedTokenAddresses;
    for (const assetId of assetIds) {
      const { appIdentityHash } = await this.checkDepositRights({ assetId });
      if (!appIdentityHash) {
        // no deposit app installed for asset, continue
        continue;
      }
      // otherwise, handle installed app
      const {
        appInstance: { latestState },
      } = await this.getAppInstance(appIdentityHash);

      // there is still an active deposit, setup a listener to
      // rescind deposit rights when deposit is sent to multisig
      const currentMultisigBalance =
        assetId === AddressZero
          ? await this.ethProvider.getBalance(this.multisigAddress)
          : await new Contract(assetId, ERC20.abi, this.ethProvider).balanceOf(
              this.multisigAddress,
            );

      if (currentMultisigBalance.gt((latestState as DepositAppState).startingMultisigBalance)) {
        // deposit has occurred, rescind
        try {
          await this.rescindDepositRights({ assetId, appIdentityHash });
        } catch (e) {
          this.log.warn(
            `Could not uninstall deposit app ${appIdentityHash}. Error: ${e.stack || e.message}`,
          );
        }
        continue;
      }

      // there is still an active deposit, setup a listener to
      // rescind deposit rights when deposit is sent to multisig
      if (assetId === AddressZero) {
        this.ethProvider.on(this.multisigAddress, async (balance: BigNumber) => {
          if (balance.gt((latestState as DepositAppState).startingMultisigBalance)) {
            await this.rescindDepositRights({ assetId, appIdentityHash });
            this.ethProvider.removeAllListeners(this.multisigAddress);
          }
        });
        continue;
      }

      new Contract(assetId, ERC20.abi, this.ethProvider).once(
        "Transfer",
        async (sender: string, recipient: string, amount: BigNumber) => {
          if (recipient === this.multisigAddress && amount.gt(0)) {
            const bal = await new Contract(assetId, ERC20.abi, this.ethProvider).balanceOf(
              this.multisigAddress,
            );
            if (bal.gt((latestState as DepositAppState).startingMultisigBalance)) {
              await this.rescindDepositRights({ assetId, appIdentityHash });
            }
          }
        },
      );
    }
  };

  private appNotInstalled = async (appIdentityHash: string): Promise<string | undefined> => {
    const apps = await this.getAppInstances();
    const app = apps.filter(
      (app: AppInstanceJson): boolean => app.identityHash === appIdentityHash,
    );
    if (!app || app.length === 0) {
      return (
        `Could not find installed app with id: ${appIdentityHash}. ` +
        `Installed apps: ${stringify(apps)}.`
      );
    }
    if (app.length > 1) {
      return (
        "CRITICAL ERROR: found multiple apps with the same id. " +
        `Installed apps: ${stringify(apps)}.`
      );
    }
    return undefined;
  };

  private appInstalled = async (appIdentityHash: string): Promise<string | undefined> => {
    const apps = await this.getAppInstances();
    const app = apps.filter(
      (app: AppInstanceJson): boolean => app.identityHash === appIdentityHash,
    );
    if (app.length > 0) {
      return (
        `App with id ${appIdentityHash} is already installed. ` +
        `Installed apps: ${stringify(apps)}.`
      );
    }
    return undefined;
  };

  private checkForUserWithdrawals = async (
    inBlock: number,
  ): Promise<[WithdrawalMonitorObject, providers.TransactionResponse][]> => {
    const vals = await this.getUserWithdrawals();
    if (vals.length === 0) {
      this.log.error("No transaction found in store.");
      return [];
    }

    const getTransactionResponse = async (
      tx: MinimalTransaction,
    ): Promise<providers.TransactionResponse | undefined> => {
      // get the transaction hash that we should be looking for from
      // the contract method
      const txsTo = await this.ethProvider.getTransactionCount(tx.to, inBlock);
      if (txsTo === 0) {
        return undefined;
      }

      const block = await this.ethProvider.getBlock(inBlock);
      const { transactions } = block;
      if (transactions.length === 0) {
        return undefined;
      }

      for (const transactionHash of transactions) {
        const transaction = await this.ethProvider.getTransaction(transactionHash);
        if (this.matchTx(transaction, tx)) {
          return transaction;
        }
      }
      return undefined;
    };

    const responses = [];
    for (const val of vals) {
      responses.push([val, await getTransactionResponse(val.tx)]);
    }
    return responses;
  };
}<|MERGE_RESOLUTION|>--- conflicted
+++ resolved
@@ -56,12 +56,8 @@
 import { InternalClientOptions } from "./types";
 import { NodeApiClient } from "./node";
 
-<<<<<<< HEAD
-const { AddressZero, HashZero } = constants;
-=======
 const { AddressZero } = constants;
-const { bigNumberify, soliditySha256 } = utils;
->>>>>>> 163bf7cc
+const { soliditySha256 } = utils;
 
 export class ConnextClient implements IConnextClient {
   public appRegistry: AppRegistry;
