--- conflicted
+++ resolved
@@ -8,16 +8,13 @@
   chan_storeGet,
   chan_storeSet,
   chan_restoreState,
-<<<<<<< HEAD
   TransactionResponse,
-=======
   LinkedTransferToRecipientResponse,
   LINKED_TRANSFER,
   ConditionalTransferParameters,
   ConditionalTransferResponse,
   FAST_SIGNED_TRANSFER,
   FastSignedTransferParameters,
->>>>>>> e182bf06
 } from "@connext/types";
 import { decryptWithPrivateKey } from "@connext/crypto";
 import "core-js/stable";
