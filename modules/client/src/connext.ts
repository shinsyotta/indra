import { IMessagingService, MessagingServiceFactory } from "@connext/messaging";
import { ProxyLockService } from "@connext/proxy-lock";
import {
  AppActionBigNumber,
  AppRegistry,
  AppState,
  AppStateBigNumber,
  CFCoreChannel,
  ChannelAppSequences,
  ChannelState,
  ConditionalTransferParameters,
  ConditionalTransferResponse,
  ConnextEvent,
  ConnextEvents,
  ConnextNodeStorePrefix,
  CreateChannelResponse,
  DepositParameters,
  GetChannelResponse,
  GetConfigResponse,
  makeChecksum,
  makeChecksumOrEthAddress,
  PaymentProfile,
  RegisteredAppDetails,
  ResolveConditionParameters,
  ResolveConditionResponse,
<<<<<<< HEAD
  RpcType,
=======
  ResolveLinkedTransferResponse,
  SolidityValueType,
>>>>>>> 29271aaa
  SupportedApplication,
  SupportedNetwork,
  SwapParameters,
  TransferParameters,
  WithdrawParameters,
} from "@connext/types";
<<<<<<< HEAD
import { Address, AppInstanceJson, Node as CFCoreTypes } from "@counterfactual/types";
=======
import MinimumViableMultisig from "@counterfactual/cf-funding-protocol-contracts/expected-build-artifacts/MinimumViableMultisig.json";
import Proxy from "@counterfactual/cf-funding-protocol-contracts/expected-build-artifacts/Proxy.json";
import { Address, AppInstanceInfo, Node as CFCoreTypes } from "@counterfactual/types";
>>>>>>> 29271aaa
import "core-js/stable";
import EthCrypto from "eth-crypto";
import { Contract, providers } from "ethers";
import { AddressZero } from "ethers/constants";
import {
  BigNumber,
  getAddress,
  Interface,
  keccak256,
  Network,
  solidityKeccak256,
} from "ethers/utils";
import { fromMnemonic } from "ethers/utils/hdnode";
import tokenAbi from "human-standard-token-abi";
import "regenerator-runtime/runtime";

import { ChannelRouter } from "./channelRouter";
import { ConditionalTransferController } from "./controllers/ConditionalTransferController";
import { DepositController } from "./controllers/DepositController";
import { ResolveConditionController } from "./controllers/ResolveConditionController";
import { SwapController } from "./controllers/SwapController";
import { TransferController } from "./controllers/TransferController";
import { WithdrawalController } from "./controllers/WithdrawalController";
import { CFCore, CreateChannelMessage, EXTENDED_PRIVATE_KEY_PATH } from "./lib/cfCore";
import { CF_PATH } from "./lib/constants";
import { Logger } from "./lib/logger";
import {
  freeBalanceAddressFromXpub,
  publicIdentifierToAddress,
  replaceBN,
  xkeysToSortedKthAddresses,
} from "./lib/utils";
import { ConnextListener } from "./listener";
import { NodeApiClient } from "./node";
import { ClientOptions, InternalClientOptions } from "./types";
import { invalidAddress } from "./validation/addresses";
import { falsy, notLessThanOrEqualTo, notPositive } from "./validation/bn";

/**
 * Creates a new client-node connection with node at specified url
 *
 * @param opts The options to instantiate the client with.
 * At a minimum, must contain the nodeUrl and a client signing key or mnemonic
 */

export async function connect(opts: ClientOptions): Promise<ConnextInternal> {
  const {
    logLevel,
    ethProviderUrl,
    mnemonic,
    natsClusterId,
    nodeUrl,
    natsToken,
    store,
    channelProvider,
  } = opts;
  const logger = new Logger("ConnextConnect", logLevel);

  // setup network information
  const ethProvider = new providers.JsonRpcProvider(ethProviderUrl);
  const network = await ethProvider.getNetwork();

  // special case for ganache
  if (network.chainId === 4447) {
    network.name = "ganache";
    // Enforce using provided signer, not via RPC
    ethProvider.getSigner = (addressOrIndex?: string | number): any => {
      throw { code: "UNSUPPORTED_OPERATION" };
    };
  }

  logger.info(`Creating messaging service client (logLevel: ${logLevel})`);
  const messagingFactory = new MessagingServiceFactory({
    clusterId: natsClusterId,
    logLevel,
    messagingUrl: nodeUrl,
    token: natsToken,
  });
  const messaging = messagingFactory.createService("messaging");
  await messaging.connect();
  logger.info("Messaging service is connected");

<<<<<<< HEAD
=======
  // TODO: we need to pass in the whole store to retain context. Figure out how to do this better
  // Note: added this to the client since this is required for the cf module to work
  // generate extended private key from mnemonic
  const extendedXpriv = fromMnemonic(mnemonic).extendedKey;
  await store.set([{ path: EXTENDED_PRIVATE_KEY_PATH, value: extendedXpriv }]);

>>>>>>> 29271aaa
  // create a new node api instance
  const nodeApiConfig = {
    logLevel,
    messaging,
  };
  logger.info("creating node api client");
  const node: NodeApiClient = new NodeApiClient(nodeApiConfig);
  logger.info("created node api client successfully");

  const config = await node.config();
  logger.info(`node is connected to eth network: ${JSON.stringify(config.ethNetwork)}`);
  node.setNodePublicIdentifier(config.nodePublicIdentifier);

  const appRegistry = await node.appRegistry();

  // create the lock service for cfCore
  logger.info("using node's proxy lock service");
  const lockService: ProxyLockService = new ProxyLockService(messaging);

  let channelRouter: ChannelRouter;
  let multisigAddress: string;
  if (channelProvider) {
    // enable the channel provider, which sets the config property
    await channelProvider.enable();
    channelRouter = new ChannelRouter(
      RpcType.ChannelProvider,
      channelProvider!,
      channelProvider.config,
    );
    node.setUserPublicIdentifier(channelProvider.config.publicIdentifier);
    multisigAddress = channelProvider.config.multisigAddress;
  } else if (mnemonic) {
    // generate extended private key from mnemonic
    const extendedXpriv = HDNode.fromMnemonic(mnemonic).extendedKey;
    await store.set([{ path: EXTENDED_PRIVATE_KEY_PATH, value: extendedXpriv }]);
    // create new cfCore to inject into internal instance
    logger.info("creating new cf module");
    const cfCore = await CFCore.create(
      messaging as any, // TODO: FIX
      store,
      {
        STORE_KEY_PREFIX: "store",
      }, // TODO: proper config
      ethProvider,
      config.contractAddresses,
      lockService,
    );
    node.setUserPublicIdentifier(cfCore.publicIdentifier);
    logger.info("created cf module successfully");

    const signer = await cfCore.signerAddress();
    logger.info(`cf module signer address: ${signer}`);

    channelRouter = new ChannelRouter(RpcType.CounterfactualNode, cfCore, {
      freeBalanceAddress: cfCore.freeBalanceAddress,
      multisigAddress,
      publicIdentifier: cfCore.publicIdentifier,
    });
  } else {
    throw new Error("Must provide either a channelProvider or mnemonic upon instantiation");
  }

  // TODO: make these types
  const myChannel = await node.getChannel();
  if (!myChannel) {
    // TODO: update when deployment is moved to withdraw
    logger.info("no channel detected, creating channel..");
    const creationEventData: CFCoreTypes.CreateChannelResult = await new Promise(
      async (res: any, rej: any): Promise<any> => {
        const timer = setTimeout(() => rej("Create channel event not fired within 30s"), 30000);
        channelRouter.once(CFCoreTypes.EventName.CREATE_CHANNEL, (data: CreateChannelMessage) => {
          clearTimeout(timer);
          res(data.data);
        });

        const creationData = await node.createChannel();
        logger.info(`created channel, transaction: ${JSON.stringify(creationData)}`);
      },
    );
    multisigAddress = creationEventData.multisigAddress;
    logger.info(`multisigAddress: ${multisigAddress}`);
  }

  // create the new client
  const client = new ConnextInternal({
    appRegistry,
<<<<<<< HEAD
    channelRouter,
    contractAddresses: config.contractAddresses,
=======
    cfCore,
    config,
>>>>>>> 29271aaa
    ethProvider,
    messaging,
    multisigAddress,
    network,
    node,
    store,
    ...opts, // use any provided opts by default
  });

  await client.registerSubscriptions();
  await client.reclaimPendingAsyncTransfers();

  return client;
}

/**
 * This abstract class contains all methods associated with managing
 * or establishing the user's channel.
 *
 * The true implementation of this class exists in the `ConnextInternal`
 * class
 */
export abstract class ConnextChannel {
  public opts: InternalClientOptions;
  public config: GetConfigResponse;
  private internal: ConnextInternal;

  public constructor(opts: InternalClientOptions) {
    this.opts = opts;
    this.config = opts.config;
    this.internal = this as any;
  }

  ///////////////////////////////////
  // LISTENER METHODS
  public on = (
    event: ConnextEvent | CFCoreTypes.EventName,
    callback: (...args: any[]) => void,
  ): ConnextListener => {
    return this.internal.on(event, callback);
  };

  public emit = (event: ConnextEvent | CFCoreTypes.EventName, data: any): boolean => {
    return this.internal.emit(event, data);
  };

  ///////////////////////////////////
  // CORE CHANNEL METHODS

  // TODO: do we want the inputs to be an object?
  public deposit = async (params: DepositParameters): Promise<ChannelState> => {
    return await this.internal.deposit(params);
  };

  public swap = async (params: SwapParameters): Promise<CFCoreChannel> => {
    return await this.internal.swap(params);
  };

  public transfer = async (params: TransferParameters): Promise<CFCoreChannel> => {
    return await this.internal.transfer(params);
  };

  public withdraw = async (params: WithdrawParameters): Promise<ChannelState> => {
    return await this.internal.withdraw(params);
  };

  public resolveCondition = async (
    params: ResolveConditionParameters,
  ): Promise<ResolveConditionResponse> => {
    return await this.internal.resolveCondition(params);
  };

  public conditionalTransfer = async (
    params: ConditionalTransferParameters,
  ): Promise<ConditionalTransferResponse> => {
    return await this.internal.conditionalTransfer(params);
  };

  public restoreStateFromNode = async (mnemonic: string): Promise<void> => {
    return await this.internal.restoreStateFromNode(mnemonic);
  };

  ///////////////////////////////////
  // NODE EASY ACCESS METHODS

  public getChannel = async (): Promise<GetChannelResponse> => {
    return await this.internal.node.getChannel();
  };

  public getLinkedTransfer = async (paymentId: string): Promise<any> => {
    return await this.internal.node.fetchLinkedTransfer(paymentId);
  };

  // TODO: do we need to expose here?
  public getAppRegistry = async (appDetails?: {
    name: SupportedApplication;
    network: SupportedNetwork;
  }): Promise<AppRegistry> => {
    return await this.internal.node.appRegistry(appDetails);
  };

  // TODO: do we need to expose here?
  public createChannel = async (): Promise<CreateChannelResponse> => {
    return await this.internal.node.createChannel();
  };

  public subscribeToSwapRates = async (from: string, to: string, callback: any): Promise<any> => {
    return await this.internal.node.subscribeToSwapRates(from, to, callback);
  };

  public getLatestSwapRate = async (from: string, to: string): Promise<string> => {
    return await this.internal.node.getLatestSwapRate(from, to);
  };

  public unsubscribeToSwapRates = async (from: string, to: string): Promise<void> => {
    return await this.internal.node.unsubscribeFromSwapRates(from, to);
  };

  public requestCollateral = async (tokenAddress: string): Promise<void> => {
    return await this.internal.node.requestCollateral(tokenAddress);
  };

  public addPaymentProfile = async (profile: PaymentProfile): Promise<PaymentProfile> => {
    return await this.internal.node.addPaymentProfile(profile);
  };

  public getPaymentProfile = async (assetId?: string): Promise<PaymentProfile | undefined> => {
    return await this.internal.node.getPaymentProfile(assetId);
  };

  public setRecipientAndEncryptedPreImageForLinkedTransfer = async (
    recipient: string,
    encryptedPreImage: string,
    linkedHash: string,
  ): Promise<any> => {
    return await this.internal.node.setRecipientAndEncryptedPreImageForLinkedTransfer(
      recipient,
      encryptedPreImage,
      linkedHash,
    );
  };

  public reclaimPendingAsyncTransfers = async (): Promise<void> => {
    return await this.internal.reclaimPendingAsyncTransfers();
  };

  public reclaimPendingAsyncTransfer = async (
    paymentId: string,
    encryptedPreImage: string,
  ): Promise<ResolveLinkedTransferResponse> => {
    return await this.internal.reclaimPendingAsyncTransfer(paymentId, encryptedPreImage);
  };

  // does not directly call node function because needs to send
  // some additional information along with the request, as implemented in
  // ConnextInternal
  public verifyAppSequenceNumber = async (): Promise<ChannelAppSequences> => {
    return await this.internal.verifyAppSequenceNumber();
  };

  ///////////////////////////////////
  // CF MODULE EASY ACCESS METHODS

  public cfDeposit = async (
    amount: BigNumber,
    assetId: string,
    notifyCounterparty: boolean = false,
  ): Promise<CFCoreTypes.DepositResult> => {
    return await this.internal.cfDeposit(amount, assetId, notifyCounterparty);
  };

  public getFreeBalance = async (
    assetId: string = AddressZero,
  ): Promise<CFCoreTypes.GetFreeBalanceStateResult> => {
    return await this.internal.getFreeBalance(assetId);
  };

  public getAppInstances = async (): Promise<AppInstanceJson[]> => {
    return await this.internal.getAppInstances();
  };

  public getAppInstanceDetails = async (
    appInstanceId: string,
  ): Promise<CFCoreTypes.GetAppInstanceDetailsResult> => {
    return await this.internal.getAppInstanceDetails(appInstanceId);
  };

  public getAppState = async (appInstanceId: string): Promise<CFCoreTypes.GetStateResult> => {
    return await this.internal.getAppState(appInstanceId);
  };

  public getProposedAppInstances = async (): Promise<
    CFCoreTypes.GetProposedAppInstancesResult | undefined
  > => {
    return await this.internal.getProposedAppInstances();
  };

  public getProposedAppInstance = async (
    appInstanceId: string,
  ): Promise<CFCoreTypes.GetProposedAppInstanceResult | undefined> => {
    return await this.internal.getProposedAppInstance(appInstanceId);
  };

  public proposeInstallApp = async (
    params: CFCoreTypes.ProposeInstallParams,
  ): Promise<CFCoreTypes.ProposeInstallResult> => {
    return await this.internal.proposeInstallApp(params);
  };

  public proposeInstallVirtualApp = async (
    params: CFCoreTypes.ProposeInstallVirtualParams,
  ): Promise<CFCoreTypes.ProposeInstallVirtualResult> => {
    return await this.internal.proposeInstallVirtualApp(params);
  };

  public installVirtualApp = async (
    appInstanceId: string,
  ): Promise<CFCoreTypes.InstallVirtualResult> => {
    return await this.internal.installVirtualApp(appInstanceId);
  };

  public installApp = async (appInstanceId: string): Promise<CFCoreTypes.InstallResult> => {
    return await this.internal.installApp(appInstanceId);
  };

  public rejectInstallApp = async (appInstanceId: string): Promise<CFCoreTypes.UninstallResult> => {
    return await this.internal.rejectInstallApp(appInstanceId);
  };

  public rejectInstallVirtualApp = async (
    appInstanceId: string,
  ): Promise<CFCoreTypes.UninstallVirtualResult> => {
    return await this.internal.rejectInstallVirtualApp(appInstanceId);
  };

  public takeAction = async (
    appInstanceId: string,
    action: AppActionBigNumber,
  ): Promise<CFCoreTypes.TakeActionResult> => {
    return await this.internal.takeAction(appInstanceId, action);
  };

  public updateState = async (
    appInstanceId: string,
    newState: AppState | any, // cast to any bc no supported apps use
    // the update state method
  ): Promise<CFCoreTypes.UpdateStateResult> => {
    return await this.internal.updateState(appInstanceId, newState);
  };

  public uninstallApp = async (appInstanceId: string): Promise<CFCoreTypes.UninstallResult> => {
    return await this.internal.uninstallApp(appInstanceId);
  };

  public uninstallVirtualApp = async (
    appInstanceId: string,
  ): Promise<CFCoreTypes.UninstallVirtualResult> => {
    return await this.internal.uninstallVirtualApp(appInstanceId);
  };

  public cfWithdraw = async (
    amount: BigNumber,
    assetId?: string,
    recipient?: string,
  ): Promise<CFCoreTypes.WithdrawResult> => {
    return await this.internal.cfWithdraw(amount, assetId, recipient);
  };
}

/**
 * True implementation of the connext client
 */
export class ConnextInternal extends ConnextChannel {
  public opts: InternalClientOptions;
  public channelRouter: ChannelRouter;
  public publicIdentifier: string;
  public ethProvider: providers.JsonRpcProvider;
  public node: NodeApiClient;
  public messaging: IMessagingService;
  public multisigAddress: Address;
  public listener: ConnextListener;
  public nodePublicIdentifier: string;
  public freeBalanceAddress: string;
  public appRegistry: AppRegistry;

  public logger: Logger;
  public network: Network;

  ////////////////////////////////////////
  // Setup channel controllers
  private depositController: DepositController;
  private transferController: TransferController;
  private swapController: SwapController;
  private withdrawalController: WithdrawalController;
  private conditionalTransferController: ConditionalTransferController;
  private resolveConditionController: ResolveConditionController;

  constructor(opts: InternalClientOptions) {
    super(opts);
    this.opts = opts;
    this.appRegistry = opts.appRegistry;
    this.config = opts.config;
    this.ethProvider = opts.ethProvider;
    this.messaging = opts.messaging;
<<<<<<< HEAD

    this.appRegistry = opts.appRegistry;

    this.channelRouter = opts.channelRouter;
    this.freeBalanceAddress = this.channelRouter.freeBalanceAddress;
    this.publicIdentifier = this.channelRouter.publicIdentifier;
=======
    this.network = opts.network;
    this.node = opts.node;
    this.cfCore = opts.cfCore;
    this.freeBalanceAddress = this.cfCore.freeBalanceAddress;
    this.publicIdentifier = this.cfCore.publicIdentifier;
>>>>>>> 29271aaa
    this.multisigAddress = this.opts.multisigAddress;
    this.nodePublicIdentifier = this.opts.config.nodePublicIdentifier;
    this.logger = new Logger("ConnextInternal", opts.logLevel);

    // establish listeners
    this.listener = new ConnextListener(opts.channelRouter, this);

    // instantiate controllers with logger and cf
    this.depositController = new DepositController("DepositController", this);
    this.transferController = new TransferController("TransferController", this);
    this.swapController = new SwapController("SwapController", this);
    this.withdrawalController = new WithdrawalController("WithdrawalController", this);
    this.resolveConditionController = new ResolveConditionController(
      "ResolveConditionController",
      this,
    );
    this.conditionalTransferController = new ConditionalTransferController(
      "ConditionalTransferController",
      this,
    );
  }

  // register subscriptions
  public registerSubscriptions = async (): Promise<void> => {
    await this.listener.register();
  };

  ///////////////////////////////////
  // CORE CHANNEL METHODS

  public deposit = async (params: DepositParameters): Promise<ChannelState> => {
    return await this.depositController.deposit(params);
  };

  public swap = async (params: SwapParameters): Promise<CFCoreChannel> => {
    return await this.swapController.swap(params);
  };

  public transfer = async (params: TransferParameters): Promise<CFCoreChannel> => {
    return await this.transferController.transfer(params);
  };

  public withdraw = async (params: WithdrawParameters): Promise<ChannelState> => {
    return await this.withdrawalController.withdraw(params);
  };

  public resolveCondition = async (
    params: ResolveConditionParameters,
  ): Promise<ResolveConditionResponse> => {
    return await this.resolveConditionController.resolve(params);
  };

  public conditionalTransfer = async (
    params: ConditionalTransferParameters,
  ): Promise<ConditionalTransferResponse> => {
    return await this.conditionalTransferController.conditionalTransfer(params);
  };

  public restoreStateFromNode = async (mnemonic: string): Promise<any> => {
    const hdNode = fromMnemonic(mnemonic);
    const xpriv = hdNode.extendedKey;
    const xpub = hdNode.derivePath("m/44'/60'/0'/25446").neuter().extendedKey;
    const states = await this.node.restoreStates(xpub);
    this.logger.info(`Found states to restore: ${JSON.stringify(states)}`);

    // TODO: this should prob not be hardcoded like this
    const actualStates = states.map((state: { path: string; value: object }) => {
      return {
        path: state.path
          .replace(this.nodePublicIdentifier, xpub)
          .replace(ConnextNodeStorePrefix, "store"),
        value: state.value[state.path],
      };
    });
    this.opts.store.reset();
    await this.opts.store.set([{ path: EXTENDED_PRIVATE_KEY_PATH, value: xpriv }, ...actualStates]);
    // recreate client with new mnemonic
    const client = await connect({ ...this.opts, mnemonic });
    return client;
  };

  public getMultisigAddressfromXpub = async (xpub: string): Promise<string> => {
    const owners: string[] = [xpub, this.nodePublicIdentifier];
    const proxyFactoryAddress: string = this.opts.config.contractAddresses.ProxyFactory;
    const minimumViableMultisigAddress: string = this.opts.config.contractAddresses
      .MinimumViableMultisig;
    return getAddress(
      solidityKeccak256(
        ["bytes1", "address", "uint256", "bytes32"],
        [
          "0xff",
          proxyFactoryAddress,
          solidityKeccak256(
            ["bytes32", "uint256"],
            [
              keccak256(
                new Interface(MinimumViableMultisig.abi).functions.setup.encode([
                  xkeysToSortedKthAddresses(owners, 0),
                ]),
              ),
              0,
            ],
          ),
          solidityKeccak256(
            ["bytes", "uint256"],
            [`0x${Proxy.evm.bytecode.object}`, minimumViableMultisigAddress],
          ),
        ],
      ).slice(-40),
    );
  };

  ///////////////////////////////////
  // EVENT METHODS

  public on = (
    event: ConnextEvent | CFCoreTypes.EventName,
    callback: (...args: any[]) => void,
  ): ConnextListener => {
    return this.listener.on(event, callback);
  };

  public emit = (event: ConnextEvent | CFCoreTypes.EventName, data: any): boolean => {
    return this.listener.emit(event, data);
  };

  ///////////////////////////////////
  // PROVIDER/ROUTER METHODS
  public getState = async (): Promise<CFCoreTypes.GetStateResult> => {
    return await this.channelRouter.getState(this.multisigAddress);
  };

  public providerDeposit = async (
    amount: BigNumber,
    assetId: string,
    notifyCounterparty: boolean = false,
  ): Promise<CFCoreTypes.DepositResult> => {
    const depositAddr = publicIdentifierToAddress(this.channelRouter.publicIdentifier);
    let bal: BigNumber;

    if (assetId === AddressZero) {
      bal = await this.ethProvider.getBalance(depositAddr);
    } else {
      // get token balance
      const token = new Contract(assetId, tokenAbi, this.ethProvider);
      // TODO: correct? how can i use allowance?
      bal = await token.balanceOf(depositAddr);
    }

    const err = [
      notPositive(amount),
      invalidAddress(assetId),
      notLessThanOrEqualTo(amount, bal), // cant deposit more than default addr owns
    ].filter(falsy)[0];
    if (err) {
      this.logger.error(err);
      throw new Error(err);
    }

    return await this.channelRouter.deposit(
      amount,
      assetId,
      this.multisigAddress,
      notifyCounterparty,
    );
  };

  // TODO: under what conditions will this fail?
  public getAppInstances = async (): Promise<AppInstanceJson[]> => {
    // TODO
    return (await this.channelRouter.getAppInstances()).appInstances;
  };

  // TODO: under what conditions will this fail?
  public getFreeBalance = async (
    assetId: string = AddressZero,
  ): Promise<CFCoreTypes.GetFreeBalanceStateResult> => {
    const normalizedAssetId = makeChecksum(assetId);
    try {
      return await this.channelRouter.getFreeBalance(assetId, this.multisigAddress);
    } catch (e) {
      const error = `No free balance exists for the specified token: ${normalizedAssetId}`;
      if (e.message.includes(error)) {
        // if there is no balance, return undefined
        // NOTE: can return free balance obj with 0s,
        // but need the nodes free balance
        // address in the multisig
        const obj = {};
        obj[freeBalanceAddressFromXpub(this.nodePublicIdentifier)] = new BigNumber(0);
        obj[this.freeBalanceAddress] = new BigNumber(0);
        return obj;
      }
      throw e;
    }
  };

  public getProposedAppInstances = async (): Promise<
    CFCoreTypes.GetProposedAppInstancesResult | undefined
  > => {
    return await this.channelRouter.getProposedAppInstances();
  };

  public getProposedAppInstance = async (
    appInstanceId: string,
  ): Promise<CFCoreTypes.GetProposedAppInstanceResult | undefined> => {
    return await this.channelRouter.getProposedAppInstance(appInstanceId);
  };

  public getAppInstanceDetails = async (
    appInstanceId: string,
  ): Promise<CFCoreTypes.GetAppInstanceDetailsResult | undefined> => {
    const err = await this.appNotInstalled(appInstanceId);
    if (err) {
      this.logger.warn(err);
      return undefined;
    }
    return await this.channelRouter.getAppInstanceDetails(appInstanceId);
  };

  public getAppState = async (
    appInstanceId: string,
  ): Promise<CFCoreTypes.GetStateResult | undefined> => {
    // check the app is actually installed, or returned undefined
    const err = await this.appNotInstalled(appInstanceId);
    if (err) {
      this.logger.warn(err);
      return undefined;
    }
    return await this.channelRouter.getAppState(appInstanceId);
  };

  public takeAction = async (
    appInstanceId: string,
    action: AppActionBigNumber,
  ): Promise<CFCoreTypes.TakeActionResult> => {
    // check the app is actually installed
    const err = await this.appNotInstalled(appInstanceId);
    if (err) {
      this.logger.error(err);
      throw new Error(err);
    }
    // check state is not finalized
    const state: CFCoreTypes.GetStateResult = await this.getAppState(appInstanceId);
    // FIXME: casting?
    if ((state.state as any).finalized) {
      throw new Error("Cannot take action on an app with a finalized state.");
    }
    return await this.channelRouter.takeAction(appInstanceId, action);
  };

  public updateState = async (
    appInstanceId: string,
    newState: AppStateBigNumber | any, // cast to any bc no supported apps use
    // the update state method
  ): Promise<CFCoreTypes.UpdateStateResult> => {
    // check the app is actually installed
    const err = await this.appNotInstalled(appInstanceId);
    if (err) {
      this.logger.error(err);
      throw new Error(err);
    }
    // check state is not finalized
    const state: CFCoreTypes.GetStateResult = await this.getAppState(appInstanceId);
    // FIXME: casting?
    if ((state.state as any).finalized) {
      throw new Error("Cannot take action on an app with a finalized state.");
    }
    return await this.channelRouter.updateState(appInstanceId, newState);
  };

  public proposeInstallVirtualApp = async (
    params: CFCoreTypes.ProposeInstallVirtualParams,
  ): Promise<CFCoreTypes.ProposeInstallVirtualResult> => {
    if (params.intermediaryIdentifier !== this.nodePublicIdentifier) {
      throw new Error(`Cannot install virtual app without node as intermediary`);
    }
    return await this.channelRouter.proposeInstallVirtualApp(params);
  };

  public proposeInstallApp = async (
    params: CFCoreTypes.ProposeInstallParams,
  ): Promise<CFCoreTypes.ProposeInstallResult> => {
    return await this.channelRouter.proposeInstallApp(params);
  };

  public installVirtualApp = async (
    appInstanceId: string,
  ): Promise<CFCoreTypes.InstallVirtualResult> => {
    // check the app isnt actually installed
    const alreadyInstalled = await this.appInstalled(appInstanceId);
    if (alreadyInstalled) {
      throw new Error(alreadyInstalled);
    }
    return await this.channelRouter.installVirtualApp(appInstanceId, [this.nodePublicIdentifier]);
  };

  public installApp = async (appInstanceId: string): Promise<CFCoreTypes.InstallResult> => {
    // check the app isnt actually installed
    const alreadyInstalled = await this.appInstalled(appInstanceId);
    if (alreadyInstalled) {
      throw new Error(alreadyInstalled);
    }
    return await this.channelRouter.installApp(appInstanceId);
  };

  public uninstallApp = async (appInstanceId: string): Promise<CFCoreTypes.UninstallResult> => {
    // check the app is actually installed
    const err = await this.appNotInstalled(appInstanceId);
    if (err) {
      this.logger.error(err);
      throw new Error(err);
    }
    return await this.channelRouter.uninstallApp(appInstanceId);
  };

  public uninstallVirtualApp = async (
    appInstanceId: string,
  ): Promise<CFCoreTypes.UninstallVirtualResult> => {
    // check the app is actually installed
    const err = await this.appNotInstalled(appInstanceId);
    if (err) {
      this.logger.error(err);
      throw new Error(err);
    }

    return await this.channelRouter.uninstallVirtualApp(appInstanceId, this.nodePublicIdentifier);
  };

  public rejectInstallApp = async (appInstanceId: string): Promise<CFCoreTypes.UninstallResult> => {
    return await this.channelRouter.rejectInstallApp(appInstanceId);
  };

  public providerWithdraw = async (
    assetId: string,
    amount: BigNumber,
    recipient?: string,
  ): Promise<CFCoreTypes.WithdrawResult> => {
    const freeBalance = await this.getFreeBalance(assetId);
    const preWithdrawalBal = freeBalance[this.freeBalanceAddress];
    const err = [
      notLessThanOrEqualTo(amount, preWithdrawalBal),
      assetId ? invalidAddress(assetId) : null,
      recipient ? invalidAddress(recipient) : null,
    ].filter(falsy)[0];
    if (err) {
      this.logger.error(err);
      throw new Error(err);
    }

    return await this.channelRouter.withdraw(amount, this.multisigAddress, assetId, recipient);
  };

  // TODO Add to ChannelRouter
  public cfWithdrawCommitment = async (
    amount: BigNumber,
    assetId?: string,
    recipient?: string,
  ): Promise<CFCoreTypes.WithdrawCommitmentResult> => {
    const freeBalance = await this.getFreeBalance(assetId);
    const preWithdrawalBal = freeBalance[this.freeBalanceAddress];
    const err = [
      notLessThanOrEqualTo(amount, preWithdrawalBal),
      assetId ? invalidAddress(assetId) : null,
      recipient ? invalidAddress(recipient) : null,
    ].filter(falsy)[0];
    if (err) {
      this.logger.error(err);
      throw new Error(err);
    }
    return await this.channelRouter.withdrawCommitment(
      amount,
      makeChecksumOrEthAddress(assetId),
      recipient,
    );
  };

  ///////////////////////////////////
  // NODE METHODS

  public verifyAppSequenceNumber = async (): Promise<any> => {
<<<<<<< HEAD
    // FIXME: add `getStateChannel` to router!!!!!!
    // const { data: sc } = await this.getStateChannel();
    const { data: sc } = { data: { mostRecentlyInstalledAppInstance: (): any => {} } };
    let appSequenceNumber;
=======
    const { data: sc } = await this.getStateChannel();
    let appSequenceNumber: number;
>>>>>>> 29271aaa
    try {
      appSequenceNumber = (await sc.mostRecentlyInstalledAppInstance()).appSeqNo;
    } catch (e) {
      if (e.message.includes("There are no installed AppInstances in this StateChannel")) {
        appSequenceNumber = 0;
      } else {
        throw e;
      }
    }
    return await this.node.verifyAppSequenceNumber(appSequenceNumber);
  };

  public reclaimPendingAsyncTransfers = async (): Promise<void> => {
    const pendingTransfers = await this.node.getPendingAsyncTransfers();
    for (const transfer of pendingTransfers) {
      const { amount, assetId, encryptedPreImage, paymentId } = transfer;
      await this.reclaimPendingAsyncTransfer(paymentId, encryptedPreImage);
    }
  };

  public reclaimPendingAsyncTransfer = async (
    paymentId: string,
    encryptedPreImage: string,
  ): Promise<ResolveLinkedTransferResponse> => {
    this.logger.info(`Reclaiming transfer ${JSON.stringify({ paymentId, encryptedPreImage })}`);
    // decrypt secret and resolve
    const privateKey = fromMnemonic(this.opts.mnemonic).derivePath(CF_PATH).privateKey;
    const cipher = EthCrypto.cipher.parse(encryptedPreImage);

    const preImage = await EthCrypto.decryptWithPrivateKey(privateKey, cipher);
    this.logger.debug(`Decrypted message and recovered preImage: ${preImage}`);
    const response = await this.resolveCondition({
      conditionType: "LINKED_TRANSFER_TO_RECIPIENT",
      paymentId,
      preImage,
    });
    this.logger.info(`Reclaimed transfer ${JSON.stringify(response)}`);
    return response;
  };

  ///////////////////////////////////
  // LOW LEVEL METHODS

  public getRegisteredAppDetails = (appName: SupportedApplication): RegisteredAppDetails => {
    const appInfo = this.appRegistry.filter((app: RegisteredAppDetails) => {
      return app.name === appName && app.network === this.network.name;
    });

    if (!appInfo || appInfo.length === 0) {
      throw new Error(`Could not find ${appName} app details on ${this.network.name} network`);
    }

    if (appInfo.length > 1) {
      throw new Error(`Found multiple ${appName} app details on ${this.network.name} network`);
    }
    return appInfo[0];
  };

  private appNotInstalled = async (appInstanceId: string): Promise<string | undefined> => {
    const apps = await this.getAppInstances();
    const app = apps.filter((app: AppInstanceJson) => app.identityHash === appInstanceId);
    if (!app || app.length === 0) {
      return (
        `Could not find installed app with id: ${appInstanceId}. ` +
        `Installed apps: ${JSON.stringify(apps, replaceBN, 2)}.`
      );
    }
    if (app.length > 1) {
      return (
        `CRITICAL ERROR: found multiple apps with the same id. ` +
        `Installed apps: ${JSON.stringify(apps, replaceBN, 2)}.`
      );
    }
    return undefined;
  };

  private appInstalled = async (appInstanceId: string): Promise<string | undefined> => {
    const apps = await this.getAppInstances();
    const app = apps.filter((app: AppInstanceJson) => app.identityHash === appInstanceId);
    if (app.length > 0) {
      return (
        `App with id ${appInstanceId} is already installed. ` +
        `Installed apps: ${JSON.stringify(apps, replaceBN, 2)}.`
      );
    }
    return undefined;
  };
}<|MERGE_RESOLUTION|>--- conflicted
+++ resolved
@@ -23,25 +23,18 @@
   RegisteredAppDetails,
   ResolveConditionParameters,
   ResolveConditionResponse,
-<<<<<<< HEAD
   RpcType,
-=======
   ResolveLinkedTransferResponse,
   SolidityValueType,
->>>>>>> 29271aaa
   SupportedApplication,
   SupportedNetwork,
   SwapParameters,
   TransferParameters,
   WithdrawParameters,
 } from "@connext/types";
-<<<<<<< HEAD
-import { Address, AppInstanceJson, Node as CFCoreTypes } from "@counterfactual/types";
-=======
 import MinimumViableMultisig from "@counterfactual/cf-funding-protocol-contracts/expected-build-artifacts/MinimumViableMultisig.json";
 import Proxy from "@counterfactual/cf-funding-protocol-contracts/expected-build-artifacts/Proxy.json";
 import { Address, AppInstanceInfo, Node as CFCoreTypes } from "@counterfactual/types";
->>>>>>> 29271aaa
 import "core-js/stable";
 import EthCrypto from "eth-crypto";
 import { Contract, providers } from "ethers";
@@ -124,15 +117,12 @@
   await messaging.connect();
   logger.info("Messaging service is connected");
 
-<<<<<<< HEAD
-=======
   // TODO: we need to pass in the whole store to retain context. Figure out how to do this better
   // Note: added this to the client since this is required for the cf module to work
   // generate extended private key from mnemonic
   const extendedXpriv = fromMnemonic(mnemonic).extendedKey;
   await store.set([{ path: EXTENDED_PRIVATE_KEY_PATH, value: extendedXpriv }]);
 
->>>>>>> 29271aaa
   // create a new node api instance
   const nodeApiConfig = {
     logLevel,
@@ -219,13 +209,10 @@
   // create the new client
   const client = new ConnextInternal({
     appRegistry,
-<<<<<<< HEAD
     channelRouter,
     contractAddresses: config.contractAddresses,
-=======
     cfCore,
     config,
->>>>>>> 29271aaa
     ethProvider,
     messaging,
     multisigAddress,
@@ -530,20 +517,16 @@
     this.config = opts.config;
     this.ethProvider = opts.ethProvider;
     this.messaging = opts.messaging;
-<<<<<<< HEAD
 
     this.appRegistry = opts.appRegistry;
 
     this.channelRouter = opts.channelRouter;
     this.freeBalanceAddress = this.channelRouter.freeBalanceAddress;
-    this.publicIdentifier = this.channelRouter.publicIdentifier;
-=======
     this.network = opts.network;
     this.node = opts.node;
     this.cfCore = opts.cfCore;
     this.freeBalanceAddress = this.cfCore.freeBalanceAddress;
     this.publicIdentifier = this.cfCore.publicIdentifier;
->>>>>>> 29271aaa
     this.multisigAddress = this.opts.multisigAddress;
     this.nodePublicIdentifier = this.opts.config.nodePublicIdentifier;
     this.logger = new Logger("ConnextInternal", opts.logLevel);
@@ -924,15 +907,8 @@
   // NODE METHODS
 
   public verifyAppSequenceNumber = async (): Promise<any> => {
-<<<<<<< HEAD
-    // FIXME: add `getStateChannel` to router!!!!!!
-    // const { data: sc } = await this.getStateChannel();
-    const { data: sc } = { data: { mostRecentlyInstalledAppInstance: (): any => {} } };
-    let appSequenceNumber;
-=======
     const { data: sc } = await this.getStateChannel();
     let appSequenceNumber: number;
->>>>>>> 29271aaa
     try {
       appSequenceNumber = (await sc.mostRecentlyInstalledAppInstance()).appSeqNo;
     } catch (e) {
