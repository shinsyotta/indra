--- conflicted
+++ resolved
@@ -35,15 +35,7 @@
   SupportedApplicationNames,
   WithdrawalMonitorObject,
   WithdrawAppName,
-<<<<<<< HEAD
-  EventName,
-  EventPayload,
-  SupportedApplicationNames,
-  EventNames,
-  FreeBalanceResponse,
   IWatcher,
-=======
->>>>>>> 7d0615f2
 } from "@connext/types";
 import {
   delay,
