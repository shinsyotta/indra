--- conflicted
+++ resolved
@@ -262,11 +262,8 @@
   // since if the hub never submits you should not continue interacting
   log.debug("Reclaiming pending async transfers");
   // no need to await this if it needs collateral
-<<<<<<< HEAD
-=======
   // TODO: without await causes race conditions in bot, refactor to
   // use events
->>>>>>> 6848a21a
   await client.reclaimPendingAsyncTransfers();
 
   log.debug("Done creating channel client");
