import { IMessagingService, MessagingServiceFactory } from "@connext/messaging";
import "core-js/stable";
import EthCrypto from "eth-crypto";
import { Contract, providers } from "ethers";
import { AddressZero } from "ethers/constants";
import { BigNumber, bigNumberify, getAddress, Network, Transaction } from "ethers/utils";
import { fromExtendedKey, fromMnemonic } from "ethers/utils/hdnode";
import tokenAbi from "human-standard-token-abi";
import "regenerator-runtime/runtime";

import { ChannelRouter } from "./channelRouter";
import { ConditionalTransferController } from "./controllers/ConditionalTransferController";
import { DepositController } from "./controllers/DepositController";
import { RequestDepositRightsController } from "./controllers/RequestDepositRightsController";
import { ResolveConditionController } from "./controllers/ResolveConditionController";
import { SwapController } from "./controllers/SwapController";
import { TransferController } from "./controllers/TransferController";
import { WithdrawalController } from "./controllers/WithdrawalController";
import { CFCore } from "./lib/cfCore";
import { CF_PATH } from "./lib/constants";
import { Logger } from "./lib/logger";
import { stringify, withdrawalKey, xpubToAddress } from "./lib/utils";
import { ConnextListener } from "./listener";
import { NodeApiClient } from "./node";
import {
  Address,
  AppActionBigNumber,
  AppInstanceJson,
  AppRegistry,
  AppStateBigNumber,
  CFCoreChannel,
  CFCoreTypes,
  ChannelProviderConfig,
  ChannelState,
  ClientOptions,
  ConditionalTransferParameters,
  ConditionalTransferResponse,
  ConnextClientStorePrefix,
  ConnextEvent,
  CreateChannelMessage,
  CreateChannelResponse,
  DefaultApp,
  DepositParameters,
  GetChannelResponse,
  GetConfigResponse,
  IConnextClient,
  InternalClientOptions,
  makeChecksum,
  makeChecksumOrEthAddress,
  PaymentProfile,
  RequestCollateralResponse,
  RequestDepositRightsParameters,
  ResolveConditionParameters,
  ResolveConditionResponse,
  ResolveLinkedTransferResponse,
  RpcType,
  Store,
  SupportedApplication,
  SupportedNetwork,
  SwapParameters,
  Transfer,
  TransferParameters,
  WithdrawalResponse,
  WithdrawParameters,
} from "./types";
import { invalidAddress } from "./validation/addresses";
import { falsy, notLessThanOrEqualTo, notPositive } from "./validation/bn";

const MAX_WITHDRAWAL_RETRIES = 3;

export const connect = async (opts: ClientOptions): Promise<IConnextClient> => {
  const { logLevel, ethProviderUrl, mnemonic, nodeUrl, store, channelProvider } = opts;
  const log = new Logger("ConnextConnect", logLevel);

  // set channel provider config
  let channelProviderConfig: ChannelProviderConfig;
  let xpub: string;
  let keyGen: (index: string) => Promise<string>;
  if (mnemonic) {
    // Convert mnemonic into xpub + keyGen if provided
    const hdNode = fromExtendedKey(fromMnemonic(mnemonic).extendedKey).derivePath(CF_PATH);
    xpub = hdNode.neuter().extendedKey;
    keyGen = (index: string): Promise<string> =>
      Promise.resolve(hdNode.derivePath(index).privateKey);
    channelProviderConfig = {
      freeBalanceAddress: xpubToAddress(xpub),
      nodeUrl,
      signerAddress: xpubToAddress(xpub),
      type: RpcType.CounterfactualNode,
      userPublicIdentifier: xpub,
    };
  } else if (channelProvider) {
    // enable the channel provider, which sets the config property
    await channelProvider.enable();
    channelProviderConfig = {
      ...channelProvider.config,
      type: RpcType.ChannelProvider,
    };
  } else if (opts.xpub && opts.keyGen) {
    xpub = opts.xpub;
    keyGen = opts.keyGen;
    channelProviderConfig = {
      freeBalanceAddress: xpubToAddress(xpub),
      nodeUrl,
      signerAddress: xpubToAddress(xpub),
      type: RpcType.CounterfactualNode,
      userPublicIdentifier: xpub,
    };
  } else {
    throw new Error(
      `Client must be instantiated with xpub and keygen, or a channel provider if not using mnemonic`,
    );
  }

  log.debug(`Using channel provider config: ${stringify(channelProviderConfig)}`);

  // setup network information
  const ethProvider = new providers.JsonRpcProvider(ethProviderUrl);
  const network = await ethProvider.getNetwork();

  // special case for ganache
  if (network.chainId === 4447) {
    network.name = "ganache";
    // Enforce using provided signer, not via RPC
    ethProvider.getSigner = (addressOrIndex?: string | number): any => {
      throw { code: "UNSUPPORTED_OPERATION" };
    };
  }

  log.debug(`Creating messaging service client (logLevel: ${logLevel})`);
  const messagingFactory = new MessagingServiceFactory({
    logLevel,
    messagingUrl: channelProviderConfig.nodeUrl,
  });
  const messaging = messagingFactory.createService("messaging");
  await messaging.connect();

  // create a new node api instance
  const node: NodeApiClient = new NodeApiClient({ logLevel, messaging });
  const config = await node.config();
  log.debug(`Node provided config: ${stringify(config)}`);

  let channelRouter: ChannelRouter;
  switch (channelProviderConfig.type) {
    case RpcType.ChannelProvider:
      channelRouter = new ChannelRouter(channelProvider!, channelProviderConfig);
      break;
    case RpcType.CounterfactualNode:
      const cfCore = await CFCore.create(
        messaging as any,
        store,
        config.contractAddresses,
        { STORE_KEY_PREFIX: ConnextClientStorePrefix },
        ethProvider,
        { acquireLock: node.acquireLock.bind(node) },
        xpub,
        keyGen,
      );
      channelRouter = new ChannelRouter(cfCore, channelProviderConfig, store, await keyGen("0"));
      break;
    default:
      throw new Error(`Unrecognized channel provider type: ${channelProviderConfig.type}`);
  }

  // set pubids + channel router
  node.channelRouter = channelRouter;
  node.userPublicIdentifier = channelProviderConfig.userPublicIdentifier;
  node.nodePublicIdentifier = config.nodePublicIdentifier;

  const myChannel = await node.getChannel();
  let multisigAddress: string;
  if (!myChannel) {
    log.debug("no channel detected, creating channel..");
    const creationEventData: CFCoreTypes.CreateChannelResult = await new Promise(
      async (res: any, rej: any): Promise<any> => {
        const timer = setTimeout(
          (): void => rej("Create channel event not fired within 30s"),
          30000,
        );
        channelRouter.once(
          CFCoreTypes.EventName.CREATE_CHANNEL,
          (data: CreateChannelMessage): void => {
            clearTimeout(timer);
            res(data.data);
          },
        );

        const creationData = await node.createChannel();
        log.debug(`created channel, transaction: ${stringify(creationData)}`);
      },
    );
    multisigAddress = creationEventData.multisigAddress;
  } else {
    multisigAddress = myChannel.multisigAddress;
  }
  log.debug(`multisigAddress: ${multisigAddress}`);

  channelRouter.multisigAddress = multisigAddress;

  // create a token contract based on the provided token
  const token = new Contract(config.contractAddresses.Token, tokenAbi, ethProvider);

  // create the new client
  const client = new ConnextClient({
    appRegistry: await node.appRegistry(),
    channelRouter,
    config,
    ethProvider,
    keyGen,
    messaging,
    multisigAddress,
    network,
    node,
    store,
    token,
    ...opts, // use any provided opts by default
  });

  try {
    await client.getFreeBalance();
  } catch (e) {
    log.warn(e);
    if (e.message.includes(`StateChannel does not exist yet`)) {
      log.debug("Restoring client state");
      await client.restoreState();
      log.debug("Newly restored client is ready to go!");
    } else {
      throw e;
    }
  }

  log.debug("Registering subscriptions");
  await client.registerSubscriptions();

<<<<<<< HEAD
  // make sure we don't have a balance refund app hanging around installed
  log.debug(`Rescinding deposit rights for ${config.contractAddresses.Token}`);
  const tokenReq = await client.rescindDepositRights(config.contractAddresses.Token);
  log.debug(`Rights rescind result: ${tokenReq}`);

  log.debug(`Rescinding deposit rights for ${AddressZero}`);
  const ethReq = await client.rescindDepositRights(AddressZero);
  log.debug(`Rights rescind result: ${ethReq}`);
=======
  // check if there is a coin refund app installed
  await client.uninstallCoinBalanceIfNeeded();
>>>>>>> 9b30e891

  // make sure there is not an active withdrawal with >= MAX_WITHDRAWAL_RETRIES
  log.debug("Resubmitting active withdrawals");
  await client.resubmitActiveWithdrawal();

  // wait for wd verification to reclaim any pending async transfers
  // since if the hub never submits you should not continue interacting
  log.debug("Reclaiming pending async transfers");
  // no need to await this if it needs collateral
  // TODO: without await causes race conditions in bot, refactor to
  // use events
  await client.reclaimPendingAsyncTransfers();

  log.debug("Done creating channel client");
  return client;
};

export class ConnextClient implements IConnextClient {
  public appRegistry: AppRegistry;
  public channelRouter: ChannelRouter;
  public config: GetConfigResponse;
  public ethProvider: providers.JsonRpcProvider;
  public freeBalanceAddress: string;
  public listener: ConnextListener;
  public log: Logger;
  public messaging: IMessagingService;
  public multisigAddress: Address;
  public network: Network;
  public node: NodeApiClient;
  public nodePublicIdentifier: string;
  public publicIdentifier: string;
  public routerType: RpcType;
  public signerAddress: Address;
  public store: Store;
  public token: Contract;

  private opts: InternalClientOptions;
  private keyGen: (index: string) => Promise<string>;

  private depositController: DepositController;
  private transferController: TransferController;
  private swapController: SwapController;
  private withdrawalController: WithdrawalController;
  private conditionalTransferController: ConditionalTransferController;
  private resolveConditionController: ResolveConditionController;
  private requestDepositRightsController: RequestDepositRightsController;

  constructor(opts: InternalClientOptions) {
    this.opts = opts;
    this.appRegistry = opts.appRegistry;
    this.channelRouter = opts.channelRouter;
    this.config = opts.config;
    this.ethProvider = opts.ethProvider;
    this.keyGen = opts.keyGen;
    this.messaging = opts.messaging;
    this.network = opts.network;
    this.node = opts.node;
    this.token = opts.token;
    this.store = opts.store;

    this.freeBalanceAddress = this.channelRouter.config.freeBalanceAddress;
    this.signerAddress = this.channelRouter.config.signerAddress;
    this.routerType = this.channelRouter.config.type;
    this.publicIdentifier = this.channelRouter.config.userPublicIdentifier;
    this.multisigAddress = this.opts.multisigAddress;
    this.nodePublicIdentifier = this.opts.config.nodePublicIdentifier;
    this.log = new Logger("ConnextClient", opts.logLevel);

    // establish listeners
    this.listener = new ConnextListener(opts.channelRouter, this);

    // instantiate controllers with log and cf
    this.depositController = new DepositController("DepositController", this);
    this.transferController = new TransferController("TransferController", this);
    this.swapController = new SwapController("SwapController", this);
    this.withdrawalController = new WithdrawalController("WithdrawalController", this);
    this.resolveConditionController = new ResolveConditionController(
      "ResolveConditionController",
      this,
    );
    this.conditionalTransferController = new ConditionalTransferController(
      "ConditionalTransferController",
      this,
    );
    this.requestDepositRightsController = new RequestDepositRightsController(
      "RequestDepositRightsController",
      this,
    );
  }

  /**
   * Creates a promise that returns when the channel is available,
   * ie. when the setup protocol or create channel call is completed
   */
  public isAvailable = async (): Promise<void> => {
    return new Promise(
      async (resolve: any, reject: any): Promise<any> => {
        // Wait for channel to be available
        const channelIsAvailable = async (): Promise<boolean> => {
          const chan = await this.node.getChannel();
          return chan && chan.available;
        };
        while (!(await channelIsAvailable())) {
          await new Promise((res: any): any => setTimeout((): void => res(), 100));
        }
        resolve();
      },
    );
  };

  /**
   * Checks if the coin balance refund app is installed.
   *
   * NOTE: should probably take assetId into account
   */
  public getBalanceRefundApp = async (assetId: string = AddressZero): Promise<AppInstanceJson> => {
    const apps = await this.getAppInstances();
    const filtered = apps.filter(
      (app: AppInstanceJson) =>
        app.appInterface.addr === this.config.contractAddresses.CoinBalanceRefundApp &&
        app.latestState["tokenAddress"] === assetId,
    );
    return filtered.length === 0 ? undefined : filtered[0];
  };

  // register subscriptions
  public registerSubscriptions = async (): Promise<void> => {
    await this.listener.register();
  };

  ///////////////////////////////////
  // Unsorted methods pulled from the old abstract wrapper class

  public restart = async (): Promise<void> => {
    // Create a fresh channelRouter & start using that.
    // End goal is to use this to restart the cfNode after restoring state
    let channelRouter: ChannelRouter;
    switch (this.routerType) {
      case RpcType.ChannelProvider:
        channelRouter = new ChannelRouter(this.opts.channelProvider!, this.channelRouter.config);
        break;
      case RpcType.CounterfactualNode:
        const cfCore = await CFCore.create(
          this.messaging as any,
          this.store,
          this.config.contractAddresses,
          { STORE_KEY_PREFIX: ConnextClientStorePrefix },
          this.ethProvider,
          { acquireLock: this.node.acquireLock.bind(this.node) },
          this.publicIdentifier,
          this.keyGen,
        );
        channelRouter = new ChannelRouter(
          cfCore,
          this.channelRouter.config,
          this.store,
          await this.keyGen("0"),
        );
        break;
      default:
        throw new Error(`Unrecognized channel provider type: ${this.routerType}`);
    }
    // TODO: this is very confusing to have to do, lets try to figure out a better way
    channelRouter.multisigAddress = this.multisigAddress;
    this.node.channelRouter = channelRouter;
    this.channelRouter = channelRouter;
    this.listener = new ConnextListener(channelRouter, this);
    await this.isAvailable();
  };

  public getChannel = async (): Promise<GetChannelResponse> => {
    return await this.node.getChannel();
  };

  public requestCollateral = async (
    tokenAddress: string,
  ): Promise<RequestCollateralResponse | void> => {
    return await this.node.requestCollateral(tokenAddress);
  };

  public setRecipientAndEncryptedPreImageForLinkedTransfer = async (
    recipient: string,
    encryptedPreImage: string,
    linkedHash: string,
  ): Promise<any> => {
    return await this.node.setRecipientAndEncryptedPreImageForLinkedTransfer(
      recipient,
      encryptedPreImage,
      linkedHash,
    );
  };

  public channelProviderConfig = async (): Promise<ChannelProviderConfig> => {
    return this.channelRouter.config;
  };

  public getLinkedTransfer = async (paymentId: string): Promise<any> => {
    return await this.node.fetchLinkedTransfer(paymentId);
  };

  public getAppRegistry = async (appDetails?: {
    name: SupportedApplication;
    network: SupportedNetwork;
  }): Promise<AppRegistry> => {
    return await this.node.appRegistry(appDetails);
  };

  public createChannel = async (): Promise<CreateChannelResponse> => {
    return await this.node.createChannel();
  };

  public subscribeToSwapRates = async (from: string, to: string, callback: any): Promise<any> => {
    return await this.node.subscribeToSwapRates(from, to, callback);
  };

  public getLatestSwapRate = async (from: string, to: string): Promise<string> => {
    return await this.node.getLatestSwapRate(from, to);
  };

  public unsubscribeToSwapRates = async (from: string, to: string): Promise<void> => {
    return await this.node.unsubscribeFromSwapRates(from, to);
  };

  public addPaymentProfile = async (profile: PaymentProfile): Promise<PaymentProfile> => {
    return await this.node.addPaymentProfile(profile);
  };

  public getPaymentProfile = async (assetId?: string): Promise<PaymentProfile | undefined> => {
    return await this.node.getPaymentProfile(assetId);
  };

  public getTransferHistory = async (): Promise<Transfer[]> => {
    return await this.node.getTransferHistory();
  };

  ///////////////////////////////////
  // CORE CHANNEL METHODS

  public deposit = async (params: DepositParameters): Promise<ChannelState> => {
    return await this.depositController.deposit(params);
  };

  public requestDepositRights = async (
    params: RequestDepositRightsParameters,
  ): Promise<CFCoreTypes.RequestDepositRightsResult> => {
    return await this.requestDepositRightsController.requestDepositRights(params);
  };

  public rescindDepositRights = async (assetId: string): Promise<CFCoreTypes.DepositResult> => {
    return await this.channelRouter.rescindDepositRights(assetId);
  };

  public swap = async (params: SwapParameters): Promise<CFCoreChannel> => {
    return await this.swapController.swap(params);
  };

  public transfer = async (params: TransferParameters): Promise<CFCoreChannel> => {
    return await this.transferController.transfer(params);
  };

  public withdraw = async (params: WithdrawParameters): Promise<WithdrawalResponse> => {
    return await this.withdrawalController.withdraw(params);
  };

  public resolveCondition = async (
    params: ResolveConditionParameters,
  ): Promise<ResolveConditionResponse> => {
    return await this.resolveConditionController.resolve(params);
  };

  public conditionalTransfer = async (
    params: ConditionalTransferParameters,
  ): Promise<ConditionalTransferResponse> => {
    return await this.conditionalTransferController.conditionalTransfer(params);
  };

  public getLatestNodeSubmittedWithdrawal = async (): Promise<
    { retry: number; tx: CFCoreTypes.MinimalTransaction } | undefined
  > => {
    const value = await this.channelRouter.get(withdrawalKey(this.publicIdentifier));

    if (!value || value === "undefined") {
      return undefined;
    }

    const noRetry = value.retry === undefined || value.retry === null;
    if (!value.tx || noRetry) {
      const msg = `Can not find tx or retry in store under key ${withdrawalKey(
        this.publicIdentifier,
      )}`;
      this.log.error(msg);
      throw new Error(msg);
    }
    return value;
  };

  public watchForUserWithdrawal = async (): Promise<void> => {
    // poll for withdrawal tx submitted to multisig matching tx data
    const maxBlocks = 15;
    const startingBlock = await this.ethProvider.getBlockNumber();

    // TODO: poller should not be completely blocking, but safe to leave for now
    // because the channel should be blocked
    try {
      await new Promise((resolve: any, reject: any): any => {
        this.ethProvider.on(
          "block",
          async (blockNumber: number): Promise<void> => {
            const found = await this.checkForUserWithdrawal(blockNumber);
            if (found) {
              await this.channelRouter.set([
                { path: withdrawalKey(this.publicIdentifier), value: undefined },
              ]);
              this.ethProvider.removeAllListeners("block");
              resolve();
            }
            if (blockNumber - startingBlock >= maxBlocks) {
              this.ethProvider.removeAllListeners("block");
              reject(`More than ${maxBlocks} have passed: ${blockNumber - startingBlock}`);
            }
          },
        );
      });
    } catch (e) {
      if (e.includes(`More than ${maxBlocks} have passed`)) {
        this.log.debug(`Retrying node submission`);
        await this.retryNodeSubmittedWithdrawal();
      }
    }
  };

  ////////////////////////////////////////
  // Restore State

  public restoreState = async (): Promise<void> => {
    if (!this.store || this.routerType === RpcType.ChannelProvider) {
      throw new Error(`Cannot restore state with channel provider`);
    }
    this.channelRouter.reset();
    try {
      // try to recover states from our given store's restore method
      const restoreStates = await this.channelRouter.restore();
      const stateToRestore = restoreStates.find(
        (p: { path: string; value: any }): boolean =>
          p.path === `store/${this.publicIdentifier}/channel/${this.multisigAddress}`,
      );
      if (!stateToRestore) {
        throw new Error(
          `Couldn't restore states for "store/${this.publicIdentifier}/channel/${this.multisigAddress}."`,
        );
      }
      this.log.info(`Found state to restore from backup: ${stringify(stateToRestore)}`);
      await this.channelRouter.set([stateToRestore], false);
    } catch (e) {
      this.log.info(`Could not restore from store, attempting to restore from node: ${e}`);
      const stateToRestore = await this.node.restoreState(this.publicIdentifier);
      if (!stateToRestore) {
        throw new Error(
          `No matching states found by node for "store/${this.publicIdentifier}/channel/${this.multisigAddress}."`,
        );
      }
      this.log.info(`Found state to restore from node: ${stringify(stateToRestore)}`);
      // TODO: this should prob not be hardcoded like this
      await this.store.set([
        {
          path: `${ConnextClientStorePrefix}/${this.publicIdentifier}/channel/${this.multisigAddress}`,
          value: stateToRestore,
        },
      ]);
      this.log.info(`Succesfully restored state from node!`);
    }
    await this.restart();
  };

  ///////////////////////////////////
  // EVENT METHODS

  public on = (
    event: ConnextEvent | CFCoreTypes.EventName,
    callback: (...args: any[]) => void,
  ): ConnextListener => {
    return this.listener.on(event, callback);
  };

  public once = (
    event: ConnextEvent | CFCoreTypes.EventName,
    callback: (...args: any[]) => void,
  ): ConnextListener => {
    return this.listener.once(event, callback);
  };

  public emit = (event: ConnextEvent | CFCoreTypes.EventName, data: any): boolean => {
    return this.listener.emit(event, data);
  };

  ///////////////////////////////////
  // PROVIDER/ROUTER METHODS
  public getState = async (): Promise<CFCoreTypes.GetStateResult> => {
    return await this.channelRouter.getState(this.multisigAddress);
  };

  public providerDeposit = async (
    amount: BigNumber,
    assetId: string,
    notifyCounterparty: boolean = false,
  ): Promise<CFCoreTypes.DepositResult> => {
    const depositAddr = xpubToAddress(this.publicIdentifier);
    let bal: BigNumber;

    if (assetId === AddressZero) {
      bal = await this.ethProvider.getBalance(depositAddr);
    } else {
      // get token balance
      const token = new Contract(assetId, tokenAbi, this.ethProvider);
      // TODO: correct? how can i use allowance?
      bal = await token.balanceOf(depositAddr);
    }

    const err = [
      notPositive(amount),
      invalidAddress(assetId),
      notLessThanOrEqualTo(amount, bal), // cant deposit more than default addr owns
    ].filter(falsy)[0];
    if (err) {
      this.log.error(err);
      throw new Error(err);
    }

    return await this.channelRouter.deposit(
      amount,
      assetId,
      this.multisigAddress,
      notifyCounterparty,
    );
  };

  // TODO: under what conditions will this fail?
  public getAppInstances = async (): Promise<AppInstanceJson[]> => {
    // TODO
    return (await this.channelRouter.getAppInstances()).appInstances;
  };

  // TODO: under what conditions will this fail?
  public getFreeBalance = async (
    assetId: string = AddressZero,
  ): Promise<CFCoreTypes.GetFreeBalanceStateResult> => {
    if (typeof assetId !== "string") {
      throw new Error(`Asset id must be a string: ${stringify(assetId)}`);
    }
    const normalizedAssetId = makeChecksum(assetId);
    try {
      return await this.channelRouter.getFreeBalance(assetId, this.multisigAddress);
    } catch (e) {
      const error = `No free balance exists for the specified token: ${normalizedAssetId}`;
      if (e.message.includes(error)) {
        // if there is no balance, return undefined
        // NOTE: can return free balance obj with 0s,
        // but need the nodes free balance
        // address in the multisig
        const obj = {};
        obj[xpubToAddress(this.nodePublicIdentifier)] = new BigNumber(0);
        obj[this.freeBalanceAddress] = new BigNumber(0);
        return obj;
      }
      throw e;
    }
  };

  public getProposedAppInstances = async (): Promise<
    CFCoreTypes.GetProposedAppInstancesResult | undefined
  > => {
    return await this.channelRouter.getProposedAppInstances();
  };

  public getProposedAppInstance = async (
    appInstanceId: string,
  ): Promise<CFCoreTypes.GetProposedAppInstanceResult | undefined> => {
    return await this.channelRouter.getProposedAppInstance(appInstanceId);
  };

  public getAppInstanceDetails = async (
    appInstanceId: string,
  ): Promise<CFCoreTypes.GetAppInstanceDetailsResult | undefined> => {
    const err = await this.appNotInstalled(appInstanceId);
    if (err) {
      this.log.warn(err);
      return undefined;
    }
    return await this.channelRouter.getAppInstanceDetails(appInstanceId);
  };

  public getAppState = async (
    appInstanceId: string,
  ): Promise<CFCoreTypes.GetStateResult | undefined> => {
    // check the app is actually installed, or returned undefined
    const err = await this.appNotInstalled(appInstanceId);
    if (err) {
      this.log.warn(err);
      return undefined;
    }
    return await this.channelRouter.getAppState(appInstanceId);
  };

  public takeAction = async (
    appInstanceId: string,
    action: AppActionBigNumber,
  ): Promise<CFCoreTypes.TakeActionResult> => {
    // check the app is actually installed
    const err = await this.appNotInstalled(appInstanceId);
    if (err) {
      this.log.error(err);
      throw new Error(err);
    }
    // check state is not finalized
    const state: CFCoreTypes.GetStateResult = await this.getAppState(appInstanceId);
    // FIXME: casting?
    if ((state.state as any).finalized) {
      throw new Error("Cannot take action on an app with a finalized state.");
    }
    return await this.channelRouter.takeAction(appInstanceId, action);
  };

  public updateState = async (
    appInstanceId: string,
    newState: AppStateBigNumber | any, // cast to any bc no supported apps use
    // the update state method
  ): Promise<CFCoreTypes.UpdateStateResult> => {
    // check the app is actually installed
    const err = await this.appNotInstalled(appInstanceId);
    if (err) {
      this.log.error(err);
      throw new Error(err);
    }
    // check state is not finalized
    const state: CFCoreTypes.GetStateResult = await this.getAppState(appInstanceId);
    // FIXME: casting?
    if ((state.state as any).finalized) {
      throw new Error("Cannot take action on an app with a finalized state.");
    }
    return await this.channelRouter.updateState(appInstanceId, newState);
  };

  public proposeInstallApp = async (
    params: CFCoreTypes.ProposeInstallParams,
  ): Promise<CFCoreTypes.ProposeInstallResult> => {
    return await this.channelRouter.proposeInstallApp(params);
  };

  public installVirtualApp = async (
    appInstanceId: string,
  ): Promise<CFCoreTypes.InstallVirtualResult> => {
    // check the app isnt actually installed
    const alreadyInstalled = await this.appInstalled(appInstanceId);
    if (alreadyInstalled) {
      throw new Error(alreadyInstalled);
    }
    return await this.channelRouter.installVirtualApp(appInstanceId, this.nodePublicIdentifier);
  };

  public installApp = async (appInstanceId: string): Promise<CFCoreTypes.InstallResult> => {
    // check the app isnt actually installed
    const alreadyInstalled = await this.appInstalled(appInstanceId);
    if (alreadyInstalled) {
      throw new Error(alreadyInstalled);
    }
    return await this.channelRouter.installApp(appInstanceId);
  };

  public uninstallApp = async (appInstanceId: string): Promise<CFCoreTypes.UninstallResult> => {
    // check the app is actually installed
    const err = await this.appNotInstalled(appInstanceId);
    if (err) {
      this.log.error(err);
      throw new Error(err);
    }
    return await this.channelRouter.uninstallApp(appInstanceId);
  };

  public uninstallVirtualApp = async (
    appInstanceId: string,
  ): Promise<CFCoreTypes.UninstallVirtualResult> => {
    // check the app is actually installed
    const err = await this.appNotInstalled(appInstanceId);
    if (err) {
      this.log.error(err);
      throw new Error(err);
    }

    return await this.channelRouter.uninstallVirtualApp(appInstanceId, this.nodePublicIdentifier);
  };

  public rejectInstallApp = async (appInstanceId: string): Promise<CFCoreTypes.UninstallResult> => {
    return await this.channelRouter.rejectInstallApp(appInstanceId);
  };

  public providerWithdraw = async (
    assetId: string,
    amount: BigNumber,
    recipient?: string,
  ): Promise<CFCoreTypes.WithdrawResult> => {
    const freeBalance = await this.getFreeBalance(assetId);
    const preWithdrawalBal = freeBalance[this.freeBalanceAddress];
    const err = [
      notLessThanOrEqualTo(amount, preWithdrawalBal),
      assetId ? invalidAddress(assetId) : null,
      recipient ? invalidAddress(recipient) : null,
    ].filter(falsy)[0];
    if (err) {
      this.log.error(err);
      throw new Error(err);
    }

    return await this.channelRouter.withdraw(amount, assetId, recipient);
  };

  public withdrawCommitment = async (
    amount: BigNumber,
    assetId?: string,
    recipient?: string,
  ): Promise<CFCoreTypes.WithdrawCommitmentResult> => {
    const freeBalance = await this.getFreeBalance(assetId);
    const preWithdrawalBal = freeBalance[this.freeBalanceAddress];
    const err = [
      notLessThanOrEqualTo(amount, preWithdrawalBal),
      assetId ? invalidAddress(assetId) : null,
      recipient ? invalidAddress(recipient) : null,
    ].filter(falsy)[0];
    if (err) {
      this.log.error(err);
      throw new Error(err);
    }
    return await this.channelRouter.withdrawCommitment(
      amount,
      makeChecksumOrEthAddress(assetId),
      recipient,
    );
  };

  ///////////////////////////////////
  // NODE METHODS

  public verifyAppSequenceNumber = async (): Promise<any> => {
    const { data: sc } = await this.channelRouter.getStateChannel();
    let appSequenceNumber: number;
    try {
      appSequenceNumber = (await sc.mostRecentlyInstalledAppInstance()).appSeqNo;
    } catch (e) {
      if (e.message.includes("There are no installed AppInstances in this StateChannel")) {
        appSequenceNumber = 0;
      } else {
        throw e;
      }
    }
    return await this.node.verifyAppSequenceNumber(appSequenceNumber);
  };

  public reclaimPendingAsyncTransfers = async (): Promise<void> => {
    const pendingTransfers = await this.node.getPendingAsyncTransfers();
    for (const transfer of pendingTransfers) {
      const { encryptedPreImage, paymentId } = transfer;
      await this.reclaimPendingAsyncTransfer(paymentId, encryptedPreImage);
    }
  };

  public reclaimPendingAsyncTransfer = async (
    paymentId: string,
    encryptedPreImage: string,
  ): Promise<ResolveLinkedTransferResponse> => {
    this.log.info(`Reclaiming transfer ${paymentId}`);
    // decrypt secret and resolve
    let privateKey: string;
    if (this.opts.mnemonic) {
      privateKey = fromMnemonic(this.opts.mnemonic)
        .derivePath(CF_PATH)
        .derivePath("0").privateKey;
    } else if (this.keyGen) {
      // TODO: make this use app key?
      privateKey = await this.keyGen("0");
    } else {
      throw new Error(`No way to decode transfer, this should never happen!`);
    }

    const cipher = EthCrypto.cipher.parse(encryptedPreImage);

    const preImage = await EthCrypto.decryptWithPrivateKey(privateKey, cipher);
    this.log.debug(`Decrypted message and recovered preImage: ${preImage}`);
    const response = await this.resolveCondition({
      conditionType: "LINKED_TRANSFER_TO_RECIPIENT",
      paymentId,
      preImage,
    });
    this.log.info(`Reclaimed transfer ${stringify(response)}`);
    return response;
  };

  ///////////////////////////////////
  // LOW LEVEL METHODS

  public getRegisteredAppDetails = (appName: SupportedApplication): DefaultApp => {
    const appInfo = this.appRegistry.filter((app: DefaultApp): boolean => {
      return app.name === appName && app.network === this.network.name;
    });

    if (!appInfo || appInfo.length === 0) {
      throw new Error(`Could not find ${appName} app details on ${this.network.name} network`);
    }

    if (appInfo.length > 1) {
      throw new Error(`Found multiple ${appName} app details on ${this.network.name} network`);
    }
    return appInfo[0];
  };

  public matchTx = (
    givenTransaction: Transaction | undefined,
    expected: CFCoreTypes.MinimalTransaction,
  ): boolean => {
    return (
      givenTransaction &&
      givenTransaction.to === expected.to &&
      bigNumberify(givenTransaction.value).eq(expected.value) &&
      givenTransaction.data === expected.data
    );
  };

  public uninstallCoinBalanceIfNeeded = async (): Promise<void> => {
    // check if there is a coin refund app installed
    const coinRefund = (await this.getAppInstances()).filter(app => {
      return app.appInterface.addr === this.config.contractAddresses.CoinBalanceRefundApp;
    })[0];
    if (!coinRefund) {
      this.log.debug("No coin balance refund app found");
      return;
    }

    this.log.debug(
      "Installed coin balance refund app found, checking if deposit has been executed",
    );
    // if the balance of the multisig is *higher* than the threshold, then a
    // deposit has been executed.
    // because only one deposit can be performed at once, assume that
    // uninstalling will safely add the deposit to the free balance of the
    // correct channel participant.

    // NOTE: in the case of a transaction being stuck in the mempool due to a
    // highly clogged chain, your channel will be **locked** because of this
    // permanently installed application

    const latestState = coinRefund.latestState;
    const threshold = bigNumberify(latestState["threshold"]);
    const isClientDeposit = latestState["recipient"] === this.freeBalanceAddress;
    const isTokenDeposit =
      latestState["tokenAddress"] && latestState["tokenAddress"] !== AddressZero;
    const multisigBalance = !isTokenDeposit
      ? await this.ethProvider.getBalance(this.multisigAddress)
      : await new Contract(
          latestState["tokenAddress"],
          tokenAbi,
          this.ethProvider,
        ).functions.balanceOf(this.multisigAddress);

    if (multisigBalance.lt(threshold)) {
      throw new Error(
        `Something is wrong! multisig balance is less than the threshold of the installed coin balance refund app.`,
      );
    }

    // define helper fn to uninstall coin balance refund
    const uninstallRefund = async (): Promise<void> => {
      this.log.debug("Deposit has been executed, uninstalling refund app");
      // deposit has been executed, uninstall
      await this.uninstallApp(coinRefund.identityHash);
      this.log.debug("Successfully uninstalled");
    };

    // deposit still needs to be executed, wait to uninstall
    if (multisigBalance.eq(threshold)) {
      this.log.warn(
        `Coin balance refund app found installed, but no deposit successfully executed. Leaving app installed and waiting for deposit of ${
          latestState["tokenAddress"]
        } from ${isClientDeposit ? `client` : `node`}`,
      );
      // if the deposit is from the user, register a listener to wait for
      // for successful uninstalling since their queued uninstall request
      // would be lost. if the deposit is from the node, they will be waiting
      // to send an uninstall request to the client
      if (isClientDeposit) {
        if (isTokenDeposit) {
          new Contract(latestState["tokenAddress"], tokenAbi, this.ethProvider).once(
            "Transfer",
            async () => await uninstallRefund(),
          );
        } else {
          this.ethProvider.once(this.multisigAddress, async () => await uninstallRefund());
        }
      }
      return;
    }

    // multisig bal > threshold so deposit has been executed, uninstall
    await uninstallRefund();
  };

  public resubmitActiveWithdrawal = async (): Promise<void> => {
    const withdrawal = await this.channelRouter.get(withdrawalKey(this.publicIdentifier));

    if (!withdrawal || withdrawal === "undefined") {
      // No active withdrawal, nothing to do
      return;
    }

    if (withdrawal.retry >= MAX_WITHDRAWAL_RETRIES) {
      // throw an error here, node has failed to submit withdrawal.
      // this indicates the node is compromised or acting maliciously.
      // no further actions should be taken by the client. (since this fn is
      // called on `connext.connect`, throwing an error will prevent client
      // starting properly)
      const msg = `Cannot connect client, hub failed to submit latest withdrawal ${MAX_WITHDRAWAL_RETRIES} times.`;
      this.log.error(msg);
      throw new Error(msg);
    }

    // get latest submitted withdrawal from hub and check to see if the
    // data matches what we expect from our store
    const tx = await this.node.getLatestWithdrawal();
    if (this.matchTx(tx, withdrawal.tx)) {
      // the withdrawal in our store matches latest submitted tx,
      // clear value in store and return
      await this.channelRouter.set([
        {
          path: withdrawalKey(this.publicIdentifier),
          value: undefined,
        },
      ]);
      return;
    }

    // otherwise, there are retries remaining, and you should resubmit
    this.log.debug(
      `Found active withdrawal with ${withdrawal.retry} retries, waiting for withdrawal to be caught`,
    );
    await this.retryNodeSubmittedWithdrawal();
  };

  public retryNodeSubmittedWithdrawal = async (): Promise<void> => {
    const val = await this.getLatestNodeSubmittedWithdrawal();
    if (!val) {
      this.log.error(`No transaction found to retry`);
      return;
    }
    let { retry } = val;
    const { tx } = val;
    retry += 1;
    await this.channelRouter.set([
      {
        path: withdrawalKey(this.publicIdentifier),
        value: { tx, retry },
      },
    ]);
    if (retry >= MAX_WITHDRAWAL_RETRIES) {
      const msg = `Tried to have node submit withdrawal ${MAX_WITHDRAWAL_RETRIES} times and it did not work, try submitting from wallet.`;
      this.log.error(msg);
      // TODO: make this submit from wallet :)
      // but this is weird, could take a while and may have gas issues.
      // may not be the best way to do this
      throw new Error(msg);
    }
    await this.node.withdraw(tx);
    await this.watchForUserWithdrawal();
  };

  private appNotInstalled = async (appInstanceId: string): Promise<string | undefined> => {
    const apps = await this.getAppInstances();
    const app = apps.filter((app: AppInstanceJson): boolean => app.identityHash === appInstanceId);
    if (!app || app.length === 0) {
      return (
        `Could not find installed app with id: ${appInstanceId}. ` +
        `Installed apps: ${stringify(apps)}.`
      );
    }
    if (app.length > 1) {
      return (
        `CRITICAL ERROR: found multiple apps with the same id. ` +
        `Installed apps: ${stringify(apps)}.`
      );
    }
    return undefined;
  };

  private appInstalled = async (appInstanceId: string): Promise<string | undefined> => {
    const apps = await this.getAppInstances();
    const app = apps.filter((app: AppInstanceJson): boolean => app.identityHash === appInstanceId);
    if (app.length > 0) {
      return (
        `App with id ${appInstanceId} is already installed. ` +
        `Installed apps: ${stringify(apps)}.`
      );
    }
    return undefined;
  };

  private checkForUserWithdrawal = async (inBlock: number): Promise<boolean> => {
    const val = await this.getLatestNodeSubmittedWithdrawal();
    if (!val) {
      this.log.error(`No transaction found in store.`);
      return false;
    }

    const { tx } = val;
    // get the transaction hash that we should be looking for from
    // the contract method
    const txsTo = await this.ethProvider.getTransactionCount(tx.to, inBlock);
    if (txsTo === 0) {
      return false;
    }

    const block = await this.ethProvider.getBlock(inBlock);
    const { transactions } = block;
    if (transactions.length === 0) {
      return false;
    }

    for (const transactionHash of transactions) {
      const transaction = await this.ethProvider.getTransaction(transactionHash);
      if (this.matchTx(transaction, tx)) {
        return true;
      }
    }
    return false;
  };
}<|MERGE_RESOLUTION|>--- conflicted
+++ resolved
@@ -232,19 +232,8 @@
   log.debug("Registering subscriptions");
   await client.registerSubscriptions();
 
-<<<<<<< HEAD
-  // make sure we don't have a balance refund app hanging around installed
-  log.debug(`Rescinding deposit rights for ${config.contractAddresses.Token}`);
-  const tokenReq = await client.rescindDepositRights(config.contractAddresses.Token);
-  log.debug(`Rights rescind result: ${tokenReq}`);
-
-  log.debug(`Rescinding deposit rights for ${AddressZero}`);
-  const ethReq = await client.rescindDepositRights(AddressZero);
-  log.debug(`Rights rescind result: ${ethReq}`);
-=======
   // check if there is a coin refund app installed
   await client.uninstallCoinBalanceIfNeeded();
->>>>>>> 9b30e891
 
   // make sure there is not an active withdrawal with >= MAX_WITHDRAWAL_RETRIES
   log.debug("Resubmitting active withdrawals");
