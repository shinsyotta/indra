--- conflicted
+++ resolved
@@ -527,13 +527,15 @@
 
   // TODO: add validation after arjuns refactor merged
   public proposeInstallVirtualApp = async (
-    params: NodeTypes.ProposeInstallVirtualParams
+    params: NodeTypes.ProposeInstallVirtualParams,
   ): Promise<NodeTypes.ProposeInstallVirtualResult> => {
-    if(params.intermediaries[0] != this.nodePublicIdentifier ||
-       params.intermediaries.length != 1) {
-         throw new Error(`Incorrect intermediaries. Expected: ${this.nodePublicIdentifier},
-         got ${JSON.stringify(params.intermediaries)}`)
-       }
+    if (
+      params.intermediaries[0] !== this.nodePublicIdentifier ||
+      params.intermediaries.length !== 1
+    ) {
+      throw new Error(`Incorrect intermediaries. Expected: ${this.nodePublicIdentifier},
+         got ${JSON.stringify(params.intermediaries)}`);
+    }
 
     const actionRes = await this.cfModule.rpcRouter.dispatch(
       jsonRpcDeserialize({
@@ -551,8 +553,7 @@
   public proposeInstallApp = async (
     params: NodeTypes.ProposeInstallParams,
   ): Promise<NodeTypes.ProposeInstallResult> => {
-
-    const actionRes = await this.cfModule.router.dispatch(
+    const actionRes = await this.cfModule.rpcRouter.dispatch(
       jsonRpcDeserialize({
         id: Date.now(),
         jsonrpc: "2.0",
@@ -587,9 +588,6 @@
     return installVirtualResponse.result;
   };
 
-<<<<<<< HEAD
-  public installApp = async (
-=======
   public installApp = async (appInstanceId: string): Promise<NodeTypes.InstallResult> => {
     // check the app isnt actually installed
     const alreadyInstalled = await this.appInstalled(appInstanceId);
@@ -610,37 +608,7 @@
     return installResponse.result;
   };
 
-  public uninstallVirtualApp = async (
->>>>>>> f6e88cfb
-    appInstanceId: string,
-  ): Promise<NodeTypes.InstallResult> => {
-    // FIXME: make this helper?
-    // check the app isnt actually installed
-    const apps = await this.getAppInstances();
-    const app = apps.filter((app: AppInstanceInfo) => app.identityHash === appInstanceId);
-    if (app.length !== 0) {
-      throw new Error(
-        `Found already installed app with id: ${appInstanceId}. ` +
-          `Installed apps: ${JSON.stringify(apps, null, 2)}`,
-      );
-    }
-    const installResponse = await this.cfModule.router.dispatch(
-      jsonRpcDeserialize({
-        id: Date.now(),
-        jsonrpc: "2.0",
-        method: NodeTypes.RpcMethodName.INSTALL,
-        params: {
-          appInstanceId,
-        } as NodeTypes.InstallParams,
-      }),
-    );
-
-    return installResponse.result;
-  };
-
-  public uninstallApp = async (
-     appInstanceId: string,
-  ): Promise<NodeTypes.UninstallResult> => {
+  public uninstallApp = async (appInstanceId: string): Promise<NodeTypes.UninstallResult> => {
     // check the app is actually installed
     const err = await this.appNotInstalled(appInstanceId);
     if (err) {
@@ -663,27 +631,26 @@
 
   public uninstallVirtualApp = async (
     appInstanceId: string,
- ): Promise<NodeTypes.UninstallVirtualResult> => {
-   // check the app is actually installed
-   const err = await this.appNotInstalled(appInstanceId);
-   if (err) {
-     this.logger.error(err);
-     throw new Error(err);
-   }
-   const uninstallVirtualResponse = await this.cfModule.router.dispatch(
-     jsonRpcDeserialize({
-       id: Date.now(),
-       jsonrpc: "2.0",
-       method: NodeTypes.RpcMethodName.UNINSTALL_VIRTUAL,
-       params: {
-         appInstanceId,
-       },
-     }),
-   );
-
-   return uninstallVirtualResponse.result as NodeTypes.UninstallVirtualResult;
- };
-
+  ): Promise<NodeTypes.UninstallVirtualResult> => {
+    // check the app is actually installed
+    const err = await this.appNotInstalled(appInstanceId);
+    if (err) {
+      this.logger.error(err);
+      throw new Error(err);
+    }
+    const uninstallVirtualResponse = await this.cfModule.rpcRouter.dispatch(
+      jsonRpcDeserialize({
+        id: Date.now(),
+        jsonrpc: "2.0",
+        method: NodeTypes.RpcMethodName.UNINSTALL_VIRTUAL,
+        params: {
+          appInstanceId,
+        },
+      }),
+    );
+
+    return uninstallVirtualResponse.result as NodeTypes.UninstallVirtualResult;
+  };
 
   // TODO: erc20 support?
   public cfWithdraw = async (
@@ -709,8 +676,8 @@
         params: {
           amount,
           multisigAddress: this.multisigAddress,
+          recipient,
           tokenAddress: assetId,
-          recipient,
         },
       }),
     );
