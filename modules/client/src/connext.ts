import { MessagingServiceFactory } from "@connext/messaging";
import {
  AppRegistry,
  ChannelState,
  DepositParameters,
  ExchangeParameters,
  GetConfigResponse,
  NodeChannel,
  SupportedApplication,
  TransferAction,
  TransferParameters,
  WithdrawParameters,
} from "@connext/types";
import { jsonRpcDeserialize, MNEMONIC_PATH, Node } from "@counterfactual/node";
<<<<<<< HEAD
import { Address, AppInstanceInfo, Node as NodeTypes } from "@counterfactual/types";
import { AddressZero, Zero } from "ethers/constants";
=======
import { Address, AppInstanceInfo, Node as NodeTypes, OutcomeType } from "@counterfactual/types";
import "core-js/stable";
import { Zero } from "ethers/constants";
>>>>>>> ada2c816
import { BigNumber, Network } from "ethers/utils";
import { fromExtendedKey } from "ethers/utils/hdnode";
import "regenerator-runtime/runtime";
import { Client as NatsClient, Payload } from "ts-nats";

import { DepositController } from "./controllers/DepositController";
import { ExchangeController } from "./controllers/ExchangeController";
import { TransferController } from "./controllers/TransferController";
import { WithdrawalController } from "./controllers/WithdrawalController";
import { Logger } from "./lib/logger";
import { freeBalanceAddressFromXpub, logEthFreeBalance, publicIdentifierToAddress } from "./lib/utils";
import { ConnextListener } from "./listener";
import { NodeApiClient } from "./node";
import { ClientOptions, InternalClientOptions } from "./types";
import { invalidAddress } from "./validation/addresses";
import { falsy, notLessThanOrEqualTo, notPositive } from "./validation/bn";
import { Wallet } from "./wallet";

/**
 * Creates a new client-node connection with node at specified url
 *
 * @param opts The options to instantiate the client with.
 * At a minimum, must contain the nodeUrl and a client signing key or mnemonic
 */

export async function connect(opts: ClientOptions): Promise<ConnextInternal> {
  // create a new wallet
  const wallet = new Wallet(opts);
  const network = await wallet.provider.getNetwork();

  console.log("Creating messaging service client");
  const { natsClusterId, nodeUrl, natsToken } = opts;
  const messagingFactory = new MessagingServiceFactory({
    clusterId: natsClusterId,
    messagingUrl: nodeUrl,
    token: natsToken,
  });
  const messaging = messagingFactory.createService("messaging");
  await messaging.connect();
  console.log("Messaging service is connected");

  // TODO: we need to pass in the whole store to retain context. Figure out how to do this better
  // Note: added this to the client since this is required for the cf module to work
  await opts.store.set([{ key: MNEMONIC_PATH, value: opts.mnemonic }]);

  // create a new node api instance
  // TODO: use local storage for default key value setting!!
  const nodeConfig = {
    logLevel: opts.logLevel,
    messaging,
    wallet,
  };
  console.log("creating node client");
  const node: NodeApiClient = new NodeApiClient(nodeConfig);
  console.log("created node client successfully");

  const config = await node.config();
  console.log(`node eth network: ${JSON.stringify(config.ethNetwork)}`);

  // create new cfModule to inject into internal instance
  console.log("creating new cf module");
  const cfModule = await Node.create(
    messaging,
    opts.store,
    {
      STORE_KEY_PREFIX: "store",
    }, // TODO: proper config
    wallet.provider,
    config.contractAddresses,
  );
  node.setUserPublicIdentifier(cfModule.publicIdentifier);
  console.log("created cf module successfully");

  console.log("creating listener");
  const listener: ConnextListener = new ConnextListener(cfModule, opts.logLevel);
  console.log("created listener");

  // TODO: make these types
  let myChannel = await node.getChannel();

  if (!myChannel) {
    // TODO: make these types
    console.log("no channel detected, creating channel..");
    myChannel = await node.createChannel();
  }
  node.setNodePublicIdentifier(myChannel.nodePublicIdentifier);
  console.log("myChannel: ", myChannel);
  // create the new client
  return new ConnextInternal({
    cfModule,
    listener,
    multisigAddress: myChannel.multisigAddress,
    nats: messaging.getConnection(),
    network,
    node,
    nodePublicIdentifier: config.nodePublicIdentifier,
    wallet,
    ...opts, // use any provided opts by default
  });
}

/**
 * This abstract class contains all methods associated with managing
 * or establishing the user's channel.
 *
 * The true implementation of this class exists in the `ConnextInternal`
 * class
 */
export abstract class ConnextChannel {
  public opts: InternalClientOptions;
  private internal: ConnextInternal;

  public constructor(opts: InternalClientOptions) {
    this.opts = opts;
    this.internal = this as any;
  }

  ///////////////////////////////////
  // LISTENER METHODS
  public on = (event: NodeTypes.EventName, callback: (...args: any[]) => void): ConnextListener => {
    return this.internal.on(event, callback);
  };

  public emit = (event: NodeTypes.EventName, data: any): boolean => {
    return this.internal.emit(event, data);
  };

  ///////////////////////////////////
  // CORE CHANNEL METHODS

  // TODO: do we want the inputs to be an object?
  public deposit = async (params: DepositParameters): Promise<ChannelState> => {
    return await this.internal.deposit(params);
  };

  public exchange = async (params: ExchangeParameters): Promise<ChannelState> => {
    return await this.internal.exchange(params);
  };

  public transfer = async (params: TransferParameters): Promise<NodeChannel> => {
    return await this.internal.transfer(params);
  };

  public withdraw = async (params: WithdrawParameters): Promise<ChannelState> => {
    return await this.internal.withdraw(params);
  };

  ///////////////////////////////////
  // NODE EASY ACCESS METHODS
  public config = async (): Promise<GetConfigResponse> => {
    return await this.internal.config();
  };

  public getChannel = async (): Promise<NodeChannel> => {
    return await this.internal.node.getChannel();
  };

  ///////////////////////////////////
  // CF MODULE EASY ACCESS METHODS
  // FIXME: add in rest of methods!

  public getFreeBalance = async (
    assetId: string = AddressZero,
  ): Promise<NodeTypes.GetFreeBalanceStateResult> => {
    return await this.internal.getFreeBalance(assetId);
  };

  // FIXME: remove
  public logEthFreeBalance = (
    assetId: string,
    freeBalance: NodeTypes.GetFreeBalanceStateResult,
    log?: Logger,
  ): void => {
    logEthFreeBalance(assetId, freeBalance, log);
  };

  public getAppInstances = async (): Promise<AppInstanceInfo[]> => {
    return await this.internal.getAppInstances();
  };

  public getAppInstanceDetails = async (
    appInstanceId: string,
  ): Promise<NodeTypes.GetAppInstanceDetailsResult> => {
    return await this.internal.getAppInstanceDetails(appInstanceId);
  };

  public getAppState = async (appInstanceId: string): Promise<NodeTypes.GetStateResult> => {
    return await this.internal.getAppState(appInstanceId);
  };

  public installTransferApp = async (
    counterpartyPublicIdentifier: string,
    initialDeposit: BigNumber,
  ): Promise<NodeTypes.ProposeInstallVirtualResult> => {
    return await this.internal.installTransferApp(counterpartyPublicIdentifier, initialDeposit);
  };

  public uninstallVirtualApp = async (
    appInstanceId: string,
  ): Promise<NodeTypes.UninstallVirtualResult> => {
    return await this.internal.uninstallVirtualApp(appInstanceId);
  };
}

/**
 * True implementation of the connext client
 */
export class ConnextInternal extends ConnextChannel {
  public opts: InternalClientOptions;
  public cfModule: Node;
  public publicIdentifier: string;
  public wallet: Wallet;
  public node: NodeApiClient;
  public nats: NatsClient;
  public multisigAddress: Address;
  public listener: ConnextListener;
  public myFreeBalanceAddress: Address;
  public nodePublicIdentifier: string;
  public freeBalanceAddress: string;

  public logger: Logger;
  public network: Network;

  ////////////////////////////////////////
  // Setup channel controllers
  private depositController: DepositController;
  private transferController: TransferController;
  private exchangeController: ExchangeController;
  private withdrawalController: WithdrawalController;

  constructor(opts: InternalClientOptions) {
    super(opts);

    this.opts = opts;

    this.wallet = opts.wallet;
    this.node = opts.node;
    this.nats = opts.nats;

    this.cfModule = opts.cfModule;
    this.freeBalanceAddress = this.cfModule.ethFreeBalanceAddress;
    this.publicIdentifier = this.cfModule.publicIdentifier;
    this.multisigAddress = this.opts.multisigAddress;
    this.nodePublicIdentifier = this.opts.nodePublicIdentifier;

    this.logger = new Logger("ConnextInternal", opts.logLevel);
    // TODO: fix with bos config!
    this.network = opts.network;

    // establish listeners
    this.listener = opts.listener;
    this.connectDefaultListeners();

    // instantiate controllers with logger and cf
    this.depositController = new DepositController("DepositController", this);
    this.transferController = new TransferController("TransferController", this);
    this.exchangeController = new ExchangeController("ExchangeController", this);
    this.withdrawalController = new WithdrawalController("WithdrawalController", this);
  }

  ///////////////////////////////////
  // CORE CHANNEL METHODS

  public deposit = async (params: DepositParameters): Promise<ChannelState> => {
    return await this.depositController.deposit(params);
  };

  public exchange = async (params: ExchangeParameters): Promise<ChannelState> => {
    return await this.exchangeController.exchange(params);
  };

  public transfer = async (params: TransferParameters): Promise<NodeChannel> => {
    return await this.transferController.transfer(params);
  };

  public withdraw = async (params: WithdrawParameters): Promise<ChannelState> => {
    return await this.withdrawalController.withdraw(params);
  };

  ///////////////////////////////////
  // NODE METHODS

  public config = async (): Promise<GetConfigResponse> => {
    return await this.node.config();
  };

  ///////////////////////////////////
  // EVENT METHODS

  public on = (event: NodeTypes.EventName, callback: (...args: any[]) => void): ConnextListener => {
    return this.listener.on(event, callback);
  };

  public emit = (event: NodeTypes.EventName, data: any): boolean => {
    return this.listener.emit(event, data);
  };

  ///////////////////////////////////
  // CF MODULE METHODS

  // FIXME: add normal installation methods
  // and other wrappers for all cf node methods

  // TODO: erc20 support?
  public cfDeposit = async (
    amount: BigNumber,
    assetId: string,
    notifyCounterparty: boolean = true,
  ): Promise<NodeTypes.DepositResult> => {
    const depositAddr = publicIdentifierToAddress(this.cfModule.publicIdentifier);
    const bal = await this.wallet.provider.getBalance(depositAddr);
    const err = [
      notPositive(amount),
      invalidAddress(assetId),
      notLessThanOrEqualTo(amount, bal), // cant deposit more than default addr owns
    ].filter(falsy)[0];
    if (err) {
      this.logger.error(err);
      throw new Error(err);
    }

    const depositResponse = await this.cfModule.router.dispatch(
      jsonRpcDeserialize({
        id: Date.now(),
        jsonrpc: "2.0",
        method: NodeTypes.RpcMethodName.DEPOSIT,
        params: {
          amount,
          multisigAddress: this.opts.multisigAddress,
          notifyCounterparty,
          tokenAddress: assetId,
        },
      }),
    );
    // @ts-ignore
    return depositResponse as NodeTypes.DepositResult;
  };

  // TODO: under what conditions will this fail?
  public getAppInstances = async (): Promise<AppInstanceInfo[]> => {
    const appInstanceResponse = await this.cfModule.router.dispatch(
      jsonRpcDeserialize({
        id: Date.now(),
        jsonrpc: "2.0",
        method: NodeTypes.RpcMethodName.GET_APP_INSTANCES,
        params: {} as NodeTypes.GetAppInstancesParams,
      }),
    );

    return appInstanceResponse.result.appInstances as AppInstanceInfo[];
  };

  // TODO: under what conditions will this fail?
  public getFreeBalance = async (
    assetId: string = AddressZero,
  ): Promise<NodeTypes.GetFreeBalanceStateResult> => {
    try {
      const freeBalance = await this.cfModule.router.dispatch(
        jsonRpcDeserialize({
          id: Date.now(),
          jsonrpc: "2.0",
          method: NodeTypes.RpcMethodName.GET_FREE_BALANCE_STATE,
          params: {
            multisigAddress: this.multisigAddress,
            tokenAddress: assetId,
          },
        }),
      );
      return freeBalance.result as NodeTypes.GetFreeBalanceStateResult;
    } catch (e) {
      const error = `No free balance exists for the specified token: ${assetId}`;
      if (e.message.startsWith(error)) {
        // if there is no balance, return undefined
        // NOTE: can return free balance obj with 0s,
        // but need the nodes free balance
        // address in the multisig
        const obj = {};
        obj[freeBalanceAddressFromXpub(this.nodePublicIdentifier)] = new BigNumber(0);
        obj[this.freeBalanceAddress] = new BigNumber(0);
        return obj;
      }

      throw new Error(e);
    }
  };

  public getAppInstanceDetails = async (
    appInstanceId: string,
  ): Promise<NodeTypes.GetAppInstanceDetailsResult | undefined> => {
    const err = await this.appNotInstalled(appInstanceId);
    if (err) {
      this.logger.warn(err);
      return undefined;
    }
    const appInstanceResponse = await this.cfModule.router.dispatch(
      jsonRpcDeserialize({
        id: Date.now(),
        jsonrpc: "2.0",
        method: NodeTypes.RpcMethodName.GET_APP_INSTANCE_DETAILS,
        params: {
          appInstanceId,
        } as NodeTypes.GetAppInstanceDetailsParams,
      }),
    );

    return appInstanceResponse.result as NodeTypes.GetAppInstanceDetailsResult;
  };

  public getAppState = async (
    appInstanceId: string,
  ): Promise<NodeTypes.GetStateResult | undefined> => {
    // check the app is actually installed, or returned undefined
    const err = await this.appNotInstalled(appInstanceId);
    if (err) {
      this.logger.warn(err);
      return undefined;
    }
    const stateResponse = await this.cfModule.router.dispatch(
      jsonRpcDeserialize({
        id: Date.now(),
        jsonrpc: "2.0",
        method: NodeTypes.RpcMethodName.GET_STATE,
        params: {
          appInstanceId,
        } as NodeTypes.GetStateParams,
      }),
    );

    return stateResponse.result as NodeTypes.GetStateResult;
  };

  public takeAction = async (
    appInstanceId: string,
    action: TransferAction,
  ): Promise<NodeTypes.TakeActionResult> => {
    // check the app is actually installed
    const err = await this.appNotInstalled(appInstanceId);
    if (err) {
      this.logger.error(err);
      throw new Error(err);
    }
    // check state is not finalized
    const state: NodeTypes.GetStateResult = await this.getAppState(appInstanceId);
    // FIXME: casting?
    if ((state.state as any).finalized) {
      throw new Error("Cannot take action on an app with a finalized state.");
    }
    const actionResponse = await this.cfModule.router.dispatch(
      jsonRpcDeserialize({
        id: Date.now(),
        jsonrpc: "2.0",
        method: NodeTypes.RpcMethodName.TAKE_ACTION,
        params: {
          action,
          appInstanceId,
        } as NodeTypes.TakeActionParams,
      }),
    );

    return actionResponse.result as NodeTypes.TakeActionResult;
  };

  // TODO: add validation after arjuns refactor merged
  public proposeInstallVirtualApp = async (
    params: NodeTypes.ProposeInstallVirtualParams
  ): Promise<NodeTypes.ProposeInstallVirtualResult> => {
    params.intermediaries = [this.nodePublicIdentifier]

    const actionRes = await this.cfModule.router.dispatch(
      jsonRpcDeserialize({
        id: Date.now(),
        jsonrpc: "2.0",
        method: NodeTypes.RpcMethodName.PROPOSE_INSTALL_VIRTUAL,
        params,
      }),
    );

    return actionRes.result as NodeTypes.ProposeInstallVirtualResult;
  };

  public installVirtualApp = async (
    appInstanceId: string,
  ): Promise<NodeTypes.InstallVirtualResult> => {
    // FIXME: make this helper?
    // check the app isnt actually installed
    const apps = await this.getAppInstances();
    const app = apps.filter((app: AppInstanceInfo) => app.identityHash === appInstanceId);
    if (app.length !== 0) {
      throw new Error(
        `Found already installed app with id: ${appInstanceId}. ` +
          `Installed apps: ${JSON.stringify(apps, null, 2)}`,
      );
    }
    const installVirtualResponse = await this.cfModule.router.dispatch(
      jsonRpcDeserialize({
        id: Date.now(),
        jsonrpc: "2.0",
        method: NodeTypes.RpcMethodName.INSTALL_VIRTUAL,
        params: {
          appInstanceId,
          intermediaries: [this.nodePublicIdentifier],
        } as NodeTypes.InstallVirtualParams,
      }),
    );

    return installVirtualResponse.result;
  };

  public uninstallVirtualApp = async (
    appInstanceId: string,
  ): Promise<NodeTypes.UninstallVirtualResult> => {
    // check the app is actually installed
    const err = await this.appNotInstalled(appInstanceId);
    if (err) {
      this.logger.error(err);
      throw new Error(err);
    }
    const uninstallResponse = await this.cfModule.router.dispatch(
      jsonRpcDeserialize({
        id: Date.now(),
        jsonrpc: "2.0",
        method: NodeTypes.RpcMethodName.UNINSTALL_VIRTUAL,
        params: {
          appInstanceId,
          intermediaryIdentifier: this.nodePublicIdentifier,
        },
      }),
    );

    return uninstallResponse.result as NodeTypes.UninstallVirtualResult;
  };

  public cfWithdraw = async (
    amount: BigNumber,
    assetId: string,
    recipient?: string, // Address or xpub? whats the default?
  ): Promise<NodeTypes.UninstallResult> => {
    const freeBalance = await this.getFreeBalance();
    const preWithdrawalBal = freeBalance[this.cfModule.ethFreeBalanceAddress];
    const err = [
      notLessThanOrEqualTo(amount, preWithdrawalBal),
      recipient ? invalidAddress(recipient) : null, // check address of asset
    ].filter(falsy)[0];
    if (err) {
      this.logger.error(err);
      throw new Error(err);
    }
    const withdrawalResponse = await this.cfModule.router.dispatch(
      jsonRpcDeserialize({
        id: Date.now(),
        jsonrpc: "2.0",
        method: NodeTypes.RpcMethodName.WITHDRAW,
        params: {
          amount,
          multisigAddress: this.multisigAddress,
          tokenAddress: assetId,
          recipient,
        },
      }),
    );

    return withdrawalResponse.result;
  };

  ///////////////////////////////////
  // LOW LEVEL METHODS

  // TODO: make sure types are all good
  private connectDefaultListeners = (): void => {
    // counterfactual listeners
    this.listener.registerDefaultCfListeners();
  };

  private appNotInstalled = async (appInstanceId: string): Promise<string | undefined> => {
    const apps = await this.getAppInstances();
    const app = apps.filter((app: AppInstanceInfo) => app.identityHash === appInstanceId);
    if (!app || app.length === 0) {
      return (
        `Could not find installed app with id: ${appInstanceId}.` +
        `Installed apps: ${JSON.stringify(apps, null, 2)}.`
      );
    }
    if (app.length > 1) {
      return (
        `CRITICAL ERROR: found multiple apps with the same id. ` +
        `Installed apps: ${JSON.stringify(apps, null, 2)}.`
      );
    }
    return undefined;
  };
}<|MERGE_RESOLUTION|>--- conflicted
+++ resolved
@@ -1,29 +1,21 @@
 import { MessagingServiceFactory } from "@connext/messaging";
 import {
-  AppRegistry,
   ChannelState,
   DepositParameters,
   ExchangeParameters,
   GetConfigResponse,
   NodeChannel,
-  SupportedApplication,
   TransferAction,
   TransferParameters,
   WithdrawParameters,
 } from "@connext/types";
 import { jsonRpcDeserialize, MNEMONIC_PATH, Node } from "@counterfactual/node";
-<<<<<<< HEAD
 import { Address, AppInstanceInfo, Node as NodeTypes } from "@counterfactual/types";
-import { AddressZero, Zero } from "ethers/constants";
-=======
-import { Address, AppInstanceInfo, Node as NodeTypes, OutcomeType } from "@counterfactual/types";
+import { AddressZero } from "ethers/constants";
 import "core-js/stable";
-import { Zero } from "ethers/constants";
->>>>>>> ada2c816
 import { BigNumber, Network } from "ethers/utils";
-import { fromExtendedKey } from "ethers/utils/hdnode";
 import "regenerator-runtime/runtime";
-import { Client as NatsClient, Payload } from "ts-nats";
+import { Client as NatsClient } from "ts-nats";
 
 import { DepositController } from "./controllers/DepositController";
 import { ExchangeController } from "./controllers/ExchangeController";
