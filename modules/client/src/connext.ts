import { IMessagingService, MessagingServiceFactory } from "@connext/messaging";
import { ProxyLockService } from "@connext/proxy-lock";
import {
  AppActionBigNumber,
  AppRegistry,
  AppState,
  CFCoreChannel,
  ChannelAppSequences,
  ChannelState,
  ConditionalTransferParameters,
  ConditionalTransferResponse,
  ConnextEvent,
  ConnextEvents,
  ConnextNodeStorePrefix,
  CreateChannelResponse,
  DepositParameters,
  GetChannelResponse,
  GetConfigResponse,
  makeChecksum,
  makeChecksumOrEthAddress,
  PaymentProfile,
  RegisteredAppDetails,
  ResolveConditionParameters,
  ResolveConditionResponse,
  ResolveLinkedTransferResponse,
  SolidityValueType,
  SupportedApplication,
  SupportedNetwork,
  SwapParameters,
  TransferParameters,
  WithdrawParameters,
} from "@connext/types";
import MinimumViableMultisig from "@counterfactual/cf-funding-protocol-contracts/expected-build-artifacts/MinimumViableMultisig.json";
import Proxy from "@counterfactual/cf-funding-protocol-contracts/expected-build-artifacts/Proxy.json";
import { Address, AppInstanceInfo, Node as CFCoreTypes } from "@counterfactual/types";
import "core-js/stable";
import EthCrypto from "eth-crypto";
import { Contract, providers } from "ethers";
import { AddressZero } from "ethers/constants";
import {
  BigNumber,
  getAddress,
<<<<<<< HEAD
  HDNode,
  Network,
  solidityKeccak256,
  keccak256,
  Interface,
  Transaction,
  bigNumberify,
=======
  Interface,
  keccak256,
  Network,
  solidityKeccak256,
>>>>>>> 29271aaa
} from "ethers/utils";
import { fromMnemonic } from "ethers/utils/hdnode";
import tokenAbi from "human-standard-token-abi";
import "regenerator-runtime/runtime";

import { ConditionalTransferController } from "./controllers/ConditionalTransferController";
import { DepositController } from "./controllers/DepositController";
import { ResolveConditionController } from "./controllers/ResolveConditionController";
import { SwapController } from "./controllers/SwapController";
import { TransferController } from "./controllers/TransferController";
import { WithdrawalController } from "./controllers/WithdrawalController";
import { CFCore, CreateChannelMessage, EXTENDED_PRIVATE_KEY_PATH } from "./lib/cfCore";
import { CF_PATH } from "./lib/constants";
import { Logger } from "./lib/logger";
import {
  freeBalanceAddressFromXpub,
  publicIdentifierToAddress,
  replaceBN,
<<<<<<< HEAD
  withdrawalKey,
=======
  xkeysToSortedKthAddresses,
>>>>>>> 29271aaa
} from "./lib/utils";
import { ConnextListener } from "./listener";
import { NodeApiClient } from "./node";
import { ClientOptions, InternalClientOptions } from "./types";
import { invalidAddress } from "./validation/addresses";
import { falsy, notLessThanOrEqualTo, notPositive } from "./validation/bn";

const MAX_WITHDRAWAL_RETRIES = 3;

/**
 * Creates a new client-node connection with node at specified url
 *
 * @param opts The options to instantiate the client with.
 * At a minimum, must contain the nodeUrl and a client signing key or mnemonic
 */

export async function connect(opts: ClientOptions): Promise<ConnextInternal> {
  const { logLevel, ethProviderUrl, mnemonic, natsClusterId, nodeUrl, natsToken, store } = opts;
  const logger = new Logger("ConnextConnect", logLevel);

  // setup network information
  const ethProvider = new providers.JsonRpcProvider(ethProviderUrl);
  const network = await ethProvider.getNetwork();

  // special case for ganache
  if (network.chainId === 4447) {
    network.name = "ganache";
    // Enforce using provided signer, not via RPC
    ethProvider.getSigner = (addressOrIndex?: string | number): any => {
      throw { code: "UNSUPPORTED_OPERATION" };
    };
  }

  logger.info(`Creating messaging service client (logLevel: ${logLevel})`);
  const messagingFactory = new MessagingServiceFactory({
    clusterId: natsClusterId,
    logLevel,
    messagingUrl: nodeUrl,
    token: natsToken,
  });
  const messaging = messagingFactory.createService("messaging");
  await messaging.connect();
  logger.info("Messaging service is connected");

  // TODO: we need to pass in the whole store to retain context. Figure out how to do this better
  // Note: added this to the client since this is required for the cf module to work
  // generate extended private key from mnemonic
  const extendedXpriv = fromMnemonic(mnemonic).extendedKey;
  await store.set([{ path: EXTENDED_PRIVATE_KEY_PATH, value: extendedXpriv }]);

  // create a new node api instance
  // TODO: use local storage for default key value setting!!
  const nodeApiConfig = {
    logLevel,
    messaging,
  };
  logger.info("creating node api client");
  const node: NodeApiClient = new NodeApiClient(nodeApiConfig);
  logger.info("created node api client successfully");

  const config = await node.config();
  logger.info(`node is connected to eth network: ${JSON.stringify(config.ethNetwork)}`);
  node.setNodePublicIdentifier(config.nodePublicIdentifier);

  const appRegistry = await node.appRegistry();

  // create the lock service for cfCore
  logger.info("using node's proxy lock service");
  const lockService: ProxyLockService = new ProxyLockService(messaging);

  // create new cfCore to inject into internal instance
  logger.info("creating new cf module");
  const cfCore = await CFCore.create(
    messaging as any, // TODO: FIX
    store,
    {
      STORE_KEY_PREFIX: "store",
    }, // TODO: proper config
    ethProvider,
    config.contractAddresses,
    lockService,
  );
  node.setUserPublicIdentifier(cfCore.publicIdentifier);
  logger.info("created cf module successfully");

  const signer = await cfCore.signerAddress();
  logger.info(`cf module signer address: ${signer}`);

  // TODO: make these types
  const myChannel = await node.getChannel();

  let multisigAddress: string;
  if (!myChannel) {
    // TODO: make these types
    logger.info("no channel detected, creating channel..");
    const creationEventData: CFCoreTypes.CreateChannelResult = await new Promise(
      async (res: any, rej: any): Promise<any> => {
        const timer = setTimeout(() => rej("Create channel event not fired within 30s"), 30000);
        cfCore.once(CFCoreTypes.EventName.CREATE_CHANNEL, (data: CreateChannelMessage) => {
          clearTimeout(timer);
          res(data.data);
        });

        const creationData = await node.createChannel();
        logger.info(`created channel, transaction: ${JSON.stringify(creationData)}`);
      },
    );
    logger.info(`create channel event data: ${JSON.stringify(creationEventData, replaceBN, 2)}`);
    multisigAddress = creationEventData.multisigAddress;
  } else {
    multisigAddress = myChannel.multisigAddress;
  }

  logger.info(`multisigAddress: ${multisigAddress}`);
  // create the new client
  const client = new ConnextInternal({
    appRegistry,
    cfCore,
    config,
    ethProvider,
    messaging,
    multisigAddress,
    network,
    node,
    store,
    ...opts, // use any provided opts by default
  });

  await client.registerSubscriptions();
<<<<<<< HEAD

  // make sure there is not an active withdrawal with >= MAX_WITHDRAWAL_RETRIES
  const withdrawal = await client.store.get(withdrawalKey(client.publicIdentifier));

  if (withdrawal && withdrawal.retry < MAX_WITHDRAWAL_RETRIES) {
    // get the latest submitted withdrawal from the hub
    // and check the tx to see if the data matches what we
    // expect from our store.
    const tx = await client.node.getLatestWithdrawal();
    if (client.matchTx(tx, withdrawal.tx)) {
      // if so, clear tx
      await client.store.set([
        {
          path: withdrawalKey(client.publicIdentifier),
          value: undefined,
        },
      ]);
      return client;
    }
    // if not, and there are retries remaining, retry
    logger.debug(
      `Found active withdrawal with ${withdrawal.retry} retries, waiting for withdrawal to be caught`,
    );
    await client.retryNodeSubmittedWithdrawal();
  } else if (withdrawal && withdrawal.retry >= MAX_WITHDRAWAL_RETRIES) {
    // otherwise, do not start client.
    const msg = `Cannot connect client, hub failed to submit latest withdrawal ${MAX_WITHDRAWAL_RETRIES} times.`;
    logger.error(msg);
    throw new Error(msg);
  }
=======
  await client.reclaimPendingAsyncTransfers();

>>>>>>> 29271aaa
  return client;
}

/**
 * This abstract class contains all methods associated with managing
 * or establishing the user's channel.
 *
 * The true implementation of this class exists in the `ConnextInternal`
 * class
 */
export abstract class ConnextChannel {
  public opts: InternalClientOptions;
  public config: GetConfigResponse;
  private internal: ConnextInternal;

  public constructor(opts: InternalClientOptions) {
    this.opts = opts;
    this.config = opts.config;
    this.internal = this as any;
  }

  ///////////////////////////////////
  // LISTENER METHODS
  public on = (
    event: ConnextEvent | CFCoreTypes.EventName,
    callback: (...args: any[]) => void,
  ): ConnextListener => {
    return this.internal.on(event, callback);
  };

  public emit = (event: ConnextEvent | CFCoreTypes.EventName, data: any): boolean => {
    return this.internal.emit(event, data);
  };

  ///////////////////////////////////
  // CORE CHANNEL METHODS

  // TODO: do we want the inputs to be an object?
  public deposit = async (params: DepositParameters): Promise<ChannelState> => {
    return await this.internal.deposit(params);
  };

  public swap = async (params: SwapParameters): Promise<CFCoreChannel> => {
    return await this.internal.swap(params);
  };

  public transfer = async (params: TransferParameters): Promise<CFCoreChannel> => {
    return await this.internal.transfer(params);
  };

  public withdraw = async (params: WithdrawParameters): Promise<ChannelState> => {
    return await this.internal.withdraw(params);
  };

  public resolveCondition = async (
    params: ResolveConditionParameters,
  ): Promise<ResolveConditionResponse> => {
    return await this.internal.resolveCondition(params);
  };

  public conditionalTransfer = async (
    params: ConditionalTransferParameters,
  ): Promise<ConditionalTransferResponse> => {
    return await this.internal.conditionalTransfer(params);
  };

  public restoreStateFromNode = async (mnemonic: string): Promise<void> => {
    return await this.internal.restoreStateFromNode(mnemonic);
  };

  ///////////////////////////////////
  // NODE EASY ACCESS METHODS

  public getChannel = async (): Promise<GetChannelResponse> => {
    return await this.internal.node.getChannel();
  };

  public getLinkedTransfer = async (paymentId: string): Promise<any> => {
    return await this.internal.node.fetchLinkedTransfer(paymentId);
  };

  // TODO: do we need to expose here?
  public getAppRegistry = async (appDetails?: {
    name: SupportedApplication;
    network: SupportedNetwork;
  }): Promise<AppRegistry> => {
    return await this.internal.node.appRegistry(appDetails);
  };

  // TODO: do we need to expose here?
  public createChannel = async (): Promise<CreateChannelResponse> => {
    return await this.internal.node.createChannel();
  };

  public subscribeToSwapRates = async (from: string, to: string, callback: any): Promise<any> => {
    return await this.internal.node.subscribeToSwapRates(from, to, callback);
  };

  public getLatestSwapRate = async (from: string, to: string): Promise<string> => {
    return await this.internal.node.getLatestSwapRate(from, to);
  };

  public unsubscribeToSwapRates = async (from: string, to: string): Promise<void> => {
    return await this.internal.node.unsubscribeFromSwapRates(from, to);
  };

  public requestCollateral = async (tokenAddress: string): Promise<void> => {
    return await this.internal.node.requestCollateral(tokenAddress);
  };

  public addPaymentProfile = async (profile: PaymentProfile): Promise<PaymentProfile> => {
    return await this.internal.node.addPaymentProfile(profile);
  };

  public getPaymentProfile = async (assetId?: string): Promise<PaymentProfile | undefined> => {
    return await this.internal.node.getPaymentProfile(assetId);
  };

  public setRecipientAndEncryptedPreImageForLinkedTransfer = async (
    recipient: string,
    encryptedPreImage: string,
    linkedHash: string,
  ): Promise<any> => {
    return await this.internal.node.setRecipientAndEncryptedPreImageForLinkedTransfer(
      recipient,
      encryptedPreImage,
      linkedHash,
    );
  };

  public reclaimPendingAsyncTransfers = async (): Promise<void> => {
    return await this.internal.reclaimPendingAsyncTransfers();
  };

  public reclaimPendingAsyncTransfer = async (
    paymentId: string,
    encryptedPreImage: string,
  ): Promise<ResolveLinkedTransferResponse> => {
    return await this.internal.reclaimPendingAsyncTransfer(paymentId, encryptedPreImage);
  };

  // does not directly call node function because needs to send
  // some additional information along with the request, as implemented in
  // ConnextInternal
  public verifyAppSequenceNumber = async (): Promise<ChannelAppSequences> => {
    return await this.internal.verifyAppSequenceNumber();
  };

  ///////////////////////////////////
  // CF MODULE EASY ACCESS METHODS

  public cfDeposit = async (
    amount: BigNumber,
    assetId: string,
    notifyCounterparty: boolean = false,
  ): Promise<CFCoreTypes.DepositResult> => {
    return await this.internal.cfDeposit(amount, assetId, notifyCounterparty);
  };

  public getFreeBalance = async (
    assetId: string = AddressZero,
  ): Promise<CFCoreTypes.GetFreeBalanceStateResult> => {
    return await this.internal.getFreeBalance(assetId);
  };

  public getAppInstances = async (): Promise<AppInstanceInfo[]> => {
    return await this.internal.getAppInstances();
  };

  public getAppInstanceDetails = async (
    appInstanceId: string,
  ): Promise<CFCoreTypes.GetAppInstanceDetailsResult> => {
    return await this.internal.getAppInstanceDetails(appInstanceId);
  };

  public getAppState = async (appInstanceId: string): Promise<CFCoreTypes.GetStateResult> => {
    return await this.internal.getAppState(appInstanceId);
  };

  public getProposedAppInstances = async (): Promise<
    CFCoreTypes.GetProposedAppInstancesResult | undefined
  > => {
    return await this.internal.getProposedAppInstances();
  };

  public getProposedAppInstance = async (
    appInstanceId: string,
  ): Promise<CFCoreTypes.GetProposedAppInstanceResult | undefined> => {
    return await this.internal.getProposedAppInstance(appInstanceId);
  };

  public proposeInstallApp = async (
    params: CFCoreTypes.ProposeInstallParams,
  ): Promise<CFCoreTypes.ProposeInstallResult> => {
    return await this.internal.proposeInstallApp(params);
  };

  public proposeInstallVirtualApp = async (
    params: CFCoreTypes.ProposeInstallVirtualParams,
  ): Promise<CFCoreTypes.ProposeInstallVirtualResult> => {
    return await this.internal.proposeInstallVirtualApp(params);
  };

  public installVirtualApp = async (
    appInstanceId: string,
  ): Promise<CFCoreTypes.InstallVirtualResult> => {
    return await this.internal.installVirtualApp(appInstanceId);
  };

  public installApp = async (appInstanceId: string): Promise<CFCoreTypes.InstallResult> => {
    return await this.internal.installApp(appInstanceId);
  };

  public rejectInstallApp = async (appInstanceId: string): Promise<CFCoreTypes.UninstallResult> => {
    return await this.internal.rejectInstallApp(appInstanceId);
  };

  public rejectInstallVirtualApp = async (
    appInstanceId: string,
  ): Promise<CFCoreTypes.UninstallVirtualResult> => {
    return await this.internal.rejectInstallVirtualApp(appInstanceId);
  };

  public takeAction = async (
    appInstanceId: string,
    action: AppActionBigNumber,
  ): Promise<CFCoreTypes.TakeActionResult> => {
    return await this.internal.takeAction(appInstanceId, action);
  };

  public updateState = async (
    appInstanceId: string,
    newState: AppState | any, // cast to any bc no supported apps use
    // the update state method
  ): Promise<CFCoreTypes.UpdateStateResult> => {
    return await this.internal.updateState(appInstanceId, newState);
  };

  public uninstallApp = async (appInstanceId: string): Promise<CFCoreTypes.UninstallResult> => {
    return await this.internal.uninstallApp(appInstanceId);
  };

  public uninstallVirtualApp = async (
    appInstanceId: string,
  ): Promise<CFCoreTypes.UninstallVirtualResult> => {
    return await this.internal.uninstallVirtualApp(appInstanceId);
  };

  public cfWithdraw = async (
    amount: BigNumber,
    assetId?: string,
    recipient?: string,
  ): Promise<CFCoreTypes.WithdrawResult> => {
    return await this.internal.cfWithdraw(amount, assetId, recipient);
  };
}

/**
 * True implementation of the connext client
 */
export class ConnextInternal extends ConnextChannel {
  public opts: InternalClientOptions;
  public cfCore: CFCore;
  public publicIdentifier: string;
  public ethProvider: providers.JsonRpcProvider;
  public node: NodeApiClient;
  public messaging: IMessagingService;
  public multisigAddress: Address;
  public listener: ConnextListener;
  public nodePublicIdentifier: string;
  public freeBalanceAddress: string;
  public appRegistry: AppRegistry;

  public logger: Logger;
  public network: Network;
  public store: CFCoreTypes.IStoreService;

  ////////////////////////////////////////
  // Setup channel controllers
  private depositController: DepositController;
  private transferController: TransferController;
  private swapController: SwapController;
  private withdrawalController: WithdrawalController;
  private conditionalTransferController: ConditionalTransferController;
  private resolveConditionController: ResolveConditionController;

  constructor(opts: InternalClientOptions) {
    super(opts);
    this.opts = opts;
    this.appRegistry = opts.appRegistry;
    this.config = opts.config;
    this.ethProvider = opts.ethProvider;
    this.messaging = opts.messaging;
    this.network = opts.network;
    this.node = opts.node;
    this.cfCore = opts.cfCore;
    this.freeBalanceAddress = this.cfCore.freeBalanceAddress;
    this.publicIdentifier = this.cfCore.publicIdentifier;
    this.multisigAddress = this.opts.multisigAddress;
    this.nodePublicIdentifier = this.opts.config.nodePublicIdentifier;
    this.logger = new Logger("ConnextInternal", opts.logLevel);
<<<<<<< HEAD
    this.network = opts.network;
    this.store = opts.store;
=======
>>>>>>> 29271aaa

    // establish listeners
    this.listener = new ConnextListener(opts.cfCore, this);

    // instantiate controllers with logger and cf
    this.depositController = new DepositController("DepositController", this);
    this.transferController = new TransferController("TransferController", this);
    this.swapController = new SwapController("SwapController", this);
    this.withdrawalController = new WithdrawalController("WithdrawalController", this);
    this.resolveConditionController = new ResolveConditionController(
      "ResolveConditionController",
      this,
    );
    this.conditionalTransferController = new ConditionalTransferController(
      "ConditionalTransferController",
      this,
    );
  }

  // register subscriptions
  public registerSubscriptions = async (): Promise<void> => {
    await this.listener.register();
  };

  ///////////////////////////////////
  // CORE CHANNEL METHODS

  public deposit = async (params: DepositParameters): Promise<ChannelState> => {
    return await this.depositController.deposit(params);
  };

  public swap = async (params: SwapParameters): Promise<CFCoreChannel> => {
    return await this.swapController.swap(params);
  };

  public transfer = async (params: TransferParameters): Promise<CFCoreChannel> => {
    return await this.transferController.transfer(params);
  };

  public withdraw = async (params: WithdrawParameters): Promise<ChannelState> => {
    return await this.withdrawalController.withdraw(params);
  };

  public resolveCondition = async (
    params: ResolveConditionParameters,
  ): Promise<ResolveConditionResponse> => {
    return await this.resolveConditionController.resolve(params);
  };

  public conditionalTransfer = async (
    params: ConditionalTransferParameters,
  ): Promise<ConditionalTransferResponse> => {
    return await this.conditionalTransferController.conditionalTransfer(params);
  };

  public getLatestNodeSubmittedWithdrawal = async (): Promise<
    { retry: number; tx: CFCoreTypes.MinimalTransaction } | undefined
  > => {
    const value = await this.store.get(withdrawalKey(this.cfCore.publicIdentifier));

    if (!value) {
      return undefined;
    }

    const noRetry = value.retry === undefined || value.retry === null;
    if (!value.tx || noRetry) {
      const msg = `Can not find tx or retry in store under key ${withdrawalKey(
        this.cfCore.publicIdentifier,
      )}`;
      this.logger.error(msg);
      throw new Error(msg);
    }
    return value;
  };

  public watchForUserWithdrawal = async (): Promise<void> => {
    // poll for withdrawal tx submitted to multisig matching tx data
    const maxBlocks = 15;
    const startingBlock = await this.ethProvider.getBlockNumber();

    // TODO: poller should not be completely blocking, but safe to leave for now
    // because the channel should be blocked
    try {
      await new Promise((resolve, reject) => {
        this.ethProvider.on("block", async (blockNumber: number) => {
          const found = await this.checkForUserWithdrawal(blockNumber);
          if (found) {
            await this.store.set([
              { path: withdrawalKey(this.publicIdentifier), value: undefined },
            ]);
            this.ethProvider.removeAllListeners("block");
            resolve();
          }
          if (blockNumber - startingBlock >= maxBlocks) {
            this.ethProvider.removeAllListeners("block");
            reject(
              `More than ${maxBlocks} have passed, blocks elapsed: ${blockNumber - startingBlock}`,
            );
          }
        });
      });
    } catch (e) {
      if (e.includes(`More than ${maxBlocks} have passed`)) {
        this.logger.debug(`retrying node submission`);
        await this.retryNodeSubmittedWithdrawal();
      }
    }
  };

  public restoreStateFromNode = async (mnemonic: string): Promise<any> => {
    const hdNode = fromMnemonic(mnemonic);
    const xpriv = hdNode.extendedKey;
    const xpub = hdNode.derivePath("m/44'/60'/0'/25446").neuter().extendedKey;
    const states = await this.node.restoreStates(xpub);
    this.logger.info(`Found states to restore: ${JSON.stringify(states)}`);

    // TODO: this should prob not be hardcoded like this
    const actualStates = states.map((state: { path: string; value: object }) => {
      return {
        path: state.path
          .replace(this.nodePublicIdentifier, xpub)
          .replace(ConnextNodeStorePrefix, "store"),
        value: state.value[state.path],
      };
    });
    this.opts.store.reset();
    await this.opts.store.set([{ path: EXTENDED_PRIVATE_KEY_PATH, value: xpriv }, ...actualStates]);
    // recreate client with new mnemonic
    const client = await connect({ ...this.opts, mnemonic });
    return client;
  };

  public getMultisigAddressfromXpub = async (xpub: string): Promise<string> => {
    const owners: string[] = [xpub, this.nodePublicIdentifier];
    const proxyFactoryAddress: string = this.opts.config.contractAddresses.ProxyFactory;
    const minimumViableMultisigAddress: string = this.opts.config.contractAddresses
      .MinimumViableMultisig;
    return getAddress(
      solidityKeccak256(
        ["bytes1", "address", "uint256", "bytes32"],
        [
          "0xff",
          proxyFactoryAddress,
          solidityKeccak256(
            ["bytes32", "uint256"],
            [
              keccak256(
                new Interface(MinimumViableMultisig.abi).functions.setup.encode([
                  xkeysToSortedKthAddresses(owners, 0),
                ]),
              ),
              0,
            ],
          ),
          solidityKeccak256(
            ["bytes", "uint256"],
            [`0x${Proxy.evm.bytecode.object}`, minimumViableMultisigAddress],
          ),
        ],
      ).slice(-40),
    );
  };

  ///////////////////////////////////
  // EVENT METHODS

  public on = (
    event: ConnextEvent | CFCoreTypes.EventName,
    callback: (...args: any[]) => void,
  ): ConnextListener => {
    return this.listener.on(event, callback);
  };

  public emit = (event: ConnextEvent | CFCoreTypes.EventName, data: any): boolean => {
    return this.listener.emit(event, data);
  };

  ///////////////////////////////////
  // CF MODULE METHODS

  public getStateChannel = async (): Promise<{ data: any }> => {
    const params = {
      id: Date.now(),
      methodName: "chan_getStateChannel", // FIXME: CFCoreTypes.RpcMethodName.GET_STATE_CHANNEL,
      parameters: {
        multisigAddress: this.multisigAddress,
      },
    };
    const getStateChannelRes = await this.cfCore.rpcRouter.dispatch(params);
    return getStateChannelRes.result.result;
  };

  public cfDeposit = async (
    amount: BigNumber,
    assetId: string,
    notifyCounterparty: boolean = false,
  ): Promise<CFCoreTypes.DepositResult> => {
    const depositAddr = publicIdentifierToAddress(this.cfCore.publicIdentifier);
    let bal: BigNumber;

    if (assetId === AddressZero) {
      bal = await this.ethProvider.getBalance(depositAddr);
    } else {
      // get token balance
      const token = new Contract(assetId, tokenAbi, this.ethProvider);
      // TODO: correct? how can i use allowance?
      bal = await token.balanceOf(depositAddr);
    }

    const err = [
      notPositive(amount),
      invalidAddress(assetId),
      notLessThanOrEqualTo(amount, bal), // cant deposit more than default addr owns
    ].filter(falsy)[0];
    if (err) {
      this.logger.error(err);
      throw new Error(err);
    }

    const depositResponse = await this.cfCore.rpcRouter.dispatch({
      id: Date.now(),
      methodName: CFCoreTypes.RpcMethodName.DEPOSIT,
      parameters: {
        amount,
        multisigAddress: this.opts.multisigAddress,
        notifyCounterparty,
        tokenAddress: makeChecksum(assetId),
      } as CFCoreTypes.DepositParams,
    });
    return depositResponse.result.result as CFCoreTypes.DepositResult;
  };

  // TODO: under what conditions will this fail?
  public getAppInstances = async (): Promise<AppInstanceInfo[]> => {
    const appInstanceResponse = await this.cfCore.rpcRouter.dispatch({
      id: Date.now(),
      methodName: CFCoreTypes.RpcMethodName.GET_APP_INSTANCES,
      parameters: {} as CFCoreTypes.GetAppInstancesParams,
    });

    return appInstanceResponse.result.result.appInstances as AppInstanceInfo[];
  };

  // TODO: under what conditions will this fail?
  public getFreeBalance = async (
    assetId: string = AddressZero,
  ): Promise<CFCoreTypes.GetFreeBalanceStateResult> => {
    const normalizedAssetId = makeChecksum(assetId);
    try {
      const freeBalance = await this.cfCore.rpcRouter.dispatch({
        id: Date.now(),
        methodName: CFCoreTypes.RpcMethodName.GET_FREE_BALANCE_STATE,
        parameters: {
          multisigAddress: this.multisigAddress,
          tokenAddress: normalizedAssetId,
        },
      });
      return freeBalance.result.result as CFCoreTypes.GetFreeBalanceStateResult;
    } catch (e) {
      const error = `No free balance exists for the specified token: ${normalizedAssetId}`;
      if (e.message.includes(error)) {
        // if there is no balance, return undefined
        // NOTE: can return free balance obj with 0s,
        // but need the nodes free balance
        // address in the multisig
        const obj = {};
        obj[freeBalanceAddressFromXpub(this.nodePublicIdentifier)] = new BigNumber(0);
        obj[this.freeBalanceAddress] = new BigNumber(0);
        return obj;
      }

      throw e;
    }
  };

  public getProposedAppInstances = async (): Promise<
    CFCoreTypes.GetProposedAppInstancesResult | undefined
  > => {
    const proposedRes = await this.cfCore.rpcRouter.dispatch({
      id: Date.now(),
      methodName: CFCoreTypes.RpcMethodName.GET_PROPOSED_APP_INSTANCES,
      parameters: {} as CFCoreTypes.GetProposedAppInstancesParams,
    });
    return proposedRes.result.result as CFCoreTypes.GetProposedAppInstancesResult;
  };

  public getProposedAppInstance = async (
    appInstanceId: string,
  ): Promise<CFCoreTypes.GetProposedAppInstanceResult | undefined> => {
    const proposedRes = await this.cfCore.rpcRouter.dispatch({
      id: Date.now(),
      methodName: CFCoreTypes.RpcMethodName.GET_PROPOSED_APP_INSTANCES,
      parameters: {
        appInstanceId,
      } as CFCoreTypes.GetProposedAppInstancesParams,
    });
    return proposedRes.result.result as CFCoreTypes.GetProposedAppInstanceResult;
  };

  public getAppInstanceDetails = async (
    appInstanceId: string,
  ): Promise<CFCoreTypes.GetAppInstanceDetailsResult | undefined> => {
    const err = await this.appNotInstalled(appInstanceId);
    if (err) {
      this.logger.warn(err);
      return undefined;
    }
    const appInstanceResponse = await this.cfCore.rpcRouter.dispatch({
      id: Date.now(),
      methodName: CFCoreTypes.RpcMethodName.GET_APP_INSTANCE_DETAILS,
      parameters: {
        appInstanceId,
      } as CFCoreTypes.GetAppInstanceDetailsParams,
    });

    return appInstanceResponse.result.result as CFCoreTypes.GetAppInstanceDetailsResult;
  };

  public getAppState = async (
    appInstanceId: string,
  ): Promise<CFCoreTypes.GetStateResult | undefined> => {
    // check the app is actually installed, or returned undefined
    const err = await this.appNotInstalled(appInstanceId);
    if (err) {
      this.logger.warn(err);
      return undefined;
    }
    const stateResponse = await this.cfCore.rpcRouter.dispatch({
      id: Date.now(),
      methodName: CFCoreTypes.RpcMethodName.GET_STATE,
      parameters: {
        appInstanceId,
      } as CFCoreTypes.GetStateParams,
    });

    return stateResponse.result.result as CFCoreTypes.GetStateResult;
  };

  public takeAction = async (
    appInstanceId: string,
    action: AppActionBigNumber,
  ): Promise<CFCoreTypes.TakeActionResult> => {
    // check the app is actually installed
    const err = await this.appNotInstalled(appInstanceId);
    if (err) {
      this.logger.error(err);
      throw new Error(err);
    }
    // check state is not finalized
    const state: CFCoreTypes.GetStateResult = await this.getAppState(appInstanceId);
    // FIXME: casting?
    if ((state.state as any).finalized) {
      throw new Error("Cannot take action on an app with a finalized state.");
    }
    const actionResponse = await this.cfCore.rpcRouter.dispatch({
      id: Date.now(),
      methodName: CFCoreTypes.RpcMethodName.TAKE_ACTION,
      parameters: {
        action,
        appInstanceId,
      } as CFCoreTypes.TakeActionParams,
    });

    return actionResponse.result.result as CFCoreTypes.TakeActionResult;
  };

  public updateState = async (
    appInstanceId: string,
    newState: AppState | SolidityValueType,
  ): Promise<CFCoreTypes.UpdateStateResult> => {
    // check the app is actually installed
    const err = await this.appNotInstalled(appInstanceId);
    if (err) {
      this.logger.error(err);
      throw new Error(err);
    }
    // check state is not finalized
    const state: CFCoreTypes.GetStateResult = await this.getAppState(appInstanceId);
    // FIXME: casting?
    if ((state.state as any).finalized) {
      throw new Error("Cannot take action on an app with a finalized state.");
    }
    const updateResponse = await this.cfCore.rpcRouter.dispatch({
      id: Date.now(),
      methodName: CFCoreTypes.RpcMethodName.UPDATE_STATE,
      parameters: {
        appInstanceId,
        newState,
      } as CFCoreTypes.UpdateStateParams,
    });
    return updateResponse.result.result as CFCoreTypes.UpdateStateResult;
  };

  public proposeInstallVirtualApp = async (
    params: CFCoreTypes.ProposeInstallVirtualParams,
  ): Promise<CFCoreTypes.ProposeInstallVirtualResult> => {
    if (params.intermediaryIdentifier !== this.nodePublicIdentifier) {
      throw new Error(`Cannot install virtual app without node as intermediary`);
    }
    const actionRes = await this.cfCore.rpcRouter.dispatch({
      id: Date.now(),
      methodName: CFCoreTypes.RpcMethodName.PROPOSE_INSTALL_VIRTUAL,
      parameters: params,
    });

    return actionRes.result.result as CFCoreTypes.ProposeInstallResult;
  };

  // TODO: add validation after arjuns refactor merged
  public proposeInstallApp = async (
    params: CFCoreTypes.ProposeInstallParams,
  ): Promise<CFCoreTypes.ProposeInstallResult> => {
    const actionRes = await this.cfCore.rpcRouter.dispatch({
      id: Date.now(),
      methodName: CFCoreTypes.RpcMethodName.PROPOSE_INSTALL,
      parameters: params,
    });

    return actionRes.result.result as CFCoreTypes.ProposeInstallResult;
  };

  public installVirtualApp = async (
    appInstanceId: string,
  ): Promise<CFCoreTypes.InstallVirtualResult> => {
    // check the app isnt actually installed
    const alreadyInstalled = await this.appInstalled(appInstanceId);
    if (alreadyInstalled) {
      throw new Error(alreadyInstalled);
    }
    const installVirtualResponse = await this.cfCore.rpcRouter.dispatch({
      id: Date.now(),
      methodName: CFCoreTypes.RpcMethodName.INSTALL_VIRTUAL,
      parameters: {
        appInstanceId,
        intermediaryIdentifier: this.nodePublicIdentifier,
      } as CFCoreTypes.InstallVirtualParams,
    });

    return installVirtualResponse.result.result;
  };

  public installApp = async (appInstanceId: string): Promise<CFCoreTypes.InstallResult> => {
    // check the app isnt actually installed
    const alreadyInstalled = await this.appInstalled(appInstanceId);
    if (alreadyInstalled) {
      throw new Error(alreadyInstalled);
    }
    const installResponse = await this.cfCore.rpcRouter.dispatch({
      id: Date.now(),
      methodName: CFCoreTypes.RpcMethodName.INSTALL,
      parameters: {
        appInstanceId,
      } as CFCoreTypes.InstallParams,
    });

    return installResponse.result.result;
  };

  public uninstallApp = async (appInstanceId: string): Promise<CFCoreTypes.UninstallResult> => {
    // check the app is actually installed
    const err = await this.appNotInstalled(appInstanceId);
    if (err) {
      this.logger.error(err);
      throw new Error(err);
    }
    const uninstallResponse = await this.cfCore.rpcRouter.dispatch({
      id: Date.now(),
      methodName: CFCoreTypes.RpcMethodName.UNINSTALL,
      parameters: {
        appInstanceId,
      },
    });

    return uninstallResponse.result.result as CFCoreTypes.UninstallResult;
  };

  public uninstallVirtualApp = async (
    appInstanceId: string,
  ): Promise<CFCoreTypes.UninstallVirtualResult> => {
    // check the app is actually installed
    const err = await this.appNotInstalled(appInstanceId);
    if (err) {
      this.logger.error(err);
      throw new Error(err);
    }
    const uninstallVirtualResponse = await this.cfCore.rpcRouter.dispatch({
      id: Date.now(),
      methodName: CFCoreTypes.RpcMethodName.UNINSTALL_VIRTUAL,
      parameters: {
        appInstanceId,
        intermediaryIdentifier: this.nodePublicIdentifier,
      } as CFCoreTypes.UninstallVirtualParams,
    });

    return uninstallVirtualResponse.result.result as CFCoreTypes.UninstallVirtualResult;
  };

  public rejectInstallApp = async (appInstanceId: string): Promise<CFCoreTypes.UninstallResult> => {
    const rejectResponse = await this.cfCore.rpcRouter.dispatch({
      id: Date.now(),
      methodName: CFCoreTypes.RpcMethodName.REJECT_INSTALL,
      parameters: {
        appInstanceId,
      } as CFCoreTypes.RejectInstallParams,
    });

    return rejectResponse.result.result as CFCoreTypes.RejectInstallResult;
  };

  public rejectInstallVirtualApp = async (
    appInstanceId: string,
  ): Promise<CFCoreTypes.UninstallVirtualResult> => {
    const rejectResponse = await this.cfCore.rpcRouter.dispatch({
      id: Date.now(),
      methodName: CFCoreTypes.RpcMethodName.REJECT_INSTALL,
      parameters: {
        appInstanceId,
      } as CFCoreTypes.RejectInstallParams,
    });

    return rejectResponse.result.result as CFCoreTypes.RejectInstallResult;
  };

  public cfWithdraw = async (
    amount: BigNumber,
    assetId?: string,
    recipient?: string,
  ): Promise<CFCoreTypes.WithdrawResult> => {
    const freeBalance = await this.getFreeBalance(assetId);
    const preWithdrawalBal = freeBalance[this.freeBalanceAddress];
    const err = [
      notLessThanOrEqualTo(amount, preWithdrawalBal),
      assetId ? invalidAddress(assetId) : null,
      recipient ? invalidAddress(recipient) : null,
    ].filter(falsy)[0];
    if (err) {
      this.logger.error(err);
      throw new Error(err);
    }
    const withdrawalResponse = await this.cfCore.rpcRouter.dispatch({
      id: Date.now(),
      methodName: CFCoreTypes.RpcMethodName.WITHDRAW,
      parameters: {
        amount,
        multisigAddress: this.multisigAddress,
        recipient,
        tokenAddress: makeChecksumOrEthAddress(assetId),
      },
    });

    return withdrawalResponse.result.result;
  };

  public cfWithdrawCommitment = async (
    amount: BigNumber,
    assetId?: string,
    recipient?: string,
  ): Promise<CFCoreTypes.WithdrawCommitmentResult> => {
    const freeBalance = await this.getFreeBalance(assetId);
    const preWithdrawalBal = freeBalance[this.freeBalanceAddress];
    const err = [
      notLessThanOrEqualTo(amount, preWithdrawalBal),
      assetId ? invalidAddress(assetId) : null,
      recipient ? invalidAddress(recipient) : null,
    ].filter(falsy)[0];
    if (err) {
      this.logger.error(err);
      throw new Error(err);
    }
    const withdrawalResponse = await this.cfCore.rpcRouter.dispatch({
      id: Date.now(),
      methodName: CFCoreTypes.RpcMethodName.WITHDRAW_COMMITMENT,
      parameters: {
        amount,
        multisigAddress: this.multisigAddress,
        recipient,
        tokenAddress: makeChecksumOrEthAddress(assetId),
      } as CFCoreTypes.WithdrawCommitmentParams,
    });

    return withdrawalResponse.result.result;
  };

  ///////////////////////////////////
  // NODE METHODS

  public verifyAppSequenceNumber = async (): Promise<any> => {
    const { data: sc } = await this.getStateChannel();
    let appSequenceNumber: number;
    try {
      appSequenceNumber = (await sc.mostRecentlyInstalledAppInstance()).appSeqNo;
    } catch (e) {
      if (e.message.includes("There are no installed AppInstances in this StateChannel")) {
        appSequenceNumber = 0;
      } else {
        throw e;
      }
    }
    return await this.node.verifyAppSequenceNumber(appSequenceNumber);
  };

  public reclaimPendingAsyncTransfers = async (): Promise<void> => {
    const pendingTransfers = await this.node.getPendingAsyncTransfers();
    for (const transfer of pendingTransfers) {
      const { amount, assetId, encryptedPreImage, paymentId } = transfer;
      await this.reclaimPendingAsyncTransfer(paymentId, encryptedPreImage);
    }
  };

  public reclaimPendingAsyncTransfer = async (
    paymentId: string,
    encryptedPreImage: string,
  ): Promise<ResolveLinkedTransferResponse> => {
    this.logger.info(`Reclaiming transfer ${JSON.stringify({ paymentId, encryptedPreImage })}`);
    // decrypt secret and resolve
    const privateKey = fromMnemonic(this.opts.mnemonic).derivePath(CF_PATH).privateKey;
    const cipher = EthCrypto.cipher.parse(encryptedPreImage);

    const preImage = await EthCrypto.decryptWithPrivateKey(privateKey, cipher);
    this.logger.debug(`Decrypted message and recovered preImage: ${preImage}`);
    const response = await this.resolveCondition({
      conditionType: "LINKED_TRANSFER_TO_RECIPIENT",
      paymentId,
      preImage,
    });
    this.logger.info(`Reclaimed transfer ${JSON.stringify(response)}`);
    return response;
  };

  ///////////////////////////////////
  // LOW LEVEL METHODS

  public getRegisteredAppDetails = (appName: SupportedApplication): RegisteredAppDetails => {
    const appInfo = this.appRegistry.filter((app: RegisteredAppDetails) => {
      return app.name === appName && app.network === this.network.name;
    });

    if (!appInfo || appInfo.length === 0) {
      throw new Error(`Could not find ${appName} app details on ${this.network.name} network`);
    }

    if (appInfo.length > 1) {
      throw new Error(`Found multiple ${appName} app details on ${this.network.name} network`);
    }
    return appInfo[0];
  };

  public matchTx = (
    givenTransaction: Transaction,
    expected: CFCoreTypes.MinimalTransaction,
  ): boolean => {
    return (
      givenTransaction.to === expected.to &&
      bigNumberify(givenTransaction.value).eq(expected.value) &&
      givenTransaction.data === expected.data
    );
  };

  public retryNodeSubmittedWithdrawal = async (): Promise<void> => {
    const val = await this.getLatestNodeSubmittedWithdrawal();
    if (!val) {
      this.logger.error(`No transaction found to retry`);
      return;
    }
    let { retry, tx } = val;
    retry += 1;
    if (retry >= MAX_WITHDRAWAL_RETRIES) {
      const msg = `Tried to have node submit withdrawal ${MAX_WITHDRAWAL_RETRIES} times and it did not work, try submitting from wallet.`;
      this.logger.error(msg);
      // TODO: make this submit from wallet :)
      // but this is weird, could take a while and may have gas issues.
      // may not be the best way to do this
      throw new Error(msg);
    }
    await this.node.withdraw(tx);
    await this.watchForUserWithdrawal();
  };

  private appNotInstalled = async (appInstanceId: string): Promise<string | undefined> => {
    const apps = await this.getAppInstances();
    const app = apps.filter((app: AppInstanceInfo) => app.identityHash === appInstanceId);
    if (!app || app.length === 0) {
      return (
        `Could not find installed app with id: ${appInstanceId}. ` +
        `Installed apps: ${JSON.stringify(apps, replaceBN, 2)}.`
      );
    }
    if (app.length > 1) {
      return (
        `CRITICAL ERROR: found multiple apps with the same id. ` +
        `Installed apps: ${JSON.stringify(apps, replaceBN, 2)}.`
      );
    }
    return undefined;
  };

  private appInstalled = async (appInstanceId: string): Promise<string | undefined> => {
    const apps = await this.getAppInstances();
    const app = apps.filter((app: AppInstanceInfo) => app.identityHash === appInstanceId);
    if (app.length > 0) {
      return (
        `App with id ${appInstanceId} is already installed. ` +
        `Installed apps: ${JSON.stringify(apps, replaceBN, 2)}.`
      );
    }
    return undefined;
  };

  private checkForUserWithdrawal = async (inBlock: number): Promise<boolean> => {
    const val = await this.getLatestNodeSubmittedWithdrawal();
    if (!val) {
      this.logger.error(`No transaction found in store.`);
      return false;
    }

    const { tx } = val;
    // get the transaction hash that we should be looking for from
    // the contract method
    const txsTo = await this.ethProvider.getTransactionCount(tx.to, inBlock);
    if (txsTo === 0) {
      return false;
    }

    const block = await this.ethProvider.getBlock(inBlock);
    const { transactions } = block;
    if (transactions.length === 0) {
      return false;
    }

    for (const transactionHash of transactions) {
      const transaction = await this.ethProvider.getTransaction(transactionHash);
      if (this.matchTx(transaction, tx)) {
        return true;
      }
    }
    return false;
  };
}<|MERGE_RESOLUTION|>--- conflicted
+++ resolved
@@ -39,21 +39,13 @@
 import { AddressZero } from "ethers/constants";
 import {
   BigNumber,
+  bigNumberify,
   getAddress,
-<<<<<<< HEAD
-  HDNode,
-  Network,
-  solidityKeccak256,
-  keccak256,
-  Interface,
-  Transaction,
-  bigNumberify,
-=======
   Interface,
   keccak256,
   Network,
   solidityKeccak256,
->>>>>>> 29271aaa
+  Transaction,
 } from "ethers/utils";
 import { fromMnemonic } from "ethers/utils/hdnode";
 import tokenAbi from "human-standard-token-abi";
@@ -72,11 +64,8 @@
   freeBalanceAddressFromXpub,
   publicIdentifierToAddress,
   replaceBN,
-<<<<<<< HEAD
   withdrawalKey,
-=======
   xkeysToSortedKthAddresses,
->>>>>>> 29271aaa
 } from "./lib/utils";
 import { ConnextListener } from "./listener";
 import { NodeApiClient } from "./node";
@@ -206,7 +195,8 @@
   });
 
   await client.registerSubscriptions();
-<<<<<<< HEAD
+
+  await client.reclaimPendingAsyncTransfers();
 
   // make sure there is not an active withdrawal with >= MAX_WITHDRAWAL_RETRIES
   const withdrawal = await client.store.get(withdrawalKey(client.publicIdentifier));
@@ -237,10 +227,7 @@
     logger.error(msg);
     throw new Error(msg);
   }
-=======
-  await client.reclaimPendingAsyncTransfers();
-
->>>>>>> 29271aaa
+
   return client;
 }
 
@@ -542,11 +529,8 @@
     this.multisigAddress = this.opts.multisigAddress;
     this.nodePublicIdentifier = this.opts.config.nodePublicIdentifier;
     this.logger = new Logger("ConnextInternal", opts.logLevel);
-<<<<<<< HEAD
     this.network = opts.network;
     this.store = opts.store;
-=======
->>>>>>> 29271aaa
 
     // establish listeners
     this.listener = new ConnextListener(opts.cfCore, this);
