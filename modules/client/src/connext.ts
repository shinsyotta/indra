--- conflicted
+++ resolved
@@ -66,22 +66,6 @@
   // Note: added this to the client since this is required for the cf module to work
   await opts.store.set([{ key: MNEMONIC_PATH, value: opts.mnemonic }]);
 
-<<<<<<< HEAD
-  // create new cfModule to inject into internal instance
-  console.log("creating new cf module");
-  const cfModule = await Node.create(
-    messaging,
-    opts.store,
-    {
-      STORE_KEY_PREFIX: "store",
-    }, // TODO: proper config
-    wallet.provider,
-    wallet.provider.network.name, // TODO: fix!
-  );
-  console.log("created cf module successfully");
-
-=======
->>>>>>> e425eb1f
   // create a new node api instance
   // TODO: use local storage for default key value setting!!
   const nodeConfig = {
