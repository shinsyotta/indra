--- conflicted
+++ resolved
@@ -1,9 +1,4 @@
 import { SupportedApplications } from "@connext/apps";
-<<<<<<< HEAD
-import { getSignerAddressFromPublicIdentifier } from "@connext/crypto";
-=======
-import { MessagingService } from "@connext/messaging";
->>>>>>> a9082932
 import {
   Address,
   AppAction,
@@ -15,11 +10,6 @@
   ChannelMethods,
   ChannelProviderConfig,
   ConditionalTransferTypes,
-<<<<<<< HEAD
-  createRandom32ByteHexString,
-=======
-  ConnextClientStorePrefix,
->>>>>>> a9082932
   DefaultApp,
   DepositAppName,
   DepositAppState,
@@ -42,11 +32,8 @@
   SimpleTwoPartySwapAppName,
   WithdrawAppName,
   CONVENTION_FOR_ETH_ASSET_ID,
-<<<<<<< HEAD
   IMessagingService,
-=======
   WithdrawalMonitorObject,
->>>>>>> a9082932
 } from "@connext/types";
 import {
   createRandom32ByteHexString,
