--- conflicted
+++ resolved
@@ -575,32 +575,7 @@
   };
 
   public uninstallVirtualApp = async (
-    appInstanceId: string,
-  ): Promise<NodeTypes.UninstallVirtualResult> => {
-    // check the app is actually installed
-    const err = await this.appNotInstalled(appInstanceId);
-    if (err) {
-      this.logger.error(err);
-      throw new Error(err);
-    }
-    const uninstallResponse = await this.cfModule.router.dispatch(
-      jsonRpcDeserialize({
-        id: Date.now(),
-        jsonrpc: "2.0",
-        method: NodeTypes.RpcMethodName.UNINSTALL_VIRTUAL,
-        params: {
-          appInstanceId,
-          intermediaryIdentifier: this.nodePublicIdentifier,
-        },
-      }),
-    );
-
-    return uninstallResponse.result as NodeTypes.UninstallVirtualResult;
-  };
-
-<<<<<<< HEAD
-  public uninstallApp = async (
-    appInstanceId: string,
+     appInstanceId: string,
   ): Promise<NodeTypes.UninstallResult> => {
     // check the app is actually installed
     const err = await this.appNotInstalled(appInstanceId);
@@ -623,13 +598,10 @@
   };
 
   // TODO: erc20 support?
-  public withdrawal = async (
-=======
   public cfWithdraw = async (
->>>>>>> 6829623b
+    assetId: string,
     amount: BigNumber,
-    assetId: string,
-    recipient?: string, // Address or xpub? whats the default?
+    recipient: string,
   ): Promise<NodeTypes.UninstallResult> => {
     const freeBalance = await this.getFreeBalance();
     const preWithdrawalBal = freeBalance[this.cfModule.ethFreeBalanceAddress];
