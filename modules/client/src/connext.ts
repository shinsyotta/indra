import { MessagingServiceFactory } from "@connext/messaging";
import {
  AppRegistry,
  ChannelState,
  CreateChannelResponse,
  DepositParameters,
<<<<<<< HEAD
  SwapParameters,
=======
  ExchangeParameters,
  GetChannelResponse,
>>>>>>> 63f05990
  GetConfigResponse,
  NodeChannel,
  RegisteredAppDetails,
  SupportedApplication,
  SupportedNetwork,
  TransferAction,
  TransferParameters,
  WithdrawParameters,
} from "@connext/types";
import { jsonRpcDeserialize, MNEMONIC_PATH, Node } from "@counterfactual/node";
import { Address, AppInstanceInfo, Node as NodeTypes } from "@counterfactual/types";
<<<<<<< HEAD
import { AddressZero, Zero } from "ethers/constants";
=======
import "core-js/stable";
import { Contract } from "ethers";
import { AddressZero } from "ethers/constants";
>>>>>>> 63f05990
import { BigNumber, Network } from "ethers/utils";
import tokenAbi from "human-standard-token-abi";
import "regenerator-runtime/runtime";
import { Client as NatsClient } from "ts-nats";

import { DepositController } from "./controllers/DepositController";
import { SwapController } from "./controllers/SwapController";
import { TransferController } from "./controllers/TransferController";
import { WithdrawalController } from "./controllers/WithdrawalController";
import { Logger } from "./lib/logger";
<<<<<<< HEAD
import { freeBalanceAddressFromXpub, logEthFreeBalance, publicIdentifierToAddress } from "./lib/utils";
=======
import {
  freeBalanceAddressFromXpub,
  logEthFreeBalance,
  publicIdentifierToAddress,
} from "./lib/utils";
>>>>>>> 63f05990
import { ConnextListener } from "./listener";
import { NodeApiClient } from "./node";
import { ClientOptions, InternalClientOptions } from "./types";
import { invalidAddress } from "./validation/addresses";
import { falsy, notLessThanOrEqualTo, notPositive } from "./validation/bn";
import { Wallet } from "./wallet";

/**
 * Creates a new client-node connection with node at specified url
 *
 * @param opts The options to instantiate the client with.
 * At a minimum, must contain the nodeUrl and a client signing key or mnemonic
 */

export async function connect(opts: ClientOptions): Promise<ConnextInternal> {
  // create a new wallet
  const wallet = new Wallet(opts);
  const network = await wallet.provider.getNetwork();

  console.log("Creating messaging service client");
  const { natsClusterId, nodeUrl, natsToken } = opts;
  const messagingFactory = new MessagingServiceFactory({
    clusterId: natsClusterId,
    messagingUrl: nodeUrl,
    token: natsToken,
  });
  const messaging = messagingFactory.createService("messaging");
  await messaging.connect();
  console.log("Messaging service is connected");

  // TODO: we need to pass in the whole store to retain context. Figure out how to do this better
  // Note: added this to the client since this is required for the cf module to work
  await opts.store.set([{ key: MNEMONIC_PATH, value: opts.mnemonic }]);

  // create a new node api instance
  // TODO: use local storage for default key value setting!!
  const nodeConfig = {
    logLevel: opts.logLevel,
    messaging,
    wallet,
  };
  console.log("creating node client");
  const node: NodeApiClient = new NodeApiClient(nodeConfig);
  console.log("created node client successfully");

  const config = await node.config();
  console.log(`node eth network: ${JSON.stringify(config.ethNetwork)}`);

  const appRegistry = await node.appRegistry();

  // create new cfModule to inject into internal instance
  console.log("creating new cf module");
  const cfModule = await Node.create(
    messaging,
    opts.store,
    {
      STORE_KEY_PREFIX: "store",
    }, // TODO: proper config
    wallet.provider,
    config.contractAddresses,
  );
  node.setUserPublicIdentifier(cfModule.publicIdentifier);
  console.log("created cf module successfully");

  // TODO: make these types
  let myChannel = await node.getChannel();

  if (!myChannel) {
    // TODO: make these types
    console.log("no channel detected, creating channel..");
    myChannel = await node.createChannel();
  }
  node.setNodePublicIdentifier(myChannel.nodePublicIdentifier);
  console.log("myChannel: ", myChannel);
  // create the new client
  return new ConnextInternal({
    appRegistry,
    cfModule,
    multisigAddress: myChannel.multisigAddress,
    nats: messaging.getConnection(),
    network,
    node,
    nodePublicIdentifier: config.nodePublicIdentifier,
    wallet,
    ...opts, // use any provided opts by default
  });
}

/**
 * This abstract class contains all methods associated with managing
 * or establishing the user's channel.
 *
 * The true implementation of this class exists in the `ConnextInternal`
 * class
 */
export abstract class ConnextChannel {
  public opts: InternalClientOptions;
  private internal: ConnextInternal;

  public constructor(opts: InternalClientOptions) {
    this.opts = opts;
    this.internal = this as any;
  }

  ///////////////////////////////////
  // LISTENER METHODS
  public on = (event: NodeTypes.EventName, callback: (...args: any[]) => void): ConnextListener => {
    return this.internal.on(event, callback);
  };

  public emit = (event: NodeTypes.EventName, data: any): boolean => {
    return this.internal.emit(event, data);
  };

  ///////////////////////////////////
  // CORE CHANNEL METHODS

  // TODO: do we want the inputs to be an object?
  public deposit = async (params: DepositParameters): Promise<ChannelState> => {
    return await this.internal.deposit(params);
  };

  public swap = async (params: SwapParameters): Promise<NodeChannel> => {
    return await this.internal.swap(params);
  };

  public transfer = async (params: TransferParameters): Promise<NodeChannel> => {
    return await this.internal.transfer(params);
  };

  public withdraw = async (params: WithdrawParameters): Promise<ChannelState> => {
    return await this.internal.withdraw(params);
  };

  ///////////////////////////////////
  // NODE EASY ACCESS METHODS
  public config = async (): Promise<GetConfigResponse> => {
    return await this.internal.node.config();
  };

  public getChannel = async (): Promise<GetChannelResponse> => {
    return await this.internal.node.getChannel();
  };

  // TODO: do we need to expose here?
  public authenticate = (): void => {}

  // TODO: do we need to expose here?
  public getAppRegistry = async (appDetails?: {
    name: SupportedApplication;
    network: SupportedNetwork;
  }): Promise<AppRegistry> => {
    return await this.internal.node.appRegistry(appDetails);
  };

  // TODO: do we need to expose here?
  public createChannel = async (): Promise<CreateChannelResponse> => {
    return await this.internal.node.createChannel();
  };

  public subscribeToExchangeRates = async (from: string, to: string): Promise<any> => {
    return await this.internal.node.subscribeToExchangeRates(from, to, this.opts.store);
  };

  public unsubscribeToExchangeRates = async (from: string, to: string): Promise<void> => {
    return await this.internal.node.unsubscribeFromExchangeRates(from, to);
  };

  public requestCollateral = async (): Promise<void> => {
    return await this.internal.node.requestCollateral();
  };

  ///////////////////////////////////
  // CF MODULE EASY ACCESS METHODS
  // FIXME: add in rest of methods!

  public getFreeBalance = async (
    assetId: string = AddressZero,
  ): Promise<NodeTypes.GetFreeBalanceStateResult> => {
    return await this.internal.getFreeBalance(assetId);
  };

  // FIXME: remove
  public logEthFreeBalance = (
    assetId: string,
    freeBalance: NodeTypes.GetFreeBalanceStateResult,
    log?: Logger,
  ): void => {
    logEthFreeBalance(assetId, freeBalance, log);
  };

  public getAppInstances = async (): Promise<AppInstanceInfo[]> => {
    return await this.internal.getAppInstances();
  };

  public getAppInstanceDetails = async (
    appInstanceId: string,
  ): Promise<NodeTypes.GetAppInstanceDetailsResult> => {
    return await this.internal.getAppInstanceDetails(appInstanceId);
  };

  public getAppState = async (appInstanceId: string): Promise<NodeTypes.GetStateResult> => {
    return await this.internal.getAppState(appInstanceId);
  };

  public uninstallVirtualApp = async (
    appInstanceId: string,
  ): Promise<NodeTypes.UninstallVirtualResult> => {
    return await this.internal.uninstallVirtualApp(appInstanceId);
  };
}

/**
 * True implementation of the connext client
 */
export class ConnextInternal extends ConnextChannel {
  public opts: InternalClientOptions;
  public cfModule: Node;
  public publicIdentifier: string;
  public wallet: Wallet;
  public node: NodeApiClient;
  public nats: NatsClient;
  public multisigAddress: Address;
  public listener: ConnextListener;
  public nodePublicIdentifier: string;
  public freeBalanceAddress: string;
<<<<<<< HEAD
=======
  public appRegistry: AppRegistry;
>>>>>>> 63f05990

  public logger: Logger;
  public network: Network;

  ////////////////////////////////////////
  // Setup channel controllers
  private depositController: DepositController;
  private transferController: TransferController;
  private swapController: SwapController;
  private withdrawalController: WithdrawalController;

  constructor(opts: InternalClientOptions) {
    super(opts);

    this.opts = opts;

    this.wallet = opts.wallet;
    this.node = opts.node;
    this.nats = opts.nats;

    this.appRegistry = opts.appRegistry;

    this.cfModule = opts.cfModule;
    this.freeBalanceAddress = this.cfModule.ethFreeBalanceAddress;
    this.publicIdentifier = this.cfModule.publicIdentifier;
    this.multisigAddress = this.opts.multisigAddress;
    this.nodePublicIdentifier = this.opts.nodePublicIdentifier;

    this.logger = new Logger("ConnextInternal", opts.logLevel);
    // TODO: fix with bos config!
    this.network = opts.network;

    // establish listeners
    this.listener = new ConnextListener(opts.cfModule, this);
    this.connectDefaultListeners();

    // instantiate controllers with logger and cf
    this.depositController = new DepositController("DepositController", this);
    this.transferController = new TransferController("TransferController", this);
    this.swapController = new SwapController("SwapController", this);
    this.withdrawalController = new WithdrawalController("WithdrawalController", this);
  }

  ///////////////////////////////////
  // CORE CHANNEL METHODS

  public deposit = async (params: DepositParameters): Promise<ChannelState> => {
    return await this.depositController.deposit(params);
  };

  public swap = async (params: SwapParameters): Promise<NodeChannel> => {
    return await this.swapController.swap(params);
  };

  public transfer = async (params: TransferParameters): Promise<NodeChannel> => {
    return await this.transferController.transfer(params);
  };

  public withdraw = async (params: WithdrawParameters): Promise<ChannelState> => {
    return await this.withdrawalController.withdraw(params);
  };

  ///////////////////////////////////
  // EVENT METHODS

  public on = (event: NodeTypes.EventName, callback: (...args: any[]) => void): ConnextListener => {
    return this.listener.on(event, callback);
  };

  public emit = (event: NodeTypes.EventName, data: any): boolean => {
    return this.listener.emit(event, data);
  };

  ///////////////////////////////////
  // CF MODULE METHODS

  // FIXME: add normal installation methods
  // and other wrappers for all cf node methods

  // TODO: erc20 support?
  public cfDeposit = async (
    amount: BigNumber,
    assetId: string,
    notifyCounterparty: boolean = true,
  ): Promise<NodeTypes.DepositResult> => {
    const depositAddr = publicIdentifierToAddress(this.cfModule.publicIdentifier);
    let bal: BigNumber;

    if (assetId === AddressZero) {
      bal = await this.wallet.provider.getBalance(depositAddr);
    } else {
      // get token balance
      const token = new Contract(assetId, tokenAbi, this.wallet.provider);
      // TODO: correct? how can i use allowance?
      bal = await token.balanceOf(depositAddr);
    }

    const err = [
      notPositive(amount),
      invalidAddress(assetId),
      notLessThanOrEqualTo(amount, bal), // cant deposit more than default addr owns
    ].filter(falsy)[0];
    if (err) {
      this.logger.error(err);
      throw new Error(err);
    }

    const depositResponse = await this.cfModule.router.dispatch(
      jsonRpcDeserialize({
        id: Date.now(),
        jsonrpc: "2.0",
        method: NodeTypes.RpcMethodName.DEPOSIT,
        params: {
          amount,
          multisigAddress: this.opts.multisigAddress,
          notifyCounterparty,
          tokenAddress: assetId,
        },
      }),
    );
    // @ts-ignore
    return depositResponse as NodeTypes.DepositResult;
  };

  // TODO: under what conditions will this fail?
  public getAppInstances = async (): Promise<AppInstanceInfo[]> => {
    const appInstanceResponse = await this.cfModule.router.dispatch(
      jsonRpcDeserialize({
        id: Date.now(),
        jsonrpc: "2.0",
        method: NodeTypes.RpcMethodName.GET_APP_INSTANCES,
        params: {} as NodeTypes.GetAppInstancesParams,
      }),
    );

    return appInstanceResponse.result.appInstances as AppInstanceInfo[];
  };

  // TODO: under what conditions will this fail?
  public getFreeBalance = async (
    assetId: string = AddressZero,
  ): Promise<NodeTypes.GetFreeBalanceStateResult> => {
    try {
      const freeBalance = await this.cfModule.router.dispatch(
        jsonRpcDeserialize({
          id: Date.now(),
          jsonrpc: "2.0",
          method: NodeTypes.RpcMethodName.GET_FREE_BALANCE_STATE,
          params: {
            multisigAddress: this.multisigAddress,
            tokenAddress: assetId,
          },
        }),
      );
      return freeBalance.result as NodeTypes.GetFreeBalanceStateResult;
    } catch (e) {
      const error = `No free balance exists for the specified token: ${assetId}`;
      if (e.message.startsWith(error)) {
        // if there is no balance, return undefined
        // NOTE: can return free balance obj with 0s,
        // but need the nodes free balance
        // address in the multisig
        const obj = {};
        obj[freeBalanceAddressFromXpub(this.nodePublicIdentifier)] = new BigNumber(0);
        obj[this.freeBalanceAddress] = new BigNumber(0);
        return obj;
      }

      throw new Error(e);
    }
<<<<<<< HEAD
=======
  };

  public getProposedAppInstanceDetails = async (): Promise<
    NodeTypes.GetProposedAppInstancesResult | undefined
  > => {
    const proposedRes = await this.cfModule.router.dispatch(
      jsonRpcDeserialize({
        id: Date.now(),
        jsonrpc: "2.0",
        method: NodeTypes.RpcMethodName.GET_PROPOSED_APP_INSTANCES,
        params: {} as NodeTypes.GetProposedAppInstancesParams,
      }),
    );

    return proposedRes.result as NodeTypes.GetProposedAppInstancesResult;
>>>>>>> 63f05990
  };

  public getAppInstanceDetails = async (
    appInstanceId: string,
  ): Promise<NodeTypes.GetAppInstanceDetailsResult | undefined> => {
    const err = await this.appNotInstalled(appInstanceId);
    if (err) {
      this.logger.warn(err);
      return undefined;
    }
    const appInstanceResponse = await this.cfModule.router.dispatch(
      jsonRpcDeserialize({
        id: Date.now(),
        jsonrpc: "2.0",
        method: NodeTypes.RpcMethodName.GET_APP_INSTANCE_DETAILS,
        params: {
          appInstanceId,
        } as NodeTypes.GetAppInstanceDetailsParams,
      }),
    );

    return appInstanceResponse.result as NodeTypes.GetAppInstanceDetailsResult;
  };

  public getAppState = async (
    appInstanceId: string,
  ): Promise<NodeTypes.GetStateResult | undefined> => {
    // check the app is actually installed, or returned undefined
    const err = await this.appNotInstalled(appInstanceId);
    if (err) {
      this.logger.warn(err);
      return undefined;
    }
    const stateResponse = await this.cfModule.router.dispatch(
      jsonRpcDeserialize({
        id: Date.now(),
        jsonrpc: "2.0",
        method: NodeTypes.RpcMethodName.GET_STATE,
        params: {
          appInstanceId,
        } as NodeTypes.GetStateParams,
      }),
    );

    return stateResponse.result as NodeTypes.GetStateResult;
  };

  public takeAction = async (
    appInstanceId: string,
    action: TransferAction,
  ): Promise<NodeTypes.TakeActionResult> => {
    // check the app is actually installed
    const err = await this.appNotInstalled(appInstanceId);
    if (err) {
      this.logger.error(err);
      throw new Error(err);
    }
    // check state is not finalized
    const state: NodeTypes.GetStateResult = await this.getAppState(appInstanceId);
    // FIXME: casting?
    if ((state.state as any).finalized) {
      throw new Error("Cannot take action on an app with a finalized state.");
    }
    const actionResponse = await this.cfModule.router.dispatch(
      jsonRpcDeserialize({
        id: Date.now(),
        jsonrpc: "2.0",
        method: NodeTypes.RpcMethodName.TAKE_ACTION,
        params: {
          action,
          appInstanceId,
        } as NodeTypes.TakeActionParams,
      }),
    );

    return actionResponse.result as NodeTypes.TakeActionResult;
  };

  // TODO: add validation after arjuns refactor merged
  public proposeInstallVirtualApp = async (
<<<<<<< HEAD
    params: NodeTypes.ProposeInstallVirtualParams
  ): Promise<NodeTypes.ProposeInstallVirtualResult> => {
    params.intermediaries = [this.nodePublicIdentifier]
=======
    params: NodeTypes.ProposeInstallVirtualParams,
  ): Promise<NodeTypes.ProposeInstallVirtualResult> => {
    params.intermediaries = [this.nodePublicIdentifier];
>>>>>>> 63f05990

    const actionRes = await this.cfModule.router.dispatch(
      jsonRpcDeserialize({
        id: Date.now(),
        jsonrpc: "2.0",
        method: NodeTypes.RpcMethodName.PROPOSE_INSTALL_VIRTUAL,
        params,
      }),
    );

    return actionRes.result as NodeTypes.ProposeInstallVirtualResult;
  };

  // TODO: add validation after arjuns refactor merged
  public proposeInstallApp = async (
    params: NodeTypes.ProposeInstallParams
  ): Promise<NodeTypes.ProposeInstallResult> => {

    const actionRes = await this.cfModule.router.dispatch(
      jsonRpcDeserialize({
        id: Date.now(),
        jsonrpc: "2.0",
        method: NodeTypes.RpcMethodName.PROPOSE_INSTALL,
        params,
      }),
    );

    return actionRes.result as NodeTypes.ProposeInstallResult;
  };

  public installVirtualApp = async (
    appInstanceId: string,
  ): Promise<NodeTypes.InstallVirtualResult> => {
    // FIXME: make this helper?
    // check the app isnt actually installed
    const apps = await this.getAppInstances();
    const app = apps.filter((app: AppInstanceInfo) => app.identityHash === appInstanceId);
    if (app.length !== 0) {
      throw new Error(
        `Found already installed app with id: ${appInstanceId}. ` +
          `Installed apps: ${JSON.stringify(apps, null, 2)}`,
      );
    }
    const installVirtualResponse = await this.cfModule.router.dispatch(
      jsonRpcDeserialize({
        id: Date.now(),
        jsonrpc: "2.0",
        method: NodeTypes.RpcMethodName.INSTALL_VIRTUAL,
        params: {
          appInstanceId,
          intermediaries: [this.nodePublicIdentifier],
        } as NodeTypes.InstallVirtualParams,
      }),
    );

    return installVirtualResponse.result;
  };

  public installApp = async (
    appInstanceId: string,
  ): Promise<NodeTypes.InstallResult> => {
    // FIXME: make this helper?
    // check the app isnt actually installed
    const apps = await this.getAppInstances();
    const app = apps.filter((app: AppInstanceInfo) => app.identityHash === appInstanceId);
    if (app.length !== 0) {
      throw new Error(
        `Found already installed app with id: ${appInstanceId}. ` +
          `Installed apps: ${JSON.stringify(apps, null, 2)}`,
      );
    }
    const installResponse = await this.cfModule.router.dispatch(
      jsonRpcDeserialize({
        id: Date.now(),
        jsonrpc: "2.0",
        method: NodeTypes.RpcMethodName.INSTALL,
        params: {
          appInstanceId,
        } as NodeTypes.InstallParams,
      }),
    );

    return installResponse.result;
  };

  public uninstallVirtualApp = async (
     appInstanceId: string,
  ): Promise<NodeTypes.UninstallResult> => {
    // check the app is actually installed
    const err = await this.appNotInstalled(appInstanceId);
    if (err) {
      this.logger.error(err);
      throw new Error(err);
    }
    const uninstallResponse = await this.cfModule.router.dispatch(
      jsonRpcDeserialize({
        id: Date.now(),
        jsonrpc: "2.0",
        method: NodeTypes.RpcMethodName.UNINSTALL,
        params: {
          appInstanceId,
        },
      }),
    );

    return uninstallResponse.result as NodeTypes.UninstallResult;
  };

<<<<<<< HEAD
  // TODO: erc20 support?
  public cfWithdraw = async (
    assetId: string,
    amount: BigNumber,
    recipient: string,
=======
  public cfWithdraw = async (
    amount: BigNumber,
    assetId: string,
    recipient?: string, // Address or xpub? whats the default?
>>>>>>> 63f05990
  ): Promise<NodeTypes.UninstallResult> => {
    const freeBalance = await this.getFreeBalance();
    const preWithdrawalBal = freeBalance[this.cfModule.ethFreeBalanceAddress];
    const err = [
      notLessThanOrEqualTo(amount, preWithdrawalBal),
      recipient ? invalidAddress(recipient) : null, // check address of asset
    ].filter(falsy)[0];
    if (err) {
      this.logger.error(err);
      throw new Error(err);
    }
    const withdrawalResponse = await this.cfModule.router.dispatch(
      jsonRpcDeserialize({
        id: Date.now(),
        jsonrpc: "2.0",
        method: NodeTypes.RpcMethodName.WITHDRAW,
        params: {
          amount,
          multisigAddress: this.multisigAddress,
          tokenAddress: assetId,
          recipient,
        },
      }),
    );

    return withdrawalResponse.result;
  };

  ///////////////////////////////////
  // LOW LEVEL METHODS

  public getRegisteredAppDetails = (appName: SupportedApplication): RegisteredAppDetails => {
    const appInfo = this.appRegistry.filter((app: RegisteredAppDetails) => {
      return app.name === appName && app.network === this.network.name;
    });

    if (!appInfo || appInfo.length === 0) {
      throw new Error(`Could not find ${appName} app details on ${this.network.name} network`);
    }

    if (appInfo.length > 1) {
      throw new Error(`Found multiple ${appName} app details on ${this.network.name} network`);
    }
    return appInfo[0];
  };

  // TODO: make sure types are all good
  private connectDefaultListeners = (): void => {
    // counterfactual listeners
    this.listener.registerDefaultCfListeners();
  };

  private appNotInstalled = async (appInstanceId: string): Promise<string | undefined> => {
    const apps = await this.getAppInstances();
    const app = apps.filter((app: AppInstanceInfo) => app.identityHash === appInstanceId);
    if (!app || app.length === 0) {
      return (
        `Could not find installed app with id: ${appInstanceId}.` +
        `Installed apps: ${JSON.stringify(apps, null, 2)}.`
      );
    }
    if (app.length > 1) {
      return (
        `CRITICAL ERROR: found multiple apps with the same id. ` +
        `Installed apps: ${JSON.stringify(apps, null, 2)}.`
      );
    }
    return undefined;
  };
}<|MERGE_RESOLUTION|>--- conflicted
+++ resolved
@@ -4,12 +4,8 @@
   ChannelState,
   CreateChannelResponse,
   DepositParameters,
-<<<<<<< HEAD
   SwapParameters,
-=======
-  ExchangeParameters,
   GetChannelResponse,
->>>>>>> 63f05990
   GetConfigResponse,
   NodeChannel,
   RegisteredAppDetails,
@@ -21,13 +17,9 @@
 } from "@connext/types";
 import { jsonRpcDeserialize, MNEMONIC_PATH, Node } from "@counterfactual/node";
 import { Address, AppInstanceInfo, Node as NodeTypes } from "@counterfactual/types";
-<<<<<<< HEAD
-import { AddressZero, Zero } from "ethers/constants";
-=======
 import "core-js/stable";
 import { Contract } from "ethers";
 import { AddressZero } from "ethers/constants";
->>>>>>> 63f05990
 import { BigNumber, Network } from "ethers/utils";
 import tokenAbi from "human-standard-token-abi";
 import "regenerator-runtime/runtime";
@@ -38,15 +30,11 @@
 import { TransferController } from "./controllers/TransferController";
 import { WithdrawalController } from "./controllers/WithdrawalController";
 import { Logger } from "./lib/logger";
-<<<<<<< HEAD
-import { freeBalanceAddressFromXpub, logEthFreeBalance, publicIdentifierToAddress } from "./lib/utils";
-=======
 import {
   freeBalanceAddressFromXpub,
   logEthFreeBalance,
   publicIdentifierToAddress,
 } from "./lib/utils";
->>>>>>> 63f05990
 import { ConnextListener } from "./listener";
 import { NodeApiClient } from "./node";
 import { ClientOptions, InternalClientOptions } from "./types";
@@ -273,10 +261,7 @@
   public listener: ConnextListener;
   public nodePublicIdentifier: string;
   public freeBalanceAddress: string;
-<<<<<<< HEAD
-=======
   public appRegistry: AppRegistry;
->>>>>>> 63f05990
 
   public logger: Logger;
   public network: Network;
@@ -447,8 +432,6 @@
 
       throw new Error(e);
     }
-<<<<<<< HEAD
-=======
   };
 
   public getProposedAppInstanceDetails = async (): Promise<
@@ -464,7 +447,6 @@
     );
 
     return proposedRes.result as NodeTypes.GetProposedAppInstancesResult;
->>>>>>> 63f05990
   };
 
   public getAppInstanceDetails = async (
@@ -545,15 +527,9 @@
 
   // TODO: add validation after arjuns refactor merged
   public proposeInstallVirtualApp = async (
-<<<<<<< HEAD
     params: NodeTypes.ProposeInstallVirtualParams
   ): Promise<NodeTypes.ProposeInstallVirtualResult> => {
     params.intermediaries = [this.nodePublicIdentifier]
-=======
-    params: NodeTypes.ProposeInstallVirtualParams,
-  ): Promise<NodeTypes.ProposeInstallVirtualResult> => {
-    params.intermediaries = [this.nodePublicIdentifier];
->>>>>>> 63f05990
 
     const actionRes = await this.cfModule.router.dispatch(
       jsonRpcDeserialize({
@@ -662,18 +638,11 @@
     return uninstallResponse.result as NodeTypes.UninstallResult;
   };
 
-<<<<<<< HEAD
   // TODO: erc20 support?
   public cfWithdraw = async (
     assetId: string,
     amount: BigNumber,
     recipient: string,
-=======
-  public cfWithdraw = async (
-    amount: BigNumber,
-    assetId: string,
-    recipient?: string, // Address or xpub? whats the default?
->>>>>>> 63f05990
   ): Promise<NodeTypes.UninstallResult> => {
     const freeBalance = await this.getFreeBalance();
     const preWithdrawalBal = freeBalance[this.cfModule.ethFreeBalanceAddress];
