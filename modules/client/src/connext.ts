import { NatsServiceFactory } from "@connext/nats-messaging-client";
import {
  AppRegistry,
  ChannelState,
  DepositParameters,
  ExchangeParameters,
  GetConfigResponse,
  NodeChannel,
  SupportedApplication,
  TransferAction,
  TransferParameters,
  WithdrawParameters,
} from "@connext/types";
import { jsonRpcDeserialize, MNEMONIC_PATH, Node } from "@counterfactual/node";
import { Address, AppInstanceInfo, Node as NodeTypes, OutcomeType } from "@counterfactual/types";
import { Zero } from "ethers/constants";
import { BigNumber, Network } from "ethers/utils";
import { fromExtendedKey } from "ethers/utils/hdnode";
import { Client as NatsClient, Payload } from "ts-nats";

import { DepositController } from "./controllers/DepositController";
import { ExchangeController } from "./controllers/ExchangeController";
import { TransferController } from "./controllers/TransferController";
import { WithdrawalController } from "./controllers/WithdrawalController";
import { Logger } from "./lib/logger";
import { logEthFreeBalance } from "./lib/utils";
import { ConnextListener } from "./listener";
import { NodeApiClient } from "./node";
import { ClientOptions, InternalClientOptions } from "./types";
import { Wallet } from "./wallet";

/**
 * Creates a new client-node connection with node at specified url
 *
 * @param opts The options to instantiate the client with.
 * At a minimum, must contain the nodeUrl and a client signing key or mnemonic
 */

export async function connect(opts: ClientOptions): Promise<ConnextInternal> {
  // create a new wallet
  const wallet = new Wallet(opts);
  const network = await wallet.provider.getNetwork();

  // create a new internal nats instance
  const natsConfig = {
    clusterId: opts.natsClusterId,
    payload: Payload.JSON,
    servers: [opts.natsUrl],
    token: opts.natsToken,
    wsUrl: opts.wsUrl,
  };
  // TODO: proper key? also, proper usage?
  const messagingServiceKey = "messaging";
  // connect nats service, done as part of async setup

  // TODO: get config from nats client?
  console.log("creating nats client from config:", JSON.stringify(natsConfig));
  // TODO: instantiate service factory with proper config!!
  // @ts-ignore
  const natsFactory = new NatsServiceFactory(natsConfig);
  const messaging = natsConfig.wsUrl
    ? natsFactory.createWsMessagingService(messagingServiceKey)
    : natsFactory.createNatsMessagingService(messagingServiceKey);
  await messaging.connect();
  console.log("nats is connected");

  // TODO: we need to pass in the whole store to retain context. Figure out how to do this better
  // Note: added this to the client since this is required for the cf module to work
  await opts.store.set([{ key: MNEMONIC_PATH, value: opts.mnemonic }]);

  // create a new node api instance
  // TODO: use local storage for default key value setting!!
  const nodeConfig = {
    logLevel: opts.logLevel,
    messaging,
    nodeUrl: opts.nodeUrl,
    wallet,
  };
  console.log("creating node client");
  const node: NodeApiClient = new NodeApiClient(nodeConfig);
  console.log("created node client successfully");

  const config = await node.config();
  console.log(`node eth network: ${JSON.stringify(config.ethNetwork)}`);

  // create new cfModule to inject into internal instance
  console.log("creating new cf module");
  const cfModule = await Node.create(
    messaging,
    opts.store,
    {
      STORE_KEY_PREFIX: "store",
    }, // TODO: proper config
    wallet.provider,
    config.contractAddresses,
  );
  node.setPublicIdentifier(cfModule.publicIdentifier);
  console.log("created cf module successfully");

  console.log("creating listener");
  const listener: ConnextListener = new ConnextListener(cfModule, opts.logLevel);
  console.log("created listener");

  // TODO: make these types
  let myChannel = await node.getChannel();

  if (!myChannel) {
    // TODO: make these types
    console.log("no channel detected, creating channel..");
    myChannel = await node.createChannel();
  }
  console.log("myChannel: ", myChannel);
  // create the new client
  return new ConnextInternal({
    cfModule,
    listener,
    multisigAddress: myChannel.multisigAddress,
    nats: messaging.getConnection(),
    network,
    node,
    nodePublicIdentifier: config.nodePublicIdentifier,
    wallet,
    ...opts, // use any provided opts by default
  });
}

/**
 * This abstract class contains all methods associated with managing
 * or establishing the user's channel.
 *
 * The true implementation of this class exists in the `ConnextInternal`
 * class
 */
export abstract class ConnextChannel {
  public opts: InternalClientOptions;
  private internal: ConnextInternal;

  public constructor(opts: InternalClientOptions) {
    this.opts = opts;
    this.internal = this as any;
  }

  ///////////////////////////////////
  // LISTENER METHODS
  public on = (event: NodeTypes.EventName, callback: (...args: any[]) => void): ConnextListener => {
    return this.internal.on(event, callback);
  };

  public emit = (event: NodeTypes.EventName, data: any): boolean => {
    return this.internal.emit(event, data);
  };

  ///////////////////////////////////
  // CORE CHANNEL METHODS

  // TODO: do we want the inputs to be an object?
  public deposit = async (params: DepositParameters): Promise<ChannelState> => {
    return await this.internal.deposit(params);
  };

  public exchange = async (params: ExchangeParameters): Promise<ChannelState> => {
    return await this.internal.exchange(params);
  };

  public transfer = async (params: TransferParameters): Promise<NodeChannel> => {
    return await this.internal.transfer(params);
  };

  public withdraw = async (params: WithdrawParameters): Promise<ChannelState> => {
    return await this.internal.withdraw(params);
  };

  ///////////////////////////////////
  // NODE EASY ACCESS METHODS
  public config = async (): Promise<GetConfigResponse> => {
    return await this.internal.config();
  };

  public getChannel = async (): Promise<NodeChannel> => {
    return await this.internal.node.getChannel();
  };

  ///////////////////////////////////
  // CF MODULE EASY ACCESS METHODS
  public getFreeBalance = async (): Promise<NodeTypes.GetFreeBalanceStateResult> => {
    return await this.internal.getFreeBalance();
  };

  // TODO: remove this when not testing (maybe?)
  public logEthFreeBalance = (
    freeBalance: NodeTypes.GetFreeBalanceStateResult,
    log?: Logger,
  ): void => {
    logEthFreeBalance(freeBalance, log);
  };

  public getAppInstances = async (): Promise<AppInstanceInfo[]> => {
    return await this.internal.getAppInstances();
  };

  public getAppInstanceDetails = async (
    appInstanceId: string,
  ): Promise<NodeTypes.GetAppInstanceDetailsResult> => {
    return await this.internal.getAppInstanceDetails(appInstanceId);
  };

  public getAppState = async (appInstanceId: string): Promise<NodeTypes.GetStateResult> => {
    return await this.internal.getAppState(appInstanceId);
  };

  public installTransferApp = async (
    counterpartyPublicIdentifier: string,
    initialDeposit: BigNumber,
  ): Promise<NodeTypes.ProposeInstallVirtualResult> => {
    return await this.internal.installTransferApp(counterpartyPublicIdentifier, initialDeposit);
  };

  public uninstallVirtualApp = async (
    appInstanceId: string,
  ): Promise<NodeTypes.UninstallVirtualResult> => {
    return await this.internal.uninstallVirtualApp(appInstanceId);
  };
}

/**
 * True implementation of the connext client
 */
export class ConnextInternal extends ConnextChannel {
  public opts: InternalClientOptions;
  public cfModule: Node;
  public publicIdentifier: string;
  public wallet: Wallet;
  public node: NodeApiClient;
  public nats: NatsClient;
  public multisigAddress: Address;
  public listener: ConnextListener;
<<<<<<< HEAD
  public myFreeBalanceAddress: Address;
  // TODO: maybe move this into the NodeApiClient @layne? --> yes
  public nodePublicIdentifier: string;
=======
  public nodePublicIdentifier: string;
  // TODO: maybe move this into the NodeApiClient @layne? --> yes
>>>>>>> ffe1a15f

  public logger: Logger;
  public network: Network;

  ////////////////////////////////////////
  // Setup channel controllers
  private depositController: DepositController;
  private transferController: TransferController;
  private exchangeController: ExchangeController;
  private withdrawalController: WithdrawalController;

  constructor(opts: InternalClientOptions) {
    super(opts);

    this.opts = opts;

    this.wallet = opts.wallet;
    this.node = opts.node;
    this.nats = opts.nats;

    this.cfModule = opts.cfModule;
    this.myFreeBalanceAddress = this.cfModule.ethFreeBalanceAddress;
    this.publicIdentifier = this.cfModule.publicIdentifier;
    this.multisigAddress = this.opts.multisigAddress;
    this.nodePublicIdentifier = this.opts.nodePublicIdentifier;

    this.logger = new Logger("ConnextInternal", opts.logLevel);
    // TODO: fix with bos config!
    this.network = opts.network;

    // establish listeners
    this.listener = opts.listener;
    this.connectDefaultListeners();

    // instantiate controllers with logger and cf
    this.depositController = new DepositController("DepositController", this);
    this.transferController = new TransferController("TransferController", this);
    this.exchangeController = new ExchangeController("ExchangeController", this);
    this.withdrawalController = new WithdrawalController("WithdrawalController", this);
  }

  ///////////////////////////////////
  // CORE CHANNEL METHODS

  public deposit = async (params: DepositParameters): Promise<ChannelState> => {
    return await this.depositController.deposit(params);
  };

  public exchange = async (params: ExchangeParameters): Promise<ChannelState> => {
    return await this.exchangeController.exchange(params);
  };

  public transfer = async (params: TransferParameters): Promise<NodeChannel> => {
    return await this.transferController.transfer(params);
  };

  public withdraw = async (params: WithdrawParameters): Promise<ChannelState> => {
    return await this.withdrawalController.withdraw(params);
  };

  ///////////////////////////////////
  // NODE METHODS

  public config = async (): Promise<GetConfigResponse> => {
    return await this.node.config();
  };

  ///////////////////////////////////
  // EVENT METHODS

  public on = (event: NodeTypes.EventName, callback: (...args: any[]) => void): ConnextListener => {
    return this.listener.on(event, callback);
  };

  public emit = (event: NodeTypes.EventName, data: any): boolean => {
    return this.listener.emit(event, data);
  };

  ///////////////////////////////////
  // CF MODULE METHODS

  public cfDeposit = async (
    amount: BigNumber,
    notifyCounterparty: boolean = true,
  ): Promise<NodeTypes.DepositResult> => {
    const depositResponse = await this.cfModule.router.dispatch(
      jsonRpcDeserialize({
        id: Date.now(),
        jsonrpc: "2.0",
        method: NodeTypes.RpcMethodName.DEPOSIT,
        params: {
          amount,
          multisigAddress: this.opts.multisigAddress,
          notifyCounterparty,
        },
      }),
    );
    // @ts-ignore --> WHYY?
    return depositResponse as NodeTypes.DepositResult;
  };

  public getAppInstances = async (): Promise<AppInstanceInfo[]> => {
    const appInstanceResponse = await this.cfModule.router.dispatch(
      jsonRpcDeserialize({
        id: Date.now(),
        jsonrpc: "2.0",
        method: NodeTypes.RpcMethodName.GET_APP_INSTANCES,
        params: {} as NodeTypes.GetAppInstancesParams,
      }),
    );

    return appInstanceResponse.result.appInstances as AppInstanceInfo[];
  };

  public getFreeBalance = async (): Promise<NodeTypes.GetFreeBalanceStateResult> => {
    const freeBalance = await this.cfModule.router.dispatch(
      jsonRpcDeserialize({
        id: Date.now(),
        jsonrpc: "2.0",
        method: NodeTypes.RpcMethodName.GET_FREE_BALANCE_STATE,
        params: { multisigAddress: this.multisigAddress },
      }),
    );

    return freeBalance.result as NodeTypes.GetFreeBalanceStateResult;
  };

  public getAppInstanceDetails = async (
    appInstanceId: string,
  ): Promise<NodeTypes.GetAppInstanceDetailsResult> => {
    const appInstanceResponse = await this.cfModule.router.dispatch(
      jsonRpcDeserialize({
        id: Date.now(),
        jsonrpc: "2.0",
        method: NodeTypes.RpcMethodName.GET_APP_INSTANCE_DETAILS,
        params: {
          appInstanceId,
        } as NodeTypes.GetAppInstanceDetailsParams,
      }),
    );

    return appInstanceResponse.result as NodeTypes.GetAppInstanceDetailsResult;
  };

  public getAppState = async (appInstanceId: string): Promise<NodeTypes.GetStateResult> => {
    const stateResponse = await this.cfModule.router.dispatch(
      jsonRpcDeserialize({
        id: Date.now(),
        jsonrpc: "2.0",
        method: NodeTypes.RpcMethodName.GET_STATE,
        params: {
          appInstanceId,
        } as NodeTypes.GetStateParams,
      }),
    );

    return stateResponse.result as NodeTypes.GetStateResult;
  };

  public takeAction = async (
    appInstanceId: string,
    action: TransferAction,
  ): Promise<NodeTypes.TakeActionResult> => {
    const actionResponse = await this.cfModule.router.dispatch(
      jsonRpcDeserialize({
        id: Date.now(),
        jsonrpc: "2.0",
        method: NodeTypes.RpcMethodName.TAKE_ACTION,
        params: {
          action,
          appInstanceId,
        } as NodeTypes.TakeActionParams,
      }),
    );

    return actionResponse.result as NodeTypes.TakeActionResult;
  };

  public proposeInstallVirtualApp = async (
    appName: SupportedApplication,
    initialDeposit: BigNumber,
    counterpartyPublicIdentifier: string,
  ): Promise<NodeTypes.ProposeInstallVirtualResult> => {
    const { initialStateFinalized, ...paramInfo } = AppRegistry[this.network.name][appName];
    if (!paramInfo) {
      throw new Error("App not found in registry for provided network");
    }
    const params: NodeTypes.ProposeInstallVirtualParams = {
      ...paramInfo,
      // TODO: best way to pass in an initial state?
      initialState: {
        finalized: initialStateFinalized,
        transfers: [
          {
            amount: initialDeposit,
            to: this.wallet.address,
            // TODO: replace? fromExtendedKey(this.publicIdentifier).derivePath("0").address
          },
          {
            amount: Zero,
            to: fromExtendedKey(counterpartyPublicIdentifier).derivePath("0").address,
          },
        ],
      },
      intermediaries: [this.nodePublicIdentifier],
      myDeposit: initialDeposit,
      proposedToIdentifier: counterpartyPublicIdentifier,
    };

    const actionRes = await this.cfModule.router.dispatch(
      jsonRpcDeserialize({
        id: Date.now(),
        jsonrpc: "2.0",
        method: NodeTypes.RpcMethodName.PROPOSE_INSTALL_VIRTUAL,
        params,
      }),
    );

    return actionRes.result as NodeTypes.ProposeInstallVirtualResult;
  };

  public installVirtualApp = async (
    appInstanceId: string,
  ): Promise<NodeTypes.InstallVirtualResult> => {
    const installVirtualResponse = await this.cfModule.router.dispatch(
      jsonRpcDeserialize({
        id: Date.now(),
        jsonrpc: "2.0",
        method: NodeTypes.RpcMethodName.INSTALL_VIRTUAL,
        params: {
          appInstanceId,
          intermediaries: [this.nodePublicIdentifier],
        } as NodeTypes.InstallVirtualParams,
      }),
    );

    return installVirtualResponse.result;
  };

  // TODO: make this more generic
  // TODO: delete this when the above works!
  public installTransferApp = async (
    counterpartyPublicIdentifier: string,
    initialDeposit: BigNumber,
  ): Promise<NodeTypes.ProposeInstallVirtualResult> => {
    const params = {
      abiEncodings: {
        actionEncoding: "tuple(uint256 transferAmount, bool finalize)",
        stateEncoding: "tuple(tuple(address to, uint256 amount)[] transfers, bool finalized)",
      },
      // TODO: contract address of app
      appDefinition: "0xfDd8b7c07960214C025B74e28733D30cF67A652d",
      asset: { assetType: 0 },
      initialState: {
        finalized: false,
        transfers: [
          {
            amount: initialDeposit,
            to: fromExtendedKey(this.publicIdentifier).derivePath("0").address,
          },
          {
            amount: Zero,
            to: fromExtendedKey(counterpartyPublicIdentifier).derivePath("0").address,
          },
        ],
      }, // TODO: type
      intermediaries: [this.nodePublicIdentifier],
      myDeposit: initialDeposit,
      outcomeType: OutcomeType.TWO_PARTY_DYNAMIC_OUTCOME, // TODO: IS THIS RIGHT???
      peerDeposit: Zero,
      proposedToIdentifier: counterpartyPublicIdentifier,
      timeout: Zero,
    } as NodeTypes.ProposeInstallVirtualParams;

    const actionResponse = await this.cfModule.router.dispatch(
      jsonRpcDeserialize({
        id: Date.now(),
        jsonrpc: "2.0",
        method: NodeTypes.RpcMethodName.PROPOSE_INSTALL_VIRTUAL,
        params,
      }),
    );
    return actionResponse.result as NodeTypes.ProposeInstallVirtualResult;
  };

  public uninstallVirtualApp = async (
    appInstanceId: string,
  ): Promise<NodeTypes.UninstallVirtualResult> => {
    const uninstallResponse = await this.cfModule.router.dispatch(
      jsonRpcDeserialize({
        id: Date.now(),
        jsonrpc: "2.0",
        method: NodeTypes.RpcMethodName.UNINSTALL_VIRTUAL,
        params: {
          appInstanceId,
          intermediaryIdentifier: this.nodePublicIdentifier,
        },
      }),
    );

    return uninstallResponse.result as NodeTypes.UninstallVirtualResult;
  };

  public withdrawal = async (
    amount: BigNumber,
    recipient?: string, // Address or xpub? whats the default?
  ): Promise<NodeTypes.UninstallResult> => {
    const withdrawalResponse = await this.cfModule.router.dispatch(
      jsonRpcDeserialize({
        id: Date.now(),
        jsonrpc: "2.0",
        method: NodeTypes.RpcMethodName.WITHDRAW,
        params: {
          amount,
          multisigAddress: this.multisigAddress,
          recipient,
        },
      }),
    );

    return withdrawalResponse.result;
  };

  ///////////////////////////////////
  // LOW LEVEL METHODS

  // TODO: make sure types are all good
  private connectDefaultListeners = (): void => {
    // counterfactual listeners
    this.listener.registerDefaultCfListeners();
  };
}<|MERGE_RESOLUTION|>--- conflicted
+++ resolved
@@ -234,14 +234,9 @@
   public nats: NatsClient;
   public multisigAddress: Address;
   public listener: ConnextListener;
-<<<<<<< HEAD
   public myFreeBalanceAddress: Address;
-  // TODO: maybe move this into the NodeApiClient @layne? --> yes
-  public nodePublicIdentifier: string;
-=======
   public nodePublicIdentifier: string;
   // TODO: maybe move this into the NodeApiClient @layne? --> yes
->>>>>>> ffe1a15f
 
   public logger: Logger;
   public network: Network;
