import { NatsServiceFactory } from "@connext/nats-messaging-client";
import {
  ChannelState,
  DepositParameters,
  ExchangeParameters,
  NodeConfig,
  TransferParameters,
  WithdrawParameters,
} from "@connext/types";
<<<<<<< HEAD
import { MNEMONIC_PATH, Node, DepositConfirmationMessage } from "@counterfactual/node";
=======
import { MNEMONIC_PATH, Node } from "@counterfactual/node";
>>>>>>> ef1fa008
import { Node as NodeTypes } from "@counterfactual/types";
import { EventEmitter } from "events";
import { Client as NatsClient, Payload } from "ts-nats";

import { DepositController } from "./controllers/DepositController";
import { ExchangeController } from "./controllers/ExchangeController";
import { TransferController } from "./controllers/TransferController";
import { WithdrawalController } from "./controllers/WithdrawalController";
import { Logger } from "./lib/logger";
import { getFreeBalance, logEthFreeBalance } from "./lib/utils";
import { NodeApiClient } from "./node";
import { ClientOptions, InternalClientOptions } from "./types";
import { Wallet } from "./wallet";

/**
 * Creates a new client-node connection with node at specified url
 *
 * @param opts The options to instantiate the client with.
 *        At a minimum, must contain the nodeUrl and a client signing key or mnemonic
 */

export async function connect(opts: ClientOptions): Promise<ConnextInternal> {
  // create a new wallet
  const wallet = new Wallet(opts);

  // create a new internal nats instance
  const natsConfig = {
    clusterId: opts.natsClusterId,
    payload: Payload.JSON,
    servers: [opts.natsUrl],
    token: opts.natsToken,
  };
  // TODO: proper key? also, proper usage?
  const messagingServiceKey = "messaging";
  // connect nats service, done as part of async setup

  // TODO: get config from nats client?
  console.log("creating nats client from config:", JSON.stringify(natsConfig));
  // TODO: instantiate service factory with proper config!!
  // @ts-ignore
  const natsFactory = new NatsServiceFactory(natsConfig);
  const messaging = natsFactory.createMessagingService(messagingServiceKey);
  await messaging.connect();
  console.log("nats is connected");

  // TODO: we need to pass in the whole store to retain context. Figure out how to do this better
  // const getFn = async (key: string) => {
  //   return await localStorage.get(key)
  // }

  // const setFn = async (pairs: {
  //   key: string;
  //   value: any;
  // }[]) => {
  //   for (const pair of pairs) {
  //     await localStorage.setItem(pair.key, JSON.stringify(pair.value))
  //   }
  //   return
  // }

  // // create a new storage service for use by cfModule
  // const store: NodeTypes.IStoreService = {
  //   get: opts.loadState || getFn,
  //   set: opts.saveState || setFn,
  // }

  // Note: added this to the client since this is required for the cf module to work
  await opts.store.set([{ key: MNEMONIC_PATH, value: opts.mnemonic }]);

  // create new cfModule to inject into internal instance
  console.log("creating new cf module");
  const cfModule = await Node.create(
    messaging,
    opts.store,
    {
      STORE_KEY_PREFIX: "store",
    }, // TODO: proper config
    // @ts-ignore WHYYYYYYYYY
    wallet.provider,
    "kovan", // TODO: make this not hardcoded to "kovan"
  );
  console.log("created cf module successfully");

  // create a new node api instance
  // TODO: use local storage for default key value setting!!
  const nodeConfig = {
    logLevel: opts.logLevel,
    nats: messaging.getConnection(),
    nodeUrl: opts.nodeUrl,
    publicIdentifier: cfModule.publicIdentifier,
    wallet,
  };
  console.log("creating node");
  const node: NodeApiClient = new NodeApiClient(nodeConfig);
  console.log("created node successfully");

  // TODO: make these types
  let myChannel = await node.getChannel();

  if (!myChannel) {
    // TODO: make these types
    console.log("no channel detected, creating channel..");
    myChannel = await node.createChannel();
  }
  console.log("myChannel: ", myChannel);
  // create the new client
  return new ConnextInternal({
    cfModule,
<<<<<<< HEAD
    // warning myChannel response structure will change
    multisigAddress: myChannel.multisigAddress.toLowerCase(),
=======
    multisigAddress: myChannel.multisigAddress,
>>>>>>> ef1fa008
    nats: messaging.getConnection(),
    node,
    wallet,
    ...opts, // use any provided opts by default
  });
}

/**
 * This abstract class contains all methods associated with managing
 * or establishing the user's channel.
 *
 * The true implementation of this class exists in the `ConnextInternal`
 * class
 */
export abstract class ConnextChannel extends EventEmitter {
  public opts: InternalClientOptions;
  private internal: ConnextInternal;

  public constructor(opts: InternalClientOptions) {
    super();
    this.opts = opts;
    this.internal = this as any;
  }

  ///////////////////////////////////
  // CORE CHANNEL METHODS

  // TODO: do we want the inputs to be an object?
  public async deposit(params: DepositParameters): Promise<ChannelState> {
    return await this.internal.deposit(params);
  }

  public async exchange(params: ExchangeParameters): Promise<ChannelState> {
    return await this.internal.exchange(params);
  }

  public async transfer(params: TransferParameters): Promise<ChannelState> {
    return await this.internal.transfer(params);
  }

  public async withdrawal(params: WithdrawParameters): Promise<ChannelState> {
    return await this.internal.withdraw(params);
  }

  ///////////////////////////////////
  // NODE EASY ACCESS METHODS
  public async config(): Promise<NodeConfig> {
    return await this.internal.config();
  }

  // @layne should we keep this here?
  ///////////////////////////////////
  // CF MODULE EASY ACCESS METHODS
  public async getFreeBalance(): Promise<NodeTypes.GetFreeBalanceStateResult> {
    return await getFreeBalance(this.opts.cfModule, this.opts.multisigAddress);
  }

  public logEthFreeBalance(freeBalance: NodeTypes.GetFreeBalanceStateResult): void {
    logEthFreeBalance(freeBalance);
  }
}

/**
 * True implementation of the connext client
 */
export class ConnextInternal extends ConnextChannel {
  public opts: InternalClientOptions;
  public cfModule: Node;
  public publicIdentifier: string;
  public wallet: Wallet;
  public node: NodeApiClient;
  public nats: NatsClient;

  public logger: Logger;

  ////////////////////////////////////////
  // Setup channel controllers
  private depositController: DepositController;
  private transferController: TransferController;
  private exchangeController: ExchangeController;
  private withdrawalController: WithdrawalController;

  constructor(opts: InternalClientOptions) {
    super(opts);

    this.opts = opts;

    this.wallet = opts.wallet;
    this.node = opts.node;
    this.nats = opts.nats;

    this.cfModule = opts.cfModule;
    this.publicIdentifier = this.cfModule.publicIdentifier;

    this.logger = new Logger("ConnextInternal", opts.logLevel);

    // instantiate controllers with logger and cf
    this.depositController = new DepositController("DepositController", this);
    this.transferController = new TransferController("TransferController", this);
    this.exchangeController = new ExchangeController("ExchangeController", this);
    this.withdrawalController = new WithdrawalController("WithdrawalController", this);
  }

  ///////////////////////////////////
  // CORE CHANNEL METHODS

  public async deposit(params: DepositParameters): Promise<ChannelState> {
    return await this.depositController.deposit(params);
  }

  public async exchange(params: ExchangeParameters): Promise<ChannelState> {
    return await this.exchangeController.exchange(params);
  }

  public async transfer(params: TransferParameters): Promise<ChannelState> {
    return await this.transferController.transfer(params);
  }

  public async withdraw(params: WithdrawParameters): Promise<ChannelState> {
    return await this.withdrawalController.withdraw(params);
  }

  ///////////////////////////////////
  // NODE METHODS

  public async config(): Promise<NodeConfig> {
    return await this.node.config();
  }

  ///////////////////////////////////
  // LOW LEVEL METHODS
}<|MERGE_RESOLUTION|>--- conflicted
+++ resolved
@@ -7,11 +7,7 @@
   TransferParameters,
   WithdrawParameters,
 } from "@connext/types";
-<<<<<<< HEAD
-import { MNEMONIC_PATH, Node, DepositConfirmationMessage } from "@counterfactual/node";
-=======
 import { MNEMONIC_PATH, Node } from "@counterfactual/node";
->>>>>>> ef1fa008
 import { Node as NodeTypes } from "@counterfactual/types";
 import { EventEmitter } from "events";
 import { Client as NatsClient, Payload } from "ts-nats";
@@ -120,12 +116,7 @@
   // create the new client
   return new ConnextInternal({
     cfModule,
-<<<<<<< HEAD
-    // warning myChannel response structure will change
-    multisigAddress: myChannel.multisigAddress.toLowerCase(),
-=======
     multisigAddress: myChannel.multisigAddress,
->>>>>>> ef1fa008
     nats: messaging.getConnection(),
     node,
     wallet,
