export class Logger {
<<<<<<< HEAD
  private levels: { [key: string]: number } = {
    debug: 4,
    info: 3,
    warn: 2,
    error: 1,
  };
=======
  private levels: { [key: string]: number } = { debug: 4, error: 1, info: 3, warn: 2 };
>>>>>>> d2bc440c
  private logLevel: number = 3;
  private name: string = "Logger";

  public constructor(name?: string, logLevel?: number) {
    this.name = typeof name !== "undefined" ? name : this.name;
    this.logLevel =
<<<<<<< HEAD
      typeof logLevel !== "undefined"
        ? parseInt(logLevel.toString(), 10)
        : this.logLevel;
=======
      typeof logLevel !== "undefined" ? parseInt(logLevel.toString(), 10) : this.logLevel;
>>>>>>> d2bc440c
  }

  public error(msg: string): void {
    this.log("error", msg);
  }

  public warn(msg: string): void {
    this.log("warn", msg);
  }

  public info(msg: string): void {
    this.log("info", msg);
  }

  public debug(msg: string): void {
    this.log("debug", msg);
  }

  private log(level: string, msg: any): void {
    if (this.levels[level] > this.logLevel) return;
    return (console as any)[level](`${level}: [${this.name}] ${msg}`);
  }
}<|MERGE_RESOLUTION|>--- conflicted
+++ resolved
@@ -1,27 +1,12 @@
 export class Logger {
-<<<<<<< HEAD
-  private levels: { [key: string]: number } = {
-    debug: 4,
-    info: 3,
-    warn: 2,
-    error: 1,
-  };
-=======
   private levels: { [key: string]: number } = { debug: 4, error: 1, info: 3, warn: 2 };
->>>>>>> d2bc440c
   private logLevel: number = 3;
   private name: string = "Logger";
 
   public constructor(name?: string, logLevel?: number) {
     this.name = typeof name !== "undefined" ? name : this.name;
     this.logLevel =
-<<<<<<< HEAD
-      typeof logLevel !== "undefined"
-        ? parseInt(logLevel.toString(), 10)
-        : this.logLevel;
-=======
       typeof logLevel !== "undefined" ? parseInt(logLevel.toString(), 10) : this.logLevel;
->>>>>>> d2bc440c
   }
 
   public error(msg: string): void {
