--- conflicted
+++ resolved
@@ -1,8 +1,4 @@
-<<<<<<< HEAD
 import { ILogger, ClientOptions } from "@connext/types";
-import { BigNumber, bigNumberify, hexlify, randomBytes, solidityKeccak256 } from "ethers/utils";
-=======
-import { ILogger } from "@connext/types";
 import {
   BigNumber,
   bigNumberify,
@@ -12,7 +8,6 @@
   joinSignature,
   SigningKey,
 } from "ethers/utils";
->>>>>>> ac2a380c
 import { isNullOrUndefined } from "util";
 import { RINKEBY_NETWORK, MAINNET_NETWORK } from "./constants";
 
@@ -116,7 +111,6 @@
 export const createPaymentId = createRandom32ByteHexString;
 export const createPreImage = createRandom32ByteHexString;
 
-<<<<<<< HEAD
 export const isNode = () =>
   typeof process !== "undefined" &&
   typeof process.versions !== "undefined" &&
@@ -136,9 +130,7 @@
   }
   return !!(opts.mnemonic || (opts.xpub && opts.keyGen));
 }
-=======
 export const signDigestWithEthers = (privateKey: string, digest: string) => {
   const key = new SigningKey(privateKey);
   return joinSignature(key.signDigest(digest));
-};
->>>>>>> ac2a380c
+};