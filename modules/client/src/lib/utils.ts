<<<<<<< HEAD
import { ILogger } from "@connext/types";
=======
import { ILogger, ClientOptions } from "@connext/types";
>>>>>>> 7f32c090
import {
  BigNumber,
  bigNumberify,
  hexlify,
  randomBytes,
  solidityKeccak256,
  joinSignature,
  SigningKey,
<<<<<<< HEAD
  arrayify,
=======
>>>>>>> 7f32c090
} from "ethers/utils";
import { isNullOrUndefined } from "util";
import { RINKEBY_NETWORK, MAINNET_NETWORK } from "./constants";

export const logTime = (log: ILogger, start: number, msg: string) => {
  const diff = Date.now() - start;
  const message = `${msg} in ${diff} ms`;
  if (diff < 10) {
    log.debug(message);
  } else if (diff < 100) {
    log.info(message);
  } else if (diff < 1000) {
    log.warn(message);
  } else {
    log.error(message);
  }
};

// Give abrv = true to abbreviate hex strings and xpubs to look like "xpub6FEC..kuQk"
export const stringify = (obj: object, abrv: boolean = false): string =>
  JSON.stringify(
    obj,
    (key: string, value: any): any =>
      value && value._hex
        ? bigNumberify(value).toString()
        : abrv && value && typeof value === "string" && value.startsWith("xpub")
        ? `${value.substring(0, 8)}..${value.substring(value.length - 4)}`
        : abrv && value && typeof value === "string" && value.startsWith("0x")
        ? `${value.substring(0, 6)}..${value.substring(value.length - 4)}`
        : value,
    2,
  );

// Capitalizes first char of a string
export const capitalize = (str: string): string =>
  str.substring(0, 1).toUpperCase() + str.substring(1);

export const objMap = <T, F extends keyof T, R>(
  obj: T,
  func: (val: T[F], field: F) => R,
): { [key in keyof T]: R } => {
  const res: any = {};
  for (const key in obj) {
    if ((obj as any).hasOwnProperty(key)) {
      res[key] = func(key as any, obj[key] as any);
    }
  }
  return res;
};

export const objMapPromise = async <T, F extends keyof T, R>(
  obj: T,
  func: (val: T[F], field: F) => Promise<R>,
): Promise<{ [key in keyof T]: R }> => {
  const res: any = {};
  for (const key in obj) {
    if ((obj as any).hasOwnProperty(key)) {
      res[key] = await func(key as any, obj[key] as any);
    }
  }
  return res;
};

export const insertDefault = (val: string, obj: any, keys: string[]): any => {
  const adjusted = {} as any;
  keys.concat(Object.keys(obj)).map((k: any): any => {
    // check by index and undefined
    adjusted[k] = isNullOrUndefined(obj[k])
      ? val // not supplied set as default val
      : obj[k];
  });

  return adjusted;
};

export const delay = (ms: number): Promise<void> =>
  new Promise((res: any): any => setTimeout(res, ms));

export const delayAndThrow = (ms: number, msg: string = ""): Promise<void> =>
  new Promise((res: any, rej: any): any => setTimeout((): void => rej(new Error(msg)), ms));

export const createLinkedHash = (
  amount: BigNumber,
  assetId: string,
  paymentId: string,
  preImage: string,
): string => {
  return solidityKeccak256(
    ["uint256", "address", "bytes32", "bytes32"],
    [amount, assetId, paymentId, preImage],
  );
};

export const withdrawalKey = (xpub: string): string => {
  return `${xpub}/latestNodeSubmittedWithdrawal`;
};

export const createRandom32ByteHexString = (): string => {
  return hexlify(randomBytes(32));
};

export const createPaymentId = createRandom32ByteHexString;
export const createPreImage = createRandom32ByteHexString;

<<<<<<< HEAD
export const signDigestWithEthers = (privateKey: string, digest: string) => {
  const signingKey = new SigningKey(privateKey);
  return joinSignature(signingKey.signDigest(arrayify(digest)));
=======
export const isNode = () =>
  typeof process !== "undefined" &&
  typeof process.versions !== "undefined" &&
  typeof process.versions.node !== "undefined";

export function isMainnet(network: string): boolean {
  return network.toLowerCase() === MAINNET_NETWORK.toLowerCase();
}

export function isRinkeby(network: string): boolean {
  return network.toLowerCase() === RINKEBY_NETWORK.toLowerCase();
}

export function isWalletProvided(opts?: Partial<ClientOptions>): boolean {
  if (!opts) {
    return false;
  }
  return !!(opts.mnemonic || (opts.xpub && opts.keyGen));
}

export const signDigestWithEthers = (privateKey: string, digest: string) => {
  const key = new SigningKey(privateKey);
  return joinSignature(key.signDigest(digest));
>>>>>>> 7f32c090
};<|MERGE_RESOLUTION|>--- conflicted
+++ resolved
@@ -1,8 +1,4 @@
-<<<<<<< HEAD
-import { ILogger } from "@connext/types";
-=======
 import { ILogger, ClientOptions } from "@connext/types";
->>>>>>> 7f32c090
 import {
   BigNumber,
   bigNumberify,
@@ -11,10 +7,7 @@
   solidityKeccak256,
   joinSignature,
   SigningKey,
-<<<<<<< HEAD
   arrayify,
-=======
->>>>>>> 7f32c090
 } from "ethers/utils";
 import { isNullOrUndefined } from "util";
 import { RINKEBY_NETWORK, MAINNET_NETWORK } from "./constants";
@@ -119,11 +112,6 @@
 export const createPaymentId = createRandom32ByteHexString;
 export const createPreImage = createRandom32ByteHexString;
 
-<<<<<<< HEAD
-export const signDigestWithEthers = (privateKey: string, digest: string) => {
-  const signingKey = new SigningKey(privateKey);
-  return joinSignature(signingKey.signDigest(arrayify(digest)));
-=======
 export const isNode = () =>
   typeof process !== "undefined" &&
   typeof process.versions !== "undefined" &&
@@ -145,7 +133,6 @@
 }
 
 export const signDigestWithEthers = (privateKey: string, digest: string) => {
-  const key = new SigningKey(privateKey);
-  return joinSignature(key.signDigest(digest));
->>>>>>> 7f32c090
+  const signingKey = new SigningKey(privateKey);
+  return joinSignature(signingKey.signDigest(arrayify(digest)));
 };