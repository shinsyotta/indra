import { jsonRpcDeserialize, Node } from "@counterfactual/node";
import { Node as NodeTypes } from "@counterfactual/types";
import { utils } from "ethers";
import fetch from "node-fetch";
import { isNullOrUndefined } from "util";

const formatEther = utils.formatEther;

// Capitalizes first char of a string
export const capitalize = (str: string): string =>
  str.substring(0, 1).toUpperCase() + str.substring(1);

export const objMap = <T, F extends keyof T, R>(
  obj: T,
  func: (val: T[F], field: F) => R,
): { [key in keyof T]: R } => {
  const res: any = {};
  for (const key in obj) {
    if ((obj as any).hasOwnProperty(key)) {
      res[key] = func(key as any, obj[key] as any);
    }
  }
  return res;
};

export const objMapPromise = async <T, F extends keyof T, R>(
  obj: T,
  func: (val: T[F], field: F) => Promise<R>,
): Promise<{ [key in keyof T]: R }> => {
  const res: any = {};
  for (const key in obj) {
    if ((obj as any).hasOwnProperty(key)) {
      res[key] = await func(key as any, obj[key] as any);
    }
  }
  return res;
};

export const insertDefault = (val: string, obj: any, keys: string[]): any => {
  const adjusted = {} as any;
  keys.concat(Object.keys(obj)).map((k: any): any => {
    // check by index and undefined
    adjusted[k] = isNullOrUndefined(obj[k])
      ? val // not supplied set as default val
      : obj[k];
  });

  return adjusted;
};

export const delay = (ms: number): Promise<void> =>
  new Promise((res: any): any => setTimeout(res, ms));

// TODO: Temporary - this eventually should be exposed at the top level and retrieve from store
// @rahul: will this eventually be a node api client method or always
// called through the cf node?
// @layne, anything we can get through the client's CF node we should, its more trust minimized that way
export async function getFreeBalance(
  node: Node,
  multisigAddress: string,
): Promise<NodeTypes.GetFreeBalanceStateResult> {
  // @rahul is this the right Rpc params/obj?
  const res = await node.router.dispatch(
    jsonRpcDeserialize({
      id: Date.now(),
      jsonrpc: "2.0",
      method: NodeTypes.RpcMethodName.GET_FREE_BALANCE_STATE,
      params: { multisigAddress },
    }),
  );

  return res.result as NodeTypes.GetFreeBalanceStateResult;
}

// TODO: Should we keep this? It's a nice helper to break out by key. Maybe generalize?
// ^^^ generalized is the objMap function we have already, we can delete this
// added an example of how to use the obj map thing - layne
export function logEthFreeBalance(freeBalance: NodeTypes.GetFreeBalanceStateResult): void {
  console.info(`Channel's free balance:`);
  const cb = (k: string, v: any): void => {
    console.info(k, formatEther(v));
  };
  // @ts-ignore
  objMap(freeBalance, cb);
}

<<<<<<< HEAD
// TODO: Temporary fn which gets multisig address via http.
// This should eventually be derived internally from user/node xpub.
export async function getMultisigAddress(baseURL: string, xpub: string): Promise<string> {
  const bot = await getUser(baseURL, xpub);
  const multisigAddress = bot.channels.length > 0 ? bot.channels[0].multisigAddress : undefined;
  if (!multisigAddress) {
    console.info(
      `The Bot doesn't have a channel with the Playground yet... ` +
        `Waiting for another [hardcoded] 2 seconds`,
    );
    // Convert to milliseconds
    await delay(2 * 1000).then(() => getMultisigAddress(baseURL, xpub));
  }
  return (await getUser(baseURL, xpub)).channels[0].multisigAddress;
}

// TODO: Temporary fn which gets user details via http.
export async function getUser(baseURL: string, xpub: string): Promise<any> {
  if (!xpub) {
    throw new Error("getUser(): xpub is required");
  }

  try {
    const userJson = await get(baseURL, `users/${xpub}`);
    return userJson;
  } catch (e) {
    return Promise.reject(e);
  }
}

// TODO: Temporary fn which deploys multisig and returns address/hash
export async function createAccount(baseURL: string, user: { xpub: string }): Promise<object> {
  console.log("Create account activated!");
  try {
    let userRes;
    userRes = await get(baseURL, `users/${user.xpub}`);
    if (!userRes || !(userRes as any).id) {
      userRes = await post(baseURL, "users", user);
    }
    console.log("userRes: ", userRes);

    const multisigRes = await post(baseURL, "channels", {
      counterpartyXpub: user.xpub,
    });
    console.log("multisigRes: ", multisigRes);

    return {
      ...userRes,
      transactionHash: (multisigRes as any).transactionHash,
    };
  } catch (e) {
    return Promise.reject(e);
  }
}

=======
>>>>>>> ef1fa008
// TODO: ???
function timeout(delay: number = 30000): any {
  const handler = setTimeout(() => {
    throw new Error("Request timed out");
  }, delay);

  return {
    cancel(): any {
      clearTimeout(handler);
    },
  };
}

// TODO: Temporary!!
async function get(baseURL: string, endpoint: string): Promise<object> {
  const requestTimeout = timeout();

  const httpResponse = await fetch(`${baseURL}/${endpoint}`, {
    method: "GET",
  });

  requestTimeout.cancel();

  let response;
  let retriesAvailable = 10;

  while (typeof response === "undefined") {
    try {
      response = await httpResponse.json();
    } catch (e) {
      retriesAvailable -= 1;
      if (e.type === "invalid-json" && retriesAvailable >= 0) {
        console.log(
          `Call to ${baseURL}/api/${endpoint} returned invalid JSON. Retrying (attempt #${10 -
            retriesAvailable}).`,
        );
        await delay(3000);
      } else throw e;
    }
  }

  if (response.errors) {
    const error = response.errors[0];
    throw error;
  }

  return response;
}

// TODO: Temporary!!
async function post(baseURL: string, endpoint: string, data: any): Promise<any> {
  const body = JSON.stringify(data);
  const httpResponse = await fetch(`${baseURL}/${endpoint}`, {
    body,
    headers: {
      "Content-Type": "application/json; charset=utf-8",
    },
    method: "POST",
  });

  const response = await httpResponse.json();

  if (response.errors) {
    const error = response.errors[0];
    throw error;
  }

  return response;
}<|MERGE_RESOLUTION|>--- conflicted
+++ resolved
@@ -84,64 +84,6 @@
   objMap(freeBalance, cb);
 }
 
-<<<<<<< HEAD
-// TODO: Temporary fn which gets multisig address via http.
-// This should eventually be derived internally from user/node xpub.
-export async function getMultisigAddress(baseURL: string, xpub: string): Promise<string> {
-  const bot = await getUser(baseURL, xpub);
-  const multisigAddress = bot.channels.length > 0 ? bot.channels[0].multisigAddress : undefined;
-  if (!multisigAddress) {
-    console.info(
-      `The Bot doesn't have a channel with the Playground yet... ` +
-        `Waiting for another [hardcoded] 2 seconds`,
-    );
-    // Convert to milliseconds
-    await delay(2 * 1000).then(() => getMultisigAddress(baseURL, xpub));
-  }
-  return (await getUser(baseURL, xpub)).channels[0].multisigAddress;
-}
-
-// TODO: Temporary fn which gets user details via http.
-export async function getUser(baseURL: string, xpub: string): Promise<any> {
-  if (!xpub) {
-    throw new Error("getUser(): xpub is required");
-  }
-
-  try {
-    const userJson = await get(baseURL, `users/${xpub}`);
-    return userJson;
-  } catch (e) {
-    return Promise.reject(e);
-  }
-}
-
-// TODO: Temporary fn which deploys multisig and returns address/hash
-export async function createAccount(baseURL: string, user: { xpub: string }): Promise<object> {
-  console.log("Create account activated!");
-  try {
-    let userRes;
-    userRes = await get(baseURL, `users/${user.xpub}`);
-    if (!userRes || !(userRes as any).id) {
-      userRes = await post(baseURL, "users", user);
-    }
-    console.log("userRes: ", userRes);
-
-    const multisigRes = await post(baseURL, "channels", {
-      counterpartyXpub: user.xpub,
-    });
-    console.log("multisigRes: ", multisigRes);
-
-    return {
-      ...userRes,
-      transactionHash: (multisigRes as any).transactionHash,
-    };
-  } catch (e) {
-    return Promise.reject(e);
-  }
-}
-
-=======
->>>>>>> ef1fa008
 // TODO: ???
 function timeout(delay: number = 30000): any {
   const handler = setTimeout(() => {
