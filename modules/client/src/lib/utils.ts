<<<<<<< HEAD
import { ILogger } from "@connext/types";
import { BigNumber, bigNumberify, hexlify, randomBytes, solidityKeccak256 } from "ethers/utils";
=======
import { ILogger, ClientOptions } from "@connext/types";
import {
  BigNumber,
  bigNumberify,
  hexlify,
  randomBytes,
  solidityKeccak256,
  joinSignature,
  SigningKey,
  arrayify,
} from "ethers/utils";
>>>>>>> b847a893
import { isNullOrUndefined } from "util";
import { RINKEBY_NETWORK, MAINNET_NETWORK } from "./constants";

export const logTime = (log: ILogger, start: number, msg: string) => {
  const diff = Date.now() - start;
  const message = `${msg} in ${diff} ms`;
  if (diff < 10) {
    log.debug(message);
  } else if (diff < 100) {
    log.info(message);
  } else if (diff < 1000) {
    log.warn(message);
  } else {
    log.error(message);
  }
};

// Give abrv = true to abbreviate hex strings and xpubs to look like "xpub6FEC..kuQk"
export const stringify = (obj: object, abrv: boolean = false): string =>
  JSON.stringify(
    obj,
    (key: string, value: any): any =>
      value && value._hex
        ? bigNumberify(value).toString()
        : abrv && value && typeof value === "string" && value.startsWith("xpub")
        ? `${value.substring(0, 8)}..${value.substring(value.length - 4)}`
        : abrv && value && typeof value === "string" && value.startsWith("0x")
        ? `${value.substring(0, 6)}..${value.substring(value.length - 4)}`
        : value,
    2,
  );

// Capitalizes first char of a string
export const capitalize = (str: string): string =>
  str.substring(0, 1).toUpperCase() + str.substring(1);

export const objMap = <T, F extends keyof T, R>(
  obj: T,
  func: (val: T[F], field: F) => R,
): { [key in keyof T]: R } => {
  const res: any = {};
  for (const key in obj) {
    if ((obj as any).hasOwnProperty(key)) {
      res[key] = func(key as any, obj[key] as any);
    }
  }
  return res;
};

export const objMapPromise = async <T, F extends keyof T, R>(
  obj: T,
  func: (val: T[F], field: F) => Promise<R>,
): Promise<{ [key in keyof T]: R }> => {
  const res: any = {};
  for (const key in obj) {
    if ((obj as any).hasOwnProperty(key)) {
      res[key] = await func(key as any, obj[key] as any);
    }
  }
  return res;
};

export const insertDefault = (val: string, obj: any, keys: string[]): any => {
  const adjusted = {} as any;
  keys.concat(Object.keys(obj)).map((k: any): any => {
    // check by index and undefined
    adjusted[k] = isNullOrUndefined(obj[k])
      ? val // not supplied set as default val
      : obj[k];
  });

  return adjusted;
};

export const delay = (ms: number): Promise<void> =>
  new Promise((res: any): any => setTimeout(res, ms));

export const delayAndThrow = (ms: number, msg: string = ""): Promise<void> =>
  new Promise((res: any, rej: any): any => setTimeout((): void => rej(new Error(msg)), ms));

export const createLinkedHash = (
  amount: BigNumber,
  assetId: string,
  paymentId: string,
  preImage: string,
): string => {
  return solidityKeccak256(
    ["uint256", "address", "bytes32", "bytes32"],
    [amount, assetId, paymentId, preImage],
  );
};

export const withdrawalKey = (xpub: string): string => {
  return `${xpub}/latestNodeSubmittedWithdrawal`;
};

export const createRandom32ByteHexString = (): string => {
  return hexlify(randomBytes(32));
};

export const createPaymentId = createRandom32ByteHexString;
<<<<<<< HEAD
export const createPreImage = createRandom32ByteHexString;
=======
export const createPreImage = createRandom32ByteHexString;

export const isNode = () =>
  typeof process !== "undefined" &&
  typeof process.versions !== "undefined" &&
  typeof process.versions.node !== "undefined";

export function isMainnet(network: string): boolean {
  return network.toLowerCase() === MAINNET_NETWORK.toLowerCase();
}

export function isRinkeby(network: string): boolean {
  return network.toLowerCase() === RINKEBY_NETWORK.toLowerCase();
}

export function isWalletProvided(opts?: Partial<ClientOptions>): boolean {
  if (!opts) {
    return false;
  }
  return !!(opts.mnemonic || (opts.xpub && opts.keyGen));
}

export const signDigestWithEthers = (privateKey: string, digest: string) => {
  const signingKey = new SigningKey(privateKey);
  return joinSignature(signingKey.signDigest(arrayify(digest)));
};
>>>>>>> b847a893
<|MERGE_RESOLUTION|>--- conflicted
+++ resolved
@@ -1,7 +1,3 @@
-<<<<<<< HEAD
-import { ILogger } from "@connext/types";
-import { BigNumber, bigNumberify, hexlify, randomBytes, solidityKeccak256 } from "ethers/utils";
-=======
 import { ILogger, ClientOptions } from "@connext/types";
 import {
   BigNumber,
@@ -13,7 +9,6 @@
   SigningKey,
   arrayify,
 } from "ethers/utils";
->>>>>>> b847a893
 import { isNullOrUndefined } from "util";
 import { RINKEBY_NETWORK, MAINNET_NETWORK } from "./constants";
 
@@ -115,9 +110,6 @@
 };
 
 export const createPaymentId = createRandom32ByteHexString;
-<<<<<<< HEAD
-export const createPreImage = createRandom32ByteHexString;
-=======
 export const createPreImage = createRandom32ByteHexString;
 
 export const isNode = () =>
@@ -143,5 +135,4 @@
 export const signDigestWithEthers = (privateKey: string, digest: string) => {
   const signingKey = new SigningKey(privateKey);
   return joinSignature(signingKey.signDigest(arrayify(digest)));
-};
->>>>>>> b847a893
+};