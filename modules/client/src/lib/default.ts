--- conflicted
+++ resolved
@@ -1,11 +1,6 @@
 import { ConnextStore } from "@connext/store";
-<<<<<<< HEAD
-import { Store, LOCALSTORAGE } from "@connext/types";
-import { ethers } from "ethers";
-=======
-import { Store } from "@connext/types";
+import { LOCALSTORAGE } from "@connext/types";
 import { Wallet } from "ethers";
->>>>>>> 6fb62696
 
 import { ClientOptions } from "../types";
 
