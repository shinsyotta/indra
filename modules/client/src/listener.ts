import {
  bigNumberifyJson,
  CoinBalanceRefundAppName,
  EventNames,
  FastSignedTransferAppName,
  HashLockTransferAppName,
  ILoggerService,
  MethodNames,
  MethodParams,
  SimpleLinkedTransferAppName,
  WithdrawAppName,
  WithdrawAppState,
  EventPayloads,
} from "@connext/types";
import {
  commonAppProposalValidation,
  SupportedApplications,
  validateSimpleLinkedTransferApp,
  validateWithdrawApp,
  validateFastSignedTransferApp,
  validateHashLockTransferApp,
} from "@connext/apps";

import { ConnextClient } from "./connext";
import { stringify } from "./lib";
import {
  CreateChannelMessage,
  ConnextEventEmitter,
  DefaultApp,
  DepositConfirmationMessage,
  DepositFailedMessage,
  DepositStartedMessage,
  IChannelProvider,
  InstallMessage,
  NodeMessageWrappedProtocolMessage,
  ProposeMessage,
  RejectProposalMessage,
  UninstallMessage,
  UpdateStateMessage,
} from "./types";

const {
  CREATE_CHANNEL_EVENT,
  CREATE_TRANSFER,
  DEPOSIT_CONFIRMED_EVENT,
  DEPOSIT_FAILED_EVENT,
  DEPOSIT_STARTED_EVENT,
  INSTALL_EVENT,
  PROPOSE_INSTALL_EVENT,
  PROTOCOL_MESSAGE_EVENT,
  RECEIVE_TRANSFER_FAILED_EVENT,
  RECEIVE_TRANSFER_FINISHED_EVENT,
  RECEIVE_TRANSFER_STARTED_EVENT,
  REJECT_INSTALL_EVENT,
  UNINSTALL_EVENT,
  UPDATE_STATE_EVENT,
} = EventNames;

// TODO: index of connext events only?
type CallbackStruct = {
  [index in EventNames]: (data: any) => Promise<any> | void;
};

export class ConnextListener extends ConnextEventEmitter {
  private log: ILoggerService;
  private channelProvider: IChannelProvider;
  private connext: ConnextClient;

  // TODO: add custom parsing functions here to convert event data
  // to something more usable? -- OR JUST FIX THE EVENT DATA! :p
  private defaultCallbacks: CallbackStruct = {
    CREATE_CHANNEL_EVENT: (msg: CreateChannelMessage): void => {
      this.emitAndLog(CREATE_CHANNEL_EVENT, msg.data);
    },
    CREATE_TRANSFER: (): void => {
      this.emitAndLog(CREATE_TRANSFER, {});
    },
    DEPOSIT_CONFIRMED_EVENT: async (msg: DepositConfirmationMessage): Promise<void> => {
      this.emitAndLog(DEPOSIT_CONFIRMED_EVENT, msg.data);
    },
    DEPOSIT_FAILED_EVENT: (msg: DepositFailedMessage): void => {
      this.emitAndLog(DEPOSIT_FAILED_EVENT, msg.data);
    },
    DEPOSIT_STARTED_EVENT: (msg: DepositStartedMessage): void => {
      this.log.info(`Deposit transaction: ${msg.data.txHash}`);
      this.emitAndLog(DEPOSIT_STARTED_EVENT, msg.data);
    },
    INSTALL_EVENT: (msg: InstallMessage): void => {
      this.emitAndLog(INSTALL_EVENT, msg.data);
    },
    PROPOSE_INSTALL_EVENT: async (msg: ProposeMessage): Promise<void> => {
      const {
        data: { params, appInstanceId },
        from,
      } = msg;
      // return if its from us
      const start = Date.now();
      const time = () => `in ${Date.now() - start} ms`;
      if (from === this.connext.publicIdentifier) {
        this.log.debug(`Received proposal from our own node, doing nothing ${time()}`);
        return;
      }
      // validate and automatically install for the known and supported
      // applications
      this.emitAndLog(PROPOSE_INSTALL_EVENT, msg.data);
      this.handleAppProposal(params, appInstanceId, from);
      this.log.info(`Done processing propose install event ${time()}`);
    },
    PROTOCOL_MESSAGE_EVENT: (msg: NodeMessageWrappedProtocolMessage): void => {
      this.emitAndLog(PROTOCOL_MESSAGE_EVENT, msg.data);
    },
    RECEIVE_TRANSFER_FAILED_EVENT: (msg: CreateChannelMessage): void => {
      this.emitAndLog(RECEIVE_TRANSFER_FAILED_EVENT, {});
    },
    RECEIVE_TRANSFER_FINISHED_EVENT: (msg: CreateChannelMessage): void => {
      this.emitAndLog(RECEIVE_TRANSFER_FINISHED_EVENT, {});
    },
    RECEIVE_TRANSFER_STARTED_EVENT: (msg: CreateChannelMessage): void => {
      this.emitAndLog(RECEIVE_TRANSFER_STARTED_EVENT, {});
    },
    REJECT_INSTALL_EVENT: (msg: RejectProposalMessage): void => {
      this.emitAndLog(REJECT_INSTALL_EVENT, msg.data);
    },
    UNINSTALL_EVENT: (msg: UninstallMessage): void => {
      this.emitAndLog(UNINSTALL_EVENT, msg.data);
    },
    UPDATE_STATE_EVENT: async (msg: UpdateStateMessage): Promise<void> => {
      this.emitAndLog(UPDATE_STATE_EVENT, msg.data);
      const appInstance = (await this.connext.getAppInstanceDetails(msg.data.appInstanceId))
        .appInstance;
      const state = msg.data.newState as WithdrawAppState;
      const registryAppInfo = this.connext.appRegistry.find((app: DefaultApp): boolean => {
        return app.appDefinitionAddress === appInstance.appInterface.addr;
      });
      if (registryAppInfo.name === WithdrawAppName) {
        const params = {
          amount: state.transfers[0].amount,
          recipient: state.transfers[0].to,
          assetId: appInstance.singleAssetTwoPartyCoinTransferInterpreterParams.tokenAddress,
        };
        await this.connext.saveWithdrawCommitmentToStore(params, state.signatures);
      }
    },
    WITHDRAWAL_CONFIRMED_EVENT: (msg: UninstallMessage): void => {
      this.emitAndLog(EventNames.WITHDRAWAL_CONFIRMED_EVENT, msg.data);
    },
    WITHDRAWAL_FAILED_EVENT: (msg: UninstallMessage): void => {
      this.emitAndLog(EventNames.WITHDRAWAL_FAILED_EVENT, msg.data);
    },
    WITHDRAWAL_STARTED_EVENT: (msg: UninstallMessage): void => {
      this.emitAndLog(EventNames.WITHDRAWAL_STARTED_EVENT, msg.data);
    },
  };

  constructor(channelProvider: IChannelProvider, connext: ConnextClient) {
    super();
    this.channelProvider = channelProvider;
    this.connext = connext;
    this.log = connext.log.newContext("ConnextListener");
  }

  public register = async (): Promise<void> => {
    await this.registerAvailabilitySubscription();
    this.registerDefaultListeners();
    await this.registerLinkedTransferSubscription();
    return;
  };

  public registerCfListener = (event: EventNames, cb: Function): void => {
    // replace with new fn
    this.log.debug(`Registering listener for ${event}`);
    this.channelProvider.on(
      event,
      async (res: any): Promise<void> => {
        await cb(res);
        this.emit(event, res);
      },
    );
  };

  public removeCfListener = (event: EventNames, cb: Function): boolean => {
    this.log.debug(`Removing listener for ${event}`);
    try {
      this.removeListener(event, cb as any);
      return true;
    } catch (e) {
      this.log.error(
        `Error trying to remove registered listener from event ${event}: ${e.stack || e.message}`,
      );
      return false;
    }
  };

  public registerDefaultListeners = (): void => {
    Object.entries(this.defaultCallbacks).forEach(([event, callback]: any): any => {
      this.channelProvider.on(event, callback);
    });

    this.channelProvider.on(
      MethodNames.chan_install,
      async (msg: any): Promise<void> => {
        const {
          result: {
            result: { appInstance },
          },
        } = msg;
        await this.connext.messaging.publish(
          `${this.connext.publicIdentifier}.channel.${this.connext.multisigAddress}.app-instance.${appInstance.appInstanceId}.uninstall`,
          appInstance,
        );
      },
    );
  };

  private emitAndLog = (event: EventNames, data: any): void => {
    const protocol =
      event === PROTOCOL_MESSAGE_EVENT ? (data.data ? data.data.protocol : data.protocol) : "";
    this.log.debug(`Received ${event}${protocol ? ` for ${protocol} protocol` : ""}`);
    this.emit(event, bigNumberifyJson(data));
  };

  private registerAvailabilitySubscription = async (): Promise<void> => {
    const subject = `${this.connext.publicIdentifier}.online`;
    await this.connext.messaging.subscribe(
      subject,
      async (msg: any): Promise<any> => {
        if (!msg.reply) {
          this.log.warn(`No reply found for msg: ${msg}`);
          return;
        }

        const response = true;
        this.connext.messaging.publish(msg.reply, {
          err: null,
          response,
        });
      },
    );
    this.log.debug(`Connected message pattern "${subject}"`);
  };

  private registerLinkedTransferSubscription = async (): Promise<void> => {
    const subject = `*.channel.*.transfer.linked.to.${this.connext.publicIdentifier}`;
    await this.connext.messaging.subscribe(subject, async (msg: any) => {
      this.log.debug(`Received message for ${subject} subscription`);
      if (!msg.paymentId && !msg.data) {
        throw new Error(`Could not parse data from message: ${stringify(msg)}`);
      }
      let data = msg.paymentId ? msg : msg.data;
      if (typeof data === `string`) {
        data = JSON.parse(data);
      }
      this.log.debug(`Message data: ${JSON.stringify(data, null, 2)}`);
      const {
        paymentId,
        transferMeta: { encryptedPreImage },
        amount,
        assetId,
      }: EventPayloads.CreateTransfer = data;
      if (!paymentId || !encryptedPreImage || !amount || !assetId) {
        throw new Error(`Unable to parse transfer details from message ${stringify(data)}`);
      }
      await this.connext.reclaimPendingAsyncTransfer(paymentId, encryptedPreImage);
      this.log.info(`Successfully redeemed transfer with paymentId: ${paymentId}`);
    });
  };

  private handleAppProposal = async (
    params: MethodParams.ProposeInstall,
    appInstanceId: string,
    from: string,
  ): Promise<void> => {
    // get supported apps
    const registryAppInfo = this.connext.appRegistry.find((app: DefaultApp): boolean => {
      return app.appDefinitionAddress === params.appDefinition;
    });
    if (!registryAppInfo) {
      throw new Error(`Could not find registry info for app ${params.appDefinition}`);
    }
    // validate or reject app
    try {
      // check based on supported applications
      commonAppProposalValidation(
        params,
        // types weirdness
        { ...registryAppInfo, name: registryAppInfo.name as SupportedApplications },
        this.connext.config.supportedTokenAddresses,
      );
      switch (registryAppInfo.name) {
        case CoinBalanceRefundAppName: {
          const subject = `${this.connext.publicIdentifier}.channel.${this.connext.multisigAddress}.app-instance.${appInstanceId}.proposal.accept`;
          this.log.debug(`Sending acceptance message to: ${subject}`);
          await this.connext.messaging.publish(subject, stringify(params));
          return;
        }
        case SimpleLinkedTransferAppName: {
          validateSimpleLinkedTransferApp(params, from, this.connext.publicIdentifier);
          break;
        }
<<<<<<< HEAD
        case WithdrawAppName: {
          validateWithdrawApp(params, from, this.connext.publicIdentifier);
=======
        case WithdrawApp: {
          await validateWithdrawApp(params, from, this.connext.publicIdentifier);
>>>>>>> 17f520a4
          break;
        }
        case FastSignedTransferAppName: {
          validateFastSignedTransferApp(params, from, this.connext.publicIdentifier);
          break;
        }
        case HashLockTransferAppName: {
          const blockNumber = await this.connext.ethProvider.getBlockNumber();
          validateHashLockTransferApp(params, blockNumber, from, this.connext.publicIdentifier);
          break;
        }
        default: {
          throw new Error(
            `Not installing app without configured validation: ${registryAppInfo.name}`,
          );
        }
      }
      // NOTE: by trying to install here, if the installation fails,
      // the proposal is automatically removed from the store
      await this.connext.installApp(appInstanceId);
    } catch (e) {
      this.log.error(`Caught error: ${e.message}`);
      await this.connext.rejectInstallApp(appInstanceId);
      throw e;
    }
    // install and run post-install tasks
    await this.runPostInstallTasks(appInstanceId, registryAppInfo);
    const appInstance = this.connext.getAppInstanceDetails(appInstanceId);
    await this.connext.messaging.publish(
      `${this.connext.publicIdentifier}.channel.${this.connext.multisigAddress}.app-instance.${appInstanceId}.install`,
      stringify(appInstance),
    );
  };

  private runPostInstallTasks = async (
    appInstanceId: string,
    registryAppInfo: DefaultApp,
  ): Promise<void> => {
    switch (registryAppInfo.name) {
      case WithdrawAppName: {
        const appInstance = (await this.connext.getAppInstanceDetails(appInstanceId)).appInstance;
        this.connext.respondToNodeWithdraw(appInstance);
        break;
      }
    }
  };
}<|MERGE_RESOLUTION|>--- conflicted
+++ resolved
@@ -297,13 +297,8 @@
           validateSimpleLinkedTransferApp(params, from, this.connext.publicIdentifier);
           break;
         }
-<<<<<<< HEAD
         case WithdrawAppName: {
-          validateWithdrawApp(params, from, this.connext.publicIdentifier);
-=======
-        case WithdrawApp: {
           await validateWithdrawApp(params, from, this.connext.publicIdentifier);
->>>>>>> 17f520a4
           break;
         }
         case FastSignedTransferAppName: {
