--- conflicted
+++ resolved
@@ -58,10 +58,6 @@
   WITHDRAWAL_FAILED_EVENT,
   WITHDRAWAL_STARTED_EVENT,
   CREATE_CHANNEL_EVENT,
-<<<<<<< HEAD
-  CREATE_TRANSFER_EVENT,
-=======
->>>>>>> 20850915
   DEPOSIT_CONFIRMED_EVENT,
   DEPOSIT_FAILED_EVENT,
   DEPOSIT_STARTED_EVENT,
@@ -89,10 +85,6 @@
     CREATE_CHANNEL_EVENT: (msg: CreateChannelMessage): void => {
       this.emitAndLog(CREATE_CHANNEL_EVENT, msg.data);
     },
-<<<<<<< HEAD
-    CREATE_TRANSFER_EVENT: (): void => {
-      this.emitAndLog(CREATE_TRANSFER_EVENT, {});
-=======
     CONDITIONAL_TRANSFER_CREATED_EVENT: (msg: any): void => {
       this.emitAndLog(CONDITIONAL_TRANSFER_CREATED_EVENT, msg.data);
     },
@@ -104,7 +96,6 @@
     },
     CONDITIONAL_TRANSFER_FAILED_EVENT: (msg: any): void => {
       this.emitAndLog(CONDITIONAL_TRANSFER_FAILED_EVENT, msg.data);
->>>>>>> 20850915
     },
     DEPOSIT_CONFIRMED_EVENT: async (msg: DepositConfirmationMessage): Promise<void> => {
       this.emitAndLog(DEPOSIT_CONFIRMED_EVENT, msg.data);
