import { bigNumberify } from "ethers/utils";
import { EventEmitter } from "events";

import { ChannelProvider } from "./channelProvider";
import { ConnextClient } from "./connext";
import { Logger, stringify } from "./lib";
import {
  CFCoreTypes,
  CreateChannelMessage,
  DefaultApp,
  DepositConfirmationMessage,
  DepositFailedMessage,
  DepositStartedMessage,
  InstallMessage,
  InstallVirtualMessage,
  NodeMessageWrappedProtocolMessage,
  ProposeMessage,
  RejectInstallVirtualMessage,
  RejectProposalMessage,
  SupportedApplications,
  UninstallMessage,
  UninstallVirtualMessage,
  UpdateStateMessage,
  WithdrawConfirmationMessage,
  WithdrawFailedMessage,
  WithdrawStartedMessage,
} from "./types";
import { appProposalValidation } from "./validation/appProposals";

// TODO: index of connext events only?
type CallbackStruct = {
  [index in CFCoreTypes.EventName]: (data: any) => Promise<any> | void;
};

export class ConnextListener extends EventEmitter {
  private log: Logger;
  private channelProvider: ChannelProvider;
  private connext: ConnextClient;

  // TODO: add custom parsing functions here to convert event data
  // to something more usable?
  private defaultCallbacks: CallbackStruct = {
    CREATE_CHANNEL_EVENT: (msg: CreateChannelMessage): void => {
      this.emitAndLog("CREATE_CHANNEL_EVENT", msg.data);
    },
    DEPOSIT_CONFIRMED_EVENT: async (msg: DepositConfirmationMessage): Promise<void> => {
      this.emitAndLog("DEPOSIT_CONFIRMED_EVENT", msg.data);
    },
    DEPOSIT_FAILED_EVENT: (msg: DepositFailedMessage): void => {
      this.emitAndLog("DEPOSIT_FAILED_EVENT", msg.data);
    },
    DEPOSIT_STARTED_EVENT: (msg: DepositStartedMessage): void => {
      const { value, txHash } = msg.data;
      this.log.info(`deposit for ${value.toString()} started. hash: ${txHash}`);
      this.emitAndLog("DEPOSIT_STARTED_EVENT", msg.data);
    },
    INSTALL_EVENT: (msg: InstallMessage): void => {
      this.emitAndLog("INSTALL_EVENT", msg.data);
    },
    // TODO: make cf return app instance id and app def?
    INSTALL_VIRTUAL_EVENT: (msg: InstallVirtualMessage): void => {
      this.emitAndLog("INSTALL_VIRTUAL_EVENT", msg.data);
    },
    PROPOSE_INSTALL_EVENT: async (msg: ProposeMessage): Promise<void> => {
      // validate and automatically install for the known and supported
      // applications
      this.emitAndLog("PROPOSE_INSTALL_EVENT", msg.data);
      // check based on supported applications
      // matched app, take appropriate default actions
      const matchedResult = await this.matchAppInstance(msg);
      if (!matchedResult) {
        this.log.warn(`No matched app, doing nothing, ${stringify(msg)}`);
        return;
      }
      const {
        data: { params },
        from,
      } = msg;
      // return if its from us
      if (from === this.connext.publicIdentifier) {
        this.log.info(`Received proposal from our own node, doing nothing: ${stringify(msg)}`);
        return;
      }
      // matched app, take appropriate default actions
      const { matchedApp } = matchedResult;
      await this.verifyAndInstallKnownApp(msg, matchedApp);
      // only publish for coin balance refund app
      const coinBalanceDef = this.connext.appRegistry.filter(
        (app: DefaultApp) => app.name === SupportedApplications.CoinBalanceRefundApp,
      )[0];
      if (params.appDefinition !== coinBalanceDef.appDefinitionAddress) {
        this.log.info(`not sending propose message, not the coinbalance refund app`);
        return;
      }
      this.log.info(
        `Sending acceptance message to: indra.client.${this.connext.publicIdentifier}.proposalAccepted.${this.connext.multisigAddress}`,
      );
      await this.connext.messaging.publish(
        `indra.client.${this.connext.publicIdentifier}.proposalAccepted.${this.connext.multisigAddress}`,
        stringify(params),
      );
      return;
    },
    PROTOCOL_MESSAGE_EVENT: (msg: NodeMessageWrappedProtocolMessage): void => {
      this.emitAndLog("PROTOCOL_MESSAGE_EVENT", msg.data);
    },
    REJECT_INSTALL_EVENT: (msg: RejectProposalMessage): void => {
      this.emitAndLog("REJECT_INSTALL_EVENT", msg.data);
    },
    UNINSTALL_EVENT: (msg: UninstallMessage): void => {
      this.emitAndLog("UNINSTALL_EVENT", msg.data);
    },
    UNINSTALL_VIRTUAL_EVENT: (msg: UninstallVirtualMessage): void => {
      this.emitAndLog("UNINSTALL_VIRTUAL_EVENT", msg.data);
    },
    UPDATE_STATE_EVENT: (msg: UpdateStateMessage): void => {
      this.emitAndLog("UPDATE_STATE_EVENT", msg.data);
    },
    WITHDRAWAL_CONFIRMED_EVENT: (msg: WithdrawConfirmationMessage): void => {
      this.emitAndLog("WITHDRAWAL_CONFIRMED_EVENT", msg.data);
    },
    WITHDRAWAL_FAILED_EVENT: (msg: WithdrawFailedMessage): void => {
      this.emitAndLog("WITHDRAWAL_FAILED_EVENT", msg.data);
    },
    WITHDRAWAL_STARTED_EVENT: (msg: WithdrawStartedMessage): void => {
      const {
        params: { amount },
        txHash,
      } = msg.data;
      this.log.info(`withdrawal for ${amount.toString()} started. hash: ${txHash}`);
      this.emitAndLog("WITHDRAWAL_STARTED_EVENT", msg.data);
    },
  };

  constructor(channelProvider: ChannelProvider, connext: ConnextClient) {
    super();
    this.channelProvider = channelProvider;
    this.connext = connext;
    this.log = new Logger("ConnextListener", connext.log.logLevel);
  }

  public register = async (): Promise<void> => {
    await this.registerAvailabilitySubscription();
    this.registerDefaultListeners();
    await this.registerLinkedTransferSubscription();
    return;
  };

  public registerCfListener = (event: CFCoreTypes.EventName, cb: Function): void => {
    // replace with new fn
    this.log.debug(`Registering listener for ${event}`);
    this.channelProvider.on(
      event,
      async (res: any): Promise<void> => {
        await cb(res);
        this.emit(event, res);
      },
    );
  };

  public removeCfListener = (event: CFCoreTypes.EventName, cb: Function): boolean => {
    this.log.debug(`Removing listener for ${event}`);
    try {
      this.removeListener(event, cb as any);
      return true;
    } catch (e) {
      this.log.error(
        `Error trying to remove registered listener from event: ${event}. Error: ${e.message}`,
      );
      return false;
    }
  };

  public registerDefaultListeners = (): void => {
    Object.entries(this.defaultCallbacks).forEach(([event, callback]: any): any => {
<<<<<<< HEAD
      this.channelProvider.on(CFCoreTypes.EventName[event], callback);
=======
      this.channelRouter.on(CFCoreTypes.EventNames[event], callback);
>>>>>>> 5bdb6499
    });

    this.channelProvider.on(
      CFCoreTypes.RpcMethodName.INSTALL,
      async (msg: any): Promise<void> => {
        const {
          result: {
            result: { appInstance },
          },
        } = msg;
        await this.connext.messaging.publish(
          `indra.client.${this.connext.publicIdentifier}.install.${appInstance.identityHash}`,
          stringify(appInstance),
        );
      },
    );

    this.channelProvider.on(CFCoreTypes.RpcMethodName.UNINSTALL, (data: any): any => {
      const result = data.result.result;
      this.log.debug(`Emitting CFCoreTypes.RpcMethodName.UNINSTALL event: ${stringify(result)}`);
      this.connext.messaging.publish(
        `indra.client.${this.connext.publicIdentifier}.uninstall.${result.appInstanceId}`,
        stringify(result),
      );
    });
  };

  private emitAndLog = (event: CFCoreTypes.EventName, data: any): void => {
    const protocol =
      event === CFCoreTypes.EventNames.PROTOCOL_MESSAGE_EVENT
        ? data.data
          ? data.data.protocol
          : data.protocol
        : "";
    this.log.info(`Recieved ${event}${protocol ? ` for ${protocol} protocol` : ""}`);
    this.log.debug(`Emitted ${event} with data ${stringify(data)} at ${Date.now()}`);
    this.emit(event, data);
  };

  private matchAppInstance = async (
    msg: ProposeMessage,
  ): Promise<
    | undefined
    | {
        matchedApp: DefaultApp;
        proposeParams: CFCoreTypes.ProposeInstallParams;
        appInstanceId: string;
      }
  > => {
    const filteredApps = this.connext.appRegistry.filter((app: DefaultApp): boolean => {
      return app.appDefinitionAddress === msg.data.params.appDefinition;
    });

    if (!filteredApps || filteredApps.length === 0) {
      this.log.info(`Proposed app not in registered applications. App: ${stringify(msg)}`);
      return undefined;
    }

    if (filteredApps.length > 1) {
      // TODO: throw error here?
      this.log.error(
        `Proposed app matched ${
          filteredApps.length
        } registered applications by definition address. App: ${stringify(msg)}`,
      );
      return undefined;
    }
    const { params, appInstanceId } = msg.data;
    const { initiatorDeposit, responderDeposit } = params;
    // matched app, take appropriate default actions
    return {
      appInstanceId,
      matchedApp: filteredApps[0],
      proposeParams: {
        ...params,
        initiatorDeposit: bigNumberify(initiatorDeposit),
        responderDeposit: bigNumberify(responderDeposit),
      },
    };
  };

  private verifyAndInstallKnownApp = async (
    msg: ProposeMessage,
    matchedApp: DefaultApp,
  ): Promise<void> => {
    const {
      data: { params, appInstanceId },
      from,
    } = msg;
    const invalidProposal = await appProposalValidation[matchedApp.name](
      params,
      from,
      matchedApp,
      this.connext,
    );

    if (invalidProposal) {
      // reject app installation
      this.log.error(`Proposed app is invalid. ${invalidProposal}`);
      await this.connext.rejectInstallApp(appInstanceId);
      return;
    }

    // proposal is valid, automatically install known app, but
    // do not ever automatically install swap app since theres no
    // way to validate the exchange in app against the rate input
    // to controller
    // this means the hub can only install apps, and cannot propose a swap
    // and there cant easily be an automatic install swap app between users
    if (matchedApp.name === SupportedApplications.SimpleTwoPartySwapApp) {
      return;
    }

    // dont automatically install coin balance refund app
    if (matchedApp.name === SupportedApplications.CoinBalanceRefundApp) {
      return;
    }

    this.log.debug(`Proposal for app install successful, attempting install now...`);
    let res: CFCoreTypes.InstallResult;

    // TODO: determine virtual app in a more resilient way
    // for now only simple transfer apps are virtual apps
    const virtualAppDefs = [this.connext.config.contractAddresses["SimpleTransferApp"]];
    if (virtualAppDefs.includes(params.appDefinition)) {
      res = await this.connext.installVirtualApp(appInstanceId);
    } else {
      res = await this.connext.installApp(appInstanceId);
    }
    this.log.debug(`App installed, res: ${stringify(res)}`);
    return;
  };

  private registerAvailabilitySubscription = async (): Promise<void> => {
    const subject = `online.${this.connext.publicIdentifier}`;
    await this.connext.messaging.subscribe(
      subject,
      async (msg: any): Promise<any> => {
        if (!msg.reply) {
          this.log.warn(`No reply found for msg: ${msg}`);
          return;
        }

        const response = true;
        this.connext.messaging.publish(msg.reply, {
          err: null,
          response,
        });
      },
    );
    this.log.debug(`Connected message pattern "${subject}"`);
  };

  private registerLinkedTransferSubscription = async (): Promise<void> => {
    const subject = `transfer.send-async.${this.connext.publicIdentifier}`;
    await this.connext.messaging.subscribe(subject, async (data: any) => {
      this.log.info(`Received message for subscription: ${stringify(data)}`);
      let paymentId: string;
      let encryptedPreImage: string;
      if (data.paymentId) {
        this.log.debug(`Not nested data`);
        paymentId = data.paymentId;
        encryptedPreImage = data.encryptedPreImage;
      } else if (data.data) {
        this.log.debug(`Nested data`);
        const parsedData = JSON.parse(data.data);
        paymentId = parsedData.paymentId;
        encryptedPreImage = parsedData.encryptedPreImage;
      } else {
        throw new Error(`Could not parse data from message: ${stringify(data)}`);
      }

      if (!paymentId || !encryptedPreImage) {
        throw new Error(`Unable to parse transfer details from message ${stringify(data)}`);
      }
      await this.connext.reclaimPendingAsyncTransfer(paymentId, encryptedPreImage);
      this.log.info(`Successfully reclaimed transfer with paymentId: ${paymentId}`);
    });
  };
}<|MERGE_RESOLUTION|>--- conflicted
+++ resolved
@@ -173,11 +173,7 @@
 
   public registerDefaultListeners = (): void => {
     Object.entries(this.defaultCallbacks).forEach(([event, callback]: any): any => {
-<<<<<<< HEAD
-      this.channelProvider.on(CFCoreTypes.EventName[event], callback);
-=======
-      this.channelRouter.on(CFCoreTypes.EventNames[event], callback);
->>>>>>> 5bdb6499
+      this.channelProvider.on(CFCoreTypes.EventNames[event], callback);
     });
 
     this.channelProvider.on(
