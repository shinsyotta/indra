--- conflicted
+++ resolved
@@ -24,7 +24,6 @@
   // TODO: add custom parsing functions here to convert event data
   // to something more usable?
   private defaultCallbacks: CallbackStruct = {
-<<<<<<< HEAD
     CREATE_CHANNEL: (data: CreateChannelMessage): void => {
       this.emitAndLog(EventName.CREATE_CHANNEL, data.data);
     },
@@ -88,15 +87,6 @@
     PROTOCOL_MESSAGE_EVENT: (data: any): void => {
       this.emitAndLog(NodeTypes.EventName.PROTOCOL_MESSAGE_EVENT, data);
     },
-=======
-    PROPOSE_INSTALL: (data: NodeTypes.EventData): void => {
-      this.emit(EventName.PROPOSE_INSTALL_VIRTUAL, data);
-    },
-    // @ts-ignore
-    CREATE_CHANNEL: (data: CreateChannelMessage): void => {
-      this.emit(EventName.CREATE_CHANNEL, data);
-    },
->>>>>>> 20bf5c47
   };
 
   constructor(cfModule: Node, logLevel: number) {
@@ -138,43 +128,8 @@
     });
   }
 
-<<<<<<< HEAD
-  private emitAndLog(event: NodeTypes.EventName, data: any): void {
+  private emitAndLog(event: NodeTypes.EventName | EventName, data: any): void {
     this.log.info(`Emitted ${event} with data: ${JSON.stringify(data, null, 2)}`);
     this.emit(event, data);
-=======
-    this.cfModule.on(
-      NodeTypes.EventName.PROPOSE_INSTALL_VIRTUAL,
-      async (data: ProposeVirtualMessage) => {
-        this.log.info(`caught proposeInstall data: ${JSON.stringify(data.data, null, 2)}`);
-        this.emit(EventName.PROPOSE_INSTALL_VIRTUAL, data.data);
-      },
-    );
-
-    this.cfModule.on(NodeTypes.EventName.INSTALL_VIRTUAL, (data: InstallVirtualMessage) => {
-      this.log.info(`caught installVirtual data: ${JSON.stringify(data.data)}`);
-      this.emit(EventName.INSTALL_VIRTUAL, data.data);
-    });
-
-    this.cfModule.on(NodeTypes.EventName.UPDATE_STATE, (updateStateData: UpdateStateMessage) => {
-      this.log.info(`caught updateStateData: ${JSON.stringify(updateStateData.data)}`);
-      this.emit(EventName.UPDATE_STATE, updateStateData.data);
-    });
-
-    this.cfModule.on(
-      NodeTypes.EventName.UNINSTALL_VIRTUAL,
-      (uninstallMsg: UninstallVirtualMessage) => {
-        this.log.info(`caught uninstallVirtualMsg: ${JSON.stringify(uninstallMsg.data)}`);
-        this.emit(EventName.UNINSTALL_VIRTUAL, uninstallMsg.data);
-      },
-    );
-
-    this.cfModule.on(NodeTypes.EventName.WITHDRAWAL_STARTED, (withdrawal: WithdrawMessage) => {
-      this.log.info(`caught withdrawalMsg: ${JSON.stringify(withdrawal)}`);
-      this.emit(EventName.WITHDRAWAL, withdrawal);
-    });
-
-    this.log.info(`CF Node handlers connected`);
->>>>>>> 20bf5c47
   }
 }