import { bigNumberify } from "ethers/utils";
import { EventEmitter } from "events";

import { ChannelRouter } from "./channelRouter";
import { ConnextClient } from "./connext";
import { Logger, stringify } from "./lib";
import {
  AppInstanceInfo,
  CFCoreTypes,
  CreateChannelMessage,
  DepositConfirmationMessage,
  DepositFailedMessage,
  DepositStartedMessage,
  InstallMessage,
  InstallVirtualMessage,
  NodeMessageWrappedProtocolMessage,
  ProposeMessage,
  RegisteredAppDetails,
  RejectInstallVirtualMessage,
  RejectProposalMessage,
  SupportedApplications,
  UninstallMessage,
  UninstallVirtualMessage,
  UpdateStateMessage,
  WithdrawConfirmationMessage,
  WithdrawFailedMessage,
  WithdrawStartedMessage,
} from "./types";
import { appProposalValidation } from "./validation/appProposals";

// TODO: index of connext events only?
type CallbackStruct = {
  [index in keyof typeof CFCoreTypes.EventName]: (data: any) => Promise<any> | void;
};

export class ConnextListener extends EventEmitter {
  private log: Logger;
  private channelRouter: ChannelRouter;
  private connext: ConnextClient;

  // TODO: add custom parsing functions here to convert event data
  // to something more usable?
  private defaultCallbacks: CallbackStruct = {
    COUNTER_DEPOSIT_CONFIRMED: (msg: DepositConfirmationMessage): void => {
      this.emitAndLog(CFCoreTypes.EventName.COUNTER_DEPOSIT_CONFIRMED, msg.data);
    },
    CREATE_CHANNEL: (msg: CreateChannelMessage): void => {
      this.emitAndLog(CFCoreTypes.EventName.CREATE_CHANNEL, msg.data);
    },
    DEPOSIT_CONFIRMED: async (msg: DepositConfirmationMessage): Promise<void> => {
      this.emitAndLog(CFCoreTypes.EventName.DEPOSIT_CONFIRMED, msg.data);
    },
    DEPOSIT_FAILED: (msg: DepositFailedMessage): void => {
      this.emitAndLog(CFCoreTypes.EventName.DEPOSIT_FAILED, msg.data);
    },
<<<<<<< HEAD
    DEPOSIT_STARTED: (data: any): void => {
      this.emitAndLog(CFCoreTypes.EventName.DEPOSIT_STARTED, data);
      this.log.info(`deposit for ${data.value.toString()} started. hash: ${data.txHash}`);
=======
    DEPOSIT_STARTED: (msg: DepositStartedMessage): void => {
      const { value, txHash } = msg.data;
      this.log.info(`deposit for ${value.toString()} started. hash: ${txHash}`);
      this.emitAndLog(CFCoreTypes.EventName.DEPOSIT_STARTED, msg.data);
>>>>>>> 64fc3d02
    },
    INSTALL: (msg: InstallMessage): void => {
      this.emitAndLog(CFCoreTypes.EventName.INSTALL, msg.data);
    },
    // TODO: make cf return app instance id and app def?
    INSTALL_VIRTUAL: (msg: InstallVirtualMessage): void => {
      this.emitAndLog(CFCoreTypes.EventName.INSTALL_VIRTUAL, msg.data);
    },
<<<<<<< HEAD
    PROPOSE_INSTALL: async (data: ProposeMessage): Promise<void> => {
      this.emitAndLog(CFCoreTypes.EventName.PROPOSE_INSTALL, data.data);
      // return if its from us
      if (data.from === this.connext.publicIdentifier) {
        this.log.info(`Received proposal from our own node, doing nothing: ${stringify(data)}`);
        return;
      }
=======
    PROPOSE_INSTALL: async (msg: ProposeMessage): Promise<void> => {
      // validate and automatically install for the known and supported
      // applications
      this.emitAndLog(CFCoreTypes.EventName.PROPOSE_INSTALL, msg.data);
>>>>>>> 64fc3d02
      // check based on supported applications
      // matched app, take appropriate default actions
      const matchedResult = await this.matchAppInstance(msg);
      if (!matchedResult) {
        this.log.warn(`No matched app, doing nothing, ${stringify(msg)}`);
        return;
      }
      // return if its from us
      if (msg.from === this.connext.publicIdentifier) {
        this.log.info(`Received proposal from our own node, doing nothing: ${stringify(msg)}`);
        return;
      }
      // matched app, take appropriate default actions
      const { appInfo, matchedApp } = matchedResult;
      await this.verifyAndInstallKnownApp(appInfo, matchedApp);
      return;
    },
    PROTOCOL_MESSAGE_EVENT: (msg: NodeMessageWrappedProtocolMessage): void => {
      this.emitAndLog(CFCoreTypes.EventName.PROTOCOL_MESSAGE_EVENT, msg.data);
    },

    REJECT_INSTALL: (msg: RejectProposalMessage): void => {
      this.emitAndLog(CFCoreTypes.EventName.REJECT_INSTALL, msg.data);
    },
    REJECT_INSTALL_VIRTUAL: (msg: RejectInstallVirtualMessage): void => {
      this.emitAndLog(CFCoreTypes.EventName.REJECT_INSTALL_VIRTUAL, msg.data);
    },
    UNINSTALL: (msg: UninstallMessage): void => {
      this.emitAndLog(CFCoreTypes.EventName.UNINSTALL, msg.data);
    },
    UNINSTALL_VIRTUAL: (msg: UninstallVirtualMessage): void => {
      this.emitAndLog(CFCoreTypes.EventName.UNINSTALL_VIRTUAL, msg.data);
    },
    UPDATE_STATE: (msg: UpdateStateMessage): void => {
      this.emitAndLog(CFCoreTypes.EventName.UPDATE_STATE, msg.data);
    },
    WITHDRAWAL_CONFIRMED: (msg: WithdrawConfirmationMessage): void => {
      this.emitAndLog(CFCoreTypes.EventName.WITHDRAWAL_CONFIRMED, msg.data);
    },
    WITHDRAWAL_FAILED: (msg: WithdrawFailedMessage): void => {
      this.emitAndLog(CFCoreTypes.EventName.WITHDRAWAL_FAILED, msg.data);
    },
<<<<<<< HEAD
    WITHDRAWAL_STARTED: (data: any): void => {
      this.emitAndLog(CFCoreTypes.EventName.WITHDRAWAL_STARTED, data);
      this.log.info(`withdrawal for ${data.value.toString()} started. hash: ${data.txHash}`);
=======
    WITHDRAWAL_STARTED: (msg: WithdrawStartedMessage): void => {
      const {
        params: { amount },
        txHash,
      } = msg.data;
      this.log.info(`withdrawal for ${amount.toString()} started. hash: ${txHash}`);
      this.emitAndLog(CFCoreTypes.EventName.WITHDRAWAL_STARTED, msg.data);
>>>>>>> 64fc3d02
    },
  };

  constructor(channelRouter: ChannelRouter, connext: ConnextClient) {
    super();
    this.channelRouter = channelRouter;
    this.connext = connext;
    this.log = new Logger("ConnextListener", connext.log.logLevel);
  }

  public register = async (): Promise<void> => {
    await this.registerAvailabilitySubscription();
    this.registerDefaultListeners();
    await this.registerLinkedTransferSubscription();
    return;
  };

  public registerCfListener = (event: CFCoreTypes.EventName, cb: Function): void => {
    // replace with new fn
    this.log.debug(`Registering listener for ${event}`);
    this.channelRouter.on(
      event,
      async (res: any): Promise<void> => {
        await cb(res);
        this.emit(event, res);
      },
    );
  };

  public removeCfListener = (event: CFCoreTypes.EventName, cb: Function): boolean => {
    this.log.debug(`Removing listener for ${event}`);
    try {
      this.removeListener(event, cb as any);
      return true;
    } catch (e) {
      this.log.error(
        `Error trying to remove registered listener from event: ${event}. Error: ${e.message}`,
      );
      return false;
    }
  };

  public registerDefaultListeners = (): void => {
    Object.entries(this.defaultCallbacks).forEach(([event, callback]: any): any => {
      this.channelRouter.on(CFCoreTypes.EventName[event], callback);
    });

    this.channelRouter.on(
      CFCoreTypes.RpcMethodName.INSTALL,
      async (msg: any): Promise<void> => {
        const {
          result: {
            result: { appInstance },
          },
        } = msg;
        await this.connext.messaging.publish(
          `indra.client.${this.connext.publicIdentifier}.install.${appInstance.identityHash}`,
          stringify(appInstance),
        );
      },
    );

    this.channelRouter.on(CFCoreTypes.RpcMethodName.UNINSTALL, (data: any): any => {
      const result = data.result.result;
      this.log.debug(`Emitting CFCoreTypes.RpcMethodName.UNINSTALL event: ${stringify(result)}`);
      this.connext.messaging.publish(
        `indra.client.${this.connext.publicIdentifier}.uninstall.${result.appInstanceId}`,
        stringify(result),
      );
    });
  };

  private emitAndLog = (event: CFCoreTypes.EventName, data: any): void => {
    const protocol =
      event === CFCoreTypes.EventName.PROTOCOL_MESSAGE_EVENT
        ? data.data
          ? data.data.protocol
          : data.protocol
        : "";
    this.log.info(`Recieved ${event}${protocol ? ` for ${protocol} protocol` : ""}`);
    this.log.debug(`Emitted ${event} with data ${stringify(data)} at ${Date.now()}`);
    this.emit(event, data);
  };

  private matchAppInstance = async (
    msg: ProposeMessage,
  ): Promise<{ matchedApp: RegisteredAppDetails; appInfo: AppInstanceInfo } | undefined> => {
    const filteredApps = this.connext.appRegistry.filter((app: RegisteredAppDetails): boolean => {
      return app.appDefinitionAddress === msg.data.params.appDefinition;
    });

    if (!filteredApps || filteredApps.length === 0) {
      this.log.info(`Proposed app not in registered applications. App: ${stringify(msg)}`);
      return undefined;
    }

    if (filteredApps.length > 1) {
      // TODO: throw error here?
      this.log.error(
        `Proposed app matched ${
          filteredApps.length
        } registered applications by definition address. App: ${stringify(msg)}`,
      );
      return undefined;
    }
    const { params, appInstanceId } = msg.data;
    const {
      initiatorDeposit,
      initiatorDepositTokenAddress,
      responderDeposit,
      responderDepositTokenAddress,
    } = params;
    // matched app, take appropriate default actions
    return {
      appInfo: {
        ...params,
        identityHash: appInstanceId,
        initiatorDeposit: bigNumberify(initiatorDeposit),
        initiatorDepositTokenAddress,
        proposedByIdentifier: msg.from,
        proposedToIdentifier: this.connext.publicIdentifier,
        responderDeposit: bigNumberify(responderDeposit),
        responderDepositTokenAddress,
      },
      matchedApp: filteredApps[0],
    };
  };

  private verifyAndInstallKnownApp = async (
    appInstance: AppInstanceInfo,
    matchedApp: RegisteredAppDetails,
  ): Promise<void> => {
    // virtual is now determined by presence of intermediary identifier
    const isVirtual = !!appInstance.intermediaryIdentifier;
    const invalidProposal = await appProposalValidation[matchedApp.name](
      appInstance,
      matchedApp,
      isVirtual,
      this.connext,
    );

    if (invalidProposal) {
      // reject app installation
      this.log.error(`Proposed app is invalid. ${invalidProposal}`);
      await this.connext.rejectInstallApp(appInstance.identityHash);
      return;
    }

    // proposal is valid, automatically install known app, but
    // do not ever automatically install swap app since theres no
    // way to validate the exchange in app against the rate input
    // to controller
    // this means the hub can only install apps, and cannot propose a swap
    // and there cant easily be an automatic install swap app between users
    if (matchedApp.name === SupportedApplications.SimpleTwoPartySwapApp) {
      return;
    }

    if (matchedApp.name === SupportedApplications.SimpleTransferApp) {
      // request collateral in token of the app
      await this.connext.requestCollateral(appInstance.initiatorDepositTokenAddress);
    }
    this.log.debug(`Proposal for app install successful, attempting install now...`);
    let res: CFCoreTypes.InstallResult;
    if (isVirtual) {
      res = await this.connext.installVirtualApp(appInstance.identityHash);
    } else {
      res = await this.connext.installApp(appInstance.identityHash);
    }
    this.log.debug(`App installed, res: ${stringify(res)}`);
    return;
  };

  private registerAvailabilitySubscription = async (): Promise<void> => {
    const subject = `online.${this.connext.publicIdentifier}`;
    await this.connext.messaging.subscribe(
      subject,
      async (msg: any): Promise<any> => {
        if (!msg.reply) {
          this.log.warn(`No reply found for msg: ${msg}`);
          return;
        }

        const response = true;
        this.connext.messaging.publish(msg.reply, {
          err: null,
          response,
        });
      },
    );
    this.log.debug(`Connected message pattern "${subject}"`);
  };

  private registerLinkedTransferSubscription = async (): Promise<void> => {
    const subject = `transfer.send-async.${this.connext.publicIdentifier}`;
    await this.connext.messaging.subscribe(subject, async (data: any) => {
      this.log.info(`Received message for subscription: ${stringify(data)}`);
      let paymentId: string;
      let encryptedPreImage: string;
      let amount: string;
      let assetId: string;
      if (data.paymentId) {
        this.log.debug(`Not nested data`);
        paymentId = data.paymentId;
        encryptedPreImage = data.encryptedPreImage;
        amount = data.amount;
        assetId = data.assetId;
      } else if (data.data) {
        this.log.debug(`Nested data`);
        const parsedData = JSON.parse(data.data);
        paymentId = parsedData.paymentId;
        encryptedPreImage = parsedData.encryptedPreImage;
        amount = parsedData.amount;
        assetId = parsedData.assetId;
      } else {
        throw new Error(`Could not parse data from message: ${stringify(data)}`);
      }

      if (!paymentId || !encryptedPreImage) {
        throw new Error(`Unable to parse transfer details from message ${stringify(data)}`);
      }
      await this.connext.reclaimPendingAsyncTransfer(paymentId, encryptedPreImage);
      this.log.info(`Successfully reclaimed transfer with paymentId: ${paymentId}`);
    });
  };
}<|MERGE_RESOLUTION|>--- conflicted
+++ resolved
@@ -53,16 +53,10 @@
     DEPOSIT_FAILED: (msg: DepositFailedMessage): void => {
       this.emitAndLog(CFCoreTypes.EventName.DEPOSIT_FAILED, msg.data);
     },
-<<<<<<< HEAD
-    DEPOSIT_STARTED: (data: any): void => {
-      this.emitAndLog(CFCoreTypes.EventName.DEPOSIT_STARTED, data);
-      this.log.info(`deposit for ${data.value.toString()} started. hash: ${data.txHash}`);
-=======
     DEPOSIT_STARTED: (msg: DepositStartedMessage): void => {
       const { value, txHash } = msg.data;
       this.log.info(`deposit for ${value.toString()} started. hash: ${txHash}`);
       this.emitAndLog(CFCoreTypes.EventName.DEPOSIT_STARTED, msg.data);
->>>>>>> 64fc3d02
     },
     INSTALL: (msg: InstallMessage): void => {
       this.emitAndLog(CFCoreTypes.EventName.INSTALL, msg.data);
@@ -71,20 +65,10 @@
     INSTALL_VIRTUAL: (msg: InstallVirtualMessage): void => {
       this.emitAndLog(CFCoreTypes.EventName.INSTALL_VIRTUAL, msg.data);
     },
-<<<<<<< HEAD
-    PROPOSE_INSTALL: async (data: ProposeMessage): Promise<void> => {
-      this.emitAndLog(CFCoreTypes.EventName.PROPOSE_INSTALL, data.data);
-      // return if its from us
-      if (data.from === this.connext.publicIdentifier) {
-        this.log.info(`Received proposal from our own node, doing nothing: ${stringify(data)}`);
-        return;
-      }
-=======
     PROPOSE_INSTALL: async (msg: ProposeMessage): Promise<void> => {
       // validate and automatically install for the known and supported
       // applications
       this.emitAndLog(CFCoreTypes.EventName.PROPOSE_INSTALL, msg.data);
->>>>>>> 64fc3d02
       // check based on supported applications
       // matched app, take appropriate default actions
       const matchedResult = await this.matchAppInstance(msg);
@@ -127,11 +111,6 @@
     WITHDRAWAL_FAILED: (msg: WithdrawFailedMessage): void => {
       this.emitAndLog(CFCoreTypes.EventName.WITHDRAWAL_FAILED, msg.data);
     },
-<<<<<<< HEAD
-    WITHDRAWAL_STARTED: (data: any): void => {
-      this.emitAndLog(CFCoreTypes.EventName.WITHDRAWAL_STARTED, data);
-      this.log.info(`withdrawal for ${data.value.toString()} started. hash: ${data.txHash}`);
-=======
     WITHDRAWAL_STARTED: (msg: WithdrawStartedMessage): void => {
       const {
         params: { amount },
@@ -139,7 +118,6 @@
       } = msg.data;
       this.log.info(`withdrawal for ${amount.toString()} started. hash: ${txHash}`);
       this.emitAndLog(CFCoreTypes.EventName.WITHDRAWAL_STARTED, msg.data);
->>>>>>> 64fc3d02
     },
   };
 
