import { RegisteredAppDetails, SupportedApplications } from "@connext/types";
import { AppInstanceInfo, Node as CFCoreTypes } from "@counterfactual/types";
<<<<<<< HEAD
import { bigNumberify, formatParamType } from "ethers/utils";
=======
import EthCrypto from "eth-crypto";
import { bigNumberify } from "ethers/utils";
import { fromMnemonic } from "ethers/utils/hdnode";
>>>>>>> 29271aaa
import { EventEmitter } from "events";

import { ChannelRouter } from "./channelRouter";
import { ConnextInternal } from "./connext";
import {
  CreateChannelMessage,
  DepositConfirmationMessage,
  InstallMessage,
  InstallVirtualMessage,
  ProposeMessage,
  RejectInstallVirtualMessage,
  UninstallMessage,
  UninstallVirtualMessage,
  UpdateStateMessage,
  WithdrawMessage,
} from "./lib/cfCore";
import { Logger } from "./lib/logger";
import { replaceBN } from "./lib/utils";
import { appProposalValidation } from "./validation/appProposals";

// TODO: index of connext events only?
type CallbackStruct = {
  [index in keyof typeof CFCoreTypes.EventName]: (data: any) => Promise<any> | void;
};

export class ConnextListener extends EventEmitter {
  private log: Logger;
  private channelRouter: ChannelRouter;
  private connext: ConnextInternal;

  // TODO: add custom parsing functions here to convert event data
  // to something more usable?
  private defaultCallbacks: CallbackStruct = {
    COUNTER_DEPOSIT_CONFIRMED: (data: DepositConfirmationMessage): void => {
      this.emitAndLog(CFCoreTypes.EventName.COUNTER_DEPOSIT_CONFIRMED, data.data);
    },
    CREATE_CHANNEL: (data: CreateChannelMessage): void => {
      this.emitAndLog(CFCoreTypes.EventName.CREATE_CHANNEL, data.data);
    },
    DEPOSIT_CONFIRMED: async (data: DepositConfirmationMessage): Promise<void> => {
      this.emitAndLog(CFCoreTypes.EventName.DEPOSIT_CONFIRMED, data);
    },
    DEPOSIT_FAILED: (data: any): void => {
      this.emitAndLog(CFCoreTypes.EventName.DEPOSIT_FAILED, data);
    },
    DEPOSIT_STARTED: (data: any): void => {
      this.log.info(`deposit for ${data.value.toString()} started. hash: ${data.txHash}`);
      this.emitAndLog(CFCoreTypes.EventName.DEPOSIT_STARTED, data);
    },
    INSTALL: (data: InstallMessage): void => {
      this.emitAndLog(CFCoreTypes.EventName.INSTALL, data.data);
    },
    // TODO: make cf return app instance id and app def?
    INSTALL_VIRTUAL: (data: InstallVirtualMessage): void => {
      this.emitAndLog(CFCoreTypes.EventName.INSTALL_VIRTUAL, data.data);
    },
    PROPOSE_INSTALL: async (data: ProposeMessage): Promise<void> => {
      // validate and automatically install for the known and supported
      // applications
      this.emitAndLog(CFCoreTypes.EventName.PROPOSE_INSTALL, data.data);
      // check if message is from us, return if so
      // FIXME: type of ProposeMessage should extend CFCore.NodeMessage, which
      // has a from field, but ProposeMessage does not
      if ((data as any).from === this.channelRouter.publicIdentifier) {
        this.log.info(
          `Received proposal from our own node, doing nothing: ${JSON.stringify(data)}`,
        );
        return;
      }
      // check based on supported applications
      // matched app, take appropriate default actions
      const matchedResult = await this.matchAppInstance(data);
      if (!matchedResult) {
        this.log.warn(`No matched app, doing nothing, ${JSON.stringify(data)}`);
        return;
      }
      if (matchedResult.matchedApp.name === "SimpleTransferApp") {
        this.log.debug(
          `Caught propose install for what should always be a virtual app. CF should also emit a virtual app install event, so let this callback handle and verify. Will need to refactor soon!`,
        );
        return;
      }
      // matched app, take appropriate default actions
      const { appInfo, matchedApp } = matchedResult;
      await this.verifyAndInstallKnownApp(appInfo, matchedApp, false);
      return;
    },
    PROPOSE_INSTALL_VIRTUAL: async (data: ProposeMessage): Promise<void> => {
      // validate and automatically install for the known and supported
      // applications
      this.emitAndLog(CFCoreTypes.EventName.PROPOSE_INSTALL_VIRTUAL, data.data);
      // if the from is us, ignore
      // FIXME: type of ProposeVirtualMessage should extend Node.NodeMessage,
      // which has a from field, but ProposeVirtualMessage does not
      if ((data as any).from === this.channelRouter.publicIdentifier) {
        return;
      }
      // check based on supported applications
      // matched app, take appropriate default actions
      const matchedResult = await this.matchAppInstance(data);
      if (!matchedResult) {
        return;
      }
      if (matchedResult.matchedApp.name !== "SimpleTransferApp") {
        this.log.debug(
          `Caught propose install virtual for what should always be a regular app. CF should also emit a virtual app install event, so let this callback handle and verify. Will need to refactor soon!`,
        );
        return;
      }
      // matched app, take appropriate default actions
      const { appInfo, matchedApp } = matchedResult;
      await this.verifyAndInstallKnownApp(appInfo, matchedApp);
      return;
    },
    PROPOSE_STATE: (data: any): void => {
      // TODO: validate the proposed state
      // TODO: are we using this flow in any of the known/supported
      // applications
      this.emitAndLog(CFCoreTypes.EventName.PROPOSE_STATE, data);
    },
    PROTOCOL_MESSAGE_EVENT: (data: any): void => {
      this.emitAndLog(CFCoreTypes.EventName.PROTOCOL_MESSAGE_EVENT, data);
    },
    REJECT_INSTALL: (data: any): void => {
      this.emitAndLog(CFCoreTypes.EventName.REJECT_INSTALL, data);
    },
    REJECT_INSTALL_VIRTUAL: (data: RejectInstallVirtualMessage): void => {
      this.emitAndLog(CFCoreTypes.EventName.REJECT_INSTALL_VIRTUAL, data.data);
    },
    REJECT_STATE: (data: any): void => {
      this.emitAndLog(CFCoreTypes.EventName.REJECT_STATE, data);
    },
    UNINSTALL: (data: UninstallMessage): void => {
      this.emitAndLog(CFCoreTypes.EventName.UNINSTALL, data.data);
    },
    UNINSTALL_VIRTUAL: (data: UninstallVirtualMessage): void => {
      this.emitAndLog(CFCoreTypes.EventName.UNINSTALL_VIRTUAL, data.data);
    },
    UPDATE_STATE: (data: UpdateStateMessage): void => {
      this.emitAndLog(CFCoreTypes.EventName.UPDATE_STATE, data.data);
    },
    WITHDRAW_EVENT: (data: any): void => {
      this.emitAndLog(CFCoreTypes.EventName.WITHDRAW_EVENT, data);
    },
    WITHDRAWAL_CONFIRMED: (data: WithdrawMessage): void => {
      this.emitAndLog(CFCoreTypes.EventName.WITHDRAWAL_CONFIRMED, data.data);
    },
    WITHDRAWAL_FAILED: (data: any): void => {
      this.emitAndLog(CFCoreTypes.EventName.WITHDRAWAL_FAILED, data);
    },
    WITHDRAWAL_STARTED: (data: any): void => {
      this.log.info(`withdrawal for ${data.value.toString()} started. hash: ${data.txHash}`);
      this.emitAndLog(CFCoreTypes.EventName.WITHDRAWAL_STARTED, data);
    },
  };

  constructor(channelRouter: ChannelRouter, connext: ConnextInternal) {
    super();
    this.channelRouter = channelRouter;
    this.connext = connext;
    this.log = new Logger("ConnextListener", connext.opts.logLevel);
  }

  public register = async (): Promise<void> => {
    await this.registerAvailabilitySubscription();
<<<<<<< HEAD
    this.registerDefaultListeners();
=======
    await this.registerLinkedTransferSubscription();
    this.registerDefaultCfListeners();
>>>>>>> 29271aaa
    return;
  };

  public registerCfListener = (event: CFCoreTypes.EventName, cb: Function): void => {
    // replace with new fn
    this.log.info(`Registering listener for ${event}`);
    // TODO: type res by obj with event as keys?
    this.channelRouter.on(event, async (res: any) => {
      await cb(res);
      this.emit(event, res);
    });
  };

  public removeCfListener = (event: CFCoreTypes.EventName, cb: Function): boolean => {
    this.log.info(`Removing listener for ${event}`);
    try {
      this.removeListener(event, cb as any);
      return true;
    } catch (e) {
      this.log.error(
        `Error trying to remove registered listener from event: ${event}. Error: ${e.message}`,
      );
      return false;
    }
  };

  public registerDefaultListeners = (): void => {
    Object.entries(this.defaultCallbacks).forEach(([event, callback]) => {
      this.channelRouter.on(CFCoreTypes.EventName[event], callback);
    });

    this.channelRouter.on(CFCoreTypes.RpcMethodName.INSTALL, (data: any) => {
      const appInstance = data.result.result.appInstance;
      this.log.debug(
        `Emitting CFCoreTypes.RpcMethodName.INSTALL event: ${JSON.stringify(appInstance)}`,
      );
      this.connext.messaging.publish(
        `indra.client.${this.channelRouter.publicIdentifier}.install.${appInstance.identityHash}`,
        JSON.stringify(appInstance),
      );
    });

<<<<<<< HEAD
    this.channelRouter.on(CFCoreTypes.RpcMethodName.UNINSTALL, (data: any) => {
=======
    this.cfCore.on(CFCoreTypes.RpcMethodName.UNINSTALL, (data: any) => {
      const result = data.result.result;
>>>>>>> 29271aaa
      this.log.debug(
        `Emitting CFCoreTypes.RpcMethodName.UNINSTALL event: ${JSON.stringify(result)}`,
      );
      this.connext.messaging.publish(
<<<<<<< HEAD
        `indra.client.${this.channelRouter.publicIdentifier}.uninstall.${data.result.result.appInstanceId}`,
=======
        `indra.client.${this.cfCore.publicIdentifier}.uninstall.${result.appInstanceId}`,
>>>>>>> 29271aaa
        JSON.stringify(data.result.result),
      );
    });
  };

  private emitAndLog = (event: CFCoreTypes.EventName, data: any): void => {
    this.log.info(`Emitted ${event} with data ${JSON.stringify(data)} at ${Date.now()}`);
    this.emit(event, data);
  };

  private matchAppInstance = async (
    data: ProposeMessage,
  ): Promise<{ matchedApp: RegisteredAppDetails; appInfo: AppInstanceInfo } | undefined> => {
    const filteredApps = this.connext.appRegistry.filter((app: RegisteredAppDetails) => {
      return app.appDefinitionAddress === data.data.params.appDefinition;
    });

    if (!filteredApps || filteredApps.length === 0) {
      this.log.info(
        `Proposed app not in registered applications. App: ${JSON.stringify(data, replaceBN, 2)}`,
      );
      return undefined;
    }

    if (filteredApps.length > 1) {
      // TODO: throw error here?
      this.log.error(
        `Proposed app matched ${
          filteredApps.length
        } registered applications by definition address. App: ${JSON.stringify(
          data,
          replaceBN,
          2,
        )}`,
      );
      return undefined;
    }
    // matched app, take appropriate default actions
    return {
      appInfo: {
        ...data.data.params,
        identityHash: data.data.appInstanceId,
        initiatorDeposit: bigNumberify(data.data.params.initiatorDeposit),
        initiatorDepositTokenAddress: data.data.params.initiatorDepositTokenAddress,
        proposedByIdentifier: data.from,
        responderDeposit: bigNumberify(data.data.params.responderDeposit),
        responderDepositTokenAddress: data.data.params.responderDepositTokenAddress,
      },
      matchedApp: filteredApps[0],
    };
  };

  private verifyAndInstallKnownApp = async (
    appInstance: AppInstanceInfo,
    matchedApp: RegisteredAppDetails,
    isVirtual: boolean = true,
  ): Promise<void> => {
    const invalidProposal = await appProposalValidation[matchedApp.name](
      appInstance,
      matchedApp,
      isVirtual,
      this.connext,
    );

    if (invalidProposal) {
      // reject app installation
      this.log.error(`Proposed app is invalid. ${invalidProposal}`);
      await this.connext.rejectInstallApp(appInstance.identityHash);
      return;
    }

    // proposal is valid, automatically install known app, but
    // do not ever automatically install swap app since theres no
    // way to validate the exchange in app against the rate input
    // to controller
    // this means the hub can only install apps, and cannot propose a swap
    // and there cant easily be an automatic install swap app between users
    if (matchedApp.name === SupportedApplications.SimpleTwoPartySwapApp) {
      return;
    }

    if (matchedApp.name === SupportedApplications.SimpleTransferApp) {
      // request collateral in token of the app
      await this.connext.requestCollateral(appInstance.initiatorDepositTokenAddress);
    }
    this.log.info(`Proposal for app install successful, attempting install now...`);
    let res: CFCoreTypes.InstallResult;
    if (isVirtual) {
      res = await this.connext.installVirtualApp(appInstance.identityHash);
    } else {
      res = await this.connext.installApp(appInstance.identityHash);
    }
    this.log.info(`App installed, res: ${JSON.stringify(res, replaceBN, 2)}`);
    return;
  };

  private registerAvailabilitySubscription = async (): Promise<void> => {
    const subject = `online.${this.connext.publicIdentifier}`;
    await this.connext.messaging.subscribe(subject, async (msg: any) => {
      if (!msg.reply) {
        this.log.info(`No reply found for msg: ${msg}`);
        return;
      }

      const response = true;
      this.connext.messaging.publish(msg.reply, {
        err: null,
        response,
      });
    });
    this.log.info(`Connected message pattern "${subject}"`);
  };

  private registerLinkedTransferSubscription = async (): Promise<void> => {
    const subject = `transfer.send-async.${this.connext.publicIdentifier}`;
    await this.connext.messaging.subscribe(subject, async (data: any) => {
      this.log.info(`Received message for subscription: ${JSON.stringify(data)}`);
      const { encryptedPreImage, paymentId } = data;
      await this.connext.reclaimPendingAsyncTransfer(paymentId, encryptedPreImage);
    });
  };
}<|MERGE_RESOLUTION|>--- conflicted
+++ resolved
@@ -1,12 +1,8 @@
 import { RegisteredAppDetails, SupportedApplications } from "@connext/types";
 import { AppInstanceInfo, Node as CFCoreTypes } from "@counterfactual/types";
-<<<<<<< HEAD
+import EthCrypto from "eth-crypto";
 import { bigNumberify, formatParamType } from "ethers/utils";
-=======
-import EthCrypto from "eth-crypto";
-import { bigNumberify } from "ethers/utils";
 import { fromMnemonic } from "ethers/utils/hdnode";
->>>>>>> 29271aaa
 import { EventEmitter } from "events";
 
 import { ChannelRouter } from "./channelRouter";
@@ -172,12 +168,8 @@
 
   public register = async (): Promise<void> => {
     await this.registerAvailabilitySubscription();
-<<<<<<< HEAD
     this.registerDefaultListeners();
-=======
     await this.registerLinkedTransferSubscription();
-    this.registerDefaultCfListeners();
->>>>>>> 29271aaa
     return;
   };
 
@@ -220,21 +212,12 @@
       );
     });
 
-<<<<<<< HEAD
     this.channelRouter.on(CFCoreTypes.RpcMethodName.UNINSTALL, (data: any) => {
-=======
-    this.cfCore.on(CFCoreTypes.RpcMethodName.UNINSTALL, (data: any) => {
-      const result = data.result.result;
->>>>>>> 29271aaa
       this.log.debug(
         `Emitting CFCoreTypes.RpcMethodName.UNINSTALL event: ${JSON.stringify(result)}`,
       );
       this.connext.messaging.publish(
-<<<<<<< HEAD
         `indra.client.${this.channelRouter.publicIdentifier}.uninstall.${data.result.result.appInstanceId}`,
-=======
-        `indra.client.${this.cfCore.publicIdentifier}.uninstall.${result.appInstanceId}`,
->>>>>>> 29271aaa
         JSON.stringify(data.result.result),
       );
     });
