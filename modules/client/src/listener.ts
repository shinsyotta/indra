--- conflicted
+++ resolved
@@ -62,15 +62,11 @@
     },
     PROPOSE_INSTALL: async (data: ProposeMessage): Promise<void> => {
       this.emitAndLog(CFCoreTypes.EventName.PROPOSE_INSTALL, data.data);
-<<<<<<< HEAD
-      // validate and automatically install for the known and supported applications
-=======
       // return if its from us
       if (data.from === this.connext.publicIdentifier) {
         this.log.info(`Received proposal from our own node, doing nothing: ${stringify(data)}`);
         return;
       }
->>>>>>> 58253736
       // check based on supported applications
       // matched app, take appropriate default actions
       const matchedResult = await this.matchAppInstance(data);
@@ -83,36 +79,9 @@
       await this.verifyAndInstallKnownApp(appInfo, matchedApp);
       return;
     },
-<<<<<<< HEAD
-    PROPOSE_INSTALL_VIRTUAL: async (data: ProposeMessage): Promise<void> => {
-      this.emitAndLog(CFCoreTypes.EventName.PROPOSE_INSTALL_VIRTUAL, data.data);
-      this.log.warn(`Got PROPOSE_INSTALL_VIRTUAL message but it's depreciated.. :(`);
-      // validate and automatically install for the known and supported applications
-      // if the from is us, ignore
-      // FIXME: type of ProposeVirtualMessage should extend Node.NodeMessage,
-      // which has a from field, but ProposeVirtualMessage does not
-      if ((data as any).from === this.connext.publicIdentifier) {
-        return;
-      }
-      // check based on supported applications
-      // matched app, take appropriate default actions
-      const matchedResult = await this.matchAppInstance(data);
-      if (!matchedResult) {
-        return;
-      }
-      const { appInfo, matchedApp } = matchedResult;
-      if (matchedResult.matchedApp.name !== "SimpleTransferApp") {
-        this.log.debug(
-          `Caught propose install virtual for what should always be a regular app. CF should also emit a virtual app install event, so let this callback handle and verify. Will need to refactor soon!`,
-        );
-        return;
-      }
-      await this.verifyAndInstallKnownApp(appInfo, matchedApp);
-=======
     PROPOSE_INSTALL_VIRTUAL: async (): Promise<void> => {
       this.log.warn(`Got PROPOSE_INSTALL_VIRTUAL message but it's depreciated.. :(`);
       // don't do anything here, will cathc on
->>>>>>> 58253736
       return;
     },
     PROPOSE_STATE: (data: any): void => {
