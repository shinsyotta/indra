--- conflicted
+++ resolved
@@ -300,14 +300,9 @@
           validateFastSignedTransferApp(params, from, this.connext.publicIdentifier);
           break;
         }
-<<<<<<< HEAD
         case HashLockTransferAppName: {
-          validateHashLockTransferApp(params, from, this.connext.publicIdentifier);
-=======
-        case HashLockTransferApp: {
           const blockNumber = await this.connext.ethProvider.getBlockNumber();
           validateHashLockTransferApp(params, blockNumber, from, this.connext.publicIdentifier);
->>>>>>> ea97ac54
           break;
         }
         default: {
@@ -324,11 +319,7 @@
         stringify(appInstance),
       );
     } catch (e) {
-<<<<<<< HEAD
       this.log.error(`Caught error: ${e.message}`);
-=======
-      this.log.error(`Caught error: ${e.toString()}`);
->>>>>>> ea97ac54
       await this.connext.rejectInstallApp(appInstanceId);
       throw e;
     }
