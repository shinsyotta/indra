--- conflicted
+++ resolved
@@ -2,26 +2,16 @@
   bigNumberifyJson,
   CoinBalanceRefundAppName,
   EventNames,
+  EventPayloads,
   FastSignedTransferAppName,
   HashLockTransferAppName,
   ILoggerService,
   MethodNames,
   MethodParams,
   SimpleLinkedTransferAppName,
+  SimpleSignedTransferAppName,
   WithdrawAppName,
   WithdrawAppState,
-<<<<<<< HEAD
-  EventPayloads,
-=======
-  BigNumber,
-  WithdrawApp,
-  CoinBalanceRefundApp,
-  SimpleLinkedTransferApp,
-  CreateTransferEventData,
-  FastSignedTransferApp,
-  HashLockTransferApp,
-  SimpleSignedTransferApp,
->>>>>>> 325b9411
 } from "@connext/types";
 import {
   commonAppProposalValidation,
@@ -322,7 +312,7 @@
           validateHashLockTransferApp(params, blockNumber, from, this.connext.publicIdentifier);
           break;
         }
-        case SimpleSignedTransferApp: {
+        case SimpleSignedTransferAppName: {
           validateSignedTransferApp(params, from, this.connext.publicIdentifier);
           break;
         }
