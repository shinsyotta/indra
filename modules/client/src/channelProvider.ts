import { generateValidationMiddleware } from "@connext/apps";
import { ChannelProvider } from "@connext/channel-provider";
import { Node as CFCore } from "@connext/cf-core";
import {
  CFChannelProviderOptions,
  ChannelMethods,
  ChannelProviderConfig,
  ConditionalTransactionCommitmentJSON,
  ConnextEventEmitter,
  EventNames,
  IChannelProvider,
  IChannelSigner,
  IClientStore,
  IRpcConnection,
  JsonRpcRequest,
  MethodName,
  MinimalTransaction,
  Opcode,
  SetStateCommitmentJSON,
  StateChannelJSON,
  WalletDepositParams,
  WithdrawalMonitorObject,
  CreateChannelMessage,
  ConnextClientStorePrefix,
  NodeResponses,
  INodeApiClient,
  ILoggerService,
  MethodResults,
  stringify,
} from "@connext/types";
import { deBigNumberifyJson, toBN } from "@connext/utils";
import { Contract } from "ethers";
import { AddressZero } from "ethers/constants";
import tokenAbi from "human-standard-token-abi";
<<<<<<< HEAD
import { getPublicKeyFromPublicIdentifier } from "@connext/crypto";
import { delayAndThrow } from "./lib";
=======
import { getPublicKeyFromPublicIdentifier } from "@connext/utils";
>>>>>>> a9082932

export const createCFChannelProvider = async ({
  ethProvider,
  signer,
  node,
  logger,
  store,
}: CFChannelProviderOptions): Promise<IChannelProvider> => {
  let config: NodeResponses.GetConfig;
  if (!node.config) {
    config = await node.getConfig();
  } else {
    config = node.config;
  }
  const contractAddresses = config.contractAddresses;
  const messaging = node.messaging;
  const nodeConfig = { STORE_KEY_PREFIX: ConnextClientStorePrefix };
  const lockService = { acquireLock: node.acquireLock.bind(node) };
  const cfCore = await CFCore.create(
    messaging,
    store,
    contractAddresses,
    nodeConfig,
    ethProvider,
    signer,
    lockService,
    undefined,
    logger,
  );

  // register any default middlewares
  cfCore.injectMiddleware(
    Opcode.OP_VALIDATE,
    await generateValidationMiddleware(contractAddresses),
  );

  const connection = new CFCoreRpcConnection(cfCore, store, signer, node, logger);
  const channelProvider = new ChannelProvider(connection);
  await channelProvider.enable();
  return channelProvider;
};

export class CFCoreRpcConnection extends ConnextEventEmitter implements IRpcConnection {
  public connected: boolean = true;
  public cfCore: CFCore;
  public store: IClientStore;

  private signer: IChannelSigner;
  private node: INodeApiClient;
  private logger: ILoggerService;
  private config: ChannelProviderConfig;

  constructor(
    cfCore: CFCore,
    store: IClientStore,
    signer: IChannelSigner,
    node: INodeApiClient,
    logger: ILoggerService,
  ) {
    super();
    this.cfCore = cfCore;
    this.store = store;
    this.signer = signer;
    this.node = node;
    this.logger = logger;
    this.config = {
      nodeUrl: node.nodeUrl,
      signerAddress: signer.address,
      userIdentifier: signer.publicIdentifier,
    };
    this.subscribeChannelCreation();
  }

  public async send(payload: JsonRpcRequest): Promise<any> {
    const { method, params } = payload;
    let result;
    switch (method) {
      case ChannelMethods.chan_isSigner:
        result = true;
        break;
      case ChannelMethods.chan_config:
        result = this.config;
        break;
      case ChannelMethods.chan_enable:
        result = await this.enableChannel();
        break;
      case ChannelMethods.chan_setUserWithdrawal:
        result = await this.setUserWithdrawal(params.withdrawalObject, params.remove);
        break;
      case ChannelMethods.chan_getUserWithdrawal:
        result = await this.getUserWithdrawals();
        break;
      case ChannelMethods.chan_signMessage:
        result = await this.signMessage(params.message);
        break;
      case ChannelMethods.chan_encrypt:
        result = await this.encrypt(params.message, params.publicIdentifier);
        break;
      case ChannelMethods.chan_decrypt:
        result = await this.decrypt(params.encryptedPreImage);
        break;
      case ChannelMethods.chan_restoreState:
        result = await this.restoreState();
        break;
      case ChannelMethods.chan_setStateChannel:
        result = await this.setStateChannel(params.state);
        break;
      case ChannelMethods.chan_walletDeposit:
        result = await this.walletDeposit(params);
        break;
      case ChannelMethods.chan_createSetupCommitment:
        result = await this.createSetupCommitment(params.multisigAddress, params.commitment);
        break;
      case ChannelMethods.chan_createSetStateCommitment:
        result = await this.createSetStateCommitment(params.appIdentityHash, params.commitment);
        break;
      case ChannelMethods.chan_createConditionalCommitment:
        result = await this.createConditionalCommitment(params.appIdentityHash, params.commitment);
        break;
      case ChannelMethods.chan_getSchemaVersion:
        result = await this.getSchemaVersion();
        break;
      case ChannelMethods.chan_updateSchemaVersion:
        result = await this.updateSchemaVersion(params.version);
        break;
      default:
        result = await this.routerDispatch(method, params);
        break;
    }
    return result;
  }

  public on = (
    event: string | EventNames | MethodName,
    listener: (...args: any[]) => void,
  ): any => {
    this.cfCore.on(event as any, listener);
    return this.cfCore;
  };

  public once = (
    event: string | EventNames | MethodName,
    listener: (...args: any[]) => void,
  ): any => {
    this.cfCore.once(event as any, listener);
    return this.cfCore;
  };

  public open(): Promise<void> {
    return Promise.resolve();
  }

  public close(): Promise<void> {
    return Promise.resolve();
  }

  ///////////////////////////////////////////////
  ///// PRIVATE METHODS

  private signMessage(message: string): Promise<string> {
    return this.signer.signMessage(message);
  }

  private encrypt(message: string, publicIdentifier: string): Promise<string> {
    return this.signer.encrypt(message, getPublicKeyFromPublicIdentifier(publicIdentifier));
  }

  private decrypt(encryptedPreImage: string): Promise<string> {
    return this.signer.decrypt(encryptedPreImage);
  }

  private walletDeposit = async (params: WalletDepositParams): Promise<string> => {
    let recipient = this.config.multisigAddress;
    if (!recipient) {
      throw new Error(`Cannot make deposit without channel created - missing multisigAddress`);
    }
    let hash;
    if (params.assetId === AddressZero) {
      const tx = await this.signer.sendTransaction({
        to: recipient,
        value: toBN(params.amount),
      });
      hash = tx.hash;
    } else {
      const erc20 = new Contract(params.assetId, tokenAbi, this.signer);
      const tx = await erc20.transfer(recipient, toBN(params.amount));
      hash = tx.hash;
    }
    return hash;
  };

  private getUserWithdrawals = async (): Promise<WithdrawalMonitorObject[]> => {
    return this.store.getUserWithdrawals();
  };

  private setUserWithdrawal = async (
    value: WithdrawalMonitorObject, 
    remove: boolean = false,
  ): Promise<void> => {
    if (remove) {
      return this.store.removeUserWithdrawal(value);
    }
    const existing = await this.getUserWithdrawals();
    if (existing.length === 0) {
      return this.store.createUserWithdrawal(value);
    }
    return this.store.updateUserWithdrawal(value);
  };

  private setStateChannel = async (channel: StateChannelJSON): Promise<void> => {
    return this.store.createStateChannel(channel);
  };

  private restoreState = async (): Promise<void> => {
    await this.store.restore();
  };

  private createSetupCommitment = async (
    multisigAddress: string,
    commitment: MinimalTransaction,
  ): Promise<void> => {
    await this.store.createSetupCommitment(multisigAddress, commitment);
    // may be called on restore, if this is ever called assume the schema
    // should be updated (either on start or restart)
    await this.store.updateSchemaVersion();
  };

  private createSetStateCommitment = async (
    appIdentityHash: string,
    commitment: SetStateCommitmentJSON,
  ): Promise<void> => {
    await this.store.createSetStateCommitment(appIdentityHash, commitment);
  };

  private createConditionalCommitment = async (
    appIdentityHash: string,
    commitment: ConditionalTransactionCommitmentJSON,
  ): Promise<void> => {
    await this.store.createConditionalTransactionCommitment(appIdentityHash, commitment);
  };

  private async getSchemaVersion() {
    return await this.store.getSchemaVersion();
  }

  private async updateSchemaVersion(version?: number) {
    return await this.store.updateSchemaVersion(version);
  }

  private async enableChannel() {
    // setup multisigAddress + assign to channelProvider
    const myChannel = await this.node.getChannel();

    let multisigAddress: string;
    if (!myChannel) {
      this.logger.debug("no channel detected, creating channel..");
      const creationEventData = await Promise.race([
        delayAndThrow(30_000, "Create channel event not fired within 30s"),
        new Promise(
          async (res: any): Promise<any> => {
            this.cfCore.once(
              EventNames.CREATE_CHANNEL_EVENT,
              (data: CreateChannelMessage): void => {
                this.logger.debug(`Received CREATE_CHANNEL_EVENT`);
                res(data.data);
              },
            );

            // FYI This continues async in the background after CREATE_CHANNEL_EVENT is recieved
            const creationData = await this.node.createChannel();
            this.logger.debug(`created channel, transaction: ${stringify(creationData)}`);
          },
        ),
      ]);
      multisigAddress = (creationEventData as MethodResults.CreateChannel).multisigAddress;
    } else {
      multisigAddress = myChannel.multisigAddress;
    }
    this.logger.debug(`multisigAddress: ${multisigAddress}`);

    this.config.multisigAddress = multisigAddress;
    return this.config;
  }

  private subscribeChannelCreation() {
    this.cfCore.once(EventNames.CREATE_CHANNEL_EVENT, (data: CreateChannelMessage): void => {
      this.config.multisigAddress = data.data.multisigAddress;
    });
  }

  private routerDispatch = async (method: string, params: any = {}) => {
    const ret = await this.cfCore.rpcRouter.dispatch({
      id: Date.now(),
      methodName: method,
      parameters: deBigNumberifyJson(params),
    });
    return ret.result.result;
  };
}<|MERGE_RESOLUTION|>--- conflicted
+++ resolved
@@ -6,38 +6,37 @@
   ChannelMethods,
   ChannelProviderConfig,
   ConditionalTransactionCommitmentJSON,
+  ConnextClientStorePrefix,
   ConnextEventEmitter,
+  CreateChannelMessage,
   EventNames,
   IChannelProvider,
   IChannelSigner,
   IClientStore,
+  ILoggerService,
+  INodeApiClient,
   IRpcConnection,
   JsonRpcRequest,
   MethodName,
+  MethodResults,
   MinimalTransaction,
+  NodeResponses,
   Opcode,
   SetStateCommitmentJSON,
   StateChannelJSON,
   WalletDepositParams,
   WithdrawalMonitorObject,
-  CreateChannelMessage,
-  ConnextClientStorePrefix,
-  NodeResponses,
-  INodeApiClient,
-  ILoggerService,
-  MethodResults,
+} from "@connext/types";
+import {
+  deBigNumberifyJson,
   stringify,
-} from "@connext/types";
-import { deBigNumberifyJson, toBN } from "@connext/utils";
+  delayAndThrow,
+  getPublicKeyFromPublicIdentifier,
+  toBN,
+} from "@connext/utils";
 import { Contract } from "ethers";
 import { AddressZero } from "ethers/constants";
 import tokenAbi from "human-standard-token-abi";
-<<<<<<< HEAD
-import { getPublicKeyFromPublicIdentifier } from "@connext/crypto";
-import { delayAndThrow } from "./lib";
-=======
-import { getPublicKeyFromPublicIdentifier } from "@connext/utils";
->>>>>>> a9082932
 
 export const createCFChannelProvider = async ({
   ethProvider,
