import {
<<<<<<< HEAD
=======
  chan_storeSet,
  chan_storeGet,
  chan_signWithdrawCommitment,
>>>>>>> 74d4a591
  chan_nodeAuth,
  chan_getUserWithdrawal,
  chan_setUserWithdrawal,
  chan_setStateChannel,
  chan_restoreState,
  IChannelProvider,
  IClientStore,
  ConnextEventEmitter,
  StateChannelJSON,
  WithdrawalMonitorObject,
} from "@connext/types";
import { ChannelProvider } from "@connext/channel-provider";
import { signMessage } from "@connext/crypto";
import { Wallet } from "ethers";

import { CFCore, deBigNumberifyJson, xpubToAddress } from "./lib";
import {
  CFChannelProviderOptions,
  CFCoreTypes,
  ChannelProviderConfig,
  IRpcConnection,
  JsonRpcRequest,
} from "./types";
import { SigningKey, joinSignature } from "ethers/utils";

export const createCFChannelProvider = async ({
  ethProvider,
  keyGen,
  lockService,
  messaging,
  networkContext,
  nodeConfig,
  nodeUrl,
  store,
  xpub,
  logger,
}: CFChannelProviderOptions): Promise<IChannelProvider> => {
  const cfCore = await CFCore.create(
    messaging as any,
    store,
    networkContext,
    nodeConfig,
    ethProvider,
    lockService,
    xpub,
    keyGen,
    undefined,
    logger,
  );
  const channelProviderConfig: ChannelProviderConfig = {
    freeBalanceAddress: xpubToAddress(xpub),
    nodeUrl,
    signerAddress: xpubToAddress(xpub),
    userPublicIdentifier: xpub,
  };
  const connection = new CFCoreRpcConnection(cfCore, store, await keyGen("0"));
  const channelProvider = new ChannelProvider(connection, channelProviderConfig);
  return channelProvider;
};

export class CFCoreRpcConnection extends ConnextEventEmitter implements IRpcConnection {
  public connected: boolean = true;
  public cfCore: CFCore;
  public store: IClientStore;

  // TODO: replace this when signing keys are added!
  public wallet: Wallet;

  constructor(cfCore: CFCore, store: IClientStore, authKey: any) {
    super();
    this.cfCore = cfCore;
    this.wallet = authKey ? new Wallet(authKey) : null;
    this.store = store;
  }

  public async send(payload: JsonRpcRequest): Promise<any> {
    const { method, params } = payload;
    let result;
    switch (method) {
      case chan_setUserWithdrawal:
        result = await this.storeSetUserWithdrawal(params.withdrawalObject);
        break;
      case chan_getUserWithdrawal:
        result = await this.storeGetUserWithdrawal();
        break;
      case chan_signWithdrawCommitment:
        result = await this.signWithdrawCommitment(params.message);
        break;
      case chan_nodeAuth:
          result = await this.walletSign(params.message);
          break;
      case chan_restoreState:
        result = await this.restoreState();
        break;
      case chan_setStateChannel:
        result = await this.setStateChannel(params.state);
        break;
      default:
        result = await this.routerDispatch(method, params);
        break;
    }
    return result;
  }

  public on = (
    event: string | CFCoreTypes.EventName | CFCoreTypes.RpcMethodName,
    listener: (...args: any[]) => void,
  ): any => {
    this.cfCore.on(event as any, listener);
    return this.cfCore;
  };

  public once = (
    event: string | CFCoreTypes.EventName | CFCoreTypes.RpcMethodName,
    listener: (...args: any[]) => void,
  ): any => {
    this.cfCore.once(event as any, listener);
    return this.cfCore;
  };

  public open(): Promise<void> {
    return Promise.resolve();
  }

  public close(): Promise<void> {
    return Promise.resolve();
  }

  ///////////////////////////////////////////////
  ///// PRIVATE METHODS
  private walletSign = async (message: string): Promise<string> => {
    const { chainId } = await this.wallet.provider.getNetwork();
    return signMessage(this.wallet.privateKey, message, chainId);
  };

<<<<<<< HEAD
  private storeGetUserWithdrawal = async (): Promise<WithdrawalMonitorObject | undefined> => {
    return this.store.getUserWithdrawal!();
=======
  private signWithdrawCommitment = async (message: string): Promise<string> => {
    const key = new SigningKey(this.wallet.privateKey);
    return joinSignature(key.signDigest(message));
  }

  private storeGet = async (path: string): Promise<any> => {
    return this.store.get(path);
  };

  private storeSet = async (pairs: StorePair[], allowDelete?: Boolean): Promise<void> => {
    return this.store.set(pairs, allowDelete);
>>>>>>> 74d4a591
  };

  private storeSetUserWithdrawal = async (
    value: WithdrawalMonitorObject | undefined,
  ): Promise<void> => {
    return this.store.setUserWithdrawal!(value);
  };

  private setStateChannel = async (channel: StateChannelJSON): Promise<void> => {
    return this.store.saveStateChannel(channel);
  };

  private restoreState = async (): Promise<void> => {
    await this.store.restore();
  };

  private routerDispatch = async (method: string, params: any = {}) => {
    const ret = await this.cfCore.rpcRouter.dispatch({
      id: Date.now(),
      methodName: method,
      parameters: deBigNumberifyJson(params),
    });
    return ret.result.result;
  };
}<|MERGE_RESOLUTION|>--- conflicted
+++ resolved
@@ -1,10 +1,4 @@
 import {
-<<<<<<< HEAD
-=======
-  chan_storeSet,
-  chan_storeGet,
-  chan_signWithdrawCommitment,
->>>>>>> 74d4a591
   chan_nodeAuth,
   chan_getUserWithdrawal,
   chan_setUserWithdrawal,
@@ -140,22 +134,8 @@
     return signMessage(this.wallet.privateKey, message, chainId);
   };
 
-<<<<<<< HEAD
   private storeGetUserWithdrawal = async (): Promise<WithdrawalMonitorObject | undefined> => {
     return this.store.getUserWithdrawal!();
-=======
-  private signWithdrawCommitment = async (message: string): Promise<string> => {
-    const key = new SigningKey(this.wallet.privateKey);
-    return joinSignature(key.signDigest(message));
-  }
-
-  private storeGet = async (path: string): Promise<any> => {
-    return this.store.get(path);
-  };
-
-  private storeSet = async (pairs: StorePair[], allowDelete?: Boolean): Promise<void> => {
-    return this.store.set(pairs, allowDelete);
->>>>>>> 74d4a591
   };
 
   private storeSetUserWithdrawal = async (
