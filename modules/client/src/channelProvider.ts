--- conflicted
+++ resolved
@@ -1,16 +1,7 @@
 import {
-<<<<<<< HEAD
   ChannelMethods,
   ConnextEventEmitter,
   EventNames,
-=======
-  chan_signMessage,
-  chan_signDigest,
-  chan_getUserWithdrawal,
-  chan_setUserWithdrawal,
-  chan_setStateChannel,
-  chan_restoreState,
->>>>>>> df2d5963
   IChannelProvider,
   IClientStore,
   MethodName,
@@ -89,11 +80,7 @@
       case ChannelMethods.chan_getUserWithdrawal:
         result = await this.storeGetUserWithdrawal();
         break;
-<<<<<<< HEAD
-      case ChannelMethods.chan_sign:
-=======
-      case chan_signMessage:
->>>>>>> df2d5963
+      case ChannelMethods.chan_signMessage:
         result = await this.signMessage(params.message);
         break;
       case ChannelMethods.chan_signDigest:
