import { generateValidationMiddleware } from "@connext/apps";
import {
  ChannelMethods,
  ConnextEventEmitter,
  EventNames,
  IChannelProvider,
  IClientStore,
  MethodName,
  StateChannelJSON,
  WithdrawalMonitorObject,
  deBigNumberifyJson,
  WalletTransferParams,
  SetStateCommitmentJSON,
  MinimalTransaction,
  ConditionalTransactionCommitmentJSON,
  toBN,
  Opcode,
} from "@connext/types";
import { ChannelProvider } from "@connext/channel-provider";
<<<<<<< HEAD
import { signChannelMessage } from "@connext/crypto";
=======
import { signChannelMessage, signDigest } from "@connext/crypto";
import { Wallet, Contract } from "ethers";
import tokenAbi from "human-standard-token-abi";
>>>>>>> 17bc5150

import { CFCore, xpubToAddress } from "./lib";
import {
  CFChannelProviderOptions,
  ChannelProviderConfig,
  IRpcConnection,
  JsonRpcRequest,
} from "./types";
import { AddressZero } from "ethers/constants";

export const createCFChannelProvider = async ({
  ethProvider,
  keyGen,
  lockService,
  messaging,
  contractAddresses,
  nodeConfig,
  nodeUrl,
  store,
  xpub,
  logger,
}: CFChannelProviderOptions): Promise<IChannelProvider> => {
  const cfCore = await CFCore.create(
    messaging,
    store,
    contractAddresses,
    nodeConfig,
    ethProvider,
    lockService,
    xpub,
    keyGen,
    undefined,
    logger,
  );

  // register any default middlewares
  cfCore.injectMiddleware(
    Opcode.OP_VALIDATE,
    await generateValidationMiddleware({
      ...contractAddresses,
      provider: ethProvider,
    }),
  );

  const channelProviderConfig: ChannelProviderConfig = {
    freeBalanceAddress: xpubToAddress(xpub),
    nodeUrl,
    signerAddress: xpubToAddress(xpub),
    userPublicIdentifier: xpub,
  };
  const wallet = new Wallet(await keyGen("0")).connect(ethProvider);
  const connection = new CFCoreRpcConnection(cfCore, store, wallet);
  const channelProvider = new ChannelProvider(connection, channelProviderConfig);
  return channelProvider;
};

export class CFCoreRpcConnection extends ConnextEventEmitter implements IRpcConnection {
  public connected: boolean = true;
  public cfCore: CFCore;
  public store: IClientStore;

  // TODO: replace this when signing keys are added!
  public wallet: Wallet;

  constructor(cfCore: CFCore, store: IClientStore, wallet: Wallet) {
    super();
    this.cfCore = cfCore;
    this.wallet = wallet;
    this.store = store;
  }

  public async send(payload: JsonRpcRequest): Promise<any> {
    const { method, params } = payload;
    let result;
    switch (method) {
      case ChannelMethods.chan_setUserWithdrawal:
        result = await this.storeSetUserWithdrawal(params.withdrawalObject);
        break;
      case ChannelMethods.chan_getUserWithdrawal:
        result = await this.storeGetUserWithdrawal();
        break;
      case ChannelMethods.chan_signMessage:
        result = await this.signMessage(params.message);
        break;
      case ChannelMethods.chan_restoreState:
        result = await this.restoreState();
        break;
      case ChannelMethods.chan_setStateChannel:
        result = await this.setStateChannel(params.state);
        break;
      case ChannelMethods.chan_walletTransfer:
        result = await this.walletTransfer(params);
        break;
      case ChannelMethods.chan_createSetupCommitment:
        result = await this.createSetupCommitment(params.multisigAddress, params.commitment);
        break;
      case ChannelMethods.chan_createSetStateCommitment:
        result = await this.createSetStateCommitment(params.appIdentityHash, params.commitment);
        break;
      case ChannelMethods.chan_createConditionalCommitment:
        result = await this.createConditionalCommitment(params.appIdentityHash, params.commitment);
        break;
      default:
        result = await this.routerDispatch(method, params);
        break;
    }
    return result;
  }

  public on = (
    event: string | EventNames | MethodName,
    listener: (...args: any[]) => void,
  ): any => {
    this.cfCore.on(event as any, listener);
    return this.cfCore;
  };

  public once = (
    event: string | EventNames | MethodName,
    listener: (...args: any[]) => void,
  ): any => {
    this.cfCore.once(event as any, listener);
    return this.cfCore;
  };

  public open(): Promise<void> {
    return Promise.resolve();
  }

  public close(): Promise<void> {
    return Promise.resolve();
  }

  ///////////////////////////////////////////////
  ///// PRIVATE METHODS
  private signMessage = async (message: string): Promise<string> => {
    return signChannelMessage(this.wallet.privateKey, message);
  };

<<<<<<< HEAD
=======
  private signDigest = async (message: string): Promise<string> => {
    return signDigest(this.wallet.privateKey, message);
  };

  private walletTransfer = async (params: WalletTransferParams): Promise<string> => {
    let hash;
    if (params.assetId === AddressZero) {
      const tx = await this.wallet.sendTransaction({
        to: params.recipient,
        value: toBN(params.amount),
      });
      hash = tx.hash;
    } else {
      const erc20 = new Contract(params.assetId, tokenAbi, this.wallet);
      const tx = await erc20.transfer(params.recipient, toBN(params.amount));
      hash = tx.hash;
    }
    return hash;
  }

>>>>>>> 17bc5150
  private storeGetUserWithdrawal = async (): Promise<WithdrawalMonitorObject | undefined> => {
    return this.store.getUserWithdrawal();
  };

  private storeSetUserWithdrawal = async (
    value: WithdrawalMonitorObject | undefined,
  ): Promise<void> => {
    if (!value) {
      return this.store.removeUserWithdrawal();
    }
    const existing = await this.store.getUserWithdrawal();
    if (!existing) {
      return this.store.createUserWithdrawal(value);
    }
    return this.store.updateUserWithdrawal(value);
  };

  private setStateChannel = async (channel: StateChannelJSON): Promise<void> => {
    return this.store.createStateChannel(channel);
  };

  private restoreState = async (): Promise<void> => {
    await this.store.restore();
  };

  public createSetupCommitment = async (
    multisigAddress: string,
    commitment: MinimalTransaction,
  ): Promise<void> => {
    await this.store.createSetupCommitment(multisigAddress, commitment);
    // may be called on restore, if this is ever called assume the schema
    // should be updated (either on start or restart)
    await this.store.updateSchemaVersion();
  };

  public createSetStateCommitment = async (
    appIdentityHash: string,
    commitment: SetStateCommitmentJSON,
  ): Promise<void> => {
    await this.store.createSetStateCommitment(appIdentityHash, commitment);
  };

  public createConditionalCommitment = async (
    appIdentityHash: string,
    commitment: ConditionalTransactionCommitmentJSON,
  ): Promise<void> => {
    await this.store.createConditionalTransactionCommitment(appIdentityHash, commitment);
  };

  private routerDispatch = async (method: string, params: any = {}) => {
    const ret = await this.cfCore.rpcRouter.dispatch({
      id: Date.now(),
      methodName: method,
      parameters: deBigNumberifyJson(params),
    });
    return ret.result.result;
  };
}<|MERGE_RESOLUTION|>--- conflicted
+++ resolved
@@ -17,13 +17,9 @@
   Opcode,
 } from "@connext/types";
 import { ChannelProvider } from "@connext/channel-provider";
-<<<<<<< HEAD
 import { signChannelMessage } from "@connext/crypto";
-=======
-import { signChannelMessage, signDigest } from "@connext/crypto";
 import { Wallet, Contract } from "ethers";
 import tokenAbi from "human-standard-token-abi";
->>>>>>> 17bc5150
 
 import { CFCore, xpubToAddress } from "./lib";
 import {
@@ -163,12 +159,6 @@
     return signChannelMessage(this.wallet.privateKey, message);
   };
 
-<<<<<<< HEAD
-=======
-  private signDigest = async (message: string): Promise<string> => {
-    return signDigest(this.wallet.privateKey, message);
-  };
-
   private walletTransfer = async (params: WalletTransferParams): Promise<string> => {
     let hash;
     if (params.assetId === AddressZero) {
@@ -183,9 +173,8 @@
       hash = tx.hash;
     }
     return hash;
-  }
-
->>>>>>> 17bc5150
+  };
+
   private storeGetUserWithdrawal = async (): Promise<WithdrawalMonitorObject | undefined> => {
     return this.store.getUserWithdrawal();
   };
