import {
  chan_storeSet,
  chan_storeGet,
  chan_nodeAuth,
  chan_restoreState,
  IChannelProvider,
  ConnextEventEmitter,
} from "@connext/types";
import { ChannelProvider } from "@connext/channel-provider";
import { Wallet } from "ethers";

import { CFCore, deBigNumberifyJson, xpubToAddress } from "./lib";
import {
  CFChannelProviderOptions,
  CFCoreTypes,
  ChannelProviderConfig,
  IRpcConnection,
  JsonRpcRequest,
  Store,
  StorePair,
} from "./types";

export const createCFChannelProvider = async ({
  ethProvider,
  keyGen,
  lockService,
  messaging,
  networkContext,
  nodeConfig,
  nodeUrl,
  store,
  xpub,
}: CFChannelProviderOptions): Promise<IChannelProvider> => {
  const cfCore = await CFCore.create(
    messaging as any,
    store,
    networkContext,
    nodeConfig,
    ethProvider,
    lockService,
    xpub,
    keyGen,
  );
  const channelProviderConfig: ChannelProviderConfig = {
    freeBalanceAddress: xpubToAddress(xpub),
    nodeUrl,
    signerAddress: xpubToAddress(xpub),
    userPublicIdentifier: xpub,
  };
  const connection = new CFCoreRpcConnection(cfCore, store, await keyGen("0"));
  const channelProvider = new ChannelProvider(connection, channelProviderConfig);
  return channelProvider;
};

export class CFCoreRpcConnection extends ConnextEventEmitter implements IRpcConnection {
  public connected: boolean = true;
  public cfCore: CFCore;
  public store: Store;

  // TODO: replace this when signing keys are added!
  public wallet: Wallet;

  constructor(cfCore: CFCore, store: Store, authKey: any) {
    super();
    this.cfCore = cfCore;
    this.wallet = authKey ? new Wallet(authKey) : null;
    this.store = store;
  }

  public async send(payload: JsonRpcRequest): Promise<any> {
    const { method, params } = payload;
    let result;
    switch (method) {
      case chan_storeSet:
        result = await this.storeSet(params.pairs, params.allowDelete);
        break;
      case chan_storeGet:
        result = await this.storeGet(params.path);
        break;
      case chan_nodeAuth:
        result = await this.walletSign(params.message);
        break;
      case chan_restoreState:
        result = await this.restoreState(params.path);
        break;
      default:
        result = await this.routerDispatch(method, params);
        break;
    }
    return result;
  }

  public on = (
    event: string | CFCoreTypes.EventName | CFCoreTypes.RpcMethodName,
    listener: (...args: any[]) => void,
  ): any => {
    this.cfCore.on(event as any, listener);
    return this.cfCore;
  };

  public once = (
    event: string | CFCoreTypes.EventName | CFCoreTypes.RpcMethodName,
    listener: (...args: any[]) => void,
  ): any => {
    this.cfCore.once(event as any, listener);
    return this.cfCore;
  };

  public open(): Promise<void> {
    return Promise.resolve();
  }

  public close(): Promise<void> {
    return Promise.resolve();
  }

  ///////////////////////////////////////////////
  ///// PRIVATE METHODS
  private walletSign = async (message: string): Promise<string> => {
<<<<<<< HEAD
    return signMessage(this.wallet.privateKey, message);
=======
    return this.wallet.signMessage(message);
>>>>>>> c0f34dec
  };

  private storeGet = async (path: string): Promise<any> => {
    return this.store.get(path);
  };

  private storeSet = async (pairs: StorePair[], allowDelete?: Boolean): Promise<void> => {
    return this.store.set(pairs, allowDelete);
  };

  private storeRestore = async (): Promise<StorePair[]> => {
    return await this.store.restore();
  };

  private storeReset = async (): Promise<void> => {
    return await this.store.reset();
  };

  // TODO: clean up types from restore, without the any typing things
  // get messed up. will likely be a breaking change
  private restoreState = async (path: string): Promise<void> => {
    // TODO: remove when using only store package
    this.storeReset();
    let state;
    state = await this.storeRestore();
    if (!state || !state.path) {
      throw new Error("No matching paths found in store backup's state");
    }
    state = state.path;
    return state;
  };

  private routerDispatch = async (method: string, params: any = {}) => {
    const ret = await this.cfCore.rpcRouter.dispatch({
      id: Date.now(),
      methodName: method,
      parameters: deBigNumberifyJson(params),
    });
    return ret.result.result;
  };
}<|MERGE_RESOLUTION|>--- conflicted
+++ resolved
@@ -117,11 +117,7 @@
   ///////////////////////////////////////////////
   ///// PRIVATE METHODS
   private walletSign = async (message: string): Promise<string> => {
-<<<<<<< HEAD
     return signMessage(this.wallet.privateKey, message);
-=======
-    return this.wallet.signMessage(message);
->>>>>>> c0f34dec
   };
 
   private storeGet = async (path: string): Promise<any> => {
