import { generateValidationMiddleware } from "@connext/apps";
import { ChannelProvider } from "@connext/channel-provider";
import { Node as CFCore } from "@connext/cf-core";
import {
  CFChannelProviderOptions,
  ChannelMethods,
  ChannelProviderConfig,
  ConnextClientStorePrefix,
  ConnextEventEmitter,
  CreateChannelMessage,
  EventNames,
  IChannelProvider,
  IChannelSigner,
  IClientStore,
  ILoggerService,
  INodeApiClient,
  IRpcConnection,
  JsonRpcRequest,
  MethodName,
  MethodResults,
  MinimalTransaction,
  NodeResponses,
  Opcode,
  SetStateCommitmentJSON,
  StateChannelJSON,
  WalletDepositParams,
  WithdrawalMonitorObject,
  ConditionalTransactionCommitmentJSON,
} from "@connext/types";
import {
  deBigNumberifyJson,
  stringify,
  getPublicKeyFromPublicIdentifier,
  toBN,
  delay,
} from "@connext/utils";
import { Contract } from "ethers";
import { AddressZero } from "ethers/constants";
import tokenAbi from "human-standard-token-abi";

export const createCFChannelProvider = async ({
  ethProvider,
  signer,
  node,
  logger,
  store,
}: CFChannelProviderOptions): Promise<IChannelProvider> => {
  let config: NodeResponses.GetConfig;
  if (!node.config) {
    config = await node.getConfig();
  } else {
    config = node.config;
  }
  const contractAddresses = config.contractAddresses;
  const messaging = node.messaging;
  const nodeConfig = { STORE_KEY_PREFIX: ConnextClientStorePrefix };
  const lockService = {
    acquireLock: node.acquireLock.bind(node),
    releaseLock: node.releaseLock.bind(node),
  };
  let cfCore;
  try {
    cfCore = await CFCore.create(
      messaging,
      store,
      contractAddresses,
      nodeConfig,
      ethProvider,
      signer,
      lockService,
      undefined,
      logger,
      true, // sync all client channels on start up
    );
  } catch (e) {
    console.error(
      `Could not setup cf-core with sync protocol on, Error: ${stringify(
        e,
      )}. Trying again without syncing on start...`,
    );
  }
  if (!cfCore) {
    cfCore = await CFCore.create(
      messaging,
      store,
      contractAddresses,
      nodeConfig,
      ethProvider,
      signer,
      lockService,
      undefined,
      logger,
      false, // sync all client channels on start up
    );
  }

  // register any default middlewares
  cfCore.injectMiddleware(
    Opcode.OP_VALIDATE,
    await generateValidationMiddleware(contractAddresses),
  );

  const connection = new CFCoreRpcConnection(cfCore, store, signer, node, logger);
  const channelProvider = new ChannelProvider(connection);
  await channelProvider.enable();
  return channelProvider;
};

export class CFCoreRpcConnection extends ConnextEventEmitter implements IRpcConnection {
  public connected: boolean = true;
  public cfCore: CFCore;
  public store: IClientStore;

  private signer: IChannelSigner;
  private node: INodeApiClient;
  private logger: ILoggerService;
  private config: ChannelProviderConfig;

  constructor(
    cfCore: CFCore,
    store: IClientStore,
    signer: IChannelSigner,
    node: INodeApiClient,
    logger: ILoggerService,
  ) {
    super();
    this.cfCore = cfCore;
    this.store = store;
    this.signer = signer;
    this.node = node;
    this.logger = logger;
    this.config = {
      nodeUrl: node.nodeUrl,
      signerAddress: signer.address,
      userIdentifier: signer.publicIdentifier,
    };
  }

  public async send<T = any>(payload: JsonRpcRequest): Promise<T> {
    const { method, params } = payload;
    let result;
    switch (method) {
      case ChannelMethods.chan_isSigner:
        result = true;
        break;
      case ChannelMethods.chan_config:
        result = this.config;
        break;
      case ChannelMethods.chan_enable:
        result = await this.enableChannel();
        break;
      case ChannelMethods.chan_setUserWithdrawal:
        result = await this.setUserWithdrawal(params.withdrawalObject, params.remove);
        break;
      case ChannelMethods.chan_getUserWithdrawal:
        result = await this.getUserWithdrawals();
        break;
      case ChannelMethods.chan_signMessage:
        result = await this.signMessage(params.message);
        break;
      case ChannelMethods.chan_encrypt:
        result = await this.encrypt(params.message, params.publicIdentifier);
        break;
      case ChannelMethods.chan_decrypt:
        result = await this.decrypt(params.encryptedPreImage);
        break;
      case ChannelMethods.chan_restoreState:
        result = await this.restoreState();
        break;
      case ChannelMethods.chan_setStateChannel:
        result = await this.setStateChannel(
          params.state,
          params.setupCommitment,
          params.setStateCommitments,
          params.conditionalCommitments,
        );
        break;
      case ChannelMethods.chan_walletDeposit:
        result = await this.walletDeposit(params);
        break;
      case ChannelMethods.chan_getSchemaVersion:
        result = await this.getSchemaVersion();
        break;
      case ChannelMethods.chan_updateSchemaVersion:
        result = await this.updateSchemaVersion(params.version);
        break;
      default:
        result = await this.routerDispatch(method, params);
        break;
    }
    return result;
  }

  public on = (
    event: string | EventNames | MethodName,
    listener: (...args: any[]) => void,
  ): any => {
    this.cfCore.on(event as any, listener);
    return this.cfCore;
  };

  public once = (
    event: string | EventNames | MethodName,
    listener: (...args: any[]) => void,
  ): any => {
    this.cfCore.once(event as any, listener);
    return this.cfCore;
  };

  public open(): Promise<void> {
    return Promise.resolve();
  }

  public close(): Promise<void> {
    return Promise.resolve();
  }

  ///////////////////////////////////////////////
  ///// PRIVATE METHODS

  private signMessage(message: string): Promise<string> {
    return this.signer.signMessage(message);
  }

  private encrypt(message: string, publicIdentifier: string): Promise<string> {
    return this.signer.encrypt(message, getPublicKeyFromPublicIdentifier(publicIdentifier));
  }

  private decrypt(encryptedPreImage: string): Promise<string> {
    return this.signer.decrypt(encryptedPreImage);
  }

  private walletDeposit = async (params: WalletDepositParams): Promise<string> => {
    let recipient = this.config.multisigAddress;
    if (!recipient) {
      throw new Error(`Cannot make deposit without channel created - missing multisigAddress`);
    }
    let hash;
    if (params.assetId === AddressZero) {
      const tx = await this.signer.sendTransaction({
        to: recipient,
        value: toBN(params.amount),
      });
      hash = tx.hash;
      await tx.wait();
    } else {
      const erc20 = new Contract(params.assetId, tokenAbi, this.signer);
      const tx = await erc20.transfer(recipient, toBN(params.amount));
      hash = tx.hash;
      await tx.wait();
    }
    return hash;
  };

  private getUserWithdrawals = async (): Promise<WithdrawalMonitorObject[]> => {
    return this.store.getUserWithdrawals();
  };

  private setUserWithdrawal = async (
    value: WithdrawalMonitorObject,
    remove: boolean = false,
  ): Promise<void> => {
    if (remove) {
      return this.store.removeUserWithdrawal(value);
    }
    return this.store.saveUserWithdrawal(value);
  };

  private setStateChannel = async (
    channel: StateChannelJSON,
    setupCommitment: MinimalTransaction,
    setStateCommitments: [string, SetStateCommitmentJSON][], // [appId, json]
    conditionalCommitments: [string, ConditionalTransactionCommitmentJSON][],
    // [appId, json]
  ): Promise<void> => {
    await this.store.updateSchemaVersion();
    // save the channel + setup commitment + latest free balance set state
    const freeBalanceSetStates = setStateCommitments
      .filter(([id, json]) => id === channel.freeBalanceAppInstance.identityHash)
      .sort((a, b) => toBN(b[1].versionNumber).sub(toBN(a[1].versionNumber)).toNumber());

    if (!freeBalanceSetStates[0]) {
      throw new Error(
        `Could not find latest free balance set state commitment: ${stringify(
          freeBalanceSetStates,
        )}`,
      );
    }
    await this.store.createStateChannel(channel, setupCommitment, freeBalanceSetStates[0][1]);
    // save all the app proposals + set states
    const proposals = [...channel.proposedAppInstances]
      .map(([id, json]) => json)
      .sort((a, b) => a.appSeqNo - b.appSeqNo);
    for (const proposal of proposals) {
      const [_, setState] = setStateCommitments.find(
        ([id, json]) => id === proposal.identityHash && toBN(json.versionNumber).eq(1),
      );
      if (!setState) {
        throw new Error(
          `Could not find set state commitment for proposal ${proposal.identityHash}`,
        );
      }
      await this.store.createAppProposal(
        channel.multisigAddress,
        proposal,
        proposal.appSeqNo,
        setState,
      );
    }
    // save all the app instances + conditionals
    const appInstances = [...channel.appInstances]
      .map(([id, json]) => json)
      .sort((a, b) => a.appSeqNo - b.appSeqNo);
    for (const app of appInstances) {
      if (app.identityHash === channel.freeBalanceAppInstance.identityHash) {
        continue;
      }
      const [_, conditional] = conditionalCommitments.find(([id, _]) => id === app.identityHash);
      if (!conditional) {
        throw new Error(`Could not find set state commitment for proposal ${app.identityHash}`);
      }
      await this.store.createAppInstance(
        channel.multisigAddress,
        app,
        channel.freeBalanceAppInstance, // fb state saved on create
        ({
          appIdentityHash: channel.freeBalanceAppInstance.identityHash,
          versionNumber: app.appSeqNo,
        } as unknown) as SetStateCommitmentJSON,
        // latest free balance saved when channel created, use dummy values
        // with increasing app numbers so they get deleted properly
        conditional,
      );
    }
  };

  private restoreState = async (): Promise<void> => {
    await this.store.restore();
  };

  private async getSchemaVersion() {
    return this.store.getSchemaVersion();
  }

  private async updateSchemaVersion(version?: number) {
    return this.store.updateSchemaVersion(version);
  }

  private async enableChannel() {
    const channel = await this.node.getChannel();

    let multisigAddress: string;

    if (channel) {
      multisigAddress = channel.multisigAddress;
    } else {
      this.logger.debug("no channel detected, creating channel..");
      const creationEventData = await new Promise(async (resolve, reject) => {
        this.cfCore.once(EventNames.CREATE_CHANNEL_EVENT, (data: CreateChannelMessage): void => {
          this.logger.debug(`Received CREATE_CHANNEL_EVENT`);
          return resolve(data.data);
        });

        try {
          const creationData = await this.node.createChannel();
          this.logger.debug(`created channel, transaction: ${stringify(creationData)}`);
        } catch (e) {
<<<<<<< HEAD
          return reject(new Error(e.message));
=======
          return reject(e);
>>>>>>> 0d7cc1b1
        }
        await delay(20_000);
        return reject(`Could not create channel within 20s`);
      });
      if (!creationEventData) {
        throw new Error(`Could not create channel within 20s`);
      }
      multisigAddress = (creationEventData as MethodResults.CreateChannel).multisigAddress;
    }

    this.logger.debug(`multisigAddress: ${multisigAddress}`);
    this.config.multisigAddress = multisigAddress;

    return this.config;
  }

  private routerDispatch = async (method: string, params: any = {}) => {
    const ret = await this.cfCore.rpcRouter.dispatch({
      id: Date.now(),
      methodName: method,
      parameters: deBigNumberifyJson(params),
    });
    return ret.result.result;
  };
}<|MERGE_RESOLUTION|>--- conflicted
+++ resolved
@@ -365,11 +365,7 @@
           const creationData = await this.node.createChannel();
           this.logger.debug(`created channel, transaction: ${stringify(creationData)}`);
         } catch (e) {
-<<<<<<< HEAD
-          return reject(new Error(e.message));
-=======
           return reject(e);
->>>>>>> 0d7cc1b1
         }
         await delay(20_000);
         return reject(`Could not create channel within 20s`);
