<<<<<<< HEAD
import { chan_storeSet, chan_storeGet, chan_nodeAuth, chan_restoreState, IChannelProvider } from "@connext/types";
=======
import { ConnextEventEmitter } from "@connext/types";
>>>>>>> f31088b3
import { ChannelProvider } from "@connext/channel-provider";
import { signMessage } from "@connext/crypto";
import { Wallet } from "ethers";
<<<<<<< HEAD
import EventEmitter from "events";
=======
import { arrayify } from "ethers/utils";
>>>>>>> f31088b3

import { CFCore, deBigNumberifyJson, xpubToAddress } from "./lib";
import {
  CFChannelProviderOptions,
  CFCoreTypes,
  ChannelProviderConfig,
  IRpcConnection,
  JsonRpcRequest,
  Store,
  StorePair,
} from "./types";

export const createCFChannelProvider = async ({
  ethProvider,
  keyGen,
  lockService,
  messaging,
  networkContext,
  nodeConfig,
  nodeUrl,
  store,
  xpub,
}: CFChannelProviderOptions): Promise<IChannelProvider> => {
  const cfCore = await CFCore.create(
    messaging as any,
    store,
    networkContext,
    nodeConfig,
    ethProvider,
    lockService,
    xpub,
    keyGen,
  );
  const channelProviderConfig: ChannelProviderConfig = {
    freeBalanceAddress: xpubToAddress(xpub),
    nodeUrl,
    signerAddress: xpubToAddress(xpub),
    userPublicIdentifier: xpub,
  };
  const connection = new CFCoreRpcConnection(cfCore, store, await keyGen("0"));
  const channelProvider = new ChannelProvider(connection, channelProviderConfig);
  return channelProvider;
};

export class CFCoreRpcConnection extends ConnextEventEmitter implements IRpcConnection {
  public connected: boolean = true;
  public cfCore: CFCore;
  public store: Store;

  // TODO: replace this when signing keys are added!
  public wallet: Wallet;

  constructor(cfCore: CFCore, store: Store, authKey: any) {
    super();
    this.cfCore = cfCore;
    this.wallet = authKey ? new Wallet(authKey) : null;
    this.store = store;
  }

  public async send(payload: JsonRpcRequest): Promise<any> {
    const { method, params } = payload;
    let result;
    switch (method) {
      case chan_storeSet:
        result = await this.storeSet(params.pairs, params.allowDelete);
        break;
      case chan_storeGet:
        result = await this.storeGet(params.path);
        break;
      case chan_nodeAuth:
        result = await this.walletSign(params.message);
        break;
      case chan_restoreState:
        result = await this.restoreState(params.path);
        break;
      default:
        result = await this.routerDispatch(method, params);
        break;
    }
    return result;
  }

  public on = (
    event: string | CFCoreTypes.EventName | CFCoreTypes.RpcMethodName,
    listener: (...args: any[]) => void,
  ): any => {
    this.cfCore.on(event as any, listener);
    return this.cfCore;
  };

  public once = (
    event: string | CFCoreTypes.EventName | CFCoreTypes.RpcMethodName,
    listener: (...args: any[]) => void,
  ): any => {
    this.cfCore.once(event as any, listener);
    return this.cfCore;
  };

  public open(): Promise<void> {
    return Promise.resolve();
  }

  public close(): Promise<void> {
    return Promise.resolve();
  }

  ///////////////////////////////////////////////
  ///// PRIVATE METHODS
  private walletSign = async (message: string): Promise<string> => {
    return await signMessage(this.wallet.privateKey, message);
  };

  private storeGet = async (path: string): Promise<any> => {
    return await this.store.get(path);
  };

  private storeSet = async (pairs: StorePair[], allowDelete?: Boolean): Promise<void> => {
    return await this.store.set(pairs, allowDelete);
  };

  private storeRestore = async (): Promise<StorePair[]> => {
    return await this.store.restore();
  };

  private storeReset = async (): Promise<void> => {
    return await this.store.reset();
  };

  // TODO: clean up types from restore, without the any typing things
  // get messed up. will likely be a breaking change
  private restoreState = async (path: string): Promise<void> => {
    // TODO: remove when using only store package
    this.storeReset();
    let state;
    state = await this.storeRestore();
    if (!state || !state.path) {
      throw new Error("No matching paths found in store backup's state");
    }
    state = state.path;
    return state;
  };

  private routerDispatch = async (method: string, params: any = {}) => {
    const ret = await this.cfCore.rpcRouter.dispatch({
      id: Date.now(),
      methodName: method,
      parameters: deBigNumberifyJson(params),
    });
    return ret.result.result;
  };
}<|MERGE_RESOLUTION|>--- conflicted
+++ resolved
@@ -1,16 +1,14 @@
-<<<<<<< HEAD
-import { chan_storeSet, chan_storeGet, chan_nodeAuth, chan_restoreState, IChannelProvider } from "@connext/types";
-=======
-import { ConnextEventEmitter } from "@connext/types";
->>>>>>> f31088b3
+import {
+  chan_storeSet,
+  chan_storeGet,
+  chan_nodeAuth,
+  chan_restoreState,
+  IChannelProvider,
+  ConnextEventEmitter,
+} from "@connext/types";
 import { ChannelProvider } from "@connext/channel-provider";
 import { signMessage } from "@connext/crypto";
 import { Wallet } from "ethers";
-<<<<<<< HEAD
-import EventEmitter from "events";
-=======
-import { arrayify } from "ethers/utils";
->>>>>>> f31088b3
 
 import { CFCore, deBigNumberifyJson, xpubToAddress } from "./lib";
 import {
