--- conflicted
+++ resolved
@@ -12,10 +12,7 @@
   WithdrawalMonitorObject,
 } from "@connext/types";
 import { ChannelProvider } from "@connext/channel-provider";
-<<<<<<< HEAD
 import { signChannelMessage, signDigest } from "@connext/crypto";
-=======
->>>>>>> b847a893
 
 import { CFCore, deBigNumberifyJson, xpubToAddress } from "./lib";
 import {
@@ -25,7 +22,6 @@
   IRpcConnection,
   JsonRpcRequest,
 } from "./types";
-import { signChannelMessage } from "@connext/crypto";
 
 export const createCFChannelProvider = async ({
   ethProvider,
