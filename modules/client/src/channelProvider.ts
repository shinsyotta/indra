import { generateValidationMiddleware } from "@connext/apps";
import { ChannelProvider } from "@connext/channel-provider";
import { Node as CFCore } from "@connext/cf-core";
import {
  CFChannelProviderOptions,
  ChannelMethods,
  ChannelProviderConfig,
  ConnextClientStorePrefix,
  ConnextEventEmitter,
  CreateChannelMessage,
  EventNames,
  IChannelProvider,
  IChannelSigner,
  IClientStore,
  ILoggerService,
  INodeApiClient,
  IRpcConnection,
  JsonRpcRequest,
  MethodName,
  MethodResults,
  MinimalTransaction,
  NodeResponses,
  Opcode,
  SetStateCommitmentJSON,
  StateChannelJSON,
  WalletDepositParams,
  WithdrawalMonitorObject,
  ConditionalTransactionCommitmentJSON,
} from "@connext/types";
import {
  deBigNumberifyJson,
  stringify,
  delayAndThrow,
  getPublicKeyFromPublicIdentifier,
  toBN,
} from "@connext/utils";
import { Contract } from "ethers";
import { AddressZero } from "ethers/constants";
import tokenAbi from "human-standard-token-abi";

export const createCFChannelProvider = async ({
  ethProvider,
  signer,
  node,
  logger,
  store,
}: CFChannelProviderOptions): Promise<IChannelProvider> => {
  let config: NodeResponses.GetConfig;
  if (!node.config) {
    config = await node.getConfig();
  } else {
    config = node.config;
  }
  const contractAddresses = config.contractAddresses;
  const messaging = node.messaging;
  const nodeConfig = { STORE_KEY_PREFIX: ConnextClientStorePrefix };
  const lockService = { acquireLock: node.acquireLock.bind(node) };
  const cfCore = await CFCore.create(
    messaging,
    store,
    contractAddresses,
    nodeConfig,
    ethProvider,
    signer,
    lockService,
    undefined,
    logger,
  );

  // register any default middlewares
  cfCore.injectMiddleware(
    Opcode.OP_VALIDATE,
    await generateValidationMiddleware(contractAddresses),
  );

  const connection = new CFCoreRpcConnection(cfCore, store, signer, node, logger);
  const channelProvider = new ChannelProvider(connection);
  await channelProvider.enable();
  return channelProvider;
};

export class CFCoreRpcConnection extends ConnextEventEmitter implements IRpcConnection {
  public connected: boolean = true;
  public cfCore: CFCore;
  public store: IClientStore;

  private signer: IChannelSigner;
  private node: INodeApiClient;
  private logger: ILoggerService;
  private config: ChannelProviderConfig;

  constructor(
    cfCore: CFCore,
    store: IClientStore,
    signer: IChannelSigner,
    node: INodeApiClient,
    logger: ILoggerService,
  ) {
    super();
    this.cfCore = cfCore;
    this.store = store;
    this.signer = signer;
    this.node = node;
    this.logger = logger;
    this.config = {
      nodeUrl: node.nodeUrl,
      signerAddress: signer.address,
      userIdentifier: signer.publicIdentifier,
    };
  }

  public async send<T = any>(payload: JsonRpcRequest): Promise<T> {
    const { method, params } = payload;
    let result;
    switch (method) {
      case ChannelMethods.chan_isSigner:
        result = true;
        break;
      case ChannelMethods.chan_config:
        result = this.config;
        break;
      case ChannelMethods.chan_enable:
        result = await this.enableChannel();
        break;
      case ChannelMethods.chan_setUserWithdrawal:
        result = await this.setUserWithdrawal(params.withdrawalObject, params.remove);
        break;
      case ChannelMethods.chan_getUserWithdrawal:
        result = await this.getUserWithdrawals();
        break;
      case ChannelMethods.chan_signMessage:
        result = await this.signMessage(params.message);
        break;
      case ChannelMethods.chan_encrypt:
        result = await this.encrypt(params.message, params.publicIdentifier);
        break;
      case ChannelMethods.chan_decrypt:
        result = await this.decrypt(params.encryptedPreImage);
        break;
      case ChannelMethods.chan_restoreState:
        result = await this.restoreState();
        break;
      case ChannelMethods.chan_setStateChannel:
        result = await this.setStateChannel(
          params.state,
<<<<<<< HEAD
          params.setupCommitment,
          params.setStateCommitments,
          params.conditionalCommitments,
=======
          params.signedSetupCommitment,
          params.signedFreeBalanceUpdate,
>>>>>>> 1989a0a4
        );
        break;
      case ChannelMethods.chan_walletDeposit:
        result = await this.walletDeposit(params);
        break;
      case ChannelMethods.chan_getSchemaVersion:
        result = await this.getSchemaVersion();
        break;
      case ChannelMethods.chan_updateSchemaVersion:
        result = await this.updateSchemaVersion(params.version);
        break;
      default:
        result = await this.routerDispatch(method, params);
        break;
    }
    return result;
  }

  public on = (
    event: string | EventNames | MethodName,
    listener: (...args: any[]) => void,
  ): any => {
    this.cfCore.on(event as any, listener);
    return this.cfCore;
  };

  public once = (
    event: string | EventNames | MethodName,
    listener: (...args: any[]) => void,
  ): any => {
    this.cfCore.once(event as any, listener);
    return this.cfCore;
  };

  public open(): Promise<void> {
    return Promise.resolve();
  }

  public close(): Promise<void> {
    return Promise.resolve();
  }

  ///////////////////////////////////////////////
  ///// PRIVATE METHODS

  private signMessage(message: string): Promise<string> {
    return this.signer.signMessage(message);
  }

  private encrypt(message: string, publicIdentifier: string): Promise<string> {
    return this.signer.encrypt(message, getPublicKeyFromPublicIdentifier(publicIdentifier));
  }

  private decrypt(encryptedPreImage: string): Promise<string> {
    return this.signer.decrypt(encryptedPreImage);
  }

  private walletDeposit = async (params: WalletDepositParams): Promise<string> => {
    let recipient = this.config.multisigAddress;
    if (!recipient) {
      throw new Error(`Cannot make deposit without channel created - missing multisigAddress`);
    }
    let hash;
    if (params.assetId === AddressZero) {
      const tx = await this.signer.sendTransaction({
        to: recipient,
        value: toBN(params.amount),
      });
      hash = tx.hash;
    } else {
      const erc20 = new Contract(params.assetId, tokenAbi, this.signer);
      const tx = await erc20.transfer(recipient, toBN(params.amount));
      hash = tx.hash;
    }
    return hash;
  };

  private getUserWithdrawals = async (): Promise<WithdrawalMonitorObject[]> => {
    return this.store.getUserWithdrawals();
  };

  private setUserWithdrawal = async (
    value: WithdrawalMonitorObject,
    remove: boolean = false,
  ): Promise<void> => {
    if (remove) {
      return this.store.removeUserWithdrawal(value);
    }
<<<<<<< HEAD
    const existing = await this.getUserWithdrawals();
    if (existing.length === 0) {
      return this.store.createUserWithdrawal(value);
    }
    return this.store.updateUserWithdrawal(value);
=======
    return this.store.saveUserWithdrawal(value);
>>>>>>> 1989a0a4
  };

  private setStateChannel = async (
    channel: StateChannelJSON,
<<<<<<< HEAD
    setupCommitment: MinimalTransaction,
    setStateCommitments: [string, SetStateCommitmentJSON][], // [appId, json]
    conditionalCommitments: [string, ConditionalTransactionCommitmentJSON][],
    // [appId, json]
  ): Promise<void> => {
    await this.store.updateSchemaVersion();
    // save the channel + setup commitment + latest free balance set state
    const freeBalanceSetStates = setStateCommitments
      .filter(([id, json]) => id === channel.freeBalanceAppInstance.identityHash)
      .sort((a, b) =>
        toBN(b[1].versionNumber)
          .sub(toBN(a[1].versionNumber))
          .toNumber(),
      );

    if (!freeBalanceSetStates[0]) {
      throw new Error(
        `Could not find latest free balance set state commitment: ${stringify(
          freeBalanceSetStates,
        )}`,
      );
    }
    await this.store.createStateChannel(channel, setupCommitment, freeBalanceSetStates[0][1]);
    // save all the app proposals + set states
    const proposals = [...channel.proposedAppInstances]
      .map(([id, json]) => json)
      .sort((a, b) => a.appSeqNo - b.appSeqNo);
    for (const proposal of proposals) {
      const [_, setState] = setStateCommitments.find(
        ([id, json]) => id === proposal.identityHash && toBN(json.versionNumber).eq(1),
      );
      if (!setState) {
        throw new Error(
          `Could not find set state commitment for proposal ${proposal.identityHash}`,
        );
      }
      await this.store.createAppProposal(
        channel.multisigAddress,
        proposal,
        proposal.appSeqNo,
        setState,
      );
    }
    // save all the app instances + conditionals
    const appInstances = [...channel.appInstances]
      .map(([id, json]) => json)
      .sort((a, b) => a.appSeqNo - b.appSeqNo);
    for (const app of appInstances) {
      if (app.identityHash === channel.freeBalanceAppInstance.identityHash) {
        continue;
      }
      const [_, conditional] = conditionalCommitments.find(([id, _]) => id === app.identityHash);
      if (!conditional) {
        throw new Error(`Could not find set state commitment for proposal ${app.identityHash}`);
      }
      await this.store.createAppInstance(
        channel.multisigAddress,
        app,
        channel.freeBalanceAppInstance, // fb state saved on create
        ({
          appIdentityHash: channel.freeBalanceAppInstance.identityHash,
          versionNumber: app.appSeqNo,
        } as unknown) as SetStateCommitmentJSON,
        // latest free balance saved when channel created, use dummy values
        // with increasing app numbers so they get deleted properly
        conditional,
      );
    }
=======
    signedSetupCommitment: MinimalTransaction,
    signedFreeBalanceUpdate: SetStateCommitmentJSON,
  ): Promise<void> => {
    await this.store.updateSchemaVersion();
    return this.store.createStateChannel(channel, signedSetupCommitment, signedFreeBalanceUpdate);
>>>>>>> 1989a0a4
  };

  private restoreState = async (): Promise<void> => {
    await this.store.restore();
  };

  private async getSchemaVersion() {
    return this.store.getSchemaVersion();
  }

  private async updateSchemaVersion(version?: number) {
    return this.store.updateSchemaVersion(version);
  }

  private async enableChannel() {
    const channel = await this.node.getChannel();

    let multisigAddress: string;

    if (channel) {
      multisigAddress = channel.multisigAddress;
    } else {
      this.logger.debug("no channel detected, creating channel..");
      const creationEventData = await Promise.race([
        delayAndThrow(30_000, "Create channel event not fired within 30s"),
        new Promise(
          async (res: any): Promise<any> => {
            this.cfCore.once(
              EventNames.CREATE_CHANNEL_EVENT,
              (data: CreateChannelMessage): void => {
                this.logger.debug(`Received CREATE_CHANNEL_EVENT`);
                res(data.data);
              },
            );

            // FYI This continues async in the background after CREATE_CHANNEL_EVENT is recieved
            const creationData = await this.node.createChannel();
            this.logger.debug(`created channel, transaction: ${stringify(creationData)}`);
          },
        ),
      ]);
      multisigAddress = (creationEventData as MethodResults.CreateChannel).multisigAddress;
    }

    this.logger.debug(`multisigAddress: ${multisigAddress}`);
    this.config.multisigAddress = multisigAddress;

    return this.config;
  }

  private routerDispatch = async (method: string, params: any = {}) => {
    const ret = await this.cfCore.rpcRouter.dispatch({
      id: Date.now(),
      methodName: method,
      parameters: deBigNumberifyJson(params),
    });
    return ret.result.result;
  };
}<|MERGE_RESOLUTION|>--- conflicted
+++ resolved
@@ -143,14 +143,9 @@
       case ChannelMethods.chan_setStateChannel:
         result = await this.setStateChannel(
           params.state,
-<<<<<<< HEAD
           params.setupCommitment,
           params.setStateCommitments,
           params.conditionalCommitments,
-=======
-          params.signedSetupCommitment,
-          params.signedFreeBalanceUpdate,
->>>>>>> 1989a0a4
         );
         break;
       case ChannelMethods.chan_walletDeposit:
@@ -239,20 +234,11 @@
     if (remove) {
       return this.store.removeUserWithdrawal(value);
     }
-<<<<<<< HEAD
-    const existing = await this.getUserWithdrawals();
-    if (existing.length === 0) {
-      return this.store.createUserWithdrawal(value);
-    }
-    return this.store.updateUserWithdrawal(value);
-=======
     return this.store.saveUserWithdrawal(value);
->>>>>>> 1989a0a4
   };
 
   private setStateChannel = async (
     channel: StateChannelJSON,
-<<<<<<< HEAD
     setupCommitment: MinimalTransaction,
     setStateCommitments: [string, SetStateCommitmentJSON][], // [appId, json]
     conditionalCommitments: [string, ConditionalTransactionCommitmentJSON][],
@@ -321,13 +307,6 @@
         conditional,
       );
     }
-=======
-    signedSetupCommitment: MinimalTransaction,
-    signedFreeBalanceUpdate: SetStateCommitmentJSON,
-  ): Promise<void> => {
-    await this.store.updateSchemaVersion();
-    return this.store.createStateChannel(channel, signedSetupCommitment, signedFreeBalanceUpdate);
->>>>>>> 1989a0a4
   };
 
   private restoreState = async (): Promise<void> => {
