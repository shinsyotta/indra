import { generateValidationMiddleware } from "@connext/apps";
import { ChannelProvider } from "@connext/channel-provider";
import { CFCore } from "@connext/cf-core";
import {
  CFChannelProviderOptions,
  ChannelMethods,
  ChannelProviderConfig,
  ConnextClientStorePrefix,
  ConnextEventEmitter,
  CreateChannelMessage,
  EventName,
  EventNames,
  IChannelProvider,
  IChannelSigner,
  IStoreService,
  ILoggerService,
  INodeApiClient,
  IRpcConnection,
  JsonRpcRequest,
  MethodName,
  MethodResults,
  MinimalTransaction,
  NodeResponses,
  Opcode,
  SetStateCommitmentJSON,
  StateChannelJSON,
  WalletDepositParams,
  WithdrawalMonitorObject,
  ConditionalTransactionCommitmentJSON,
} from "@connext/types";
import {
  deBigNumberifyJson,
  stringify,
  getPublicKeyFromPublicIdentifier,
  toBN,
} from "@connext/utils";
import { Contract, constants } from "ethers";
import { ERC20 } from "@connext/contracts";

const { AddressZero } = constants;

export const createCFChannelProvider = async ({
  ethProvider,
  signer,
  node,
  logger,
  store,
}: CFChannelProviderOptions): Promise<IChannelProvider> => {
  let config: NodeResponses.GetConfig;
  if (!node.config) {
    config = await node.getConfig();
  } else {
    config = node.config;
  }
  const { contractAddresses, supportedTokenAddresses } = config;
  const messaging = node.messaging;
  const nodeConfig = { STORE_KEY_PREFIX: ConnextClientStorePrefix };
  const lockService = {
    acquireLock: node.acquireLock.bind(node),
    releaseLock: node.releaseLock.bind(node),
  };
  let cfCore;
  try {
    cfCore = await CFCore.create(
      messaging,
      store,
      contractAddresses,
      nodeConfig,
      ethProvider,
      signer,
      lockService,
      undefined,
      logger,
      true, // sync all client channels on start up
    );
  } catch (e) {
    console.error(
      `Could not setup cf-core with sync protocol on, Error: ${stringify(
        e,
      )}. Trying again without syncing on start...`,
    );
  }
  if (!cfCore) {
    cfCore = await CFCore.create(
      messaging,
      store,
      contractAddresses,
      nodeConfig,
      ethProvider,
      signer,
      lockService,
      undefined,
      logger,
      false, // sync all client channels on start up
    );
  }

  // register any default middlewares
  cfCore.injectMiddleware(
    Opcode.OP_VALIDATE,
    await generateValidationMiddleware(
      { provider: ethProvider, contractAddresses },
      supportedTokenAddresses,
    ),
  );

  const connection = new CFCoreRpcConnection(cfCore, store, signer, node, logger);
  const channelProvider = new ChannelProvider(connection);
  await channelProvider.enable();
  return channelProvider;
};

export class CFCoreRpcConnection extends ConnextEventEmitter implements IRpcConnection {
  public connected: boolean = true;
  public cfCore: CFCore;
  public store: IStoreService;

  private signer: IChannelSigner;
  private node: INodeApiClient;
  private logger: ILoggerService;
  private config: ChannelProviderConfig;

  constructor(
    cfCore: CFCore,
    store: IStoreService,
    signer: IChannelSigner,
    node: INodeApiClient,
    logger: ILoggerService,
  ) {
    super();
    this.cfCore = cfCore;
    this.store = store;
    this.signer = signer;
    this.node = node;
    this.logger = logger;
    this.config = {
      nodeUrl: node.nodeUrl,
      signerAddress: signer.address,
      userIdentifier: signer.publicIdentifier,
    };
  }

  public async send<T = any>(payload: JsonRpcRequest): Promise<T> {
    const { method, params } = payload;
    let result;
    switch (method) {
      case ChannelMethods.chan_isSigner:
        result = true;
        break;
      case ChannelMethods.chan_config:
        result = this.config;
        break;
      case ChannelMethods.chan_enable:
        result = await this.enableChannel();
        break;
      case ChannelMethods.chan_setUserWithdrawal:
        result = await this.setUserWithdrawal(params.withdrawalObject, params.remove);
        break;
      case ChannelMethods.chan_getUserWithdrawal:
        result = await this.getUserWithdrawals();
        break;
      case ChannelMethods.chan_signMessage:
        result = await this.signMessage(params.message);
        break;
      case ChannelMethods.chan_encrypt:
        result = await this.encrypt(params.message, params.publicIdentifier);
        break;
      case ChannelMethods.chan_decrypt:
        result = await this.decrypt(params.encryptedPreImage);
        break;
      case ChannelMethods.chan_restoreState:
        result = await this.restoreState();
        break;
      case ChannelMethods.chan_setStateChannel:
        result = await this.setStateChannel(
          params.state,
          params.setupCommitment,
          params.setStateCommitments,
          params.conditionalCommitments,
        );
        break;
      case ChannelMethods.chan_walletDeposit:
        result = await this.walletDeposit(params);
        break;
      case ChannelMethods.chan_getSchemaVersion:
        result = await this.getSchemaVersion();
        break;
      case ChannelMethods.chan_updateSchemaVersion:
        result = await this.updateSchemaVersion(params.version);
        break;
      default:
        result = await this.routerDispatch(method, params);
        break;
    }
    return result;
  }

  public on = (event: string | EventName | MethodName, listener: (...args: any[]) => void): any => {
    this.cfCore.on(event as any, listener);
    return this.cfCore;
  };

  public once = (
    event: string | EventName | MethodName,
    listener: (...args: any[]) => void,
  ): any => {
    this.cfCore.once(event as any, listener);
    return this.cfCore;
  };

  public open(): Promise<void> {
    return Promise.resolve();
  }

  public close(): Promise<void> {
    return Promise.resolve();
  }

  ///////////////////////////////////////////////
  ///// PRIVATE METHODS

  private signMessage(message: string): Promise<string> {
    return this.signer.signMessage(message);
  }

  private encrypt(message: string, publicIdentifier: string): Promise<string> {
    return this.signer.encrypt(message, getPublicKeyFromPublicIdentifier(publicIdentifier));
  }

  private decrypt(encryptedPreImage: string): Promise<string> {
    return this.signer.decrypt(encryptedPreImage);
  }

  private walletDeposit = async (params: WalletDepositParams): Promise<string> => {
    const recipient = this.config.multisigAddress;
    if (!recipient) {
      throw new Error(`Cannot make deposit without channel created - missing multisigAddress`);
    }
    let hash;
    if (params.assetId === AddressZero) {
      const tx = await this.signer.sendTransaction({
        to: recipient,
        value: toBN(params.amount),
      });
      hash = tx.hash;
      await tx.wait();
    } else {
      const erc20 = new Contract(params.assetId, ERC20.abi, this.signer);
      const tx = await erc20.transfer(recipient, toBN(params.amount));
      hash = tx.hash;
      await tx.wait();
    }
    return hash;
  };

  private getUserWithdrawals = async (): Promise<WithdrawalMonitorObject[]> => {
    return this.store.getUserWithdrawals();
  };

  private setUserWithdrawal = async (
    value: WithdrawalMonitorObject,
    remove: boolean = false,
  ): Promise<void> => {
    if (remove) {
      return this.store.removeUserWithdrawal(value);
    }
    return this.store.saveUserWithdrawal(value);
  };

  private setStateChannel = async (
    channel: StateChannelJSON,
    setupCommitment: MinimalTransaction,
    setStateCommitments: [string, SetStateCommitmentJSON][], // [appId, json]
    conditionalCommitments: [string, ConditionalTransactionCommitmentJSON][],
    // [appId, json]
  ): Promise<void> => {
    await this.store.updateSchemaVersion();
    // save the channel + setup commitment + latest free balance set state
    const freeBalanceSetStates = setStateCommitments
      .filter(([id, json]) => id === channel.freeBalanceAppInstance.identityHash)
      .sort((a, b) => toBN(b[1].versionNumber).sub(toBN(a[1].versionNumber)).toNumber());

    if (!freeBalanceSetStates[0]) {
      throw new Error(
        `Could not find latest free balance set state commitment: ${stringify(
          freeBalanceSetStates,
        )}`,
      );
    }
    await this.store.createStateChannel(channel, setupCommitment, freeBalanceSetStates[0][1]);
    // save all the app proposals + set states
    const proposals = [...channel.proposedAppInstances]
      .map(([id, json]) => json)
      .sort((a, b) => a.appSeqNo - b.appSeqNo);
    for (const proposal of proposals) {
      const setState = setStateCommitments.find(
        ([id, json]) => id === proposal.identityHash && toBN(json.versionNumber).eq(1),
<<<<<<< HEAD
      )[1];
      if (!setState) {
=======
      );
      const [_ignore, conditional] = conditionalCommitments.find(
        ([id, json]) => id === proposal.identityHash,
      );
      if (!setState || !conditional) {
>>>>>>> e54f08cc
        throw new Error(
          `Could not find set state commitment for proposal ${proposal.identityHash}`,
        );
      }
      await this.store.createAppProposal(
        channel.multisigAddress,
        proposal,
        proposal.appSeqNo,
        setState,
        conditional,
      );
    }
    // save all the app instances + conditionals
    const appInstances = [...channel.appInstances]
      .map(([id, json]) => json)
      .sort((a, b) => a.appSeqNo - b.appSeqNo);
    for (const app of appInstances) {
      if (app.identityHash === channel.freeBalanceAppInstance.identityHash) {
        continue;
      }
      const conditional = conditionalCommitments.find(([id, _]) => id === app.identityHash)[1];
      if (!conditional) {
        throw new Error(`Could not find set state commitment for proposal ${app.identityHash}`);
      }
      await this.store.createAppInstance(
        channel.multisigAddress,
        app,
        channel.freeBalanceAppInstance, // fb state saved on create
        ({
          appIdentityHash: channel.freeBalanceAppInstance.identityHash,
          versionNumber: app.appSeqNo,
        } as unknown) as SetStateCommitmentJSON,
      );
    }
  };

  private restoreState = async (): Promise<void> => {
    await this.store.restore();
  };

  private async getSchemaVersion() {
    return this.store.getSchemaVersion();
  }

  private async updateSchemaVersion(version?: number) {
    return this.store.updateSchemaVersion(version);
  }

  private async enableChannel() {
    const channel = await this.node.getChannel();

    let multisigAddress: string;

    if (channel) {
      multisigAddress = channel.multisigAddress;
    } else {
      this.logger.debug("no channel detected, creating channel..");
      const creationEventData = await new Promise(async (resolve, reject) => {
        this.cfCore.once(EventNames.CREATE_CHANNEL_EVENT, (data: CreateChannelMessage): void => {
          this.logger.debug(`Received CREATE_CHANNEL_EVENT`);
          return resolve(data.data);
        });

        this.cfCore.once(EventNames.SETUP_FAILED_EVENT, (msg): void => {
          return reject(new Error(msg.data.error));
        });

        try {
          const creationData = await this.node.createChannel();
          this.logger.debug(`Created channel, transaction: ${stringify(creationData)}`);
        } catch (e) {
          return reject(e);
        }
      });
      if (!creationEventData) {
        throw new Error(`Could not create channel`);
      }
      multisigAddress = (creationEventData as MethodResults.CreateChannel).multisigAddress;
    }

    this.logger.debug(`multisigAddress: ${multisigAddress}`);
    this.config.multisigAddress = multisigAddress;

    return this.config;
  }

  private routerDispatch = async (method: string, params: any = {}) => {
    const ret = await this.cfCore.rpcRouter.dispatch({
      id: Date.now(),
      methodName: method,
      parameters: deBigNumberifyJson(params),
    });
    return ret.result.result;
  };
}<|MERGE_RESOLUTION|>--- conflicted
+++ resolved
@@ -295,18 +295,18 @@
     for (const proposal of proposals) {
       const setState = setStateCommitments.find(
         ([id, json]) => id === proposal.identityHash && toBN(json.versionNumber).eq(1),
-<<<<<<< HEAD
       )[1];
       if (!setState) {
-=======
-      );
-      const [_ignore, conditional] = conditionalCommitments.find(
-        ([id, json]) => id === proposal.identityHash,
-      );
-      if (!setState || !conditional) {
->>>>>>> e54f08cc
         throw new Error(
           `Could not find set state commitment for proposal ${proposal.identityHash}`,
+        );
+      }
+      const conditional = conditionalCommitments.find(
+        ([id, json]) => id === proposal.identityHash,
+      )[1];
+      if (!conditional) {
+        throw new Error(
+          `Could not find conditional commitment for proposal ${proposal.identityHash}`,
         );
       }
       await this.store.createAppProposal(
