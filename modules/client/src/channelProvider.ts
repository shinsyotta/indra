import { generateValidationMiddleware } from "@connext/apps";
import { ChannelProvider } from "@connext/channel-provider";
import { CFCore } from "@connext/cf-core";
import {
  CFChannelProviderOptions,
  ChannelMethods,
  ChannelProviderConfig,
  ConnextClientStorePrefix,
  ConnextEventEmitter,
  CreateChannelMessage,
  EventName,
  EventNames,
  IChannelProvider,
  IChannelSigner,
  IStoreService,
  ILoggerService,
  INodeApiClient,
  IRpcConnection,
  JsonRpcRequest,
  MethodName,
  MethodResults,
  MinimalTransaction,
  NodeResponses,
  Opcode,
  SetStateCommitmentJSON,
  StateChannelJSON,
  WalletDepositParams,
  WithdrawalMonitorObject,
  ConditionalTransactionCommitmentJSON,
} from "@connext/types";
import {
  deBigNumberifyJson,
  stringify,
  getPublicKeyFromPublicIdentifier,
  toBN,
} from "@connext/utils";
import { Contract, constants } from "ethers";
import { ERC20 } from "@connext/contracts";

const { AddressZero } = constants;

export const createCFChannelProvider = async ({
  ethProvider,
  signer,
  node,
  logger,
  store,
}: CFChannelProviderOptions): Promise<IChannelProvider> => {
  let config: NodeResponses.GetConfig;
  if (!node.config) {
    config = await node.getConfig();
  } else {
    config = node.config;
  }
  const { contractAddresses, supportedTokenAddresses } = config;
  const messaging = node.messaging;
  const nodeConfig = { STORE_KEY_PREFIX: ConnextClientStorePrefix };
  const lockService = {
    acquireLock: node.acquireLock.bind(node),
    releaseLock: node.releaseLock.bind(node),
  };
  let cfCore;
  try {
    cfCore = await CFCore.create(
      messaging,
      store,
      contractAddresses,
      nodeConfig,
      ethProvider,
      signer,
      lockService,
      undefined,
      logger,
      true, // sync all client channels on start up
    );
  } catch (e) {
    console.error(
      `Could not setup cf-core with sync protocol on, Error: ${stringify(
        e,
      )}. Trying again without syncing on start...`,
    );
  }
  if (!cfCore) {
    cfCore = await CFCore.create(
      messaging,
      store,
      contractAddresses,
      nodeConfig,
      ethProvider,
      signer,
      lockService,
      undefined,
      logger,
      false, // sync all client channels on start up
    );
  }

  // register any default middlewares
  cfCore.injectMiddleware(
    Opcode.OP_VALIDATE,
    await generateValidationMiddleware(
      { provider: ethProvider, contractAddresses },
      supportedTokenAddresses,
    ),
  );

  const connection = new CFCoreRpcConnection(cfCore, store, signer, node, logger);
  const channelProvider = new ChannelProvider(connection);
  await channelProvider.enable();
  return channelProvider;
};

export class CFCoreRpcConnection extends ConnextEventEmitter implements IRpcConnection {
  public connected: boolean = true;
  public cfCore: CFCore;
  public store: IStoreService;

  private signer: IChannelSigner;
  private node: INodeApiClient;
  private logger: ILoggerService;
  private config: ChannelProviderConfig;

  constructor(
    cfCore: CFCore,
    store: IStoreService,
    signer: IChannelSigner,
    node: INodeApiClient,
    logger: ILoggerService,
  ) {
    super();
    this.cfCore = cfCore;
    this.store = store;
    this.signer = signer;
    this.node = node;
    this.logger = logger;
    this.config = {
      nodeUrl: node.nodeUrl,
      signerAddress: signer.address,
      userIdentifier: signer.publicIdentifier,
    };
  }

  public async send<T = any>(payload: JsonRpcRequest): Promise<T> {
    const { method, params } = payload;
    let result;
    switch (method) {
      case ChannelMethods.chan_isSigner:
        result = true;
        break;
      case ChannelMethods.chan_config:
        result = this.config;
        break;
      case ChannelMethods.chan_enable:
        result = await this.enableChannel();
        break;
      case ChannelMethods.chan_setUserWithdrawal:
        result = await this.setUserWithdrawal(params.withdrawalObject, params.remove);
        break;
      case ChannelMethods.chan_getUserWithdrawal:
        result = await this.getUserWithdrawals();
        break;
      case ChannelMethods.chan_signMessage:
        result = await this.signMessage(params.message);
        break;
      case ChannelMethods.chan_encrypt:
        result = await this.encrypt(params.message, params.publicIdentifier);
        break;
      case ChannelMethods.chan_decrypt:
        result = await this.decrypt(params.encryptedPreImage);
        break;
      case ChannelMethods.chan_restoreState:
        result = await this.restoreState();
        break;
      case ChannelMethods.chan_setStateChannel:
        result = await this.setStateChannel(
          params.state,
          params.setupCommitment,
          params.setStateCommitments,
          params.conditionalCommitments,
        );
        break;
      case ChannelMethods.chan_walletDeposit:
        result = await this.walletDeposit(params);
        break;
      case ChannelMethods.chan_getSchemaVersion:
        result = await this.getSchemaVersion();
        break;
      case ChannelMethods.chan_updateSchemaVersion:
        result = await this.updateSchemaVersion(params.version);
        break;
      default:
        result = await this.routerDispatch(method, params);
        break;
    }
    return result;
  }

  public on = (event: string | EventName | MethodName, listener: (...args: any[]) => void): any => {
    this.cfCore.on(event as any, listener);
    return this.cfCore;
  };

  public once = (
    event: string | EventName | MethodName,
    listener: (...args: any[]) => void,
  ): any => {
    this.cfCore.once(event as any, listener);
    return this.cfCore;
  };

  public open(): Promise<void> {
    return Promise.resolve();
  }

  public close(): Promise<void> {
    return Promise.resolve();
  }

  ///////////////////////////////////////////////
  ///// PRIVATE METHODS

  private signMessage(message: string): Promise<string> {
    return this.signer.signMessage(message);
  }

  private encrypt(message: string, publicIdentifier: string): Promise<string> {
    return this.signer.encrypt(message, getPublicKeyFromPublicIdentifier(publicIdentifier));
  }

  private decrypt(encryptedPreImage: string): Promise<string> {
    return this.signer.decrypt(encryptedPreImage);
  }

  private walletDeposit = async (params: WalletDepositParams): Promise<string> => {
    const recipient = this.config.multisigAddress;
    if (!recipient) {
      throw new Error(`Cannot make deposit without channel created - missing multisigAddress`);
    }
    let hash;
    if (params.assetId === AddressZero) {
      const tx = await this.signer.sendTransaction({
        to: recipient,
        value: toBN(params.amount),
      });
      hash = tx.hash;
      await tx.wait();
    } else {
      const erc20 = new Contract(params.assetId, ERC20.abi, this.signer);
      const tx = await erc20.transfer(recipient, toBN(params.amount));
      hash = tx.hash;
      await tx.wait();
    }
    return hash;
  };

  private getUserWithdrawals = async (): Promise<WithdrawalMonitorObject[]> => {
    return this.store.getUserWithdrawals();
  };

  private setUserWithdrawal = async (
    value: WithdrawalMonitorObject,
    remove: boolean = false,
  ): Promise<void> => {
    if (remove) {
      return this.store.removeUserWithdrawal(value);
    }
    return this.store.saveUserWithdrawal(value);
  };

  private setStateChannel = async (
    channel: StateChannelJSON,
    setupCommitment: MinimalTransaction,
    setStateCommitments: [string, SetStateCommitmentJSON][], // [appId, json]
    conditionalCommitments: [string, ConditionalTransactionCommitmentJSON][],
    // [appId, json]
  ): Promise<void> => {
    await this.store.updateSchemaVersion();
    // save the channel + setup commitment + latest free balance set state
    const freeBalanceSetStates = setStateCommitments
      .filter(([id, json]) => id === channel.freeBalanceAppInstance.identityHash)
      .sort((a, b) => toBN(b[1].versionNumber).sub(toBN(a[1].versionNumber)).toNumber());

    if (!freeBalanceSetStates[0]) {
      throw new Error(
        `Could not find latest free balance set state commitment: ${stringify(
          freeBalanceSetStates,
        )}`,
      );
    }
    await this.store.createStateChannel(channel, setupCommitment, freeBalanceSetStates[0][1]);
    // save all the app proposals + set states
    const proposals = [...channel.proposedAppInstances]
      .map(([id, json]) => json)
      .sort((a, b) => a.appSeqNo - b.appSeqNo);
    for (const proposal of proposals) {
      const setState = setStateCommitments.find(
        ([id, json]) => id === proposal.identityHash && toBN(json.versionNumber).eq(1),
      );
      const [_ignore, conditional] = conditionalCommitments.find(
        ([id, json]) => id === proposal.identityHash,
      );
      if (!setState || !conditional) {
        throw new Error(
          `Could not find set state commitment for proposal ${proposal.identityHash}`,
        );
      }
      await this.store.createAppProposal(
        channel.multisigAddress,
        proposal,
        proposal.appSeqNo,
<<<<<<< HEAD
        setState[1],
=======
        setState,
        conditional,
>>>>>>> 6658e1ad
      );
    }
    // save all the app instances + conditionals
    const appInstances = [...channel.appInstances]
      .map(([id, json]) => json)
      .sort((a, b) => a.appSeqNo - b.appSeqNo);
    for (const app of appInstances) {
      if (app.identityHash === channel.freeBalanceAppInstance.identityHash) {
        continue;
      }
      const conditional = conditionalCommitments.find(([id, _]) => id === app.identityHash);
      if (!conditional) {
        throw new Error(`Could not find set state commitment for proposal ${app.identityHash}`);
      }
      await this.store.createAppInstance(
        channel.multisigAddress,
        app,
        channel.freeBalanceAppInstance, // fb state saved on create
        ({
          appIdentityHash: channel.freeBalanceAppInstance.identityHash,
          versionNumber: app.appSeqNo,
        } as unknown) as SetStateCommitmentJSON,
<<<<<<< HEAD
        // latest free balance saved when channel created, use dummy values
        // with increasing app numbers so they get deleted properly
        conditional[1],
=======
>>>>>>> 6658e1ad
      );
    }
  };

  private restoreState = async (): Promise<void> => {
    await this.store.restore();
  };

  private async getSchemaVersion() {
    return this.store.getSchemaVersion();
  }

  private async updateSchemaVersion(version?: number) {
    return this.store.updateSchemaVersion(version);
  }

  private async enableChannel() {
    const channel = await this.node.getChannel();

    let multisigAddress: string;

    if (channel) {
      multisigAddress = channel.multisigAddress;
    } else {
      this.logger.debug("no channel detected, creating channel..");
      const creationEventData = await new Promise(async (resolve, reject) => {
        this.cfCore.once(EventNames.CREATE_CHANNEL_EVENT, (data: CreateChannelMessage): void => {
          this.logger.debug(`Received CREATE_CHANNEL_EVENT`);
          return resolve(data.data);
        });

        this.cfCore.once(EventNames.SETUP_FAILED_EVENT, (msg): void => {
          return reject(new Error(msg.data.error));
        });

        try {
          const creationData = await this.node.createChannel();
          this.logger.debug(`created channel, transaction: ${stringify(creationData)}`);
        } catch (e) {
          return reject(e);
        }
      });
      if (!creationEventData) {
        throw new Error(`Could not create channel`);
      }
      multisigAddress = (creationEventData as MethodResults.CreateChannel).multisigAddress;
    }

    this.logger.debug(`multisigAddress: ${multisigAddress}`);
    this.config.multisigAddress = multisigAddress;

    return this.config;
  }

  private routerDispatch = async (method: string, params: any = {}) => {
    const ret = await this.cfCore.rpcRouter.dispatch({
      id: Date.now(),
      methodName: method,
      parameters: deBigNumberifyJson(params),
    });
    return ret.result.result;
  };
}<|MERGE_RESOLUTION|>--- conflicted
+++ resolved
@@ -296,9 +296,7 @@
       const setState = setStateCommitments.find(
         ([id, json]) => id === proposal.identityHash && toBN(json.versionNumber).eq(1),
       );
-      const [_ignore, conditional] = conditionalCommitments.find(
-        ([id, json]) => id === proposal.identityHash,
-      );
+      const conditional = conditionalCommitments.find(([id, json]) => id === proposal.identityHash);
       if (!setState || !conditional) {
         throw new Error(
           `Could not find set state commitment for proposal ${proposal.identityHash}`,
@@ -308,12 +306,8 @@
         channel.multisigAddress,
         proposal,
         proposal.appSeqNo,
-<<<<<<< HEAD
         setState[1],
-=======
-        setState,
-        conditional,
->>>>>>> 6658e1ad
+        conditional[1],
       );
     }
     // save all the app instances + conditionals
@@ -336,12 +330,6 @@
           appIdentityHash: channel.freeBalanceAppInstance.identityHash,
           versionNumber: app.appSeqNo,
         } as unknown) as SetStateCommitmentJSON,
-<<<<<<< HEAD
-        // latest free balance saved when channel created, use dummy values
-        // with increasing app numbers so they get deleted properly
-        conditional[1],
-=======
->>>>>>> 6658e1ad
       );
     }
   };
