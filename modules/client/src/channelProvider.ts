import {
  ChannelMethods,
  ConnextEventEmitter,
  EventNames,
  IChannelProvider,
  IClientStore,
  MethodName,
  StateChannelJSON,
  WithdrawalMonitorObject,
  deBigNumberifyJson,
} from "@connext/types";
import { ChannelProvider } from "@connext/channel-provider";
import { signChannelMessage, signDigest } from "@connext/crypto";

<<<<<<< HEAD
import { CFCore, xpubToAddress, signDigestWithEthers } from "./lib";
=======
import { CFCore, deBigNumberifyJson, xpubToAddress } from "./lib";
>>>>>>> 17f520a4
import {
  CFChannelProviderOptions,
  ChannelProviderConfig,
  IRpcConnection,
  JsonRpcRequest,
} from "./types";

export const createCFChannelProvider = async ({
  ethProvider,
  keyGen,
  lockService,
  messaging,
  networkContext,
  nodeConfig,
  nodeUrl,
  store,
  xpub,
  logger,
}: CFChannelProviderOptions): Promise<IChannelProvider> => {
  const cfCore = await CFCore.create(
    messaging,
    store,
    networkContext,
    nodeConfig,
    ethProvider,
    lockService,
    xpub,
    keyGen,
    undefined,
    logger,
  );
  const channelProviderConfig: ChannelProviderConfig = {
    freeBalanceAddress: xpubToAddress(xpub),
    nodeUrl,
    signerAddress: xpubToAddress(xpub),
    userPublicIdentifier: xpub,
  };
  const connection = new CFCoreRpcConnection(cfCore, store, await keyGen("0"));
  const channelProvider = new ChannelProvider(connection, channelProviderConfig);
  return channelProvider;
};

export class CFCoreRpcConnection extends ConnextEventEmitter implements IRpcConnection {
  public connected: boolean = true;
  public cfCore: CFCore;
  public store: IClientStore;

  // TODO: replace this when signing keys are added!
  public authKey: string;

  constructor(cfCore: CFCore, store: IClientStore, authKey: string) {
    super();
    this.cfCore = cfCore;
    this.authKey = authKey;
    this.store = store;
  }

  public async send(payload: JsonRpcRequest): Promise<any> {
    const { method, params } = payload;
    let result;
    switch (method) {
      case ChannelMethods.chan_setUserWithdrawal:
        result = await this.storeSetUserWithdrawal(params.withdrawalObject);
        break;
      case ChannelMethods.chan_getUserWithdrawal:
        result = await this.storeGetUserWithdrawal();
        break;
      case ChannelMethods.chan_signMessage:
        result = await this.signMessage(params.message);
        break;
      case ChannelMethods.chan_signDigest:
        result = await this.signDigest(params.message);
        break;
      case ChannelMethods.chan_restoreState:
        result = await this.restoreState();
        break;
      case ChannelMethods.chan_setStateChannel:
        result = await this.setStateChannel(params.state);
        break;
      default:
        result = await this.routerDispatch(method, params);
        break;
    }
    return result;
  }

  public on = (
    event: string | EventNames | MethodName,
    listener: (...args: any[]) => void,
  ): any => {
    this.cfCore.on(event as any, listener);
    return this.cfCore;
  };

  public once = (
    event: string | EventNames | MethodName,
    listener: (...args: any[]) => void,
  ): any => {
    this.cfCore.once(event as any, listener);
    return this.cfCore;
  };

  public open(): Promise<void> {
    return Promise.resolve();
  }

  public close(): Promise<void> {
    return Promise.resolve();
  }

  ///////////////////////////////////////////////
  ///// PRIVATE METHODS
  private signMessage = async (message: string): Promise<string> => {
    return signChannelMessage(this.authKey, message);
  };

  private signDigest = async (message: string): Promise<string> => {
    return signDigest(this.authKey, message);
  };

  private storeGetUserWithdrawal = async (): Promise<WithdrawalMonitorObject | undefined> => {
    return this.store.getUserWithdrawal();
  };

  private storeSetUserWithdrawal = async (
    value: WithdrawalMonitorObject | undefined,
  ): Promise<void> => {
    return this.store.setUserWithdrawal(value);
  };

  private setStateChannel = async (channel: StateChannelJSON): Promise<void> => {
    return this.store.saveStateChannel(channel);
  };

  private restoreState = async (): Promise<void> => {
    await this.store.restore();
  };

  private routerDispatch = async (method: string, params: any = {}) => {
    const ret = await this.cfCore.rpcRouter.dispatch({
      id: Date.now(),
      methodName: method,
      parameters: deBigNumberifyJson(params),
    });
    return ret.result.result;
  };
}<|MERGE_RESOLUTION|>--- conflicted
+++ resolved
@@ -12,11 +12,7 @@
 import { ChannelProvider } from "@connext/channel-provider";
 import { signChannelMessage, signDigest } from "@connext/crypto";
 
-<<<<<<< HEAD
-import { CFCore, xpubToAddress, signDigestWithEthers } from "./lib";
-=======
-import { CFCore, deBigNumberifyJson, xpubToAddress } from "./lib";
->>>>>>> 17f520a4
+import { CFCore, xpubToAddress } from "./lib";
 import {
   CFChannelProviderOptions,
   ChannelProviderConfig,
