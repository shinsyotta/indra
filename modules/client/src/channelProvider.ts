--- conflicted
+++ resolved
@@ -270,9 +270,8 @@
   private setStateChannel = async (
     channel: StateChannelJSON,
     setupCommitment: MinimalTransaction,
-    setStateCommitments: [string, SetStateCommitmentJSON][], // [appId, json]
-    conditionalCommitments: [string, ConditionalTransactionCommitmentJSON][],
-    // [appId, json]
+    setStateCommitments: [string /* appIdentityHash */, SetStateCommitmentJSON][],
+    conditionalCommitments: [string /* appIdentityHash */, ConditionalTransactionCommitmentJSON][],
   ): Promise<void> => {
     await this.store.updateSchemaVersion();
     // save the channel + setup commitment + latest free balance set state
@@ -295,21 +294,15 @@
     for (const proposal of proposals) {
       const setState = setStateCommitments.find(
         ([id, json]) => id === proposal.identityHash && toBN(json.versionNumber).eq(1),
-<<<<<<< HEAD
       );
-      const conditional = conditionalCommitments.find(([id, json]) => id === proposal.identityHash);
-      if (!setState || !conditional) {
-=======
-      )[1];
       if (!setState) {
->>>>>>> 32aa2c84
         throw new Error(
           `Could not find set state commitment for proposal ${proposal.identityHash}`,
         );
       }
       const conditional = conditionalCommitments.find(
         ([id, json]) => id === proposal.identityHash,
-      )[1];
+      );
       if (!conditional) {
         throw new Error(
           `Could not find conditional commitment for proposal ${proposal.identityHash}`,
@@ -331,11 +324,7 @@
       if (app.identityHash === channel.freeBalanceAppInstance.identityHash) {
         continue;
       }
-<<<<<<< HEAD
       const conditional = conditionalCommitments.find(([id, _]) => id === app.identityHash);
-=======
-      const conditional = conditionalCommitments.find(([id, _]) => id === app.identityHash)[1];
->>>>>>> 32aa2c84
       if (!conditional) {
         throw new Error(`Could not find set state commitment for proposal ${app.identityHash}`);
       }
