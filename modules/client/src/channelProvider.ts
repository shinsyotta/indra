--- conflicted
+++ resolved
@@ -87,26 +87,12 @@
     return result;
   }
 
-<<<<<<< HEAD
-  public on = (
-    event: string | CFCoreTypes.EventName | CFCoreTypes.RpcMethodName,
-    listener: (...args: any[]) => void,
-  ): any => {
-=======
   public on = (event: CFCoreTypes.EventName | CFCoreTypes.RpcMethodName, listener: (...args: any[]) => void): any => {
->>>>>>> 1b7f5db6
     this.cfCore.on(event as any, listener);
     return this.cfCore;
   };
 
-<<<<<<< HEAD
-  public once = (
-    event: string | CFCoreTypes.EventName | CFCoreTypes.RpcMethodName,
-    listener: (...args: any[]) => void,
-  ): any => {
-=======
   public once = (event: CFCoreTypes.EventName | CFCoreTypes.RpcMethodName, listener: (...args: any[]) => void): any => {
->>>>>>> 1b7f5db6
     this.cfCore.once(event as any, listener);
     return this.cfCore;
   };
