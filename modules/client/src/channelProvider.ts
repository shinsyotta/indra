--- conflicted
+++ resolved
@@ -8,13 +8,10 @@
   StateChannelJSON,
   WithdrawalMonitorObject,
   deBigNumberifyJson,
-<<<<<<< HEAD
   WalletTransferParams
-=======
   SetStateCommitmentJSON,
   MinimalTransaction,
   ConditionalTransactionCommitmentJSON,
->>>>>>> cbe509e6
 } from "@connext/types";
 import { ChannelProvider } from "@connext/channel-provider";
 import { signChannelMessage, signDigest } from "@connext/crypto";
@@ -103,10 +100,9 @@
       case ChannelMethods.chan_setStateChannel:
         result = await this.setStateChannel(params.state);
         break;
-<<<<<<< HEAD
       case ChannelMethods.chan_walletTransfer:
         result = await this.walletTransfer(params);
-=======
+        break;
       case ChannelMethods.chan_createSetupCommitment:
         result = await this.createSetupCommitment(params.multisigAddress, params.commitment);
         break;
@@ -115,7 +111,6 @@
         break;
       case ChannelMethods.chan_createConditionalCommitment:
         result = await this.createConditionalCommitment(params.appIdentityHash, params.commitment);
->>>>>>> cbe509e6
         break;
       default:
         result = await this.routerDispatch(method, params);
