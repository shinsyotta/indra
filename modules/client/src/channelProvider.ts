import {
  chan_signDigest,
  chan_getUserWithdrawal,
  chan_setUserWithdrawal,
  chan_setStateChannel,
  chan_restoreState,
  IChannelProvider,
  IClientStore,
  ConnextEventEmitter,
  StateChannelJSON,
  WithdrawalMonitorObject,
} from "@connext/types";
import { ChannelProvider } from "@connext/channel-provider";
import { signEthereumMessage } from "@connext/crypto";

import { CFCore, deBigNumberifyJson, xpubToAddress, signDigestWithEthers } from "./lib";
import {
  CFChannelProviderOptions,
  CFCoreTypes,
  ChannelProviderConfig,
  IRpcConnection,
  JsonRpcRequest,
} from "./types";

export const createCFChannelProvider = async ({
  ethProvider,
  keyGen,
  lockService,
  messaging,
  networkContext,
  nodeConfig,
  nodeUrl,
  store,
  xpub,
  logger,
}: CFChannelProviderOptions): Promise<IChannelProvider> => {
  const cfCore = await CFCore.create(
    messaging,
    store,
    networkContext,
    nodeConfig,
    ethProvider,
    lockService,
    xpub,
    keyGen,
    undefined,
    logger,
  );
  const channelProviderConfig: ChannelProviderConfig = {
    freeBalanceAddress: xpubToAddress(xpub),
    nodeUrl,
    signerAddress: xpubToAddress(xpub),
    userPublicIdentifier: xpub,
  };
  const wallet = new Wallet(await keyGen("0")).connect(ethProvider);
  const connection = new CFCoreRpcConnection(cfCore, store, wallet);
  const channelProvider = new ChannelProvider(connection, channelProviderConfig);
  return channelProvider;
};

export class CFCoreRpcConnection extends ConnextEventEmitter implements IRpcConnection {
  public connected: boolean = true;
  public cfCore: CFCore;
  public store: IClientStore;

  // TODO: replace this when signing keys are added!
  public authKey: string;

<<<<<<< HEAD
  constructor(cfCore: CFCore, store: IClientStore, wallet: Wallet) {
    super();
    this.cfCore = cfCore;
    this.wallet = wallet;
=======
  constructor(cfCore: CFCore, store: IClientStore, authKey: string) {
    super();
    this.cfCore = cfCore;
    this.authKey = authKey;
>>>>>>> ac2a380c
    this.store = store;
  }

  public async send(payload: JsonRpcRequest): Promise<any> {
    const { method, params } = payload;
    let result;
    switch (method) {
      case chan_setUserWithdrawal:
        result = await this.storeSetUserWithdrawal(params.withdrawalObject);
        break;
      case chan_getUserWithdrawal:
        result = await this.storeGetUserWithdrawal();
        break;
      case chan_signDigest:
        result = await this.signDigest(params.message);
        break;
      case chan_restoreState:
        result = await this.restoreState();
        break;
      case chan_setStateChannel:
        result = await this.setStateChannel(params.state);
        break;
      default:
        result = await this.routerDispatch(method, params);
        break;
    }
    return result;
  }

  public on = (
    event: string | CFCoreTypes.EventName | CFCoreTypes.RpcMethodName,
    listener: (...args: any[]) => void,
  ): any => {
    this.cfCore.on(event as any, listener);
    return this.cfCore;
  };

  public once = (
    event: string | CFCoreTypes.EventName | CFCoreTypes.RpcMethodName,
    listener: (...args: any[]) => void,
  ): any => {
    this.cfCore.once(event as any, listener);
    return this.cfCore;
  };

  public open(): Promise<void> {
    return Promise.resolve();
  }

  public close(): Promise<void> {
    return Promise.resolve();
  }

  ///////////////////////////////////////////////
  ///// PRIVATE METHODS
  private walletSign = async (message: string): Promise<string> => {
<<<<<<< HEAD
    return signMessage(this.wallet.privateKey, message);
  };

  private signDigest = async (message: string): Promise<string> => {
    const key = new SigningKey(this.wallet.privateKey);
    return joinSignature(key.signDigest(message));
=======
    return signEthereumMessage(this.authKey, message);
  };

  private signWithdrawCommitment = async (message: string): Promise<string> => {
    return signDigestWithEthers(this.authKey, message);
>>>>>>> ac2a380c
  };

  private storeGetUserWithdrawal = async (): Promise<WithdrawalMonitorObject | undefined> => {
    return this.store.getUserWithdrawal();
  };

  private storeSetUserWithdrawal = async (
    value: WithdrawalMonitorObject | undefined,
  ): Promise<void> => {
    return this.store.setUserWithdrawal(value);
  };

  private setStateChannel = async (channel: StateChannelJSON): Promise<void> => {
    return this.store.saveStateChannel(channel);
  };

  private restoreState = async (): Promise<void> => {
    await this.store.restore();
  };

  private routerDispatch = async (method: string, params: any = {}) => {
    const ret = await this.cfCore.rpcRouter.dispatch({
      id: Date.now(),
      methodName: method,
      parameters: deBigNumberifyJson(params),
    });
    return ret.result.result;
  };
}<|MERGE_RESOLUTION|>--- conflicted
+++ resolved
@@ -11,7 +11,6 @@
   WithdrawalMonitorObject,
 } from "@connext/types";
 import { ChannelProvider } from "@connext/channel-provider";
-import { signEthereumMessage } from "@connext/crypto";
 
 import { CFCore, deBigNumberifyJson, xpubToAddress, signDigestWithEthers } from "./lib";
 import {
@@ -52,8 +51,7 @@
     signerAddress: xpubToAddress(xpub),
     userPublicIdentifier: xpub,
   };
-  const wallet = new Wallet(await keyGen("0")).connect(ethProvider);
-  const connection = new CFCoreRpcConnection(cfCore, store, wallet);
+  const connection = new CFCoreRpcConnection(cfCore, store, await keyGen("0"));
   const channelProvider = new ChannelProvider(connection, channelProviderConfig);
   return channelProvider;
 };
@@ -66,17 +64,10 @@
   // TODO: replace this when signing keys are added!
   public authKey: string;
 
-<<<<<<< HEAD
-  constructor(cfCore: CFCore, store: IClientStore, wallet: Wallet) {
-    super();
-    this.cfCore = cfCore;
-    this.wallet = wallet;
-=======
   constructor(cfCore: CFCore, store: IClientStore, authKey: string) {
     super();
     this.cfCore = cfCore;
     this.authKey = authKey;
->>>>>>> ac2a380c
     this.store = store;
   }
 
@@ -132,21 +123,8 @@
 
   ///////////////////////////////////////////////
   ///// PRIVATE METHODS
-  private walletSign = async (message: string): Promise<string> => {
-<<<<<<< HEAD
-    return signMessage(this.wallet.privateKey, message);
-  };
-
   private signDigest = async (message: string): Promise<string> => {
-    const key = new SigningKey(this.wallet.privateKey);
-    return joinSignature(key.signDigest(message));
-=======
-    return signEthereumMessage(this.authKey, message);
-  };
-
-  private signWithdrawCommitment = async (message: string): Promise<string> => {
     return signDigestWithEthers(this.authKey, message);
->>>>>>> ac2a380c
   };
 
   private storeGetUserWithdrawal = async (): Promise<WithdrawalMonitorObject | undefined> => {
