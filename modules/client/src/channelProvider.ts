--- conflicted
+++ resolved
@@ -13,7 +13,6 @@
 } from "@connext/types";
 import { ChannelProvider } from "@connext/channel-provider";
 import { signEthereumMessage, signDigest } from "@connext/crypto";
-import { Wallet } from "ethers";
 
 import { CFCore, deBigNumberifyJson, xpubToAddress } from "./lib";
 import {
@@ -54,8 +53,7 @@
     signerAddress: xpubToAddress(xpub),
     userPublicIdentifier: xpub,
   };
-  const wallet = new Wallet(await keyGen("0")).connect(ethProvider);
-  const connection = new CFCoreRpcConnection(cfCore, store, wallet);
+  const connection = new CFCoreRpcConnection(cfCore, store, await keyGen("0"));
   const channelProvider = new ChannelProvider(connection, channelProviderConfig);
   return channelProvider;
 };
@@ -66,16 +64,12 @@
   public store: IClientStore;
 
   // TODO: replace this when signing keys are added!
-  public wallet: Wallet;
+  public authKey: string;
 
-<<<<<<< HEAD
-  constructor(cfCore: CFCore, store: Store, wallet: Wallet) {
-=======
-  constructor(cfCore: CFCore, store: IClientStore, authKey: any) {
->>>>>>> a608a674
+  constructor(cfCore: CFCore, store: IClientStore, authKey: string) {
     super();
     this.cfCore = cfCore;
-    this.wallet = wallet;
+    this.authKey = authKey;
     this.store = store;
   }
 
@@ -135,20 +129,11 @@
   ///////////////////////////////////////////////
   ///// PRIVATE METHODS
   private walletSign = async (message: string): Promise<string> => {
-    return signEthereumMessage(this.wallet.privateKey, message);
+    return signEthereumMessage(this.authKey, message);
   };
 
   private signWithdrawCommitment = async (message: string): Promise<string> => {
-<<<<<<< HEAD
-    return signDigest(this.wallet.privateKey, message);
-  };
-
-  private storeGet = async (path: string): Promise<any> => {
-    return this.store.get(path);
-=======
-    const key = new SigningKey(this.wallet.privateKey);
-    return joinSignature(key.signDigest(message));
->>>>>>> a608a674
+    return signDigest(this.authKey, message);
   };
 
   private storeGetUserWithdrawal = async (): Promise<WithdrawalMonitorObject | undefined> => {
