--- conflicted
+++ resolved
@@ -1,15 +1,8 @@
 import {
-<<<<<<< HEAD
-  chan_storeSet,
-  chan_storeGet,
   chan_signDigest,
-=======
-  chan_nodeAuth,
   chan_getUserWithdrawal,
   chan_setUserWithdrawal,
-  chan_signWithdrawCommitment,
   chan_setStateChannel,
->>>>>>> a608a674
   chan_restoreState,
   IChannelProvider,
   IClientStore,
@@ -75,11 +68,7 @@
   // TODO: replace this when signing keys are added!
   public wallet: Wallet;
 
-<<<<<<< HEAD
-  constructor(cfCore: CFCore, store: Store, wallet: Wallet) {
-=======
-  constructor(cfCore: CFCore, store: IClientStore, authKey: any) {
->>>>>>> a608a674
+  constructor(cfCore: CFCore, store: IClientStore, wallet: Wallet) {
     super();
     this.cfCore = cfCore;
     this.wallet = wallet;
@@ -99,12 +88,6 @@
       case chan_signDigest:
         result = await this.signDigest(params.message);
         break;
-<<<<<<< HEAD
-=======
-      case chan_nodeAuth:
-        result = await this.walletSign(params.message);
-        break;
->>>>>>> a608a674
       case chan_restoreState:
         result = await this.restoreState();
         break;
@@ -151,13 +134,6 @@
   private signDigest = async (message: string): Promise<string> => {
     const key = new SigningKey(this.wallet.privateKey);
     return joinSignature(key.signDigest(message));
-<<<<<<< HEAD
-  };
-
-  private storeGet = async (path: string): Promise<any> => {
-    return this.store.get(path);
-=======
->>>>>>> a608a674
   };
 
   private storeGetUserWithdrawal = async (): Promise<WithdrawalMonitorObject | undefined> => {
