--- conflicted
+++ resolved
@@ -34,17 +34,11 @@
   ethProviderUrl: string;
   // node information
   nodeUrl: string; // ws:// or nats:// urls are supported
-<<<<<<< HEAD
 
   // signing options, include either a mnemonic directly
   mnemonic?: string;
 
   // or a channel provider
-=======
-  // signing options, include at least one of the following
-  mnemonic: string;
-  // channel provider
->>>>>>> 30c26e3f
   channelProvider?: ChannelProvider;
   // function passed in by wallets to generate ephemeral keys
   // used when signing applications
