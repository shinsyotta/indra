<<<<<<< HEAD
import { AppRegistry, AppState, ChannelProvider, ChannelState, MultisigState } from "@connext/types";
=======
import { IMessagingService } from "@connext/messaging";
import { AppState, ChannelProvider, ChannelState, MultisigState } from "@connext/types";
>>>>>>> 722538fd
import { Node } from "@counterfactual/node";
import { utils } from "ethers";
import { Client as NatsClient } from "ts-nats";

import { ConnextListener } from "./listener";
import { NodeApiClient } from "./node";
import { Wallet } from "./wallet";

export type BigNumber = utils.BigNumber;
export const BigNumber = utils.BigNumber;

export interface ClientOptions {
  // provider, passed through to CF node
  rpcProviderUrl?: string; // TODO: can we keep out web3

  // node information
  nodeUrl: string; // ws:// or nats:// urls are supported

  // signing options, include at least one of the following
  mnemonic?: string;
  // if using an external wallet, include this option
  externalWallet?: any; // TODO: better typing here?
  // FIXME: remove ^^?

  // channel provider
  channelProvider?: ChannelProvider;

  // function passed in by wallets to generate ephemeral keys
  // used when signing applications
  keyGen?: () => Promise<string>; // TODO: what will the type look like?
  safeSignHook?: (state: ChannelState | AppState) => Promise<string>;
  // TODO: Do we need these if we use the whole store?
  loadState?: (key: string) => Promise<string | null>;
  saveState?: (
    pairs: {
      key: string;
      value: any;
    }[],
  ) => Promise<void>;
  store: any;
  // TODO: state: string?
  logLevel?: number; // see logger.ts for meaning, optional

  // TODO: should be used in internal options? --> only if hardcoded
  // nats communication config, client must provide
  natsClusterId?: string;
  natsToken?: string;
}

export type InternalClientOptions = ClientOptions & {
  // TODO: can nats, node, wallet be optional?
  nats: NatsClient; // converted to nats-client in ConnextInternal constructor
  node: NodeApiClient;
  listener: ConnextListener;
  // signing wallet/information
  wallet: Wallet;
  // store: ConnextStore; --> whats this look like
  contract?: MultisigState;
  // counterfactual node
  cfModule: Node;
  multisigAddress: string;
  nodePublicIdentifier: string;
  network: utils.Network; // TODO: delete! use bos branch!
  appRegistry: AppRegistry;
};

// TODO: define properly!!
export interface ConnextStore {}

///////////////////////////////////
////////// NODE TYPES ////////////
/////////////////////////////////

////// General typings
export interface NodeInitializationParameters {
  messaging: IMessagingService;
  wallet: Wallet;
  logLevel?: number;
  publicIdentifier?: string;
}<|MERGE_RESOLUTION|>--- conflicted
+++ resolved
@@ -1,9 +1,5 @@
-<<<<<<< HEAD
+import { IMessagingService } from "@connext/messaging";
 import { AppRegistry, AppState, ChannelProvider, ChannelState, MultisigState } from "@connext/types";
-=======
-import { IMessagingService } from "@connext/messaging";
-import { AppState, ChannelProvider, ChannelState, MultisigState } from "@connext/types";
->>>>>>> 722538fd
 import { Node } from "@counterfactual/node";
 import { utils } from "ethers";
 import { Client as NatsClient } from "ts-nats";
