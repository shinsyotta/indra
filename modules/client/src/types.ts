--- conflicted
+++ resolved
@@ -4,12 +4,8 @@
   AppState,
   ChannelProvider,
   ChannelState,
-<<<<<<< HEAD
+  ContractAddresses,
   GetConfigResponse,
-  MultisigState,
-=======
->>>>>>> 760693c0
-  ContractAddresses,
   MultisigState,
 } from "@connext/types";
 import { Node as CFCoreTypes } from "@counterfactual/types";
