import { Node } from "@counterfactual/node";
import { Address, Node as NodeTypes } from "@counterfactual/types";
import { BigNumber } from "ethers/utils";
import { Client as NatsClient } from "ts-nats";

import { INodeApiClient } from "./node";
import { Wallet } from "./wallet";

// types for the connext client package

// shared with node

/**
 * Type for instantiating the client. To properly instantiate the client, you
 * will need to provide one of the following:
 * - mnemonic
 * - privateKey
 * - externalWallet
 */
export interface ClientOptions {
  // provider, passed through to CF node
  rpcProviderUrl?: string; // TODO: can we keep out web3

  // node information
  nodeUrl: string; // nats URL, nats://

  // signing options, include at least one of the following
  mnemonic?: string;
  privateKey?: string;
  // if using an external wallet, include this option
  externalWallet?: any; // TODO: better typing here?

  // channel provider
  channelProvider?: ChannelProvider;

  // function passed in by wallets to generate ephemeral keys
  // used when signing applications
  keyGen?: () => Promise<string>; // TODO: what will the type look like?
  safeSignHook?: (state: ChannelState | AppState) => Promise<string>;
  // TODO: Do we need these if we use the whole store?
  loadState?: (key: string) => Promise<string | null>;
  saveState?: (
    pairs: {
      key: string;
      value: any;
    }[],
  ) => Promise<void>;
  store: any;
  // TODO: state: string?
  logLevel?: number; // see logger.ts for meaning, optional

  // TODO: should be used in internal options? --> only if hardcoded
  // nats communication config, client must provide
  natsClusterId?: string;
  natsToken?: string;

<<<<<<< HEAD
  // TODO: REMOVE THIS
=======
  // TODO REMOVE THIS
>>>>>>> fe2b755c
  delete_this_url: string;
}

export type InternalClientOptions = ClientOptions & {
  // Optional, useful for dependency injection
  // TODO: can nats, node, wallet be optional?
  nats: NatsClient; // converted to nats-client in ConnextInternal constructor
  node: INodeApiClient;
  // signing wallet/information
  wallet: Wallet;
  // store: ConnextStore; --> whats this look like
  contract?: IMultisig;
  // counterfactual node
  cfModule: Node;
  multisigAddress: string;
};

// TODO: define properly!!
export interface ChannelProvider {}

export interface ChannelState<T = string> {
  apps: AppState<T>[];
  // TODO: CF types should all be generic, this will be
  // a BigNumber
  freeBalance: NodeTypes.GetFreeBalanceStateResult;
}
export type ChannelStateBigNumber = ChannelState<BigNumber>;

export interface INodeAPIClient {}
export interface ConnextStore {}
export interface IMultisig {}

///////////////////////////////////
////////// NODE TYPES ////////////
/////////////////////////////////

////// General typings
export interface NodeInitializationParameters {
  nodeUrl: string;
  nats: NatsClient;
  wallet: Wallet;
  logLevel?: number;
}

///// Specific response types
export interface NodeConfig {
  nodePublicIdentifier: string; // x-pub of node
  chainId: string; // network that your channel is on
  nodeUrl: string;
}

/////////////////////////////////
////////// APP TYPES ////////////
/////////////////////////////////

// all the types of counterfactual app states
export type AppState<T = string> = EthUnidirectionalTransferAppState<T>;
export type AppStateBigNumber = AppState<BigNumber>;

// all the types of counterfactual app actions
export type AppAction<T = string> = EthUnidirectionalTransferAppAction<T>;
export type AppActionBigNumber = AppAction<BigNumber>;

////// ETHUnidirectionalTransferApp.sol typings
export interface EthUnidirectionalTransferAppState<T = string> {
  transfers: [Transfer<T>, Transfer<T>];
  finalized: boolean;
}
export type EthUnidirectionalTransferAppStateBigNumber = EthUnidirectionalTransferAppState<
  BigNumber
>;

export interface EthUnidirectionalTransferAppAction<T = string> {
  transferAmount: T;
  finalize: boolean;
}
export type EthUnidirectionalTransferAppActionBigNumber = EthUnidirectionalTransferAppAction<
  BigNumber
>;

/////////////////////////////////
///////// INPUT TYPES ///////////
/////////////////////////////////

////// Deposit types
// TODO: we should have a way to deposit multiple things
export type DepositParameters<T = string> = AssetAmount<T>;
export type DepositParametersBigNumber = DepositParameters<BigNumber>;

////// Transfer types
// TODO: would we ever want to pay people in the same app with multiple currencies?
export type TransferParameters<T = string> = AssetAmount<T> & {
  recipient: Address;
  meta?: any; // TODO: meta types? should this be a string
};
export type TransferParametersBigNumber = TransferParameters<BigNumber>;

////// Exchange types
// TODO: would we ever want to pay people in the same app with multiple currencies?
export interface ExchangeParameters<T = string> {
  amount: T;
  toAssetId: Address;
  fromAssetId: Address; // TODO: do these assets have to be renamed?
  // make sure they are consistent with CF stuffs
}
export type ExchangeParametersBigNumber = ExchangeParameters<BigNumber>;

////// Withdraw types
export type WithdrawParameters<T = string> = AssetAmount<T> & {
  recipient?: Address; // if not provided, will default to signer addr
};
export type WithdrawParametersBigNumber = WithdrawParameters<BigNumber>;

/////////////////////////////////
/////// LOW LEVEL TYPES /////////
/////////////////////////////////
// transfer types
export type Transfer<T = string> = AssetAmount<T> & {
  to: Address;
};
export type TransferBigNumber = Transfer<BigNumber>;

// asset types
export interface AssetAmount<T = string> {
  amount: T;
  assetId?: Address; // undefined if eth
}
export type AssetAmountBigNumber = AssetAmount<BigNumber>;

/////////////////////////////////
//////// CONVERSION FNS /////////
/////////////////////////////////
export interface NumericTypes {
  str: string;
  bignumber: BigNumber;
  number: number;
}

export type NumericTypeName = keyof NumericTypes;

const getType = (input: any): NumericTypeName => {
  if (typeof input === "string") return "str";
  if (BigNumber.isBigNumber(input)) return "bignumber";
  if (typeof input === "number") return "number"; // used for testing purposes
  throw new Error(`Unknown input type: ${typeof input}, value: ${JSON.stringify(input)}`);
};

const castFunctions: any = {
  "bignumber-str": (x: BigNumber): string => x.toString(),
  "number-bignumber": (x: number): BigNumber => new BigNumber(x),
  "number-str": (x: number): string => x.toString(),
  "str-bignumber": (x: string): BigNumber => new BigNumber(x),
};

export const convertFields = (
  fromType: NumericTypeName,
  toType: NumericTypeName,
  fields: string[],
  input: any,
): any => {
  if (fromType === toType) return input;

  if (toType === "number") throw new Error("Should not convert fields to numbers");

  let key;
  if (fromType === "number" && toType === "str") {
    key = `bignumber-str`;
  } else if (fromType === "number") {
    key = `str-${toType}`;
  }

  // casting functions same for strs and number types
  const cast = castFunctions[key || [fromType, toType].join("-")];
  if (!cast) throw new Error(`No castFunc for ${fromType} -> ${toType}`);

  const res = { ...input };
  for (const field of fields) {
    const name = field.split("?")[0];
    const isOptional = field.endsWith("?");
    if (isOptional && !(name in input)) continue;
    res[name] = cast(input[name]);
  }
  return res;
};

/**
 * Conversion function for AssetAmount or Transfer types. More generally, will
 * work for any types with only the numeric field "amount" with properly added
 * overloading definitions
 */
export function convertAssetAmount<To extends NumericTypeName>(
  to: To,
  obj: AssetAmount<any>,
): AssetAmount<NumericTypes[To]>;
export function convertAssetAmount<To extends NumericTypeName>(
  to: To,
  obj: Transfer<any>,
): Transfer<NumericTypes[To]>;
export function convertAssetAmount<To extends NumericTypeName>(
  to: To,
  obj: AssetAmount<any> | Transfer<any>,
): any {
  const fromType = getType(obj.amount);
  return convertFields(fromType, to, ["amount"], obj);
}

export const convert: any = {
  Asset: convertAssetAmount,
  Transfer: convertAssetAmount,
};<|MERGE_RESOLUTION|>--- conflicted
+++ resolved
@@ -54,11 +54,7 @@
   natsClusterId?: string;
   natsToken?: string;
 
-<<<<<<< HEAD
-  // TODO: REMOVE THIS
-=======
   // TODO REMOVE THIS
->>>>>>> fe2b755c
   delete_this_url: string;
 }
 
