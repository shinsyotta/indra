import { Node } from "@counterfactual/node";
import { Address, Node as NodeTypes } from "@counterfactual/types";
import { BigNumber } from "ethers/utils";
import { Client as NatsClient } from "ts-nats";

import { INodeApiClient } from "./node";
import { Wallet } from "./wallet";

// types for the connext client package

// shared with node

/**
 * Type for instantiating the client. To properly instantiate the client, you
 * will need to provide one of the following:
 * - mnemonic
 * - privateKey
 * - externalWallet
 */
export interface ClientOptions {
  // provider, passed through to CF node
  rpcProviderUrl?: string; // TODO: can we keep out web3

  // node information
  nodeUrl: string; // nats URL, nats://

  // signing options, include at least one of the following
  mnemonic?: string;
  privateKey?: string;
  // if using an external wallet, include this option
  externalWallet?: any; // TODO: better typing here?

  // channel provider
  channelProvider?: ChannelProvider;

  // function passed in by wallets to generate ephemeral keys
  // used when signing applications
  keyGen?: () => Promise<string>; // TODO: what will the type look like?
  safeSignHook?: (state: ChannelState | AppState) => Promise<string>;
  // TODO: Do we need these if we use the whole store?
  loadState?: (key: string) => Promise<string | null>;
  saveState?: (
    pairs: {
      key: string;
      value: any;
    }[],
  ) => Promise<void>;
  store: any;
  // TODO: state: string?
  logLevel?: number; // see logger.ts for meaning, optional

  // TODO: should be used in internal options? --> only if hardcoded
  // nats communication config, client must provide
  natsClusterId?: string;
  natsToken?: string;

  // TODO REMOVE THIS
  delete_this_url: string;
};

export type InternalClientOptions = ClientOptions & {
  // Optional, useful for dependency injection
  // TODO: can nats, node, wallet be optional?
  nats: NatsClient; // converted to nats-client in ConnextInternal constructor
  node: INodeApiClient;
  // signing wallet/information
  wallet: Wallet;
  // store: ConnextStore; --> whats this look like
  contract?: IMultisig;
  // counterfactual node
  cfModule: Node;
  multisigAddress: string;
};

// TODO: define properly!!
export interface ChannelProvider {}

export interface ChannelState<T = string> {
  apps: AppState<T>[];
  // TODO: CF types should all be generic, this will be
  // a BigNumber
  freeBalance: NodeTypes.GetFreeBalanceStateResult;
}
export type ChannelStateBigNumber = ChannelState<BigNumber>;

export interface INodeAPIClient {}
export interface ConnextStore {}
export interface IMultisig {}

///////////////////////////////////
////////// NODE TYPES ////////////
/////////////////////////////////

////// General typings
export interface NodeInitializationParameters {
  nodeUrl: string;
  nats: NatsClient;
  wallet: Wallet;
  logLevel?: number;
}

///// Specific response types
export interface NodeConfig {
  nodePublicIdentifier: string; // x-pub of node
  chainId: string; // network that your channel is on
  nodeUrl: string;
<<<<<<< HEAD
};
=======
}
>>>>>>> d2bc440c

/////////////////////////////////
////////// APP TYPES ////////////
/////////////////////////////////

// all the types of counterfactual app states
export type AppState<T = string> = EthUnidirectionalTransferAppState<T>;
export type AppStateBigNumber = AppState<BigNumber>;

// all the types of counterfactual app actions
export type AppAction<T = string> = EthUnidirectionalTransferAppAction<T>;
export type AppActionBigNumber = AppAction<BigNumber>;

////// ETHUnidirectionalTransferApp.sol typings
export interface EthUnidirectionalTransferAppState<T = string> {
  transfers: [Transfer<T>, Transfer<T>];
  finalized: boolean;
}
export type EthUnidirectionalTransferAppStateBigNumber = EthUnidirectionalTransferAppState<
  BigNumber
>;

export interface EthUnidirectionalTransferAppAction<T = string> {
  transferAmount: T;
  finalize: boolean;
}
export type EthUnidirectionalTransferAppActionBigNumber = EthUnidirectionalTransferAppAction<
  BigNumber
>;

/////////////////////////////////
///////// INPUT TYPES ///////////
/////////////////////////////////

////// Deposit types
// TODO: we should have a way to deposit multiple things
export type DepositParameters<T = string> = AssetAmount<T>;
export type DepositParametersBigNumber = DepositParameters<BigNumber>;

////// Transfer types
// TODO: would we ever want to pay people in the same app with multiple currencies?
export type TransferParameters<T = string> = AssetAmount<T> & {
  recipient: Address;
  meta?: any; // TODO: meta types? should this be a string
};
export type TransferParametersBigNumber = TransferParameters<BigNumber>;

////// Exchange types
// TODO: would we ever want to pay people in the same app with multiple currencies?
export interface ExchangeParameters<T = string> {
  amount: T;
  toAssetId: Address;
  fromAssetId: Address; // TODO: do these assets have to be renamed?
  // make sure they are consistent with CF stuffs
}
export type ExchangeParametersBigNumber = ExchangeParameters<BigNumber>;

////// Withdraw types
export type WithdrawParameters<T = string> = AssetAmount<T> & {
  recipient?: Address; // if not provided, will default to signer addr
};
export type WithdrawParametersBigNumber = WithdrawParameters<BigNumber>;

/////////////////////////////////
/////// LOW LEVEL TYPES /////////
/////////////////////////////////
// transfer types
export type Transfer<T = string> = AssetAmount<T> & {
  to: Address;
};
export type TransferBigNumber = Transfer<BigNumber>;

// asset types
export interface AssetAmount<T = string> {
  amount: T;
  assetId?: Address; // undefined if eth
}
export type AssetAmountBigNumber = AssetAmount<BigNumber>;

/////////////////////////////////
//////// CONVERSION FNS /////////
/////////////////////////////////
export interface NumericTypes {
  str: string;
  bignumber: BigNumber;
  number: number;
}

export type NumericTypeName = keyof NumericTypes;

const getType = (input: any): NumericTypeName => {
  if (typeof input === "string") return "str";
  if (BigNumber.isBigNumber(input)) return "bignumber";
  if (typeof input === "number") return "number"; // used for testing purposes
  throw new Error(`Unknown input type: ${typeof input}, value: ${JSON.stringify(input)}`);
};

const castFunctions: any = {
  "bignumber-str": (x: BigNumber): string => x.toString(),
  "number-bignumber": (x: number): BigNumber => new BigNumber(x),
  "number-str": (x: number): string => x.toString(),
  "str-bignumber": (x: string): BigNumber => new BigNumber(x),
};

export const convertFields = (
  fromType: NumericTypeName,
  toType: NumericTypeName,
  fields: string[],
  input: any,
): any => {
  if (fromType === toType) return input;

  if (toType === "number") throw new Error("Should not convert fields to numbers");

  let key;
  if (fromType === "number" && toType === "str") {
    key = `bignumber-str`;
  } else if (fromType === "number") {
    key = `str-${toType}`;
  }

  // casting functions same for strs and number types
  const cast = castFunctions[key || [fromType, toType].join("-")];
  if (!cast) throw new Error(`No castFunc for ${fromType} -> ${toType}`);

  const res = { ...input };
  for (const field of fields) {
    const name = field.split("?")[0];
    const isOptional = field.endsWith("?");
    if (isOptional && !(name in input)) continue;
    res[name] = cast(input[name]);
  }
  return res;
};

/**
 * Conversion function for AssetAmount or Transfer types. More generally, will
 * work for any types with only the numeric field "amount" with properly added
 * overloading definitions
 */
export function convertAssetAmount<To extends NumericTypeName>(
  to: To,
  obj: AssetAmount<any>,
): AssetAmount<NumericTypes[To]>;
export function convertAssetAmount<To extends NumericTypeName>(
  to: To,
  obj: Transfer<any>,
): Transfer<NumericTypes[To]>;
export function convertAssetAmount<To extends NumericTypeName>(
  to: To,
  obj: AssetAmount<any> | Transfer<any>,
): any {
  const fromType = getType(obj.amount);
  return convertFields(fromType, to, ["amount"], obj);
}

export const convert: any = {
  Asset: convertAssetAmount,
  Transfer: convertAssetAmount,
};<|MERGE_RESOLUTION|>--- conflicted
+++ resolved
@@ -56,7 +56,7 @@
 
   // TODO REMOVE THIS
   delete_this_url: string;
-};
+}
 
 export type InternalClientOptions = ClientOptions & {
   // Optional, useful for dependency injection
@@ -104,11 +104,7 @@
   nodePublicIdentifier: string; // x-pub of node
   chainId: string; // network that your channel is on
   nodeUrl: string;
-<<<<<<< HEAD
-};
-=======
-}
->>>>>>> d2bc440c
+}
 
 /////////////////////////////////
 ////////// APP TYPES ////////////
