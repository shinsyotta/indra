import { IMessagingService } from "@connext/messaging";
import {
  AppRegistry,
  AppState,
  ChannelProvider,
  ChannelState,
  ContractAddresses,
  GetConfigResponse,
  MultisigState,
} from "@connext/types";
import { Node as CFCoreTypes } from "@counterfactual/types";
<<<<<<< HEAD
import { providers, utils, Wallet } from "ethers";
=======
import { providers, utils } from "ethers";
import { Wallet } from "ethers/wallet";
>>>>>>> 37e4beec

import { CFCore } from "./lib/cfCore";
import { NodeApiClient } from "./node";

export type BigNumber = utils.BigNumber;
export const BigNumber = utils.BigNumber;

export interface ClientOptions {
  // provider, passed through to CF node
  ethProviderUrl: string;

  // node information
  nodeUrl: string; // ws:// or nats:// urls are supported

  // signing options, include at least one of the following
  mnemonic: string;

  // channel provider
  channelProvider?: ChannelProvider;

  // function passed in by wallets to generate ephemeral keys
  // used when signing applications
  keyGen?: () => Promise<string>; // TODO: what will the type look like?
  safeSignHook?: (state: ChannelState | AppState) => Promise<string>;
  store: PisaStore;
  // TODO: state: string?
  logLevel?: number; // see logger.ts for meaning, optional

  // TODO: should be used in internal options? --> only if hardcoded
  // nats communication config, client must provide
  natsClusterId?: string;
  natsToken?: string;
}

interface PisaStore extends CFCoreTypes.IStoreService {
  set(
    pairs: {
      path: string;
      value: any;
    }[],
    allowDelete?: Boolean,
    updatePisa?: Boolean,
  ): Promise<void>;

  restore(): Promise<{ path: string; value: any }[]>;
  reset(wallet?: Wallet): Promise<void>;
}

export type InternalClientOptions = ClientOptions & {
  appRegistry: AppRegistry;
  cfCore: CFCore;
  config: GetConfigResponse;
  contract?: MultisigState;
  ethProvider: providers.JsonRpcProvider;
  messaging: IMessagingService;
  multisigAddress: string;
  network: utils.Network; // TODO: delete! use bos branch!
  node: NodeApiClient;
  store: PisaStore;
};

// TODO: define properly!!
export interface ConnextStore {}

///////////////////////////////////
////////// NODE TYPES ////////////
/////////////////////////////////

////// General typings
export interface NodeInitializationParameters {
  messaging: IMessagingService;
  logLevel?: number;
  userPublicIdentifier?: string;
  nodePublicIdentifier?: string;
  wallet?: Wallet;
}<|MERGE_RESOLUTION|>--- conflicted
+++ resolved
@@ -9,12 +9,7 @@
   MultisigState,
 } from "@connext/types";
 import { Node as CFCoreTypes } from "@counterfactual/types";
-<<<<<<< HEAD
 import { providers, utils, Wallet } from "ethers";
-=======
-import { providers, utils } from "ethers";
-import { Wallet } from "ethers/wallet";
->>>>>>> 37e4beec
 
 import { CFCore } from "./lib/cfCore";
 import { NodeApiClient } from "./node";
