--- conflicted
+++ resolved
@@ -39,20 +39,11 @@
   safeSignHook?: (state: ChannelState | AppState) => Promise<string>;
   //TODO: Do we need these if we use the whole store?
   loadState?: (key: string) => Promise<string | null>;
-<<<<<<< HEAD
-  saveState?: (
-    pairs: {
-      key: string;
-      value: any;
-    }[],
-  ) => Promise<void>;
-=======
   saveState?: (pairs: {
     key: string;
     value: any;
   }[]) => Promise<void>; 
   store: any
->>>>>>> 7b64994a
   // TODO: state: string?
   logLevel?: number; // see logger.ts for meaning, optional
 
@@ -60,14 +51,10 @@
   // nats communication config, client must provide
   natsClusterId?: string;
   natsToken?: string;
-<<<<<<< HEAD
-};
-=======
 
   //TODO REMOVE THIS
   delete_this_url: string;
 }
->>>>>>> 7b64994a
 
 export type InternalClientOptions = ClientOptions & {
   // Optional, useful for dependency injection
