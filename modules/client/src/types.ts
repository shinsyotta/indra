--- conflicted
+++ resolved
@@ -5,10 +5,7 @@
   ChannelProvider,
   ChannelState,
   ContractAddresses,
-<<<<<<< HEAD
-=======
   GetConfigResponse,
->>>>>>> cd9562c5
   MultisigState,
 } from "@connext/types";
 import { Node as CFCoreTypes } from "@counterfactual/types";
