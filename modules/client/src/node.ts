--- conflicted
+++ resolved
@@ -156,15 +156,6 @@
     }
   }
 
-<<<<<<< HEAD
-  public async withdraw(tx: CFCoreTypes.MinimalTransaction): Promise<TransactionResponse> {
-    return await this.send(`${this.userPublicIdentifier}.channel.withdraw`, {
-      tx,
-    });
-  }
-
-=======
->>>>>>> 3e1d6fdd
   public async fetchLinkedTransfer(paymentId: string): Promise<any> {
     return await this.send(`${this.userPublicIdentifier}.transfer.fetch-linked`, {
       paymentId,
