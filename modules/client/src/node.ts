--- conflicted
+++ resolved
@@ -1,16 +1,6 @@
-<<<<<<< HEAD
 import { MessagingService } from "@connext/messaging";
 import { ILoggerService, ResolveFastSignedTransferResponse } from "@connext/types";
 import axios, { AxiosResponse } from "axios";
-=======
-import { SupportedApplication } from "@connext/apps";
-import { IMessagingService } from "@connext/messaging";
-import {
-  ILoggerService,
-  ResolveFastSignedTransferResponse,
-  ResolveHashLockTransferResponse,
-} from "@connext/types";
->>>>>>> 662925a0
 import { TransactionResponse } from "ethers/providers";
 import { Transaction } from "ethers/utils";
 import uuid from "uuid";
