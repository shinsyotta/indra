--- conflicted
+++ resolved
@@ -33,18 +33,12 @@
   getPaymentProfile(assetId?: string): Promise<PaymentProfile>;
   requestCollateral(assetId: string): Promise<void>;
   withdraw(tx: CFCoreTypes.MinimalTransaction): Promise<TransactionResponse>;
-<<<<<<< HEAD
   fetchLinkedTransfer(paymentId: string): Promise<any>;
-  resolveLinkedTransfer(paymentId: string, preImage: string): Promise<void>;
-=======
   resolveLinkedTransfer(
     paymentId: string,
     preImage: string,
-    amount: string,
-    assetId: string,
     recipientPublicIdentifier?: string,
   ): Promise<void>;
->>>>>>> 760693c0
   recipientOnline(recipientPublicIdentifier: string): Promise<boolean>;
   subscribeToSwapRates(from: string, to: string, callback: any): void;
   unsubscribeFromSwapRates(from: string, to: string): void;
@@ -132,23 +126,17 @@
     });
   }
 
-<<<<<<< HEAD
   public async fetchLinkedTransfer(paymentId: string): Promise<any> {
     return await this.send(`transfer.fetch-linked.${this.userPublicIdentifier}`, {
       paymentId,
     });
   }
 
-  public async resolveLinkedTransfer(paymentId: string, preImage: string): Promise<void> {
-=======
   public async resolveLinkedTransfer(
     paymentId: string,
     preImage: string,
-    amount: string,
-    assetId: string,
     recipientPublicIdentifier?: string,
   ): Promise<void> {
->>>>>>> 760693c0
     return await this.send(`transfer.resolve-linked.${this.userPublicIdentifier}`, {
       paymentId,
       preImage,
