--- conflicted
+++ resolved
@@ -2,10 +2,6 @@
 import { Client as NatsClient } from "ts-nats";
 
 import { Logger } from "./lib/logger";
-<<<<<<< HEAD
-import { Wallet } from "./wallet";
-=======
->>>>>>> d2bc440c
 import { NodeConfig, NodeInitializationParameters } from "./types";
 import { Wallet } from "./wallet";
 
