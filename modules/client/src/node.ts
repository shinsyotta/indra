import { IMessagingService } from "@connext/messaging";
import { TransactionResponse } from "ethers/providers";
import { Transaction } from "ethers/utils";
import uuid = require("uuid");

<<<<<<< HEAD
import { ChannelProvider } from "./channelProvider";
import { Logger, NATS_TIMEOUT, stringify } from "./lib";
=======
import { ChannelRouter } from "./channelRouter";
import { Logger, NATS_ATTEMPTS, NATS_TIMEOUT, stringify } from "./lib";
>>>>>>> 393fa248
import {
  AppRegistry,
  CFCoreTypes,
  ChannelAppSequences,
  CreateChannelResponse,
  GetChannelResponse,
  GetConfigResponse,
  makeChecksumOrEthAddress,
  NodeInitializationParameters,
  PaymentProfile,
  RequestCollateralResponse,
  SupportedApplication,
  SupportedNetwork,
  Transfer,
  NewRpcMethodName,
} from "./types";

// Include our access token when interacting with these subjects
const guardedSubjects = ["channel", "lock", "transfer"];
const sendFailed = "Failed to send message";

export interface INodeApiClient {
  acquireLock(lockName: string, callback: (...args: any[]) => any, timeout: number): Promise<any>;
  addPaymentProfile(profile: PaymentProfile): Promise<PaymentProfile>;
  appRegistry(appDetails?: {
    name: SupportedApplication;
    network: SupportedNetwork;
  }): Promise<AppRegistry>;
  config(): Promise<GetConfigResponse>;
  createChannel(): Promise<CreateChannelResponse>;
  getChannel(): Promise<GetChannelResponse>;
  getLatestSwapRate(from: string, to: string): Promise<string>;
  getPaymentProfile(assetId?: string): Promise<PaymentProfile>;
  getTransferHistory(publicIdentifier: string): Promise<Transfer[]>;
  requestCollateral(assetId: string): Promise<RequestCollateralResponse | void>;
  withdraw(tx: CFCoreTypes.MinimalTransaction): Promise<TransactionResponse>;
  fetchLinkedTransfer(paymentId: string): Promise<any>;
  resolveLinkedTransfer(
    paymentId: string,
    preImage: string,
    recipientPublicIdentifier?: string,
  ): Promise<void>;
  recipientOnline(recipientPublicIdentifier: string): Promise<boolean>;
  restoreState(publicIdentifier: string): Promise<any>;
  subscribeToSwapRates(from: string, to: string, callback: any): void;
  unsubscribeFromSwapRates(from: string, to: string): void;
  // TODO: fix types
  verifyAppSequenceNumber(appSequenceNumber: number): Promise<ChannelAppSequences>;
}

// NOTE: swap rates are given as a decimal string describing:
// Given 1 unit of `from`, how many units `to` are recieved.
// eg the rate string might be "202.02" if 1 eth can be swapped for 202.02 dai

export class NodeApiClient implements INodeApiClient {
  public messaging: IMessagingService;
  public latestSwapRates: { [key: string]: string } = {};
  public log: Logger;

<<<<<<< HEAD
  private _userPublicIdentifier: string | undefined;
  private _nodePublicIdentifier: string | undefined;
  private _channelProvider: ChannelProvider | undefined;
=======
  private innerUserPublicIdentifier: string | undefined;
  private innerNodePublicIdentifier: string | undefined;
  private innerChannelRouter: ChannelRouter | undefined;
>>>>>>> 393fa248
  private token: Promise<string> | undefined;

  constructor(opts: NodeInitializationParameters) {
    this.messaging = opts.messaging;
    this.log = new Logger("NodeApiClient", opts.logLevel);
<<<<<<< HEAD
    this._userPublicIdentifier = opts.userPublicIdentifier;
    this._nodePublicIdentifier = opts.nodePublicIdentifier;
    this._channelProvider = opts.channelProvider;
    if (this.channelProvider) {
=======
    this.innerUserPublicIdentifier = opts.userPublicIdentifier;
    this.innerNodePublicIdentifier = opts.nodePublicIdentifier;
    this.innerChannelRouter = opts.channelRouter;
    if (this.channelRouter) {
>>>>>>> 393fa248
      this.token = this.getAuthToken();
    }
  }

  ////////////////////////////////////////
  // GETTERS/SETTERS
<<<<<<< HEAD
  get channelProvider(): ChannelProvider | undefined {
    return this._channelProvider;
  }

  set channelProvider(channelProvider: ChannelProvider) {
    this._channelProvider = channelProvider;
=======
  get channelRouter(): ChannelRouter | undefined {
    return this.innerChannelRouter;
  }

  set channelRouter(channelRouter: ChannelRouter) {
    this.innerChannelRouter = channelRouter;
>>>>>>> 393fa248
  }

  get userPublicIdentifier(): string | undefined {
    return this.innerUserPublicIdentifier;
  }

  set userPublicIdentifier(userXpub: string) {
    this.innerUserPublicIdentifier = userXpub;
  }

  get nodePublicIdentifier(): string | undefined {
    return this.innerNodePublicIdentifier;
  }

  set nodePublicIdentifier(nodeXpub: string) {
    this.innerNodePublicIdentifier = nodeXpub;
  }

  ////////////////////////////////////////
  // PUBLIC

  async acquireLock(
    lockName: string,
    callback: (...args: any[]) => any,
    timeout: number,
  ): Promise<any> {
    const lockValue = await this.send(`lock.acquire.${lockName}`, { lockTTL: timeout });
    this.log.debug(`Acquired lock at ${Date.now()} for ${lockName} with secret ${lockValue}`);
    let retVal: any;
    try {
      retVal = await callback();
    } catch (e) {
      this.log.error("Failed to execute callback while lock is held");
      this.log.error(e);
    } finally {
      await this.send(`lock.release.${lockName}`, { lockValue });
      this.log.debug(`Released lock at ${Date.now()} for ${lockName}`);
    }
    return retVal;
  }

  public async appRegistry(appDetails?: {
    name: SupportedApplication;
    network: SupportedNetwork;
  }): Promise<AppRegistry> {
    return (await this.send("app-registry", appDetails)) as AppRegistry;
  }

  public async config(): Promise<GetConfigResponse> {
    return (await this.send("config.get")) as GetConfigResponse;
  }

  public async createChannel(): Promise<CreateChannelResponse> {
    return await this.send(`channel.create.${this.userPublicIdentifier}`);
  }

  public async getChannel(): Promise<GetChannelResponse> {
    return await this.send(`channel.get.${this.userPublicIdentifier}`);
  }

  public async getPendingAsyncTransfers(): Promise<
    {
      assetId: string;
      amount: string;
      encryptedPreImage: string;
      linkedHash: string;
      paymentId: string;
    }[]
  > {
    return (await this.send(`transfer.get-pending.${this.userPublicIdentifier}`)) || [];
  }

  // TODO: do we want this? thought this would be a blocking operation...
  public async getLatestSwapRate(from: string, to: string): Promise<string> {
    return await this.send(`swap-rate.${from}.${to}`);
  }

  public async getTransferHistory(): Promise<Transfer[]> {
    return (await this.send(`transfer.get-history.${this.userPublicIdentifier}`)) || [];
  }

  // TODO: right now node doesnt return until the deposit has completed
  // which exceeds the timeout.....
  public async requestCollateral(assetId: string): Promise<RequestCollateralResponse | void> {
    try {
      return await this.send(`channel.request-collateral.${this.userPublicIdentifier}`, {
        assetId,
      });
    } catch (e) {
      // TODO: node should return once deposit starts
      if (e.message.startsWith("Request timed out")) {
        this.log.warn(`request collateral message timed out`);
        return;
      }
      throw e;
    }
  }

  public async withdraw(tx: CFCoreTypes.MinimalTransaction): Promise<TransactionResponse> {
    return await this.send(`channel.withdraw.${this.userPublicIdentifier}`, {
      tx,
    });
  }

  public async fetchLinkedTransfer(paymentId: string): Promise<any> {
    return await this.send(`transfer.fetch-linked.${this.userPublicIdentifier}`, {
      paymentId,
    });
  }

  public async resolveLinkedTransfer(
    paymentId: string,
    preImage: string,
    recipientPublicIdentifier?: string,
  ): Promise<void> {
    return await this.send(`transfer.resolve-linked.${this.userPublicIdentifier}`, {
      paymentId,
      preImage,
      recipientPublicIdentifier,
    });
  }

  public async addPaymentProfile(profile: PaymentProfile): Promise<PaymentProfile> {
    return await this.send(`channel.add-profile.${this.userPublicIdentifier}`, profile);
  }

  public async getPaymentProfile(assetId?: string): Promise<PaymentProfile> {
    return await this.send(`channel.get-profile.${this.userPublicIdentifier}`, {
      assetId: makeChecksumOrEthAddress(assetId),
    });
  }

  public async setRecipientAndEncryptedPreImageForLinkedTransfer(
    recipientPublicIdentifier: string,
    encryptedPreImage: string,
    linkedHash: string,
  ): Promise<any> {
    return await this.send(`transfer.set-recipient.${this.userPublicIdentifier}`, {
      encryptedPreImage,
      linkedHash,
      recipientPublicIdentifier,
    });
  }

  public async verifyAppSequenceNumber(appSequenceNumber: number): Promise<ChannelAppSequences> {
    return await this.send(`channel.verify-app-sequence.${this.userPublicIdentifier}`, {
      userAppSequenceNumber: appSequenceNumber,
    });
  }

  // NOTE: maybe move since its not directly to the node just through messaging?
  public recipientOnline = async (recipientPublicIdentifier: string): Promise<boolean> => {
    try {
      return await this.send(`online.${recipientPublicIdentifier}`);
    } catch (e) {
      if (e.message.startsWith("Request timed out")) {
        return false;
      }
      throw e;
    }
  };

  public setUserPublicIdentifier(publicIdentifier: string): void {
    this.userPublicIdentifier = publicIdentifier;
  }

  public setNodePublicIdentifier(publicIdentifier: string): void {
    this.nodePublicIdentifier = publicIdentifier;
  }

  public async subscribeToSwapRates(from: string, to: string, callback: any): Promise<void> {
    await this.messaging.subscribe(`swap-rate.${from}.${to}`, callback);
  }

  public async unsubscribeFromSwapRates(from: string, to: string): Promise<void> {
    await this.messaging.unsubscribe(`swap-rate.${from}.${to}`);
  }

  // TODO: type
  public async restoreState(publicIdentifier: string): Promise<any> {
    return this.send(`channel.restore-states.${publicIdentifier}`);
  }

  public async getLatestWithdrawal(): Promise<Transaction> {
    return await this.send(`channel.latestWithdrawal.${this.userPublicIdentifier}`);
  }

  ////////////////////////////////////////
  // PRIVATE

  private async getAuthToken(): Promise<string> {
    return new Promise(
      async (resolve: any, reject: any): Promise<any> => {
        const nonce = await this.send("auth.getNonce", {
          address: this.channelProvider.signerAddress,
        });
        const sig = await this.channelProvider.send(NewRpcMethodName.NODE_AUTH, { message: nonce})
        const token = `${nonce}:${sig}`;
        return resolve(token);
      },
    );
  }

  private assertAuthToken(): void {
    if (!this.channelProvider) {
      throw new Error(
        `Must have instantiated a channel router (ie a signing thing) before setting auth token`,
      );
    }
    if (!this.token) {
      this.token = this.getAuthToken();
    }
  }

  private async send(subject: string, data?: any): Promise<any | undefined> {
    let error;
    for (let attempt = 1; attempt <= NATS_ATTEMPTS; attempt += 1) {
      const timeout = new Promise((resolve: any): any => setTimeout(resolve, NATS_TIMEOUT));
      try {
        return await this.sendAttempt(subject, data);
      } catch (e) {
        error = e;
        if (e.message.startsWith(sendFailed)) {
          this.log.warn(
            `Attempt ${attempt}/${NATS_ATTEMPTS} to send ${subject} failed: ${e.message}`,
          );
          await this.messaging.disconnect();
          await this.messaging.connect();
          if (attempt + 1 <= NATS_ATTEMPTS) {
            await timeout; // Wait at least a NATS_TIMEOUT before retrying
          }
        } else {
          throw e;
        }
      }
    }
    throw error;
  }

  private async sendAttempt(subject: string, data?: any): Promise<any | undefined> {
    this.log.debug(
      `Sending request to ${subject} ${data ? `with data: ${stringify(data)}` : `without data`}`,
    );
    const payload = {
      ...data,
      id: uuid.v4(),
    };
    if (guardedSubjects.includes(subject.split(".")[0])) {
      this.assertAuthToken();
      payload.token = await this.token;
    }
    let msg;
    try {
      msg = await this.messaging.request(subject, NATS_TIMEOUT, payload);
    } catch (e) {
      throw new Error(`${sendFailed}: ${e.message}`);
    }
    let error = msg ? (msg.data ? (msg.data.response ? msg.data.response.err : "") : "") : "";
    if (error && error.startsWith("Invalid token")) {
      this.log.info(`Auth error, token might have expired. Let's get a fresh token & try again.`);
      this.token = this.getAuthToken();
      payload.token = await this.token;
      msg = await this.messaging.request(subject, NATS_TIMEOUT, payload);
      error = msg ? (msg.data ? (msg.data.response ? msg.data.response.err : "") : "") : "";
    }
    if (!msg.data) {
      this.log.info(`Maybe this message is malformed: ${stringify(msg)}`);
      return undefined;
    }
    const { err, response, ...rest } = msg.data;
    if (err || error) {
      throw new Error(`Error sending request. Message: ${stringify(msg)}`);
    }
    const isEmptyObj = typeof response === "object" && Object.keys(response).length === 0;
    return !response || isEmptyObj ? undefined : response;
  }
}<|MERGE_RESOLUTION|>--- conflicted
+++ resolved
@@ -3,13 +3,8 @@
 import { Transaction } from "ethers/utils";
 import uuid = require("uuid");
 
-<<<<<<< HEAD
 import { ChannelProvider } from "./channelProvider";
-import { Logger, NATS_TIMEOUT, stringify } from "./lib";
-=======
-import { ChannelRouter } from "./channelRouter";
 import { Logger, NATS_ATTEMPTS, NATS_TIMEOUT, stringify } from "./lib";
->>>>>>> 393fa248
 import {
   AppRegistry,
   CFCoreTypes,
@@ -18,13 +13,13 @@
   GetChannelResponse,
   GetConfigResponse,
   makeChecksumOrEthAddress,
+  NewRpcMethodName,
   NodeInitializationParameters,
   PaymentProfile,
   RequestCollateralResponse,
   SupportedApplication,
   SupportedNetwork,
   Transfer,
-  NewRpcMethodName,
 } from "./types";
 
 // Include our access token when interacting with these subjects
@@ -69,52 +64,30 @@
   public latestSwapRates: { [key: string]: string } = {};
   public log: Logger;
 
-<<<<<<< HEAD
-  private _userPublicIdentifier: string | undefined;
-  private _nodePublicIdentifier: string | undefined;
-  private _channelProvider: ChannelProvider | undefined;
-=======
   private innerUserPublicIdentifier: string | undefined;
   private innerNodePublicIdentifier: string | undefined;
-  private innerChannelRouter: ChannelRouter | undefined;
->>>>>>> 393fa248
+  private innerChannelProvider: ChannelProvider | undefined;
   private token: Promise<string> | undefined;
 
   constructor(opts: NodeInitializationParameters) {
     this.messaging = opts.messaging;
     this.log = new Logger("NodeApiClient", opts.logLevel);
-<<<<<<< HEAD
-    this._userPublicIdentifier = opts.userPublicIdentifier;
-    this._nodePublicIdentifier = opts.nodePublicIdentifier;
-    this._channelProvider = opts.channelProvider;
-    if (this.channelProvider) {
-=======
     this.innerUserPublicIdentifier = opts.userPublicIdentifier;
     this.innerNodePublicIdentifier = opts.nodePublicIdentifier;
-    this.innerChannelRouter = opts.channelRouter;
-    if (this.channelRouter) {
->>>>>>> 393fa248
+    this.innerChannelProvider = opts.channelProvider;
+    if (this.channelProvider) {
       this.token = this.getAuthToken();
     }
   }
 
   ////////////////////////////////////////
   // GETTERS/SETTERS
-<<<<<<< HEAD
   get channelProvider(): ChannelProvider | undefined {
-    return this._channelProvider;
+    return this.innerChannelProvider;
   }
 
   set channelProvider(channelProvider: ChannelProvider) {
-    this._channelProvider = channelProvider;
-=======
-  get channelRouter(): ChannelRouter | undefined {
-    return this.innerChannelRouter;
-  }
-
-  set channelRouter(channelRouter: ChannelRouter) {
-    this.innerChannelRouter = channelRouter;
->>>>>>> 393fa248
+    this.innerChannelProvider = channelProvider;
   }
 
   get userPublicIdentifier(): string | undefined {
