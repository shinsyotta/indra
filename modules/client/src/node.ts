--- conflicted
+++ resolved
@@ -1,4 +1,4 @@
-<<<<<<< HEAD
+import { IMessagingService } from "@connext/messaging";
 import {
   AppRegistry,
   CreateChannelResponse,
@@ -8,13 +8,8 @@
   SupportedNetwork,
 } from "@connext/types";
 import { Address, Node as NodeTypes } from "@counterfactual/types";
-import { Client as NatsClient, Subscription } from "ts-nats";
+import { Subscription } from "ts-nats";
 import uuid = require("uuid");
-=======
-import { IMessagingService } from "@connext/messaging";
-import { CreateChannelResponse, GetChannelResponse, GetConfigResponse } from "@connext/types";
-import { Address } from "@counterfactual/types";
->>>>>>> 722538fd
 
 import { Logger } from "./lib/logger";
 import { NodeInitializationParameters } from "./types";
@@ -118,39 +113,37 @@
   // TODO: is this the best way to set the store for diff types
   // of tokens
   public async subscribeToExchangeRates(store: NodeTypes.IStoreService): Promise<any> {
-    this.exchangeSubscription = await this.nats.subscribe("exchange-rate", (err: any, msg: any) => {
-      if (err) {
-        this.log.error(JSON.stringify(err, null, 2));
-      } else {
-        store.set([
-          {
-            key: `${msg.pattern}-${Date.now().toString()}`,
-            value: msg.data,
-          },
-        ]);
-        return msg.data;
-      }
-    });
+    this.exchangeSubscription = await this.messaging.subscribe(
+      "exchange-rate",
+      (err: any, msg: any) => {
+        if (err) {
+          this.log.error(JSON.stringify(err, null, 2));
+        } else {
+          store.set([
+            {
+              key: `${msg.pattern}-${Date.now().toString()}`,
+              value: msg.data,
+            },
+          ]);
+          return msg.data;
+        }
+      },
+    );
   }
 
   ///////////////////////////////////
   //////////// PRIVATE /////////////
   /////////////////////////////////
   private async send(subject: string, data?: any): Promise<any | undefined> {
-<<<<<<< HEAD
     this.log.info(
       `Sending request to ${subject} ${
         data ? `with data: ${JSON.stringify(data, null, 2)}` : `without data`
       }`,
     );
-    const msg = await this.nats.request(subject, API_TIMEOUT, {
+    const msg = await this.messaging.request(subject, API_TIMEOUT, {
       data,
       id: uuid.v4(),
     });
-=======
-    console.log(`Sending request to ${subject} ${data ? `with body: ${data}` : `without body`}`);
-    const msg = await this.messaging.request(subject, API_TIMEOUT, JSON.stringify(data));
->>>>>>> 722538fd
     if (!msg.data) {
       console.log("could this message be malformed?", JSON.stringify(msg, null, 2));
       return undefined;
