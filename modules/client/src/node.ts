--- conflicted
+++ resolved
@@ -14,7 +14,6 @@
 import { Logger } from "./lib/logger";
 import { NodeInitializationParameters } from "./types";
 import { Wallet } from "./wallet";
-import { freeBalanceAddressFromXpub } from "./lib/utils";
 
 // TODO: move to types.ts?
 const API_TIMEOUT = 5000;
@@ -48,12 +47,9 @@
   public signature: string | undefined;
   public userPublicIdentifier: string | undefined;
   public nodePublicIdentifier: string | undefined;
-<<<<<<< HEAD
-=======
 
   // subscription references
   public exchangeSubscriptions: ExchangeSubscription[] | undefined;
->>>>>>> 63f05990
 
   constructor(opts: NodeInitializationParameters) {
     this.messaging = opts.messaging;
