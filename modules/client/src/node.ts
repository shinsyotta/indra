--- conflicted
+++ resolved
@@ -8,13 +8,6 @@
   SupportedApplication,
   SupportedNetwork,
 } from "@connext/types";
-<<<<<<< HEAD
-import { Node as NodeTypes } from "@counterfactual/types";
-import { BigNumber } from "ethers/utils";
-=======
-import { Address, Node as NodeTypes } from "@counterfactual/types";
-import { Wallet } from "ethers";
->>>>>>> 6b5b27cd
 import uuid = require("uuid");
 
 import { Logger } from "./lib/logger";
@@ -32,17 +25,10 @@
   config(): Promise<GetConfigResponse>;
   createChannel(): Promise<CreateChannelResponse>;
   getChannel(): Promise<GetChannelResponse>;
-<<<<<<< HEAD
-  getLatestSwapRate(from: string, to: string): BigNumber;
-  requestCollateral(tokenAddress: string): Promise<void>;
-  subscribeToSwapRates(from: string, to: string, store: NodeTypes.IStoreService): Promise<void>;
-  unsubscribeFromSwapRates(from: string, to: string): Promise<void>;
-=======
   getLatestSwapRate(from: string, to: string): Promise<string>;
   requestCollateral(): Promise<void>;
   subscribeToSwapRates(from: string, to: string, callback: any): void;
   unsubscribeFromSwapRates(from: string, to: string): void;
->>>>>>> 6b5b27cd
 }
 
 // NOTE: swap rates are given as a decimal string describing:
@@ -109,14 +95,9 @@
     }
   }
 
-<<<<<<< HEAD
   // FIXME: right now node doesnt return until the deposit has completed
   // which exceeds the timeout.....
   public async requestCollateral(tokenAddress: string): Promise<void> {
-=======
-  // FIXME: right now node doesnt return until the deposit has completed which exceeds the timeout
-  public async requestCollateral(): Promise<void> {
->>>>>>> 6b5b27cd
     try {
       const channelRes = await this.send(
         `channel.request-collateral.${this.userPublicIdentifier}`,
