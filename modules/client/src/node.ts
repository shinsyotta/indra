--- conflicted
+++ resolved
@@ -1,10 +1,6 @@
-<<<<<<< HEAD
-import { ILoggerService, IMessagingService } from "@connext/types";
-=======
 import { SupportedApplication } from "@connext/apps";
 import { IMessagingService } from "@connext/messaging";
 import { ILoggerService, ResolveFastSignedTransferResponse } from "@connext/types";
->>>>>>> d060baf5
 import { TransactionResponse } from "ethers/providers";
 import { Transaction } from "ethers/utils";
 import uuid from "uuid";
@@ -164,18 +160,10 @@
     });
   }
 
-<<<<<<< HEAD
   public async resolveLinkedTransfer(
     paymentId: string,
-    linkedHash: string,
-    meta: object = {},
   ): Promise<ResolveLinkedTransferResponse> {
     return await this.send(`${this.userPublicIdentifier}.transfer.resolve-linked`, {
-      linkedHash,
-      meta,
-=======
-  public async resolveLinkedTransfer(paymentId: string): Promise<ResolveLinkedTransferResponse> {
-    return await this.send(`transfer.resolve-linked.${this.userPublicIdentifier}`, {
       paymentId,
     });
   }
@@ -183,8 +171,7 @@
   public async resolveFastSignedTransfer(
     paymentId: string,
   ): Promise<ResolveFastSignedTransferResponse> {
-    return await this.send(`transfer.resolve-fast-signed.${this.userPublicIdentifier}`, {
->>>>>>> d060baf5
+    return await this.send(`${this.userPublicIdentifier}.transfer.resolve-fast-signed`, {
       paymentId,
     });
   }
