--- conflicted
+++ resolved
@@ -13,12 +13,8 @@
 } from "@connext/types";
 import { Node as CFCoreTypes } from "@counterfactual/types";
 import { TransactionResponse } from "ethers/providers";
-<<<<<<< HEAD
-import { Transaction } from "ethers/utils";
-=======
-import { arrayify } from "ethers/utils";
+import { arrayify, Transaction } from "ethers/utils";
 import { Wallet } from "ethers/wallet";
->>>>>>> a7e9ed86
 import uuid = require("uuid");
 
 import { Logger } from "./lib/logger";
