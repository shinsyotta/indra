import { Address } from "@counterfactual/types";
import { TransactionRequest, TransactionResponse } from "ethers/providers";
import * as nats from "ts-nats";

import { Logger } from "../lib/logger";
import { INodeApiClient } from "../node";
<<<<<<< HEAD
import {
  ClientOptions,
  NodeConfig,
  NodeInitializationParameters,
} from "../types";
=======
import { ClientOptions, NodeConfig, NodeInitializationParameters } from "../types";
>>>>>>> fe2b755c
import { Wallet } from "../wallet";

export const address: string = "0x627306090abab3a6e1400e9345bc60c78a8bef57";
export const mnemonic: string =
  "candy maple cake sugar pudding cream honey rich smooth crumble sweet treat";
export const privateKey: string =
  "0x8339a8d4aa2aa5771f0230f50c725a4d6e6b7bc87bbf8b63b0c260285346eff6";
export const ethUrl: string = process.env.ETH_RPC_URL || "http://localhost:8545";
export const nodeUrl: string = process.env.NODE_URL || "nats://morecoolstuffs";

export class MockNatsClient extends nats.Client {
  private returnVals: any = MockNodeClientApi.returnValues;

  public request(subject: string, timeout: number, body?: any): any {
    console.log(`Sending request to ${subject} ${body ? `with body: ${body}` : `without body`}`);
    return (this.returnVals as any)[subject];
  }

  public patch(subject: string, returnValue: any): any {
    (this.returnVals as any)[subject] = returnValue;
  }
}

export class MockWallet extends Wallet {
  public address: string;

  public constructor(opts: Partial<ClientOptions> & { address?: string } = {}) {
    // properly assign opts
    const clientOpts = {
<<<<<<< HEAD
      delete_this_url: "",
      nodeUrl,
      privateKey,
      rpcProviderUrl: ethUrl,
      store: "",
=======
      nodeUrl,
      privateKey,
      rpcProviderUrl: ethUrl,
>>>>>>> fe2b755c
      ...opts,
    };
    super(clientOpts as any);
    this.address = opts.address || address;
  }

  public async getAddress(): Promise<string> {
    return this.address;
  }

  public async sendTransaction(txReq: TransactionRequest): Promise<TransactionResponse> {
    console.log(`Sending transaction: ${JSON.stringify(txReq, null, 2)}`);
    return {} as TransactionResponse;
  }

  public async signTransaction(txReq: TransactionRequest): Promise<string> {
    return "";
  }

  public async signMessage(message: string): Promise<string> {
    console.log(`Signing message: ${message}`);
    return "";
  }
}

export class MockNodeClientApi implements INodeApiClient {
  // public receivedUpdateRequests: UpdateRequest[] = []
  public log: Logger;

  private nodeUrl: string;
  private nats: MockNatsClient; // TODO: rename to messaging?
  public wallet: MockWallet;
  private address: Address;
  private nonce: string | undefined;
  private signature: string | undefined;

  public constructor(opts: Partial<NodeInitializationParameters> = {}) {
    this.log = new Logger("MockNodeClientApi", opts.logLevel);
    this.nodeUrl = opts.nodeUrl || nodeUrl;
    this.nats = (opts.nats as any) || new MockNatsClient(); // TODO: rename to messaging?
    this.wallet = opts.wallet || new MockWallet();
    this.address = opts.wallet ? opts.wallet.address : address;
    this.nonce = undefined;
    this.signature = undefined;
  }

  // should have keys same as the message passed in to fake nats client
  // TODO: how well will this work with dynamic paths?
  public static returnValues: any = {
    config: {
      chainId: "mocks", // network that your channel is on
      nodePublicIdentifier: "x-pubcooolstuffs", // x-pub of node
      nodeUrl,
    },
  };

  public async config(): Promise<NodeConfig> {
    return MockNodeClientApi.returnValues.config;
  }
}<|MERGE_RESOLUTION|>--- conflicted
+++ resolved
@@ -4,15 +4,7 @@
 
 import { Logger } from "../lib/logger";
 import { INodeApiClient } from "../node";
-<<<<<<< HEAD
-import {
-  ClientOptions,
-  NodeConfig,
-  NodeInitializationParameters,
-} from "../types";
-=======
 import { ClientOptions, NodeConfig, NodeInitializationParameters } from "../types";
->>>>>>> fe2b755c
 import { Wallet } from "../wallet";
 
 export const address: string = "0x627306090abab3a6e1400e9345bc60c78a8bef57";
@@ -42,17 +34,9 @@
   public constructor(opts: Partial<ClientOptions> & { address?: string } = {}) {
     // properly assign opts
     const clientOpts = {
-<<<<<<< HEAD
-      delete_this_url: "",
       nodeUrl,
       privateKey,
       rpcProviderUrl: ethUrl,
-      store: "",
-=======
-      nodeUrl,
-      privateKey,
-      rpcProviderUrl: ethUrl,
->>>>>>> fe2b755c
       ...opts,
     };
     super(clientOpts as any);
