--- conflicted
+++ resolved
@@ -1,13 +1,3 @@
-<<<<<<< HEAD
-import { INodeApiClient } from "../node";
-import {
-  NodeConfig,
-  NodeInitializationParameters,
-  ClientOptions,
-} from "../types";
-import { Logger } from "../lib/logger";
-=======
->>>>>>> d2bc440c
 import { Address } from "@counterfactual/types";
 import { TransactionRequest, TransactionResponse } from "ethers/providers";
 import * as nats from "ts-nats";
@@ -22,25 +12,6 @@
   "candy maple cake sugar pudding cream honey rich smooth crumble sweet treat";
 export const privateKey: string =
   "0x8339a8d4aa2aa5771f0230f50c725a4d6e6b7bc87bbf8b63b0c260285346eff6";
-<<<<<<< HEAD
-export const ethUrl: string =
-  process.env.ETH_RPC_URL || "http://localhost:8545";
-export const nodeUrl: string = process.env.NODE_URL || "nats://morecoolstuffs";
-
-export class MockNatsClient extends nats.Client {
-  private returnVals = MockNodeClientApi.returnValues;
-
-  public request(subject: string, timeout: number, body?: any) {
-    console.log(
-      `Sending request to ${subject} ${
-        body ? `with body: ${body}` : `without body`
-      }`,
-    );
-    return (this.returnVals as any)[subject];
-  }
-
-  public patch(subject: string, returnValue: any) {
-=======
 export const ethUrl: string = process.env.ETH_RPC_URL || "http://localhost:8545";
 export const nodeUrl: string = process.env.NODE_URL || "nats://morecoolstuffs";
 
@@ -53,7 +24,6 @@
   }
 
   public patch(subject: string, returnValue: any): any {
->>>>>>> d2bc440c
     (this.returnVals as any)[subject] = returnValue;
   }
 }
@@ -69,11 +39,7 @@
       rpcProviderUrl: ethUrl,
       ...opts,
     };
-<<<<<<< HEAD
-    super(clientOpts);
-=======
     super(clientOpts as any);
->>>>>>> d2bc440c
     this.address = opts.address || address;
   }
 
@@ -81,13 +47,7 @@
     return this.address;
   }
 
-<<<<<<< HEAD
-  public async sendTransaction(
-    txReq: TransactionRequest,
-  ): Promise<TransactionResponse> {
-=======
   public async sendTransaction(txReq: TransactionRequest): Promise<TransactionResponse> {
->>>>>>> d2bc440c
     console.log(`Sending transaction: ${JSON.stringify(txReq, null, 2)}`);
     return {} as TransactionResponse;
   }
