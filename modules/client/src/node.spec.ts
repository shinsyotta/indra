--- conflicted
+++ resolved
@@ -1,10 +1,5 @@
-<<<<<<< HEAD
-import { nodeUrl, MockNatsClient, MockWallet } from "./testing/mocks";
-import { NodeApiClient } from "./node";
-=======
 import { NodeApiClient } from "./node";
 import { MockNatsClient, MockWallet, nodeUrl } from "./testing/mocks";
->>>>>>> d2bc440c
 
 describe("NodeApiClient", () => {
   let nodeClient: NodeApiClient;
@@ -12,10 +7,7 @@
   beforeEach(() => {
     nodeClient = new NodeApiClient({
       nats: new MockNatsClient(),
-<<<<<<< HEAD
-=======
       nodeUrl,
->>>>>>> d2bc440c
       wallet: new MockWallet(),
     });
     expect(nodeClient).toBeInstanceOf(NodeApiClient);
