--- conflicted
+++ resolved
@@ -316,19 +316,12 @@
     logTime(log, start, `Client successfully connected`);
     return client;
   }
-<<<<<<< HEAD
-  try {
-    const transactions = await client.watchForUserWithdrawal();
-    if (transactions.length > 0) {
-      console.log(`Found node submitted user withdrawals: ${transactions.map(tx => tx.hash)}`);
-=======
 
   try {
     log.debug(`Watching for user withdrawals`);
     const transactions = await client.watchForUserWithdrawal();
     if (transactions.length > 0) {
       log.debug(`Found node submitted user withdrawals: ${transactions.map(tx => tx.hash)}`);
->>>>>>> 2ae38161
     }
   } catch (e) {
     log.error(`Could not complete watching for user withdrawals: ${e.stack || e.message}... will attempt again on next connection`);
