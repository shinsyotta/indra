import "core-js/stable";
import "regenerator-runtime/runtime";

<<<<<<< HEAD
import { MessagingService } from "@connext/messaging";
import { CF_PATH, CREATE_CHANNEL_EVENT, ILoggerService, StateSchemaVersion, MessagingConfig, VerifyNonceDtoType } from "@connext/types";
import { Contract, providers, Wallet } from "ethers";
import { AddressZero } from "ethers/constants";
=======
import { IMessagingService, MessagingServiceFactory } from "@connext/messaging";
import {
  CF_PATH,
  CREATE_CHANNEL_EVENT,
  ILoggerService,
  StateSchemaVersion,
  CoinBalanceRefundState,
} from "@connext/types";
import { Contract, providers } from "ethers";
>>>>>>> 3e826835
import { fromExtendedKey, fromMnemonic } from "ethers/utils/hdnode";
import tokenAbi from "human-standard-token-abi";

import { createCFChannelProvider } from "./channelProvider";
import { ConnextClient } from "./connext";
import {
  delayAndThrow,
  getDefaultOptions,
  getDefaultStore,
  Logger,
  logTime,
  stringify,
} from "./lib";
import { NodeApiClient } from "./node";
import {
  CFCoreTypes,
  ClientOptions,
  ConnextClientStorePrefix,
  CreateChannelMessage,
  GetConfigResponse,
  IChannelProvider,
  IConnextClient,
  INodeApiClient,
} from "./types";

const axios = require('axios').default;


//TODO --ARJUN : Keep nodeUrl and messagingUrl separate
const createMessagingService = async (logger: ILoggerService, messagingUrl: string, xpub: string, getSignature: (nonce: string) => Promise<string>): Promise<MessagingService> => {
  const config: MessagingConfig = {
    messagingUrl,
    logger
  }
  // create a messaging service client
  const messaging = new MessagingService(config, "indra", () => getBearerToken(logger, messagingUrl, xpub, getSignature));
  await messaging.connect();
  return messaging;
};

const getBearerToken = async (log: ILoggerService, messagingUrl: string, xpub: string, getSignature: (nonce: string) => Promise<string>): Promise<string> => {
  try {
    let url = messagingUrl.split("//")[1]
    const nonce = await axios.get(`https://${url}/getNonce`, {
      params: {
        userPublicIdentifier: xpub
      }
    })
    const sig = await getSignature(nonce);
    const bearerToken: string = await axios.post(`https://${url}/verifyNonce`, {
      sig,
      xpub
    } as VerifyNonceDtoType)
    return bearerToken;
  } catch(e) {
    log.error(`Error getting bearer token: ${e}`)
    return e;
  }
}

const setupMultisigAddress = async (
  node: INodeApiClient,
  channelProvider: IChannelProvider,
  log: ILoggerService,
): Promise<IChannelProvider> => {
  const myChannel = await node.getChannel();

  let multisigAddress: string;
  if (!myChannel) {
    log.debug("no channel detected, creating channel..");
    const creationEventData = await Promise.race([
      delayAndThrow(30_000, "Create channel event not fired within 30s"),
      new Promise(
        async (res: any): Promise<any> => {
          channelProvider.once(CREATE_CHANNEL_EVENT, (data: CreateChannelMessage): void => {
            res(data.data);
          });

          const creationData = await node.createChannel();
          log.debug(`created channel, transaction: ${stringify(creationData)}`);
        },
      ),
    ]);
    multisigAddress = (creationEventData as CFCoreTypes.CreateChannelResult).multisigAddress;
  } else {
    multisigAddress = myChannel.multisigAddress;
  }
  log.debug(`multisigAddress: ${multisigAddress}`);

  channelProvider.multisigAddress = multisigAddress;
  return channelProvider;
};

export const connect = async (
  clientOptions: string | ClientOptions,
  overrideOptions?: Partial<ClientOptions>,
): Promise<IConnextClient> => {
  const start = Date.now();
  const opts =
    typeof clientOptions === "string"
      ? await getDefaultOptions(clientOptions, overrideOptions)
      : clientOptions;
  const {
    channelProvider: providedChannelProvider,
    ethProviderUrl,
    logger,
    loggerService,
    logLevel,
    mnemonic,
    nodeUrl,
  } = opts;
  let { xpub, keyGen, store, messaging } = opts;

  const log = (loggerService || new Logger("ConnextConnect", logLevel, logger)) as ILoggerService;

  // setup ethProvider + network information
  log.debug(`Creating ethereum provider - ethProviderUrl: ${ethProviderUrl}`);
  const ethProvider = new providers.JsonRpcProvider(ethProviderUrl);
  const network = await ethProvider.getNetwork();

  // setup messaging and node api
  let node: INodeApiClient;
  let config: GetConfigResponse;

  // setup channelProvider
  let channelProvider: IChannelProvider;
  let isInjected = false;

  if (providedChannelProvider) {
    channelProvider = providedChannelProvider;
    if (typeof channelProvider.config === "undefined") {
      await channelProvider.enable();
    }
    log.debug(`Using channelProvider config: ${stringify(channelProvider.config)}`);

    log.debug(`Creating messaging service client ${channelProvider.config.nodeUrl}`);
    if (!messaging) {
      // TODO nonce generation needs to be added to rpc methods for channelProvider to work
      messaging = await createMessagingService(log, channelProvider.config.nodeUrl, channelProvider.config.userPublicIdentifier, async (nonce)=> {return '';});
    } else {
      await messaging.connect();
    }

    // create a new node api instance
    node = new NodeApiClient({ channelProvider, logger: log, messaging });
    config = await node.config();
    log.debug(`Node provided config: ${stringify(config)}`);

    // set pubids + channelProvider
    node.channelProvider = channelProvider;
    node.userPublicIdentifier = channelProvider.config.userPublicIdentifier;
    node.nodePublicIdentifier = config.nodePublicIdentifier;

    isInjected = true;
  } else if (opts && (opts.mnemonic || (opts.xpub && opts.keyGen))) {
    if (!nodeUrl) {
      throw new Error("Client must be instantiated with nodeUrl if not using a channelProvider");
    }

    store = store || getDefaultStore(opts);

    if (mnemonic) {
      log.debug(`Creating channelProvider with mnemonic: ${mnemonic}`);
      // Convert mnemonic into xpub + keyGen if provided
      const hdNode = fromExtendedKey(fromMnemonic(mnemonic).extendedKey).derivePath(CF_PATH);
      xpub = hdNode.neuter().extendedKey;
      keyGen = (index: string): Promise<string> =>
        Promise.resolve(hdNode.derivePath(index).privateKey);
    } else {
      log.debug(`Creating channelProvider with xpub: ${xpub}`);
      log.debug(`Creating channelProvider with keyGen: ${keyGen}`);
    }
    const getSignature = async (nonce) => {
      const wallet = new Wallet(await keyGen('0'))
      return wallet.signMessage(nonce);
    }

    log.debug(`Creating messaging service client ${nodeUrl}`);
    if (!messaging) {
      messaging = await createMessagingService(log,  nodeUrl, xpub, getSignature);
    } else {
      await messaging.connect();
    }

    // create a new node api instance
    node = new NodeApiClient({ logger: log, messaging });
    config = await node.config();
    log.debug(`Node provided config: ${stringify(config)}`);

    // ensure that node and user xpub are different
    if (config.nodePublicIdentifier === xpub) {
      throw new Error(
        "Client must be instantiated with a mnemonic that is different from the node's mnemonic",
      );
    }

    channelProvider = await createCFChannelProvider({
      ethProvider,
      keyGen,
      lockService: { acquireLock: node.acquireLock.bind(node) },
      messaging: messaging as any,
      networkContext: config.contractAddresses,
      nodeConfig: { STORE_KEY_PREFIX: ConnextClientStorePrefix },
      nodeUrl,
      store,
      xpub,
      logger: log,
    });

    log.debug(`Using channelProvider config: ${stringify(channelProvider.config)}`);

    // set pubids + channelProvider
    node.channelProvider = channelProvider;
    node.userPublicIdentifier = channelProvider.config.userPublicIdentifier;
    node.nodePublicIdentifier = config.nodePublicIdentifier;
  } else {
    throw new Error("Must provide mnemonic or xpub + keygen");
  }

  // setup multisigAddress + assign to channelProvider
  await setupMultisigAddress(node, channelProvider, log);

  // create a token contract based on the provided token
  const token = new Contract(config.contractAddresses.Token, tokenAbi, ethProvider);

  // create appRegistry
  const appRegistry = await node.appRegistry();

  // create the new client
  const client = new ConnextClient({
    appRegistry,
    channelProvider,
    config,
    ethProvider,
    keyGen,
    logger: log,
    messaging,
    network,
    node,
    store,
    token,
    xpub,
  });

  // return before any cleanup using the assumption that all injected clients
  // have an online client that it can access that has don the cleanup
  if (isInjected) {
    logTime(log, start, `Client successfully connected`);
    return client;
  }

  // waits until the setup protocol or create channel call is completed
  await new Promise(
    async (resolve: any, reject: any): Promise<any> => {
      // Wait for channel to be available
      const channelIsAvailable = async (): Promise<boolean> => {
        const chan = await node.getChannel();
        return chan && chan.available;
      };
      while (!(await channelIsAvailable())) {
        await new Promise((res: any): any => setTimeout((): void => res(), 100));
      }
      resolve();
    },
  );

  try {
    await client.getFreeBalance();
  } catch (e) {
    if (e.message.includes("StateChannel does not exist yet")) {
      log.debug(`Restoring client state: ${e.stack || e.message}`);
      await client.restoreState();
    } else {
      log.error(`Failed to get free balance: ${e.stack || e.message}`);
      throw e;
    }
  }

  // Make sure our state schema is up-to-date
  const { data: sc } = await client.getStateChannel();
  if (!sc.schemaVersion || sc.schemaVersion !== StateSchemaVersion || !sc.addresses) {
    log.debug("State schema is out-of-date, restoring an up-to-date client state");
    await client.restoreState();
  }

  log.debug("Registering subscriptions");
  await client.registerSubscriptions();

  // cleanup any hanging registry apps
  await client.cleanupRegistryApps();

  // check if there is a coin refund app installed for eth and tokens
  const apps = await client.getAppInstances();
  const coinBalanceRefundApps = apps.filter(
    app => app.appInterface.addr === client.config.contractAddresses.CoinBalanceRefundApp,
  );
  for (const coinBalance of coinBalanceRefundApps) {
    await client.uninstallCoinBalanceIfNeeded(
      (coinBalance.latestState as CoinBalanceRefundState).tokenAddress,
    );
  }

  // make sure there is not an active withdrawal with >= MAX_WITHDRAWAL_RETRIES
  log.debug("Resubmitting active withdrawals");
  await client.resubmitActiveWithdrawal();

  // wait for wd verification to reclaim any pending async transfers
  // since if the hub never submits you should not continue interacting
  log.debug("Reclaiming pending async transfers");
  // NOTE: Removing the following await results in a subtle race condition during bot tests.
  //       Don't remove this await again unless you really know what you're doing & bot tests pass
  // no need to await this if it needs collateral
  // TODO: without await causes race conditions in bot, refactor to
  // use events
  try {
    await client.reclaimPendingAsyncTransfers();
  } catch (e) {
    log.error(
      `Could not reclaim pending async transfers: ${e}... will attempt again on next connection`,
    );
  }

  // check in with node to do remaining work
  await client.clientCheckIn();

  // check if client is available
  await client.isAvailable();

  logTime(log, start, `Client successfully connected`);
  return client;
};<|MERGE_RESOLUTION|>--- conflicted
+++ resolved
@@ -1,22 +1,17 @@
 import "core-js/stable";
 import "regenerator-runtime/runtime";
 
-<<<<<<< HEAD
 import { MessagingService } from "@connext/messaging";
-import { CF_PATH, CREATE_CHANNEL_EVENT, ILoggerService, StateSchemaVersion, MessagingConfig, VerifyNonceDtoType } from "@connext/types";
-import { Contract, providers, Wallet } from "ethers";
-import { AddressZero } from "ethers/constants";
-=======
-import { IMessagingService, MessagingServiceFactory } from "@connext/messaging";
 import {
   CF_PATH,
   CREATE_CHANNEL_EVENT,
   ILoggerService,
   StateSchemaVersion,
+  MessagingConfig,
+  VerifyNonceDtoType,
   CoinBalanceRefundState,
 } from "@connext/types";
-import { Contract, providers } from "ethers";
->>>>>>> 3e826835
+import { Contract, providers, Wallet } from "ethers";
 import { fromExtendedKey, fromMnemonic } from "ethers/utils/hdnode";
 import tokenAbi from "human-standard-token-abi";
 
@@ -42,40 +37,51 @@
   INodeApiClient,
 } from "./types";
 
-const axios = require('axios').default;
-
+const axios = require("axios").default;
 
 //TODO --ARJUN : Keep nodeUrl and messagingUrl separate
-const createMessagingService = async (logger: ILoggerService, messagingUrl: string, xpub: string, getSignature: (nonce: string) => Promise<string>): Promise<MessagingService> => {
+const createMessagingService = async (
+  logger: ILoggerService,
+  messagingUrl: string,
+  xpub: string,
+  getSignature: (nonce: string) => Promise<string>,
+): Promise<MessagingService> => {
   const config: MessagingConfig = {
     messagingUrl,
-    logger
-  }
+    logger,
+  };
   // create a messaging service client
-  const messaging = new MessagingService(config, "indra", () => getBearerToken(logger, messagingUrl, xpub, getSignature));
+  const messaging = new MessagingService(config, "indra", () =>
+    getBearerToken(logger, messagingUrl, xpub, getSignature),
+  );
   await messaging.connect();
   return messaging;
 };
 
-const getBearerToken = async (log: ILoggerService, messagingUrl: string, xpub: string, getSignature: (nonce: string) => Promise<string>): Promise<string> => {
+const getBearerToken = async (
+  log: ILoggerService,
+  messagingUrl: string,
+  xpub: string,
+  getSignature: (nonce: string) => Promise<string>,
+): Promise<string> => {
   try {
-    let url = messagingUrl.split("//")[1]
+    let url = messagingUrl.split("//")[1];
     const nonce = await axios.get(`https://${url}/getNonce`, {
       params: {
-        userPublicIdentifier: xpub
-      }
-    })
+        userPublicIdentifier: xpub,
+      },
+    });
     const sig = await getSignature(nonce);
     const bearerToken: string = await axios.post(`https://${url}/verifyNonce`, {
       sig,
-      xpub
-    } as VerifyNonceDtoType)
+      xpub,
+    } as VerifyNonceDtoType);
     return bearerToken;
-  } catch(e) {
-    log.error(`Error getting bearer token: ${e}`)
+  } catch (e) {
+    log.error(`Error getting bearer token: ${e}`);
     return e;
   }
-}
+};
 
 const setupMultisigAddress = async (
   node: INodeApiClient,
@@ -155,7 +161,14 @@
     log.debug(`Creating messaging service client ${channelProvider.config.nodeUrl}`);
     if (!messaging) {
       // TODO nonce generation needs to be added to rpc methods for channelProvider to work
-      messaging = await createMessagingService(log, channelProvider.config.nodeUrl, channelProvider.config.userPublicIdentifier, async (nonce)=> {return '';});
+      messaging = await createMessagingService(
+        log,
+        channelProvider.config.nodeUrl,
+        channelProvider.config.userPublicIdentifier,
+        async nonce => {
+          return "";
+        },
+      );
     } else {
       await messaging.connect();
     }
@@ -189,14 +202,14 @@
       log.debug(`Creating channelProvider with xpub: ${xpub}`);
       log.debug(`Creating channelProvider with keyGen: ${keyGen}`);
     }
-    const getSignature = async (nonce) => {
-      const wallet = new Wallet(await keyGen('0'))
+    const getSignature = async nonce => {
+      const wallet = new Wallet(await keyGen("0"));
       return wallet.signMessage(nonce);
-    }
+    };
 
     log.debug(`Creating messaging service client ${nodeUrl}`);
     if (!messaging) {
-      messaging = await createMessagingService(log,  nodeUrl, xpub, getSignature);
+      messaging = await createMessagingService(log, nodeUrl, xpub, getSignature);
     } else {
       await messaging.connect();
     }
