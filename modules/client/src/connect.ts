<<<<<<< HEAD
import { ChannelSigner } from "@connext/crypto";
=======
import { MessagingService } from "@connext/messaging";
>>>>>>> a9082932
import {
  ClientOptions,
  IChannelProvider,
  IConnextClient,
  INodeApiClient,
  NodeResponses,
  StateSchemaVersion,
  STORE_SCHEMA_VERSION,
  IChannelSigner,
} from "@connext/types";
import { ChannelSigner, ConsoleLogger, delayAndThrow, logTime, stringify } from "@connext/utils";
  
import { Contract, providers } from "ethers";
import tokenAbi from "human-standard-token-abi";

import { ConnextClient } from "./connext";
<<<<<<< HEAD
import {
  delayAndThrow,
  getDefaultOptions,
  getDefaultStore,
  Logger,
  logTime,
  stringify,
} from "./lib";
=======
import { getDefaultOptions, getDefaultStore } from "./default";
import { createMessagingService } from "./messaging";
>>>>>>> a9082932
import { NodeApiClient } from "./node";

export const connect = async (
  clientOptions: string | ClientOptions,
  overrideOptions?: Partial<ClientOptions>,
): Promise<IConnextClient> => {
  const start = Date.now();
  const opts =
    typeof clientOptions === "string"
      ? await getDefaultOptions(clientOptions, overrideOptions)
      : clientOptions;

  const {
    channelProvider: providedChannelProvider,
    logger: providedLogger,
    ethProviderUrl,
    loggerService,
    logLevel,
  } = opts;
  let { store, messaging, nodeUrl, messagingUrl } = opts;

  const logger = loggerService
    ? loggerService.newContext("ConnextConnect")
<<<<<<< HEAD
    : new Logger("ConnextConnect", logLevel, providedLogger);
=======
    : new ConsoleLogger("ConnextConnect", logLevel, logger);
>>>>>>> a9082932

  // setup ethProvider + network information
  logger.debug(`Creating ethereum provider - ethProviderUrl: ${ethProviderUrl}`);
  const ethProvider = new providers.JsonRpcProvider(ethProviderUrl);
  const network = await ethProvider.getNetwork();

  // setup messaging and node api
  let node: INodeApiClient;
  let config: NodeResponses.GetConfig;

  // setup channelProvider
  let channelProvider: IChannelProvider;

  // setup signer
  let signer: IChannelSigner;

  if (providedChannelProvider) {
    channelProvider = providedChannelProvider;
    if (typeof channelProvider.config === "undefined") {
      await channelProvider.enable();
    }
    logger.debug(`Using channelProvider config: ${stringify(channelProvider.config)}`);

    nodeUrl = channelProvider.config.nodeUrl;
    node = await NodeApiClient.init({
      ethProvider,
      messaging,
      messagingUrl,
      logger,
      nodeUrl,
      channelProvider,
    });
    config = node.config;
    messaging = node.messaging;
  } else if (opts.signer) {
    if (!nodeUrl) {
      throw new Error("Client must be instantiated with nodeUrl if not using a channelProvider");
    }

<<<<<<< HEAD
    signer =
      typeof opts.signer === "string" ? new ChannelSigner(opts.signer, ethProvider) : opts.signer;
=======
    signer = typeof opts.signer === "string" 
      ? new ChannelSigner(opts.signer, ethProvider) 
      : opts.signer;
>>>>>>> a9082932

    store = store || getDefaultStore(opts);

    node = await NodeApiClient.init({
      store,
      ethProvider,
      messaging,
      messagingUrl,
      logger,
      nodeUrl,
      signer,
    });
    config = node.config;
    messaging = node.messaging;
    channelProvider = node.channelProvider;
  } else {
    throw new Error("Must provide channelProvider or signer");
  }

  // create a token contract based on the provided token
  const token = new Contract(config.contractAddresses.Token, tokenAbi, ethProvider);

  // create appRegistry
  const appRegistry = await node.appRegistry();

  // create the new client
  const client = new ConnextClient({
    appRegistry,
    channelProvider,
    config,
    ethProvider,
    logger,
    messaging,
    network,
    node,
    signer,
    store,
    token,
  });

  logger.debug(`Done creating connext client`);

  const isSigner = await client.channelProvider.isSigner();

  // return before any cleanup using the assumption that all injected clients
  // have an online client that it can access that has done the cleanup
  if (!isSigner) {
    logTime(logger, start, `Client successfully connected`);
    return client;
  }

  // waits until the setup protocol or create channel call is completed
  await Promise.race([
    new Promise(
      async (resolve: any, reject: any): Promise<any> => {
        // Wait for channel to be available
        const channelIsAvailable = async (): Promise<boolean> => {
          const chan = await node.getChannel();
          return chan && chan.available;
        };
        while (!(await channelIsAvailable())) {
          await new Promise((res: any): any => setTimeout((): void => res(), 1000));
        }
        resolve();
      },
    ),
    delayAndThrow(30_000, "Channel was not available after 30 seconds."),
  ]);

  logger.debug(`Channel is available`);

  // Make sure our store schema is up-to-date
  const schemaVersion = await client.channelProvider.getSchemaVersion();
  if (!schemaVersion || schemaVersion !== STORE_SCHEMA_VERSION) {
    logger.debug(`Outdated store schema detected, restoring state`);
    await client.restoreState();
    // increment / update store schema version, defaults to types const
    // of `STORE_SCHEMA_VERSION`
    await client.channelProvider.updateSchemaVersion();
  }

  try {
    await client.getFreeBalance();
  } catch (e) {
    if (e.message.includes("StateChannel does not exist yet")) {
      logger.debug(`Restoring client state: ${e.stack || e.message}`);
      await client.restoreState();
    } else {
      logger.error(`Failed to get free balance: ${e.stack || e.message}`);
      throw e;
    }
  }

  // Make sure our state schema is up-to-date
  const { data: sc } = await client.getStateChannel();
  if (!sc.schemaVersion || sc.schemaVersion !== StateSchemaVersion || !sc.addresses) {
    logger.debug("State schema is out-of-date, restoring an up-to-date client state");
    await client.restoreState();
  }

  logger.debug("Registering subscriptions");
  await client.registerSubscriptions();

  // cleanup any hanging registry apps
  logger.debug("Cleaning up registry apps");
  await client.cleanupRegistryApps();

  // wait for wd verification to reclaim any pending async transfers
  // since if the hub never submits you should not continue interacting
  logger.debug("Reclaiming pending async transfers");
  // NOTE: Removing the following await results in a subtle race condition during bot tests.
  //       Don't remove this await again unless you really know what you're doing & bot tests pass
  // no need to await this if it needs collateral
  // TODO: without await causes race conditions in bot, refactor to
  // use events
  try {
    await client.reclaimPendingAsyncTransfers();
  } catch (e) {
    logger.error(
      `Could not reclaim pending async transfers: ${e}... will attempt again on next connection`,
    );
  }

  // check in with node to do remaining work
  try {
    await client.clientCheckIn();
  } catch (e) {
    logger.error(`Could not complete node check-in: ${e}... will attempt again on next connection`);
  }

<<<<<<< HEAD
  logTime(logger, start, `Client successfully connected`);
=======
  // watch for/prune lingering withdrawals
  const previouslyActive = await client.getUserWithdrawals();
  if (previouslyActive.length === 0) {
    logTime(log, start, `Client successfully connected`);
    return client;
  }

  try {
    log.debug(`Watching for user withdrawals`);
    const transactions = await client.watchForUserWithdrawal();
    if (transactions.length > 0) {
      log.debug(`Found node submitted user withdrawals: ${transactions.map(tx => tx.hash)}`);
    }
  } catch (e) {
    log.error(`Could not complete watching for user withdrawals: ${e.stack || e.message}... will attempt again on next connection`);
  }

  logTime(log, start, `Client successfully connected`);
>>>>>>> a9082932
  return client;
};<|MERGE_RESOLUTION|>--- conflicted
+++ resolved
@@ -1,8 +1,3 @@
-<<<<<<< HEAD
-import { ChannelSigner } from "@connext/crypto";
-=======
-import { MessagingService } from "@connext/messaging";
->>>>>>> a9082932
 import {
   ClientOptions,
   IChannelProvider,
@@ -19,19 +14,7 @@
 import tokenAbi from "human-standard-token-abi";
 
 import { ConnextClient } from "./connext";
-<<<<<<< HEAD
-import {
-  delayAndThrow,
-  getDefaultOptions,
-  getDefaultStore,
-  Logger,
-  logTime,
-  stringify,
-} from "./lib";
-=======
 import { getDefaultOptions, getDefaultStore } from "./default";
-import { createMessagingService } from "./messaging";
->>>>>>> a9082932
 import { NodeApiClient } from "./node";
 
 export const connect = async (
@@ -55,11 +38,7 @@
 
   const logger = loggerService
     ? loggerService.newContext("ConnextConnect")
-<<<<<<< HEAD
-    : new Logger("ConnextConnect", logLevel, providedLogger);
-=======
-    : new ConsoleLogger("ConnextConnect", logLevel, logger);
->>>>>>> a9082932
+    : new ConsoleLogger("ConnextConnect", logLevel, providedLogger);
 
   // setup ethProvider + network information
   logger.debug(`Creating ethereum provider - ethProviderUrl: ${ethProviderUrl}`);
@@ -99,14 +78,8 @@
       throw new Error("Client must be instantiated with nodeUrl if not using a channelProvider");
     }
 
-<<<<<<< HEAD
     signer =
       typeof opts.signer === "string" ? new ChannelSigner(opts.signer, ethProvider) : opts.signer;
-=======
-    signer = typeof opts.signer === "string" 
-      ? new ChannelSigner(opts.signer, ethProvider) 
-      : opts.signer;
->>>>>>> a9082932
 
     store = store || getDefaultStore(opts);
 
@@ -237,27 +210,6 @@
     logger.error(`Could not complete node check-in: ${e}... will attempt again on next connection`);
   }
 
-<<<<<<< HEAD
   logTime(logger, start, `Client successfully connected`);
-=======
-  // watch for/prune lingering withdrawals
-  const previouslyActive = await client.getUserWithdrawals();
-  if (previouslyActive.length === 0) {
-    logTime(log, start, `Client successfully connected`);
-    return client;
-  }
-
-  try {
-    log.debug(`Watching for user withdrawals`);
-    const transactions = await client.watchForUserWithdrawal();
-    if (transactions.length > 0) {
-      log.debug(`Found node submitted user withdrawals: ${transactions.map(tx => tx.hash)}`);
-    }
-  } catch (e) {
-    log.error(`Could not complete watching for user withdrawals: ${e.stack || e.message}... will attempt again on next connection`);
-  }
-
-  logTime(log, start, `Client successfully connected`);
->>>>>>> a9082932
   return client;
 };