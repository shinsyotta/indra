import "core-js/stable";
import "regenerator-runtime/runtime";

import { MessagingService } from "@connext/messaging";
import {
  CF_PATH,
  CREATE_CHANNEL_EVENT,
  StateSchemaVersion,
  MessagingConfig,
  VerifyNonceDtoType,
  CoinBalanceRefundState,
} from "@connext/types";
import { Contract, providers, Wallet } from "ethers";
import { fromExtendedKey, fromMnemonic } from "ethers/utils/hdnode";
import tokenAbi from "human-standard-token-abi";

import { createCFChannelProvider } from "./channelProvider";
import { ConnextClient } from "./connext";
import {
  delayAndThrow,
  getDefaultOptions,
  getDefaultStore,
  Logger,
  logTime,
  stringify,
} from "./lib";
import { NodeApiClient } from "./node";
import {
  CFCoreTypes,
  ClientOptions,
  ConnextClientStorePrefix,
  CreateChannelMessage,
  GetConfigResponse,
  IChannelProvider,
  IConnextClient,
  INodeApiClient,
} from "./types";

const axios = require("axios").default;

//TODO --ARJUN : Keep nodeUrl and messagingUrl separate
const createMessagingService = async (
  logger: ILoggerService,
  messagingUrl: string,
  xpub: string,
  getSignature: (nonce: string) => Promise<string>,
): Promise<MessagingService> => {
  const config: MessagingConfig = {
    messagingUrl,
    logger,
  };
  // create a messaging service client
  const messaging = new MessagingService(config, "indra", () =>
    getBearerToken(logger, messagingUrl, xpub, getSignature),
  );
  await messaging.connect();
  return messaging;
};

<<<<<<< HEAD
const getBearerToken = async (
  log: ILoggerService,
  messagingUrl: string,
  xpub: string,
  getSignature: (nonce: string) => Promise<string>,
): Promise<string> => {
  try {
    let url = messagingUrl.split("//")[1];
    const nonce = await axios.get(`https://${url}/getNonce`, {
      params: {
        userPublicIdentifier: xpub,
      },
    });
    const sig = await getSignature(nonce);
    const bearerToken: string = await axios.post(`https://${url}/verifyNonce`, {
      sig,
      xpub,
    } as VerifyNonceDtoType);
    return bearerToken;
  } catch (e) {
    log.error(`Error getting bearer token: ${e}`);
    return e;
  }
};

const setupMultisigAddress = async (
  node: INodeApiClient,
  channelProvider: IChannelProvider,
  log: ILoggerService,
): Promise<IChannelProvider> => {
  const myChannel = await node.getChannel();

  let multisigAddress: string;
  if (!myChannel) {
    log.debug("no channel detected, creating channel..");
    const creationEventData = await Promise.race([
      delayAndThrow(30_000, "Create channel event not fired within 30s"),
      new Promise(
        async (res: any): Promise<any> => {
          channelProvider.once(CREATE_CHANNEL_EVENT, (data: CreateChannelMessage): void => {
            res(data.data);
          });

          const creationData = await node.createChannel();
          log.debug(`created channel, transaction: ${stringify(creationData)}`);
        },
      ),
    ]);
    multisigAddress = (creationEventData as CFCoreTypes.CreateChannelResult).multisigAddress;
  } else {
    multisigAddress = myChannel.multisigAddress;
  }
  log.debug(`multisigAddress: ${multisigAddress}`);

  channelProvider.multisigAddress = multisigAddress;
  return channelProvider;
};

=======
>>>>>>> d3da3be0
export const connect = async (
  clientOptions: string | ClientOptions,
  overrideOptions?: Partial<ClientOptions>,
): Promise<IConnextClient> => {
  const start = Date.now();
  const opts =
    typeof clientOptions === "string"
      ? await getDefaultOptions(clientOptions, overrideOptions)
      : clientOptions;
  const {
    channelProvider: providedChannelProvider,
    ethProviderUrl,
    logger,
    loggerService,
    logLevel,
    mnemonic,
    nodeUrl,
  } = opts;
  let { xpub, keyGen, store, messaging } = opts;

  const log = loggerService
    ? loggerService.newContext("ConnextConnect")
    : new Logger("ConnextConnect", logLevel, logger);

  // setup ethProvider + network information
  log.debug(`Creating ethereum provider - ethProviderUrl: ${ethProviderUrl}`);
  const ethProvider = new providers.JsonRpcProvider(ethProviderUrl);
  const network = await ethProvider.getNetwork();

  // setup messaging and node api
  let node: INodeApiClient;
  let config: GetConfigResponse;

  // setup channelProvider
  let channelProvider: IChannelProvider;
  let isInjected = false;

  if (providedChannelProvider) {
    channelProvider = providedChannelProvider;
    if (typeof channelProvider.config === "undefined") {
      await channelProvider.enable();
    }
    log.debug(`Using channelProvider config: ${stringify(channelProvider.config)}`);

    log.debug(`Creating messaging service client ${channelProvider.config.nodeUrl}`);
    if (!messaging) {
      // TODO nonce generation needs to be added to rpc methods for channelProvider to work
      messaging = await createMessagingService(
        log,
        channelProvider.config.nodeUrl,
        channelProvider.config.userPublicIdentifier,
        async nonce => {
          return "";
        },
      );
    } else {
      await messaging.connect();
    }

    // create a new node api instance
    node = new NodeApiClient({ channelProvider, logger: log, messaging });
    config = await node.config();

    // set pubids + channelProvider
    node.channelProvider = channelProvider;
    node.userPublicIdentifier = channelProvider.config.userPublicIdentifier;
    node.nodePublicIdentifier = config.nodePublicIdentifier;

    isInjected = true;
  } else if (opts && (opts.mnemonic || (opts.xpub && opts.keyGen))) {
    if (!nodeUrl) {
      throw new Error("Client must be instantiated with nodeUrl if not using a channelProvider");
    }

    store = store || getDefaultStore(opts);

    if (mnemonic) {
      log.debug(`Creating channelProvider with mnemonic: ${mnemonic}`);
      // Convert mnemonic into xpub + keyGen if provided
      const hdNode = fromExtendedKey(fromMnemonic(mnemonic).extendedKey).derivePath(CF_PATH);
      xpub = hdNode.neuter().extendedKey;
      keyGen = (index: string): Promise<string> =>
        Promise.resolve(hdNode.derivePath(index).privateKey);
    } else {
      log.debug(`Creating channelProvider with xpub: ${xpub}`);
      log.debug(`Creating channelProvider with keyGen: ${keyGen}`);
    }
    const getSignature = async nonce => {
      const wallet = new Wallet(await keyGen("0"));
      return wallet.signMessage(nonce);
    };

    log.debug(`Creating messaging service client ${nodeUrl}`);
    if (!messaging) {
      messaging = await createMessagingService(log, nodeUrl, xpub, getSignature);
    } else {
      await messaging.connect();
    }

    // create a new node api instance
    node = new NodeApiClient({ logger: log, messaging });
    config = await node.config();

    // ensure that node and user xpub are different
    if (config.nodePublicIdentifier === xpub) {
      throw new Error(
        "Client must be instantiated with a mnemonic that is different from the node's mnemonic",
      );
    }

    channelProvider = await createCFChannelProvider({
      ethProvider,
      keyGen,
      lockService: { acquireLock: node.acquireLock.bind(node) },
      messaging: messaging as any,
      networkContext: config.contractAddresses,
      nodeConfig: { STORE_KEY_PREFIX: ConnextClientStorePrefix },
      nodeUrl,
      store,
      xpub,
      logger: log,
    });

    log.debug(`Using channelProvider config: ${stringify(channelProvider.config)}`);

    // set pubids + channelProvider
    node.channelProvider = channelProvider;
    node.userPublicIdentifier = channelProvider.config.userPublicIdentifier;
    node.nodePublicIdentifier = config.nodePublicIdentifier;
  } else {
    throw new Error("Must provide mnemonic or xpub + keygen");
  }

  // setup multisigAddress + assign to channelProvider
  const myChannel = await node.getChannel();

  let multisigAddress: string;
  if (!myChannel) {
    log.debug("no channel detected, creating channel..");
    const creationEventData = await Promise.race([
      delayAndThrow(30_000, "Create channel event not fired within 30s"),
      new Promise(
        async (res: any): Promise<any> => {
          channelProvider.once(CREATE_CHANNEL_EVENT, (data: CreateChannelMessage): void => {
            log.debug(`Received CREATE_CHANNEL_EVENT`);
            res(data.data);
          });

          // FYI This continues async in the background after CREATE_CHANNEL_EVENT is recieved
          const creationData = await node.createChannel();
          log.debug(`created channel, transaction: ${stringify(creationData)}`);
        },
      ),
    ]);
    multisigAddress = (creationEventData as CFCoreTypes.CreateChannelResult).multisigAddress;
  } else {
    multisigAddress = myChannel.multisigAddress;
  }
  log.debug(`multisigAddress: ${multisigAddress}`);

  channelProvider.multisigAddress = multisigAddress;

  // create a token contract based on the provided token
  const token = new Contract(config.contractAddresses.Token, tokenAbi, ethProvider);

  // create appRegistry
  const appRegistry = await node.appRegistry();

  // create the new client
  const client = new ConnextClient({
    appRegistry,
    channelProvider,
    config,
    ethProvider,
    keyGen,
    logger: log,
    messaging: messaging as MessagingService,
    network,
    node,
    store,
    token,
    xpub,
  });

  log.debug(`Done creating connext client`);

  // return before any cleanup using the assumption that all injected clients
  // have an online client that it can access that has done the cleanup
  if (isInjected) {
    logTime(log, start, `Client successfully connected`);
    return client;
  }

  // waits until the setup protocol or create channel call is completed
  await Promise.race([
    new Promise(
      async (resolve: any, reject: any): Promise<any> => {
        // Wait for channel to be available
        const channelIsAvailable = async (): Promise<boolean> => {
          const chan = await node.getChannel();
          return chan && chan.available;
        };
        while (!(await channelIsAvailable())) {
          await new Promise((res: any): any => setTimeout((): void => res(), 100));
        }
        resolve();
      },
    ),
    delayAndThrow(30_000, "Channel was not available after 30 seconds."),
  ]);

  log.debug(`Channel is available`);

  try {
    await client.getFreeBalance();
  } catch (e) {
    if (e.message.includes("StateChannel does not exist yet")) {
      log.debug(`Restoring client state: ${e.stack || e.message}`);
      await client.restoreState();
    } else {
      log.error(`Failed to get free balance: ${e.stack || e.message}`);
      throw e;
    }
  }

  // Make sure our state schema is up-to-date
  const { data: sc } = await client.getStateChannel();
  if (!sc.schemaVersion || sc.schemaVersion !== StateSchemaVersion || !sc.addresses) {
    log.debug("State schema is out-of-date, restoring an up-to-date client state");
    await client.restoreState();
  }

  log.debug("Registering subscriptions");
  await client.registerSubscriptions();

  // cleanup any hanging registry apps
  await client.cleanupRegistryApps();

  // check if there is a coin refund app installed for eth and tokens
  const apps = await client.getAppInstances();
  const coinBalanceRefundApps = apps.filter(
    app => app.appInterface.addr === client.config.contractAddresses.CoinBalanceRefundApp,
  );
  for (const coinBalance of coinBalanceRefundApps) {
    await client.uninstallCoinBalanceIfNeeded(
      (coinBalance.latestState as CoinBalanceRefundState).tokenAddress,
    );
  }

  // make sure there is not an active withdrawal with >= MAX_WITHDRAWAL_RETRIES
  log.debug("Resubmitting active withdrawals");
  await client.resubmitActiveWithdrawal();

  // wait for wd verification to reclaim any pending async transfers
  // since if the hub never submits you should not continue interacting
  log.debug("Reclaiming pending async transfers");
  // NOTE: Removing the following await results in a subtle race condition during bot tests.
  //       Don't remove this await again unless you really know what you're doing & bot tests pass
  // no need to await this if it needs collateral
  // TODO: without await causes race conditions in bot, refactor to
  // use events
  try {
    await client.reclaimPendingAsyncTransfers();
  } catch (e) {
    log.error(
      `Could not reclaim pending async transfers: ${e}... will attempt again on next connection`,
    );
  }

  // check in with node to do remaining work
  await client.clientCheckIn();

  logTime(log, start, `Client successfully connected`);
  return client;
};<|MERGE_RESOLUTION|>--- conflicted
+++ resolved
@@ -9,6 +9,7 @@
   MessagingConfig,
   VerifyNonceDtoType,
   CoinBalanceRefundState,
+  ILoggerService,
 } from "@connext/types";
 import { Contract, providers, Wallet } from "ethers";
 import { fromExtendedKey, fromMnemonic } from "ethers/utils/hdnode";
@@ -57,7 +58,6 @@
   return messaging;
 };
 
-<<<<<<< HEAD
 const getBearerToken = async (
   log: ILoggerService,
   messagingUrl: string,
@@ -83,41 +83,6 @@
   }
 };
 
-const setupMultisigAddress = async (
-  node: INodeApiClient,
-  channelProvider: IChannelProvider,
-  log: ILoggerService,
-): Promise<IChannelProvider> => {
-  const myChannel = await node.getChannel();
-
-  let multisigAddress: string;
-  if (!myChannel) {
-    log.debug("no channel detected, creating channel..");
-    const creationEventData = await Promise.race([
-      delayAndThrow(30_000, "Create channel event not fired within 30s"),
-      new Promise(
-        async (res: any): Promise<any> => {
-          channelProvider.once(CREATE_CHANNEL_EVENT, (data: CreateChannelMessage): void => {
-            res(data.data);
-          });
-
-          const creationData = await node.createChannel();
-          log.debug(`created channel, transaction: ${stringify(creationData)}`);
-        },
-      ),
-    ]);
-    multisigAddress = (creationEventData as CFCoreTypes.CreateChannelResult).multisigAddress;
-  } else {
-    multisigAddress = myChannel.multisigAddress;
-  }
-  log.debug(`multisigAddress: ${multisigAddress}`);
-
-  channelProvider.multisigAddress = multisigAddress;
-  return channelProvider;
-};
-
-=======
->>>>>>> d3da3be0
 export const connect = async (
   clientOptions: string | ClientOptions,
   overrideOptions?: Partial<ClientOptions>,
