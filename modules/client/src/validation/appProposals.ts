import { Zero } from "ethers/constants";
import { bigNumberify, getAddress } from "ethers/utils";

import { ConnextClient } from "../connext";
import { Logger } from "../lib/logger";
import { stringify, xpubToAddress } from "../lib/utils";
import {
  CFCoreTypes,
  CoinTransferBigNumber,
  convert,
  DefaultApp,
  SimpleLinkedTransferAppState,
  SimpleLinkedTransferAppStateBigNumber,
  SimpleSwapAppState,
  SimpleSwapAppStateBigNumber,
  SimpleTransferAppState,
  SimpleTransferAppStateBigNumber,
  SupportedApplication,
  SupportedApplications,
} from "../types";

import { invalidAddress } from "./addresses";
import { invalid32ByteHexString } from "./hexStrings";
import { validator } from "./validator";

type ProposalValidator = {
  [index in SupportedApplication]: (
    params: CFCoreTypes.ProposeInstallParams,
    proposedByIdentifier: string,
    registeredInfo: DefaultApp,
    connext: ConnextClient,
  ) => Promise<string | undefined>;
};

export const validateSwapApp = async (
  params: CFCoreTypes.ProposeInstallParams,
  proposedByIdentifier: string,
  registeredInfo: DefaultApp,
  connext: ConnextClient,
): Promise<string | undefined> => {
  const baseValidation = await baseAppValidation(
    params,
    proposedByIdentifier,
    registeredInfo,
    connext,
  );
  if (baseValidation) {
    return baseValidation;
  }

  // validate initial state
  const { coinTransfers } = convert.SwapAppState(
    "bignumber",
    params.initialState as SimpleSwapAppState,
  ) as SimpleSwapAppStateBigNumber;

  if (coinTransfers.length !== 0) {
    return invalidAppMessage(`Incorrect number of coin transfers in initial app state`, params);
  }

  const coinTransferErrs = validateCoinTransfers(coinTransfers[0]);
  if (coinTransferErrs) return invalidAppMessage(coinTransferErrs, params);

  // validate the timeout is above the minimum (?)

  // This is called as a default to the propose app install event
  // which does not have context into what *your* exchange rate is

  return undefined;
};

export const validateSimpleTransferApp = async (
  params: CFCoreTypes.ProposeInstallParams,
  proposedByIdentifier: string,
  registeredInfo: DefaultApp,
  connext: ConnextClient,
  // TODO: ideally this wouldnt get passed in, but you need it
  // to check things like your public identifier, open apps,
  // free balance, etc.
): Promise<string | undefined> => {
  const baseValidation = await baseAppValidation(
    params,
    proposedByIdentifier,
    registeredInfo,
    connext,
  );
  if (baseValidation) {
    return baseValidation;
  }

  const { responderDeposit, initiatorDeposit, initialState } = params;

  // check that the receivers deposit is 0
  // assume the recipient is always the responder
  if (!responderDeposit.isZero()) {
    return `Responder (payee) must have a zero balance in proposed app. Proposed app: ${stringify(
      params,
    )}`;
  }

  if (initiatorDeposit.isZero()) {
    return `Initiator (payor) must have nonzero balance in proposed app. Proposed app: ${stringify(
      params,
    )}`;
  }

  // validate initial state
  const { coinTransfers } = convert.SimpleTransferAppState(
    "bignumber",
    initialState as SimpleTransferAppState,
  ) as SimpleTransferAppStateBigNumber;

  const coinTransferErrs = validateCoinTransfers(coinTransfers);
  if (coinTransferErrs) return invalidAppMessage(coinTransferErrs, params);

  return undefined;
};

export const validateLinkedTransferApp = async (
  params: CFCoreTypes.ProposeInstallParams,
  proposedByIdentifier: string,
  registeredInfo: DefaultApp,
  connext: ConnextClient,
): Promise<string | undefined> => {
  const baseValidation = await baseAppValidation(
    params,
    proposedByIdentifier,
    registeredInfo,
    connext,
  );
  if (baseValidation) {
    return baseValidation;
  }

  const { responderDeposit, initialState, initiatorDeposit, initiatorDepositTokenAddress } = params;

  // check that the receivers deposit is 0
  // assume the recipient is always the responder
  if (!responderDeposit.isZero()) {
    return invalidAppMessage(`Responder (payee) must have a zero balance in proposed app`, params);
  }

  if (initiatorDeposit.isZero()) {
    return invalidAppMessage(`Initiator (payor) must have nonzero balance in proposed app`, params);
  }

  // validate initial state
  const {
    coinTransfers,
    amount,
    assetId,
    linkedHash,
    paymentId,
    preImage,
  } = convert.LinkedTransferAppState(
    "bignumber",
    initialState as SimpleLinkedTransferAppState,
  ) as SimpleLinkedTransferAppStateBigNumber;

  // check valid addresses and non-negative coin transfers
  const coinTransferErrs = validateCoinTransfers(coinTransfers);
  if (coinTransferErrs) return invalidAppMessage(coinTransferErrs, params);

  // make sure amount is same as coin transfer amount
  const nonzeroCoinTransfer = coinTransfers.filter(transfer => {
    return !transfer.amount.isZero();
  });

  if (nonzeroCoinTransfer.length > 1) {
    return invalidAppMessage(
      `Not installing an app with two nonzero coin transfer entries`,
      params,
    );
  }

  if (!nonzeroCoinTransfer[0].amount.eq(initiatorDeposit)) {
    return invalidAppMessage(`Responder deposit does not match amount in coin transfers`, params);
  }

  if (!amount.eq(initiatorDeposit)) {
    return invalidAppMessage(`Responder deposit does not match amount in initial state`, params);
  }

  // make sure assetId is the same as initiator token address
  if (assetId !== initiatorDepositTokenAddress) {
    return invalidAppMessage(
      `Initiator deposit token address does not match the assetId of the initial state`,
      params,
    );
  }

  // make sure hash, paymentId, and preimage are 32 byte hex strings
  if (
    invalid32ByteHexString(paymentId) ||
    invalid32ByteHexString(preImage) ||
    invalid32ByteHexString(linkedHash)
  ) {
    return invalidAppMessage(
      `Invalid 32 byte hex string detected in paymentId, preImage, or linkedHash`,
      params,
    );
  }

<<<<<<< HEAD
// TODO: implement
export const validateLinkedTransferApp = async (
  app: AppInstanceInfo,
  registeredInfo: RegisteredAppDetails,
  isVirtual: boolean,
  connext: ConnextClient,
): Promise<string | undefined> => {
  return baseAppValidation(app, registeredInfo, isVirtual, connext);
=======
  return undefined;
};

export const appProposalValidation: ProposalValidator = {
  SimpleLinkedTransferApp: validateLinkedTransferApp,
  SimpleTransferApp: validateSimpleTransferApp,
  SimpleTwoPartySwapApp: validateSwapApp,
>>>>>>> 37e5b26f
};

const baseAppValidation = async (
  params: CFCoreTypes.ProposeInstallParams,
  proposedByIdentifier: string,
  registeredInfo: DefaultApp,
  connext: ConnextClient,
): Promise<string | undefined> => {
  const log = new Logger("baseAppValidation", connext.log.logLevel);
  // check the initial state is consistent
  log.info(`Validating app: ${stringify(params)}`);
  // check that the app definition is the same
  if (params.appDefinition !== registeredInfo.appDefinitionAddress) {
    return invalidAppMessage(`Incorrect app definition detected`, params);
  }

  // check that the encoding is the same
<<<<<<< HEAD
  // FIXME: stupid hacky thing for null vs undefined
  app.abiEncodings.actionEncoding = app.abiEncodings.actionEncoding
    ? app.abiEncodings.actionEncoding
    : null;
  registeredInfo.actionEncoding = registeredInfo.actionEncoding
    ? registeredInfo.actionEncoding
    : null;
  if (app.abiEncodings.actionEncoding !== registeredInfo.actionEncoding) {
    return `Incorrect action encoding detected. Proposed app: ${stringify(app)}`;
=======
  if (params.abiEncodings.actionEncoding !== registeredInfo.actionEncoding) {
    return invalidAppMessage(`Incorrect action encoding detected`, params);
  }

  if (params.abiEncodings.stateEncoding !== registeredInfo.stateEncoding) {
    return invalidAppMessage(`Incorrect state encoding detected`, params);
>>>>>>> 37e5b26f
  }

  // neither deposit should be negative
  if (bigNumberify(params.initiatorDeposit).lt(0) || bigNumberify(params.responderDeposit).lt(0)) {
    return invalidAppMessage(`Refusing to install app with negative deposits`, params);
  }

<<<<<<< HEAD
  // check that the outcome type is the same
  if (
    bigNumberify(app.initiatorDeposit).isZero() &&
    bigNumberify(app.responderDeposit).isZero() &&
    registeredInfo.name !== SupportedApplications.CoinBalanceRefundApp
  ) {
    return `Refusing to install app with two zero value deposits that is not a refund app. Proposed app: ${stringify(
      app,
    )}`;
=======
  // neither token address should be invalid
  if (
    invalidAddress(params.initiatorDepositTokenAddress) ||
    invalidAddress(params.responderDepositTokenAddress)
  ) {
    return invalidAppMessage(`Refusing to install app with negative deposits`, params);
  }

  // make sure there are no two person 0 value deposits for all but the
  // coinbalance refund app
  const isRefund =
    params.appDefinition === connext.config.contractAddresses["CoinBalanceRefundApp"];
  if (
    !isRefund &&
    bigNumberify(params.initiatorDeposit).isZero() &&
    bigNumberify(params.responderDeposit).isZero()
  ) {
    return invalidAppMessage(`Refusing to install app with two zero value deposits`, params);
  }

  // make sure that the app is allowed to be installed by the node
  if (proposedByIdentifier === connext.nodePublicIdentifier && !registeredInfo.allowNodeInstall) {
    return invalidAppMessage(`Node is not allowed to install this app`, params);
>>>>>>> 37e5b26f
  }

  // check that there is enough in the free balance of desired currency
  // to install apps
  const responderAssetBalance = await connext.getFreeBalance(
    getAddress(params.responderDepositTokenAddress),
  );
  const userFreeBalance = responderAssetBalance[xpubToAddress(connext.publicIdentifier)];
  if (userFreeBalance.lt(params.responderDeposit)) {
    return invalidAppMessage(
      `Insufficient free balance for requested asset,
      freeBalance: ${userFreeBalance.toString()}
      required: ${params.responderDeposit}`,
      params,
    );
  }

  // check that the intermediary has sufficient collateral in your
  // channel
  const initiatorAssetBalance = await connext.getFreeBalance(
    getAddress(params.initiatorDepositTokenAddress),
  );
  const nodeFreeBalance = initiatorAssetBalance[xpubToAddress(connext.nodePublicIdentifier)];
  if (nodeFreeBalance.lt(params.initiatorDeposit)) {
    return invalidAppMessage(
      `Insufficient free balance for requested asset,
      freeBalance: ${nodeFreeBalance.toString()}
      required: ${params.initiatorDeposit}`,
      params,
    );
  }

  return undefined;
};

const invalidAppMessage = (prefix: string, params: CFCoreTypes.ProposeInstallParams): string => {
  return `${prefix}. Proposed app: ${stringify(params)}`;
};

const validateCoinTransfers = (coinTransfers: CoinTransferBigNumber[]): string => {
  const errs = validator(
    coinTransfers.map((coinTransfer: CoinTransferBigNumber) => {
      if (coinTransfer.amount.lt(Zero)) {
        return `Will not install swap app with negative coin transfer amounts`;
      }

      if (invalidAddress(coinTransfer.to)) {
        return `Will not install app with invalid coin transfer addresses`;
      }

      return undefined;
    }),
  );

  if (errs.length > 0) {
    // all error messages will be the same, only return first
    return errs.toString();
  }

  return undefined;
};

export const appProposalValidation: ProposalValidator = {
  CoinBalanceRefundApp: baseAppValidation,
  SimpleLinkedTransferApp: validateLinkedTransferApp,
  SimpleTransferApp: validateSimpleTransferApp,
  SimpleTwoPartySwapApp: validateSwapApp,
};<|MERGE_RESOLUTION|>--- conflicted
+++ resolved
@@ -201,16 +201,6 @@
     );
   }
 
-<<<<<<< HEAD
-// TODO: implement
-export const validateLinkedTransferApp = async (
-  app: AppInstanceInfo,
-  registeredInfo: RegisteredAppDetails,
-  isVirtual: boolean,
-  connext: ConnextClient,
-): Promise<string | undefined> => {
-  return baseAppValidation(app, registeredInfo, isVirtual, connext);
-=======
   return undefined;
 };
 
@@ -218,7 +208,6 @@
   SimpleLinkedTransferApp: validateLinkedTransferApp,
   SimpleTransferApp: validateSimpleTransferApp,
   SimpleTwoPartySwapApp: validateSwapApp,
->>>>>>> 37e5b26f
 };
 
 const baseAppValidation = async (
@@ -236,24 +225,19 @@
   }
 
   // check that the encoding is the same
-<<<<<<< HEAD
   // FIXME: stupid hacky thing for null vs undefined
-  app.abiEncodings.actionEncoding = app.abiEncodings.actionEncoding
-    ? app.abiEncodings.actionEncoding
+  params.abiEncodings.actionEncoding = params.abiEncodings.actionEncoding
+    ? params.abiEncodings.actionEncoding
     : null;
   registeredInfo.actionEncoding = registeredInfo.actionEncoding
     ? registeredInfo.actionEncoding
     : null;
-  if (app.abiEncodings.actionEncoding !== registeredInfo.actionEncoding) {
-    return `Incorrect action encoding detected. Proposed app: ${stringify(app)}`;
-=======
   if (params.abiEncodings.actionEncoding !== registeredInfo.actionEncoding) {
     return invalidAppMessage(`Incorrect action encoding detected`, params);
   }
 
   if (params.abiEncodings.stateEncoding !== registeredInfo.stateEncoding) {
     return invalidAppMessage(`Incorrect state encoding detected`, params);
->>>>>>> 37e5b26f
   }
 
   // neither deposit should be negative
@@ -261,17 +245,6 @@
     return invalidAppMessage(`Refusing to install app with negative deposits`, params);
   }
 
-<<<<<<< HEAD
-  // check that the outcome type is the same
-  if (
-    bigNumberify(app.initiatorDeposit).isZero() &&
-    bigNumberify(app.responderDeposit).isZero() &&
-    registeredInfo.name !== SupportedApplications.CoinBalanceRefundApp
-  ) {
-    return `Refusing to install app with two zero value deposits that is not a refund app. Proposed app: ${stringify(
-      app,
-    )}`;
-=======
   // neither token address should be invalid
   if (
     invalidAddress(params.initiatorDepositTokenAddress) ||
@@ -295,7 +268,6 @@
   // make sure that the app is allowed to be installed by the node
   if (proposedByIdentifier === connext.nodePublicIdentifier && !registeredInfo.allowNodeInstall) {
     return invalidAppMessage(`Node is not allowed to install this app`, params);
->>>>>>> 37e5b26f
   }
 
   // check that there is enough in the free balance of desired currency
