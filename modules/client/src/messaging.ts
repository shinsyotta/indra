import { MessagingService } from "@connext/messaging";
import { MessagingConfig, VerifyNonceDtoType, ILoggerService } from "@connext/types";
import axios, { AxiosResponse } from "axios";
import { isNode } from "./lib";

<<<<<<< HEAD
const replaceUrlProtocol = (url: string, protocol: string, delimiter: string = "://") => {
  let arr = url.split(delimiter);
=======
export const replaceUrlProtocol = (url: string, protocol: string, delimiter: string = "://") => {
  let arr = url.split(delimiter);
  console.log("arr", arr);
>>>>>>> 863b4c8f
  if (arr.length > 1) {
    arr.shift();
  }
  arr.unshift(protocol);
  return arr.join(delimiter);
};

<<<<<<< HEAD
const replaceUrlPort = (url: string, port: number, delimiter: string = ":") => {
=======
export const replaceUrlPort = (url: string, port: number, delimiter: string = ":") => {
>>>>>>> 863b4c8f
  const arr = url.split(delimiter);
  if (arr.length > 1) {
    arr.pop();
  }
  arr.push(`${port}`);
  return arr.join(delimiter);
};

export const formatMessagingUrl = (nodeUrl: string) => {
  console.log("nodeUrl: ", nodeUrl);
  // for backwards-compatiblity
  let url = nodeUrl.replace("/messaging", "");
  // replace url protocol
  url = replaceUrlProtocol(url, isNode() ? "nats" : "wss");
  // replace url port
  url = replaceUrlPort(url, 4222);
  return url;
};

export const getBearerToken = async (
  nodeUrl: string,
  xpub: string,
  getSignature: (nonce: string) => Promise<string>,
): Promise<string> => {
  const nonceRepsonse: AxiosResponse<string> = await axios.get(`${nodeUrl}/auth/${xpub}`);
  const nonce = nonceRepsonse.data;
  const sig = await getSignature(nonce);
  const verifyResponse: AxiosResponse<string> = await axios.post(`${nodeUrl}/auth`, {
    sig,
    userPublicIdentifier: xpub,
  } as VerifyNonceDtoType);
  return verifyResponse.data;
};

export const createMessagingService = async (
  logger: ILoggerService,
  nodeUrl: string,
  xpub: string,
  chainId: number,
  getSignature: (nonce: string) => Promise<string>,
): Promise<MessagingService> => {
  const messagingUrl = formatMessagingUrl(nodeUrl);
  console.log("messagingUrl: ", messagingUrl);
  logger.debug(`Creating messaging service client ${messagingUrl}`);
  const config: MessagingConfig = {
    messagingUrl,
    logger,
  };
  const key = `INDRA.${chainId}`;
  // create a messaging service client
  // do not specify a prefix so that clients can publish to node
  const messaging = new MessagingService(config, key, () =>
    getBearerToken(nodeUrl, xpub, getSignature),
  );
  await messaging.connect();
  return messaging;
};<|MERGE_RESOLUTION|>--- conflicted
+++ resolved
@@ -3,14 +3,8 @@
 import axios, { AxiosResponse } from "axios";
 import { isNode } from "./lib";
 
-<<<<<<< HEAD
-const replaceUrlProtocol = (url: string, protocol: string, delimiter: string = "://") => {
-  let arr = url.split(delimiter);
-=======
 export const replaceUrlProtocol = (url: string, protocol: string, delimiter: string = "://") => {
   let arr = url.split(delimiter);
-  console.log("arr", arr);
->>>>>>> 863b4c8f
   if (arr.length > 1) {
     arr.shift();
   }
@@ -18,11 +12,7 @@
   return arr.join(delimiter);
 };
 
-<<<<<<< HEAD
-const replaceUrlPort = (url: string, port: number, delimiter: string = ":") => {
-=======
 export const replaceUrlPort = (url: string, port: number, delimiter: string = ":") => {
->>>>>>> 863b4c8f
   const arr = url.split(delimiter);
   if (arr.length > 1) {
     arr.pop();
