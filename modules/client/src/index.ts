--- conflicted
+++ resolved
@@ -3,19 +3,10 @@
 import { ClientOptions, DepositParameters } from "./types";
 
 export {
-<<<<<<< HEAD
-  connect,
-  ClientOptions,
-  ConnextInternal,
-  DepositParameters,
-  logEthFreeBalance,
-  getFreeBalance,
-=======
   ClientOptions,
   ConnextInternal,
   DepositParameters,
   connect,
   getFreeBalance,
   logEthFreeBalance,
->>>>>>> d2bc440c
 };