import { DEFAULT_APP_TIMEOUT, LINKED_TRANSFER_STATE_TIMEOUT } from "@connext/apps";
import {
  ConditionalTransferTypes,
  EventNames,
  EventPayloads,
  getAddressFromAssetId,
  MethodParams,
  PublicParams,
  PublicResults,
  SimpleLinkedTransferAppName,
  SimpleLinkedTransferAppState,
  toBN,
<<<<<<< HEAD
  DefaultApp,
=======
  CONVENTION_FOR_ETH_ASSET_ID,
>>>>>>> e74a5499
} from "@connext/types";
import { HashZero, Zero } from "ethers/constants";

import { createLinkedHash, stringify } from "../lib";

import { AbstractController } from "./AbstractController";
import { validate, invalidAddress, invalid32ByteHexString, invalidPublicIdentifier } from "../validation";

export class LinkedTransferController extends AbstractController {
  public linkedTransfer = async (
    params: PublicParams.LinkedTransfer,
  ): Promise<PublicResults.LinkedTransfer> => {
    const amount = toBN(params.amount);
    const {
      paymentId,
      preImage,
      meta,
      recipient,
    } = params;
    const assetId = params.assetId
      ? getAddressFromAssetId(params.assetId)
      : CONVENTION_FOR_ETH_ASSET_ID;

    validate(
      invalidAddress(assetId),
      invalid32ByteHexString(paymentId),
      invalid32ByteHexString(preImage),
    );

    const submittedMeta = { ...(meta || {}) } as any;
    
    if (recipient) {
      validate(invalidPublicIdentifier(recipient));
      // set recipient and encrypted pre-image on linked transfer
      const encryptedPreImage = await this.channelProvider.encrypt(
        preImage,
        recipient,
      );

      // add encrypted preImage to meta so node can store it in the DB
      submittedMeta.encryptedPreImage = encryptedPreImage;
      submittedMeta.recipient = recipient;
    }

    // install the transfer application
    const linkedHash = createLinkedHash(amount, assetId, paymentId, preImage);

    const initialState: SimpleLinkedTransferAppState = {
      amount,
      assetId,
      coinTransfers: [
        {
          amount,
          to: this.connext.signerAddress,
        },
        {
          amount: Zero,
          to: this.connext.nodeSignerAddress,
        },
      ],
      linkedHash,
      paymentId,
      preImage: HashZero,
    };

    const network = await this.ethProvider.getNetwork();
    const {
      actionEncoding,
      appDefinitionAddress: appDefinition,
      stateEncoding,
      outcomeType,
    } = await this.connext.getAppRegistry({
      name: SimpleLinkedTransferAppName,
      chainId: network.chainId,
    }) as DefaultApp;
    const proposeInstallParams: MethodParams.ProposeInstall = {
      abiEncodings: {
        actionEncoding,
        stateEncoding,
      },
      appDefinition,
      initialState,
      initiatorDeposit: amount,
      initiatorDepositAssetId: assetId,
      meta: submittedMeta,
      outcomeType,
      responderIdentifier: this.connext.nodeIdentifier,
      responderDeposit: Zero,
      responderDepositAssetId: assetId,
      defaultTimeout: DEFAULT_APP_TIMEOUT,
      stateTimeout: LINKED_TRANSFER_STATE_TIMEOUT,
    };
    const appIdentityHash = await this.proposeAndInstallLedgerApp(proposeInstallParams);

    if (!appIdentityHash) {
      throw new Error(`App was not installed`);
    }

    const eventData = {
      type: ConditionalTransferTypes.LinkedTransfer,
      amount,
      assetId,
      paymentId,
      sender: this.connext.publicIdentifier,
      recipient,
      meta: submittedMeta,
      transferMeta: {},
    } as EventPayloads.LinkedTransferCreated;

    this.log.info(`Emitting event data: ${JSON.stringify(eventData)}`);

    if (recipient) {
      eventData.transferMeta.encryptedPreImage = submittedMeta.encryptedPreImage;

      // publish encrypted secret for receiver
      await this.connext.messaging.publish(
        `${this.connext.publicIdentifier}.channel.${this.connext.multisigAddress}.transfer.linked.to.${recipient}`,
        stringify(eventData),
      );

      // need to flush here so that the client can exit knowing that messages are in the NATS server
      await this.connext.messaging.flush();
    }
    this.connext.emit(EventNames.CONDITIONAL_TRANSFER_CREATED_EVENT, eventData);
    return { appIdentityHash, paymentId, preImage };
  };
}<|MERGE_RESOLUTION|>--- conflicted
+++ resolved
@@ -10,11 +10,8 @@
   SimpleLinkedTransferAppName,
   SimpleLinkedTransferAppState,
   toBN,
-<<<<<<< HEAD
   DefaultApp,
-=======
   CONVENTION_FOR_ETH_ASSET_ID,
->>>>>>> e74a5499
 } from "@connext/types";
 import { HashZero, Zero } from "ethers/constants";
 
