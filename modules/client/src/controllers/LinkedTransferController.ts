--- conflicted
+++ resolved
@@ -37,21 +37,8 @@
       recipient,
     } = params;
 
-<<<<<<< HEAD
-    const submittedMeta = { ...(meta || {}) };
-=======
-    const freeBalance = await this.connext.getFreeBalance(assetId);
-    const preTransferBal = freeBalance[this.connext.freeBalanceAddress];
-    validate(
-      notNegative(amount),
-      invalidAddress(assetId),
-      notLessThanOrEqualTo(amount, preTransferBal),
-      invalid32ByteHexString(paymentId),
-      invalid32ByteHexString(preImage),
-    );
-
     const submittedMeta = { ...(meta || {}) } as CreatedLinkedTransferMeta;
->>>>>>> c075b070
+    
     if (recipient) {
       validate(invalidXpub(recipient));
       // set recipient and encrypted pre-image on linked transfer
