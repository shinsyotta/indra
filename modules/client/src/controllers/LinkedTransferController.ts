--- conflicted
+++ resolved
@@ -1,10 +1,6 @@
 import { DEFAULT_APP_TIMEOUT, LINKED_TRANSFER_STATE_TIMEOUT } from "@connext/apps";
 import {
   ConditionalTransferTypes,
-<<<<<<< HEAD
-  CreatedLinkedTransferMeta,
-=======
->>>>>>> fe607fad
   EventNames,
   EventPayloads,
   getAddressFromAssetId,
