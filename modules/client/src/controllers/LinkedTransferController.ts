import { DEFAULT_APP_TIMEOUT, LINKED_TRANSFER_STATE_TIMEOUT } from "@connext/apps";
import {
  ConditionalTransferTypes,
  EventNames,
  EventPayloads,
  MethodParams,
  PublicParams,
  PublicResults,
  SimpleLinkedTransferAppName,
  SimpleLinkedTransferAppState,
  DefaultApp,
  CONVENTION_FOR_ETH_ASSET_ID,
} from "@connext/types";
import {
  getAddressFromAssetId,
  invalid32ByteHexString,
  invalidAddress,
  invalidPublicIdentifier,
  stringify,
  toBN,
  validate,
} from "@connext/utils";
import { HashZero, Zero } from "ethers/constants";
import { solidityKeccak256 } from "ethers/utils";

import { AbstractController } from "./AbstractController";
<<<<<<< HEAD
import {
  validate,
  invalidAddress,
  invalid32ByteHexString,
  invalidPublicIdentifier,
} from "../validation";
=======
>>>>>>> a9082932

export class LinkedTransferController extends AbstractController {
  public linkedTransfer = async (
    params: PublicParams.LinkedTransfer,
  ): Promise<PublicResults.LinkedTransfer> => {
    const amount = toBN(params.amount);
    const { paymentId, preImage, meta, recipient } = params;
    const assetId = params.assetId
      ? getAddressFromAssetId(params.assetId)
      : CONVENTION_FOR_ETH_ASSET_ID;

    validate(
      invalidAddress(assetId),
      invalid32ByteHexString(paymentId),
      invalid32ByteHexString(preImage),
    );

    const submittedMeta = { ...(meta || {}) } as any;

    if (recipient) {
      validate(invalidPublicIdentifier(recipient));
      // set recipient and encrypted pre-image on linked transfer
      const encryptedPreImage = await this.channelProvider.encrypt(preImage, recipient);

      // add encrypted preImage to meta so node can store it in the DB
      submittedMeta.encryptedPreImage = encryptedPreImage;
      submittedMeta.recipient = recipient;
    }

    const linkedHash = solidityKeccak256(
      ["uint256", "address", "bytes32", "bytes32"],
      [amount, assetId, paymentId, preImage],
    );

    const initialState: SimpleLinkedTransferAppState = {
      amount,
      assetId,
      coinTransfers: [
        {
          amount,
          to: this.connext.signerAddress,
        },
        {
          amount: Zero,
          to: this.connext.nodeSignerAddress,
        },
      ],
      linkedHash,
      paymentId,
      preImage: HashZero,
    };

    const network = await this.ethProvider.getNetwork();
    const {
      actionEncoding,
      appDefinitionAddress: appDefinition,
      stateEncoding,
      outcomeType,
    } = await this.connext.getAppRegistry({
      name: SimpleLinkedTransferAppName,
      chainId: network.chainId,
    }) as DefaultApp;
    const proposeInstallParams: MethodParams.ProposeInstall = {
      abiEncodings: {
        actionEncoding,
        stateEncoding,
      },
      appDefinition,
      initialState,
      initiatorDeposit: amount,
      initiatorDepositAssetId: assetId,
      meta: submittedMeta,
      outcomeType,
      responderIdentifier: this.connext.nodeIdentifier,
      responderDeposit: Zero,
      responderDepositAssetId: assetId,
      defaultTimeout: DEFAULT_APP_TIMEOUT,
      stateTimeout: LINKED_TRANSFER_STATE_TIMEOUT,
    };
    const appIdentityHash = await this.proposeAndInstallLedgerApp(proposeInstallParams);

    if (!appIdentityHash) {
      throw new Error(`App was not installed`);
    }

    const eventData = {
      type: ConditionalTransferTypes.LinkedTransfer,
      amount,
      assetId,
      paymentId,
      sender: this.connext.publicIdentifier,
      recipient,
      meta: submittedMeta,
      transferMeta: {},
    } as EventPayloads.LinkedTransferCreated;

    this.log.info(`Emitting event data: ${JSON.stringify(eventData)}`);

    if (recipient) {
      eventData.transferMeta.encryptedPreImage = submittedMeta.encryptedPreImage;

      // publish encrypted secret for receiver
      await this.connext.node.messaging.publish(
        `${this.connext.publicIdentifier}.channel.${this.connext.multisigAddress}.transfer.linked.to.${recipient}`,
        stringify(eventData),
      );

      // need to flush here so that the client can exit knowing that messages are in the NATS server
      await this.connext.node.messaging.flush();
    }
    this.connext.emit(EventNames.CONDITIONAL_TRANSFER_CREATED_EVENT, eventData);
    return { appIdentityHash, paymentId, preImage };
  };
}<|MERGE_RESOLUTION|>--- conflicted
+++ resolved
@@ -24,15 +24,6 @@
 import { solidityKeccak256 } from "ethers/utils";
 
 import { AbstractController } from "./AbstractController";
-<<<<<<< HEAD
-import {
-  validate,
-  invalidAddress,
-  invalid32ByteHexString,
-  invalidPublicIdentifier,
-} from "../validation";
-=======
->>>>>>> a9082932
 
 export class LinkedTransferController extends AbstractController {
   public linkedTransfer = async (
