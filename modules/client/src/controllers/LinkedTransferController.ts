--- conflicted
+++ resolved
@@ -2,7 +2,6 @@
 import {
   ConditionalTransferTypes,
   CreatedLinkedTransferMeta,
-  deBigNumberifyJson,
   EventNames,
   EventPayloads,
   getAddressFromAssetId,
@@ -107,12 +106,7 @@
       throw new Error(`App was not installed`);
     }
 
-<<<<<<< HEAD
-    // TODO: use BNs for events
-    const eventData = deBigNumberifyJson({
-=======
     const eventData = {
->>>>>>> b8f1bb23
       type: ConditionalTransferTypes.LinkedTransfer,
       amount,
       assetId,
