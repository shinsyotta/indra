--- conflicted
+++ resolved
@@ -126,11 +126,7 @@
       // need to flush here so that the client can exit knowing that messages are in the NATS server
       await this.connext.messaging.flush();
     }
-<<<<<<< HEAD
-    this.connext.emit(EventNames.CREATE_TRANSFER_EVENT, eventData);
-=======
     this.connext.emit(EventNames.CONDITIONAL_TRANSFER_CREATED_EVENT, eventData);
->>>>>>> 20850915
     return { appId, paymentId, preImage };
   };
 }