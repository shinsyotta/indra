--- conflicted
+++ resolved
@@ -1,5 +1,4 @@
 import { DepositParameters, ChannelState } from "../types";
-<<<<<<< HEAD
 import { Logger } from "../lib/logger";
 import { ConnextInternal } from "../connext";
 import { v4 as generateUUID } from "uuid";
@@ -7,15 +6,12 @@
 import { Node as CFModuleTypes } from "@counterfactual/types";
 import { utils as ethers } from "ethers";
 import { delay, getFreeBalance, logEthFreeBalance } from "../lib/utils";
-=======
 import { AbstractController } from "./AbstractController";
->>>>>>> 18cd001e
 
 export class DepositController extends AbstractController {
 
   public async deposit(params: DepositParameters): Promise<ChannelState> {
     this.log.info("Deposit called, yay!")
-<<<<<<< HEAD
   
     const myFreeBalanceAddress = this.cfModule.ethFreeBalanceAddress;
 
@@ -77,10 +73,6 @@
       throw e;
     }
         
-=======
-    // deposit into the multisig
-
->>>>>>> 18cd001e
     return {} as ChannelState
   }
 }