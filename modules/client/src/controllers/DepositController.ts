import { Contract } from "ethers";
import { AddressZero, Zero } from "ethers/constants";
import tokenAbi from "human-standard-token-abi";

<<<<<<< HEAD
import { xpubToAddress } from "../lib";
import { delayAndThrow, stringify } from "../lib/utils";
=======
import { CF_METHOD_TIMEOUT } from "../lib/constants";
import { delayAndThrow, stringify, xpubToAddress } from "../lib/utils";
>>>>>>> 808f8c1c
import {
  BigNumber,
  CFCoreTypes,
  ChannelState,
  CoinBalanceRefundAppStateBigNumber,
  convert,
  DepositParameters,
  RejectProposalMessage,
  SupportedApplication,
  SupportedApplications,
} from "../types";
import { invalidAddress, notLessThanOrEqualTo, notPositive, validate } from "../validation";

import { AbstractController } from "./AbstractController";

// TODO: refactor to use unrolled version
export class DepositController extends AbstractController {
  public deposit = async (params: DepositParameters): Promise<ChannelState> => {
    const myFreeBalanceAddress = this.connext.freeBalanceAddress;

    const { assetId, amount } = convert.Deposit("bignumber", params);

    // check asset balance of address
    const depositAddr = xpubToAddress(this.connext.publicIdentifier);
    let bal: BigNumber;
    if (assetId === AddressZero) {
      bal = await this.ethProvider.getBalance(depositAddr);
    } else {
      // get token balance
      const token = new Contract(assetId, tokenAbi, this.ethProvider);
      // TODO: correct? how can i use allowance?
      bal = await token.balanceOf(depositAddr);
    }
    validate(
      invalidAddress(assetId),
      notPositive(amount),
      notLessThanOrEqualTo(amount, bal), // cant deposit more than default addr owns
    );

    // TODO: remove free balance stuff?
    const preDepositBalances = await this.connext.getFreeBalance(assetId);

    this.log.info(`\nDepositing ${amount} of ${assetId} into ${this.connext.multisigAddress}\n`);

    // register listeners
    this.log.info("Registering listeners........");
    this.registerListeners();
    this.log.info("Registered!");

    try {
      this.log.info(`Calling ${CFCoreTypes.RpcMethodName.DEPOSIT}`);
      await this.connext.rescindDepositRights(assetId);
      // propose the app install
      const err = await this.proposeDepositInstall(assetId);
      if (err) {
        throw new Error(err);
      }
      const depositResponse = await this.connext.providerDeposit(amount, assetId);
      this.log.info(`Deposit Response: ${stringify(depositResponse)}`);

      const postDepositBalances = await this.connext.getFreeBalance(assetId);

      const diff = postDepositBalances[myFreeBalanceAddress].sub(
        preDepositBalances[myFreeBalanceAddress],
      );

      // changing this from !eq to lt. now that we have async deposits there is an edge case
      // where it could be more than amount
      if (diff.lt(amount)) {
        throw new Error("My balance was not increased by the deposit amount.");
      }

      this.log.info("Deposited!");
    } catch (e) {
      this.log.error(`Failed to deposit...`);
      this.removeListeners();
      throw e;
    }

    // TODO: fix types!
    return {
      apps: await this.connext.getAppInstances(),
      freeBalance: await this.connext.getFreeBalance(assetId),
    } as any;
  };

  /////////////////////////////////
  ////// PRIVATE METHODS

  private proposeDepositInstall = async (assetId: string): Promise<string | undefined> => {
    let boundReject: (msg: RejectProposalMessage) => void;

    const threshold =
      assetId === AddressZero
        ? await this.ethProvider.getBalance(this.connext.multisigAddress)
        : await new Contract(assetId!, tokenAbi, this.ethProvider).functions.balanceOf(
            this.connext.multisigAddress,
          );

    const initialState: CoinBalanceRefundAppStateBigNumber = {
      multisig: this.connext.multisigAddress,
      recipient: this.connext.freeBalanceAddress,
      threshold,
      tokenAddress: assetId,
    };

    const {
      actionEncoding,
      appDefinitionAddress: appDefinition,
      stateEncoding,
      outcomeType,
    } = this.connext.getRegisteredAppDetails(
      SupportedApplications.CoinBalanceRefundApp as SupportedApplication,
    );

    const params: CFCoreTypes.ProposeInstallParams = {
      abiEncodings: {
        actionEncoding,
        stateEncoding,
      },
      appDefinition,
      initialState,
      initiatorDeposit: Zero,
      initiatorDepositTokenAddress: assetId,
      outcomeType,
      proposedToIdentifier: this.connext.nodePublicIdentifier,
      responderDeposit: Zero,
      responderDepositTokenAddress: assetId,
      timeout: Zero,
    };

    let appId: string;
    try {
      await Promise.race([
        new Promise(async (res: any, rej: any) => {
          boundReject = this.rejectInstallCoinBalance.bind(null, rej);
          console.warn(
            `subscribing to indra.node.${this.connext.nodePublicIdentifier}.proposalAccepted.${this.connext.multisigAddress}`,
          );
          await this.connext.messaging.subscribe(
            `indra.node.${this.connext.nodePublicIdentifier}.proposalAccepted.${this.connext.multisigAddress}`,
            res,
          );
          const { appInstanceId } = await this.connext.proposeInstallApp(params);
          appId = appInstanceId;
          console.warn(`waiting for proposal acceptance of ${appInstanceId}`);
          this.listener.on(CFCoreTypes.EventName.REJECT_INSTALL, boundReject);
        }),
        delayAndThrow(
          CF_METHOD_TIMEOUT,
          `App install took longer than ${CF_METHOD_TIMEOUT / 1000} seconds`,
        ),
      ]);
      this.log.info(`App was proposed successfully!: ${appId}`);
      return undefined;
    } catch (e) {
      this.log.error(`Error installing app: ${e.toString()}`);
      return e.message();
    } finally {
      this.cleanupInstallListeners(appId, boundReject);
    }
  };

  ////// Listener callbacks
  private depositConfirmedCallback = (data: any): void => {
    this.removeListeners();
  };

  private depositFailedCallback = (data: any): void => {
    this.removeListeners();
  };

  private rejectInstallCoinBalance = (
    rej: (reason?: string) => void,
    msg: RejectProposalMessage,
  ): void => {
    return rej(`Install failed. Event data: ${stringify(msg)}`);
  };

  ////// Listener registration/deregistration
  private registerListeners(): void {
    this.listener.registerCfListener(
      CFCoreTypes.EventName.DEPOSIT_CONFIRMED,
      this.depositConfirmedCallback,
    );

    this.listener.registerCfListener(
      CFCoreTypes.EventName.DEPOSIT_FAILED,
      this.depositFailedCallback,
    );
  }

  private removeListeners(): void {
    this.listener.removeCfListener(
      CFCoreTypes.EventName.DEPOSIT_CONFIRMED,
      this.depositConfirmedCallback,
    );

    this.listener.removeCfListener(
      CFCoreTypes.EventName.DEPOSIT_FAILED,
      this.depositFailedCallback,
    );
  }

  private cleanupInstallListeners = (appId: string, boundReject: any): void => {
    this.connext.messaging.unsubscribe(
      `indra.node.${this.connext.nodePublicIdentifier}.install.${appId}`,
    );
    this.listener.removeListener(CFCoreTypes.EventName.REJECT_INSTALL_VIRTUAL, boundReject);
  };
}<|MERGE_RESOLUTION|>--- conflicted
+++ resolved
@@ -2,13 +2,7 @@
 import { AddressZero, Zero } from "ethers/constants";
 import tokenAbi from "human-standard-token-abi";
 
-<<<<<<< HEAD
-import { xpubToAddress } from "../lib";
-import { delayAndThrow, stringify } from "../lib/utils";
-=======
-import { CF_METHOD_TIMEOUT } from "../lib/constants";
-import { delayAndThrow, stringify, xpubToAddress } from "../lib/utils";
->>>>>>> 808f8c1c
+import { CF_METHOD_TIMEOUT, delayAndThrow, stringify, xpubToAddress } from "../lib";
 import {
   BigNumber,
   CFCoreTypes,
