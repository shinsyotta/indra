import { 
  AppInstanceJson,
  DefaultApp,
  EventNames,
<<<<<<< HEAD
  MethodParams,
  PublicParams,
  PublicResults,
  toBN,
=======
  DepositAppState,
  DepositAppName,
>>>>>>> 9b3381cb
} from "@connext/types";
import { MinimumViableMultisig } from "@connext/contracts";
import { DEFAULT_APP_TIMEOUT, DEPOSIT_STATE_TIMEOUT } from "@connext/apps";
import { Contract } from "ethers";
import { AddressZero, Zero } from "ethers/constants";
import { BigNumber } from "ethers/utils";
import tokenAbi from "human-standard-token-abi";

import { AbstractController } from "./AbstractController";
import { validate, invalidAddress, notLessThanOrEqualTo, notGreaterThan } from "../validation";

export class DepositController extends AbstractController {
  public deposit = async (params: PublicParams.Deposit): Promise<PublicResults.Deposit> => {
    const amount = toBN(params.amount);
    const assetId = params.assetId || AddressZero;
    // NOTE: when the `walletTransfer` is not used, these parameters
    // do not have to be validated
    const startingBalance = assetId === AddressZero
      ? await this.ethProvider.getBalance(this.connext.freeBalanceAddress)
      : await new Contract(assetId, tokenAbi, this.ethProvider)
          .functions.balanceOf(this.connext.freeBalanceAddress);
    validate(
      invalidAddress(assetId),
      notLessThanOrEqualTo(amount, startingBalance),
      notGreaterThan(amount, Zero),
    );
    const { 
      appIdentityHash, 
    } = await this.requestDepositRights({ assetId });

    let ret;
    let transactionHash;
    try {
      this.log.debug(`Starting deposit`);
      this.connext.emit(EventNames.DEPOSIT_STARTED_EVENT, {
        amount: amount.toString(),
        assetId,
        appIdentityHash,
      });
      const hash = await this.connext.channelProvider.walletTransfer({
        recipient: this.connext.multisigAddress, 
        amount: amount.toString(),
        assetId, 
      });
      this.log.debug(`Sent deposit transaction to chain: ${hash}`);
      transactionHash = hash;
    } catch (e) {
      this.connext.emit(EventNames.DEPOSIT_FAILED_EVENT, {
        amount: amount.toString(),
        assetId,
        error: e.stack || e.message,
      });
      throw new Error(e.stack || e.message);
    } finally {
      ret = await this.rescindDepositRights({ appIdentityHash, assetId });
    }

    if (transactionHash) {
      this.connext.emit(EventNames.DEPOSIT_CONFIRMED_EVENT, {
        hash: transactionHash,
        amount: amount.toString(),
        assetId,
      });
    }

    return ret;
  };

  public requestDepositRights = async (
    params: PublicParams.RequestDepositRights,
  ): Promise<PublicResults.RequestDepositRights> => {
    const assetId = params.assetId || AddressZero;
    const depositApp = await this.getDepositApp({ assetId });
    
    if (!depositApp) {
      this.log.debug(`No deposit app installed for ${assetId}. Installing.`);
      const appIdentityHash = await this.proposeDepositInstall(assetId);
      return {
        appIdentityHash,
        multisigAddress: this.connext.multisigAddress,
      };
    }

    this.log.debug(`Found existing deposit app`);
    const latestState = depositApp.latestState as DepositAppState;

    // check if you are the initiator;
    const initiatorTransfer = latestState.transfers[0];
    if (initiatorTransfer.to !== this.connext.freeBalanceAddress) {
      throw new Error(`Node has unfinalized deposit, cannot request deposit rights for ${assetId}`);
    }

    this.log.debug(`Found existing, unfinalized deposit app for ${assetId}, doing nothing. (deposit app: ${depositApp.identityHash})`);
    return {
      appIdentityHash: depositApp.identityHash,
      multisigAddress: this.connext.multisigAddress,
    };
  }

  public rescindDepositRights = async (
    params: PublicParams.RescindDepositRights,
  ): Promise<PublicResults.RescindDepositRights> => {
    const assetId = params.assetId || AddressZero;
    // get the app instance
    const app = await this.getDepositApp({ assetId });
    if (!app) {
      this.log.debug(`No deposit app found for assset: ${assetId}`);
      const freeBalance = await this.connext.getFreeBalance(assetId);
      return { freeBalance };
    }
  
    this.log.debug(`Uninstalling ${app.identityHash}`);
    await this.connext.uninstallApp(app.identityHash);
    this.log.debug(`Uninstalled deposit app`);
    const freeBalance = await this.connext.getFreeBalance(assetId);
    return { freeBalance };
  }

  public getDepositApp = async (
    params: PublicParams.CheckDepositRights,
  ): Promise<AppInstanceJson | undefined> => {
    const appInstances = await this.connext.getAppInstances();
    const depositAppInfo = await this.connext.getAppRegistry({
      name: DepositAppName,
      chainId: this.ethProvider.network.chainId,
    }) as DefaultApp;
    const depositApp = appInstances.find(
      (appInstance) =>
        appInstance.appInterface.addr === depositAppInfo.appDefinitionAddress &&
        (appInstance.latestState as DepositAppState).assetId === params.assetId,
    );

    if (!depositApp) {
      return undefined;
    }

    return depositApp;
  }

  /////////////////////////////////
  ////// PRIVATE METHODS

  private proposeDepositInstall = async (
    assetId: string,
  ): Promise<string> => {
    const token = new Contract(assetId!, tokenAbi, this.ethProvider);

    // generate initial totalAmountWithdrawn
    const multisig = new Contract(
      this.connext.multisigAddress,
      MinimumViableMultisig.abi,
      this.ethProvider,
    );

    let startingTotalAmountWithdrawn: BigNumber;
    try {
      startingTotalAmountWithdrawn = await multisig.functions.totalAmountWithdrawn(assetId);
    } catch (e) {
      const NOT_DEPLOYED_ERR = `contract not deployed (contractAddress="${this.connext.multisigAddress}"`;
      if (!e.message.includes(NOT_DEPLOYED_ERR)) {
        throw new Error(e);
      }
      // multisig is deployed on withdrawal, if not
      // deployed withdrawal amount is 0
      startingTotalAmountWithdrawn = Zero;
    }

    // generate starting multisig balance
    const startingMultisigBalance =
      assetId === AddressZero
        ? await this.ethProvider.getBalance(this.connext.multisigAddress)
        : await token.functions.balanceOf(this.connext.multisigAddress);

    const initialState: DepositAppState = {
      transfers: [
        {
          amount: Zero,
          to: this.connext.freeBalanceAddress,
        },
        {
          amount: Zero,
          to: this.connext.nodeFreeBalanceAddress,
        },
      ],
      multisigAddress: this.connext.multisigAddress,
      assetId,
      startingTotalAmountWithdrawn, 
      startingMultisigBalance,
    };

    const {
      actionEncoding,
      appDefinitionAddress: appDefinition,
      stateEncoding,
      outcomeType,
    } = this.connext.getRegisteredAppDetails(DepositAppName);

    const params: MethodParams.ProposeInstall = {
      abiEncodings: {
        actionEncoding,
        stateEncoding,
      },
      appDefinition,
      initialState,
      initiatorDeposit: Zero,
      initiatorDepositTokenAddress: assetId,
      outcomeType,
      proposedToIdentifier: this.connext.nodePublicIdentifier,
      responderDeposit: Zero,
      responderDepositTokenAddress: assetId,
      defaultTimeout: DEFAULT_APP_TIMEOUT,
      stateTimeout: DEPOSIT_STATE_TIMEOUT,
    };

    return await this.proposeAndInstallLedgerApp(params);
  };
}<|MERGE_RESOLUTION|>--- conflicted
+++ resolved
@@ -2,15 +2,12 @@
   AppInstanceJson,
   DefaultApp,
   EventNames,
-<<<<<<< HEAD
   MethodParams,
   PublicParams,
   PublicResults,
   toBN,
-=======
   DepositAppState,
   DepositAppName,
->>>>>>> 9b3381cb
 } from "@connext/types";
 import { MinimumViableMultisig } from "@connext/contracts";
 import { DEFAULT_APP_TIMEOUT, DEPOSIT_STATE_TIMEOUT } from "@connext/apps";
