import { Node as CFModuleTypes } from "@counterfactual/types";
import { utils as ethers } from "ethers";
import { v4 as generateUUID } from "uuid";

import { delay, getFreeBalance, logEthFreeBalance } from "../lib/utils";
import { ChannelState, DepositParameters } from "../types";

import { AbstractController } from "./AbstractController";

export class DepositController extends AbstractController {
  public async deposit(params: DepositParameters): Promise<ChannelState> {
    this.log.info("Deposit called, yay!");

    const myFreeBalanceAddress = this.cfModule.ethFreeBalanceAddress;

    // TODO:  Generate and expose multisig address in connext internal
    const preDepositBalances = await getFreeBalance(
      this.cfModule,
      this.connext.opts.multisigAddress,
    );

    if (Object.keys(preDepositBalances).length !== 2) {
      throw new Error("Unexpected number of entries");
    }

    if (!preDepositBalances[myFreeBalanceAddress]) {
      throw new Error("My address not found");
    }

<<<<<<< HEAD
    const [counterpartyFreeBalanceAddress] = Object.keys(
      preDepositBalances,
    ).filter(addr => addr !== myFreeBalanceAddress);

    console.log(
      `\nDepositing ${params.amount} ETH into ${
        this.connext.opts.multisigAddress
      }\n`,
=======
    const [counterpartyFreeBalanceAddress] = Object.keys(preDepositBalances).filter(
      (addr: string): boolean => addr !== myFreeBalanceAddress,
>>>>>>> d2bc440c
    );

    console.log(`\nDepositing ${params.amount} ETH into ${this.connext.opts.multisigAddress}\n`);
    try {
      await this.cfModule.call(CFModuleTypes.MethodName.DEPOSIT, {
        params: {
          amount: ethers.parseEther(params.amount),
          multisigAddress: this.connext.opts.multisigAddress,
          notifyCounterparty: true,
        } as CFModuleTypes.DepositParams,
        requestId: generateUUID(),
        type: CFModuleTypes.MethodName.DEPOSIT,
      });

      const postDepositBalances = await getFreeBalance(
        this.cfModule,
        this.connext.opts.multisigAddress,
      );

      if (!postDepositBalances[myFreeBalanceAddress].gt(preDepositBalances[myFreeBalanceAddress])) {
        throw Error("My balance was not increased.");
      }

      console.info("Waiting for counter party to deposit same amount");

      const freeBalanceNotUpdated = async (): Promise<any> => {
        return !(await getFreeBalance(this.cfModule, this.connext.opts.multisigAddress))[
          counterpartyFreeBalanceAddress
        ].gt(preDepositBalances[counterpartyFreeBalanceAddress]);
      };

      while (await freeBalanceNotUpdated()) {
        console.info(`Waiting 1 more seconds for counter party deposit`);
        await delay(1 * 1000);
      }

      logEthFreeBalance(await getFreeBalance(this.cfModule, this.connext.opts.multisigAddress));
    } catch (e) {
      console.error(`Failed to deposit... ${e}`);
      throw e;
    }

    return {
      apps: [],
      freeBalance: await getFreeBalance(this.cfModule, this.connext.opts.multisigAddress),
    } as ChannelState;
  }
}<|MERGE_RESOLUTION|>--- conflicted
+++ resolved
@@ -27,19 +27,8 @@
       throw new Error("My address not found");
     }
 
-<<<<<<< HEAD
-    const [counterpartyFreeBalanceAddress] = Object.keys(
-      preDepositBalances,
-    ).filter(addr => addr !== myFreeBalanceAddress);
-
-    console.log(
-      `\nDepositing ${params.amount} ETH into ${
-        this.connext.opts.multisigAddress
-      }\n`,
-=======
     const [counterpartyFreeBalanceAddress] = Object.keys(preDepositBalances).filter(
       (addr: string): boolean => addr !== myFreeBalanceAddress,
->>>>>>> d2bc440c
     );
 
     console.log(`\nDepositing ${params.amount} ETH into ${this.connext.opts.multisigAddress}\n`);
