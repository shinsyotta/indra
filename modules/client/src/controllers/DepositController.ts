--- conflicted
+++ resolved
@@ -1,6 +1,3 @@
-<<<<<<< HEAD
-import { MethodParams, DepositParameters, DepositResponse, RequestDepositRightsParameters, RequestDepositRightsResponse, RescindDepositRightsResponse, RescindDepositRightsParameters, CheckDepositRightsParameters, CheckDepositRightsResponse } from "@connext/types";
-=======
 import { 
   MethodParams,
   DepositParameters,
@@ -16,7 +13,6 @@
   toBN,
   bigNumberifyJson,
 } from "@connext/types";
->>>>>>> 0fdc1b58
 import { MinimumViableMultisig } from "@connext/contracts";
 import { DepositAppName, DepositAppState } from "@connext/types";
 import { Contract } from "ethers";
@@ -30,16 +26,9 @@
   public deposit = async (params: DepositParameters): Promise<DepositResponse> => {
     const { 
       appInstanceId, 
-<<<<<<< HEAD
-      multisigAddress, 
-    } = await this.requestDepositRights({ assetId: params.assetId });
-    const hash = await this.connext.channelProvider.walletTransfer({
-      recipient: multisigAddress, 
-=======
     } = await this.requestDepositRights({ assetId: params.assetId });
     const hash = await this.connext.channelProvider.walletTransfer({
       recipient: this.connext.multisigAddress, 
->>>>>>> 0fdc1b58
       amount: params.amount.toString(),
       assetId: params.assetId, 
     });
@@ -50,13 +39,38 @@
   public requestDepositRights = async (
     params: RequestDepositRightsParameters,
   ): Promise<RequestDepositRightsResponse> => {
-<<<<<<< HEAD
-    params.assetId = params.assetId ? params.assetId : AddressZero;
-
-    const appInstanceId = await this.proposeDepositInstall(params.assetId);
-  
+    const assetId = params.assetId || AddressZero;
+    const depositApp = await this.getDepositApp({ assetId });
+    
+    if (!depositApp) {
+      this.log.debug(`No deposit app installed for ${assetId}. Installing.`);
+      const appInstanceId = await this.proposeDepositInstall(assetId);
+      return {
+        appInstanceId,
+        multisigAddress: this.connext.multisigAddress,
+      };
+    }
+
+    this.log.debug(`Found existing deposit app`);
+    const latestState = depositApp.latestState as DepositAppState;
+    if (toBN(latestState.timelock).lt(await this.ethProvider.getBlockNumber())) {
+      throw new Error(`Found existing deposit app with expired timelock, please call "rescindDepositRights" for ${assetId}`);
+    }
+
+    // if the timelock has not expired, but the state is finalized, uninstall
+    if (latestState.finalized) {
+      throw new Error(`Found existing deposit app with finalized state, please call "rescindDepositRights" for ${assetId}`);
+    }
+
+    // check if you are the initiator;
+    const initiatorTransfer = latestState.transfers[0];
+    if (initiatorTransfer.to !== this.connext.freeBalanceAddress) {
+      throw new Error(`Node has unfinalized deposit, cannot request deposit rights for ${assetId}`);
+    }
+
+    this.log.debug(`Found existing, unfinalized deposit app for ${assetId}, doing nothing. (deposit app: ${depositApp.identityHash})`);
     return {
-      appInstanceId,
+      appInstanceId: depositApp.identityHash,
       multisigAddress: this.connext.multisigAddress,
     };
   }
@@ -64,35 +78,80 @@
   public rescindDepositRights = async (
     params: RescindDepositRightsParameters,
   ): Promise<RescindDepositRightsResponse> => {
-    let appInstanceId;
-    if (!params.appInstanceId) {
-      params.assetId = params.assetId ? params.assetId : AddressZero;
-
-      appInstanceId = this.getDepositApp({ assetId: params.assetId });
-      if(!appInstanceId) {
-        throw new Error(`No existing deposit app found for this tokenAddress: ${params.assetId}`);
-      }
-    } else {
-      appInstanceId = params.appInstanceId;
-    }
-
-    this.log.debug(`Uninstalling deposit app: ${appInstanceId}`);
-    await this.connext.uninstallApp(appInstanceId);
-    const freeBalance = await this.connext.getFreeBalance();
-    return { freeBalance };
+    const { assetId } = params;
+    // get the app instance
+    const app = await this.getDepositApp({ assetId: assetId || AddressZero });
+    if (!app) {
+      throw new Error(`No deposit app found for assset: ${assetId || AddressZero}`);
+    }
+
+    const uninstallGetFreeBalance = async () => {
+      // state has expired, uninstall
+      await this.connext.uninstallApp(app.identityHash);
+      const freeBalance = await this.connext.getFreeBalance(assetId || AddressZero);
+      return { freeBalance };
+    };
+
+    const latestState = bigNumberifyJson(app.latestState) as DepositAppState;
+    // if the timelock has expired, uninstall the app regardless
+    // if you are the initiator, or if the state is finalized
+    if (toBN(latestState.timelock).lt(await this.ethProvider.getBlockNumber())) {
+      this.log.debug(`Deposit app timelock expired, uninstalling`);
+      return uninstallGetFreeBalance();
+    }
+
+    // if the timelock has not expired, but the state is finalized, uninstall
+    if (latestState.finalized) {
+      this.log.debug(`Deposit app state is finalized, uninstalling`);
+      return uninstallGetFreeBalance();
+    }
+
+    // check if you are the initiator;
+    const initiatorTransfer = latestState.transfers[0];
+    if (initiatorTransfer.to !== this.connext.freeBalanceAddress) {
+      throw new Error(`Node has unfinalized deposit, cannot rescind rights for ${assetId || AddressZero}`);
+    }
+
+    // make sure the deposit has gone through
+    // NOTE: this function has no context into the *amount* that was deposited
+    // this is fine, because the node can always leave the users deposit app
+    // installed, then collateralize/pay the user by sending funds directly
+    // to the multisig
+    const token = new Contract(assetId!, tokenAbi, this.ethProvider);
+    const endingMultisigBalance =
+      assetId === AddressZero
+        ? await this.ethProvider.getBalance(this.connext.multisigAddress)
+        : await token.functions.balanceOf(this.connext.multisigAddress);
+
+    if (endingMultisigBalance.lte(latestState.startingMultisigBalance)) {
+      throw new Error(`Deposit has not yet completed, cannot rescind deposit rights`);
+    }
+
+    // first take action to finalize the state
+    this.log.debug(`Taking action to finalize deposit app ${app.identityHash}`);
+    const action: DepositAppAction = {};
+    await this.connext.takeAction(app.identityHash, action);
+  
+    this.log.debug(`Deposit app finalized, uninstalling ${app.identityHash}`);
+    return uninstallGetFreeBalance();
   }
 
   public getDepositApp = async (
     params: CheckDepositRightsParameters,
-  ): Promise<CheckDepositRightsResponse> => {
+  ): Promise<AppInstanceJson | undefined> => {
     const appInstances = await this.connext.getAppInstances();
-    return { 
-      appInstanceId: appInstances.filter(
-        (appInstance) => 
-          appInstance
-            .singleAssetTwoPartyCoinTransferInterpreterParams
-            .tokenAddress === params.assetId,
-    )[0].identityHash };
+    const depositApp = appInstances.filter(
+      (appInstance) => 
+        appInstance
+          .singleAssetTwoPartyCoinTransferInterpreterParams
+          .tokenAddress === params.assetId,
+    )[0];
+
+    if (!depositApp) {
+      return undefined;
+    }
+
+    return depositApp;
   }
 
   /////////////////////////////////
@@ -123,161 +182,13 @@
       startingTotalAmountWithdrawn = Zero;
     }
 
-=======
-    const assetId = params.assetId || AddressZero;
-    const depositApp = await this.getDepositApp({ assetId });
-    
-    if (!depositApp) {
-      this.log.debug(`No deposit app installed for ${assetId}. Installing.`);
-      const appInstanceId = await this.proposeDepositInstall(assetId);
-      return {
-        appInstanceId,
-        multisigAddress: this.connext.multisigAddress,
-      };
-    }
-
-    this.log.debug(`Found existing deposit app`);
-    const latestState = depositApp.latestState as DepositAppState;
-    if (toBN(latestState.timelock).lt(await this.ethProvider.getBlockNumber())) {
-      throw new Error(`Found existing deposit app with expired timelock, please call "rescindDepositRights" for ${assetId}`);
-    }
-
-    // if the timelock has not expired, but the state is finalized, uninstall
-    if (latestState.finalized) {
-      throw new Error(`Found existing deposit app with finalized state, please call "rescindDepositRights" for ${assetId}`);
-    }
-
-    // check if you are the initiator;
-    const initiatorTransfer = latestState.transfers[0];
-    if (initiatorTransfer.to !== this.connext.freeBalanceAddress) {
-      throw new Error(`Node has unfinalized deposit, cannot request deposit rights for ${assetId}`);
-    }
-
-    this.log.debug(`Found existing, unfinalized deposit app for ${assetId}, doing nothing. (deposit app: ${depositApp.identityHash})`);
-    return {
-      appInstanceId: depositApp.identityHash,
-      multisigAddress: this.connext.multisigAddress,
-    };
-  }
-
-  public rescindDepositRights = async (
-    params: RescindDepositRightsParameters,
-  ): Promise<RescindDepositRightsResponse> => {
-    const { assetId } = params;
-    // get the app instance
-    const app = await this.getDepositApp({ assetId: assetId || AddressZero });
-    if (!app) {
-      throw new Error(`No deposit app found for assset: ${assetId || AddressZero}`);
-    }
-
-    const uninstallGetFreeBalance = async () => {
-      // state has expired, uninstall
-      await this.connext.uninstallApp(app.identityHash);
-      const freeBalance = await this.connext.getFreeBalance(assetId || AddressZero);
-      return { freeBalance };
-    };
-
-    const latestState = bigNumberifyJson(app.latestState) as DepositAppState;
-    // if the timelock has expired, uninstall the app regardless
-    // if you are the initiator, or if the state is finalized
-    if (toBN(latestState.timelock).lt(await this.ethProvider.getBlockNumber())) {
-      this.log.debug(`Deposit app timelock expired, uninstalling`);
-      return uninstallGetFreeBalance();
-    }
-
-    // if the timelock has not expired, but the state is finalized, uninstall
-    if (latestState.finalized) {
-      this.log.debug(`Deposit app state is finalized, uninstalling`);
-      return uninstallGetFreeBalance();
-    }
-
-    // check if you are the initiator;
-    const initiatorTransfer = latestState.transfers[0];
-    if (initiatorTransfer.to !== this.connext.freeBalanceAddress) {
-      throw new Error(`Node has unfinalized deposit, cannot rescind rights for ${assetId || AddressZero}`);
-    }
-
-    // make sure the deposit has gone through
-    // NOTE: this function has no context into the *amount* that was deposited
-    // this is fine, because the node can always leave the users deposit app
-    // installed, then collateralize/pay the user by sending funds directly
-    // to the multisig
-    const token = new Contract(assetId!, tokenAbi, this.ethProvider);
-    const endingMultisigBalance =
-      assetId === AddressZero
-        ? await this.ethProvider.getBalance(this.connext.multisigAddress)
-        : await token.functions.balanceOf(this.connext.multisigAddress);
-
-    if (endingMultisigBalance.lte(latestState.startingMultisigBalance)) {
-      throw new Error(`Deposit has not yet completed, cannot rescind deposit rights`);
-    }
-
-    // first take action to finalize the state
-    this.log.debug(`Taking action to finalize deposit app ${app.identityHash}`);
-    const action: DepositAppAction = {};
-    await this.connext.takeAction(app.identityHash, action);
-  
-    this.log.debug(`Deposit app finalized, uninstalling ${app.identityHash}`);
-    return uninstallGetFreeBalance();
-  }
-
-  public getDepositApp = async (
-    params: CheckDepositRightsParameters,
-  ): Promise<AppInstanceJson | undefined> => {
-    const appInstances = await this.connext.getAppInstances();
-    const depositApp = appInstances.filter(
-      (appInstance) => 
-        appInstance
-          .singleAssetTwoPartyCoinTransferInterpreterParams
-          .tokenAddress === params.assetId,
-    )[0];
-
-    if (!depositApp) {
-      return undefined;
-    }
-
-    return depositApp;
-  }
-
-  /////////////////////////////////
-  ////// PRIVATE METHODS
-
-  private proposeDepositInstall = async (
-    assetId: string,
-  ): Promise<string> => {
-    const token = new Contract(assetId!, tokenAbi, this.ethProvider);
-
-    // generate initial totalAmountWithdrawn
-    const multisig = new Contract(
-      this.connext.multisigAddress,
-      MinimumViableMultisig.abi,
-      this.ethProvider,
-    );
-
-    let startingTotalAmountWithdrawn: BigNumber;
-    try {
-      startingTotalAmountWithdrawn = await multisig.functions.totalAmountWithdrawn(assetId);
-    } catch (e) {
-      const NOT_DEPLOYED_ERR = `contract not deployed (contractAddress="${this.connext.multisigAddress}"`;
-      if (!e.message.includes(NOT_DEPLOYED_ERR)) {
-        throw new Error(e);
-      }
-      // multisig is deployed on withdrawal, if not
-      // deployed withdrawal amount is 0
-      startingTotalAmountWithdrawn = Zero;
-    }
-
->>>>>>> 0fdc1b58
     // generate starting multisig balance
     const startingMultisigBalance =
       assetId === AddressZero
         ? await this.ethProvider.getBalance(this.connext.multisigAddress)
         : await token.functions.balanceOf(this.connext.multisigAddress);
 
-<<<<<<< HEAD
-=======
     const timelock = MIN_DEPOSIT_TIMEOOUT_BLOCKS.add(await this.ethProvider.getBlockNumber());
->>>>>>> 0fdc1b58
     const initialState: DepositAppState = {
       transfers: [
         {
@@ -293,11 +204,8 @@
       assetId,
       startingTotalAmountWithdrawn, 
       startingMultisigBalance,
-<<<<<<< HEAD
-=======
       finalized: false,
       timelock,
->>>>>>> 0fdc1b58
     };
 
     const {
