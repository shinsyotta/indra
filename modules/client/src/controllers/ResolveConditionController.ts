import { RECIEVE_TRANSFER_FINISHED_EVENT, RECIEVE_TRANSFER_STARTED_EVENT } from "@connext/types";
import { HashZero, Zero } from "ethers/constants";
import { BigNumber, bigNumberify } from "ethers/utils";

import { createLinkedHash, stringify, xpubToAddress } from "../lib";
import {
  ResolveConditionParameters,
  ResolveConditionResponse,
  ResolveLinkedTransferParameters,
  ResolveLinkedTransferResponse,
  ResolveLinkedTransferToRecipientParameters,
  SimpleLinkedTransferAppState,
  TransferCondition,
} from "../types";
import { invalid32ByteHexString, invalidAddress, notNegative, validate } from "../validation";

import { AbstractController } from "./AbstractController";

type ConditionResolvers = {
  [index in TransferCondition]: (
    params: ResolveConditionParameters,
  ) => Promise<ResolveConditionResponse>;
};

export class ResolveConditionController extends AbstractController {
  public resolve = async (
    params: ResolveConditionParameters,
  ): Promise<ResolveConditionResponse> => {
    this.log.info(`Resolve condition called with parameters: ${stringify(params)}`);

    const res = await this.conditionResolvers[params.conditionType](params);
    return res;
  };

  /////////////////////////////////
  ////// PRIVATE METHODS

  // properly logs error and emits a receive transfer failed event
  private handleResolveErr = (paymentId: string, e: any): void => {
    this.log.error(`Failed to resolve linked transfer ${paymentId}: ${e.stack || e.message}`);
    this.connext.emit("RECEIVE_TRANSFER_FAILED_EVENT", { paymentId });

    // TODO: remove
    this.connext.emit("RECIEVE_TRANSFER_FAILED_EVENT", {
      paymentId,
      message: "This event has been deprecated in favor of RECEIVE_TRANSFER_FAILED_EVENT",
    });
    throw e;
  };

  private resolveLinkedTransfer = async (
    params: ResolveLinkedTransferParameters,
  ): Promise<ResolveLinkedTransferResponse> => {
    this.log.info(`Resolving link: ${stringify(params)}`);
    const { paymentId, preImage, meta } = params;

    // convert and validate
    // get assetId and amount from node so that this doesnt have to be sent
    // to the user or used in the API
    const { assetId, amount } = await this.node.fetchLinkedTransfer(params.paymentId);
    validate(
      notNegative(amount),
      invalidAddress(assetId),
      invalid32ByteHexString(params.paymentId),
      invalid32ByteHexString(preImage),
    );
    this.log.info(`Found link payment for ${amount} ${assetId}`);
    const amountBN = bigNumberify(amount);

    const freeBal = await this.connext.getFreeBalance(assetId);
    const preTransferBal = freeBal[this.connext.freeBalanceAddress];

    // TODO: dont listen to linked transfer app in default listener, only listen for it here

    // handle collateral issues by pinging the node to see if the app can be
    // properly installed.
    const { appId } = await this.node.resolveLinkedTransfer(
      paymentId,
      createLinkedHash(amountBN, assetId, paymentId, preImage),
      meta,
    );

    // verify and uninstall if there is an error
    try {
      await this.verifyInstalledApp(appId, amountBN, assetId, paymentId, preImage);
    } catch (e) {
      await this.connext.uninstallApp(appId);
      this.handleResolveErr(paymentId, e);
    }

    // app is correctly verified, now take action + uninstall
    try {
      await this.connext.takeAction(appId, { preImage });
      await this.connext.uninstallApp(appId);
    } catch (e) {
      this.handleResolveErr(paymentId, e);
    }

    // sanity check, free balance increased by payment amount
    const postTransferBal = await this.connext.getFreeBalance(assetId);
    const diff = postTransferBal[this.connext.freeBalanceAddress].sub(preTransferBal);
    if (!diff.eq(amountBN)) {
      this.log.error(
        "Welp it appears the difference of the free balance before and after " +
          "uninstalling is not what we expected......",
      );
    } else if (postTransferBal[this.connext.freeBalanceAddress].lte(preTransferBal)) {
      this.log.info(
        "Free balance after transfer is lte free balance " +
          "before transfer..... That's not great..",
      );
    }

    return {
      appId,
      freeBalance: await this.connext.getFreeBalance(assetId),
      paymentId,
    };
  };

  private resolveLinkedTransferToRecipient = async (
    params: ResolveLinkedTransferToRecipientParameters,
  ): Promise<ResolveLinkedTransferResponse> => {
    // convert and validate
    // because this function is only used internally, it is safe to add
    // the amount / assetId to the api params without breaking interfaces
    const { paymentId, preImage, amount, assetId, meta } = params;
    validate(
      notNegative(amount),
      invalidAddress(assetId),
      invalid32ByteHexString(paymentId),
      invalid32ByteHexString(preImage),
    );
    this.log.info(`Found link payment for ${amount} ${assetId}`);

<<<<<<< HEAD
    this.connext.emit(RECIEVE_TRANSFER_STARTED_EVENT, { paymentId });
=======
    this.connext.emit("RECEIVE_TRANSFER_STARTED_EVENT", {
      paymentId,
    });

    // TODO: remove
    this.connext.emit("RECIEVE_TRANSFER_STARTED_EVENT", {
      paymentId,
      message: "This event has been deprecated in favor of RECEIVE_TRANSFER_STARTED_EVENT",
    });
>>>>>>> a7947ed1

    // convert and validate
    const amountBN = bigNumberify(amount);

    const freeBal = await this.connext.getFreeBalance(assetId);
    const preTransferBal = freeBal[this.connext.freeBalanceAddress];

    // TODO: dont listen to linked transfer app in default listener, only
    // listen for it here

    // install app and take action

    // handle collateral issues by pinging the node to see if the app can be
    // properly installed.
    const { appId } = await this.node.resolveLinkedTransfer(
      paymentId,
      createLinkedHash(amountBN, assetId, paymentId, preImage),
      meta,
    );

    // verify and uninstall if there is an error
    try {
      await this.verifyInstalledApp(appId, amountBN, assetId, paymentId, preImage);
    } catch (e) {
      await this.connext.uninstallApp(appId);
      this.handleResolveErr(paymentId, e);
    }

    // app is correctly verified, now take action + uninstall
    try {
      await this.connext.takeAction(appId, { preImage });
      await this.connext.uninstallApp(appId);
    } catch (e) {
      this.handleResolveErr(paymentId, e);
    }

    // sanity check, free balance increased by payment amount
    const postTransferBal = await this.connext.getFreeBalance(assetId);
    const diff = postTransferBal[this.connext.freeBalanceAddress].sub(preTransferBal);
    if (!diff.eq(amountBN)) {
      this.log.error(
        "Welp it appears the difference of the free balance before and after " +
          "uninstalling is not what we expected......",
      );
    } else if (postTransferBal[this.connext.freeBalanceAddress].lte(preTransferBal)) {
      this.log.warn(
        "Free balance after transfer is lte free balance " +
          "before transfer..... That's not great..",
      );
    }

<<<<<<< HEAD
    this.connext.emit(RECIEVE_TRANSFER_FINISHED_EVENT, { paymentId });
=======
    this.connext.emit("RECEIVE_TRANSFER_FINISHED_EVENT", {
      paymentId,
    });

    // TODO: remove
    this.connext.emit("RECIEVE_TRANSFER_FINISHED_EVENT", {
      paymentId,
      message: "This event has been deprecated in favor of RECEIVE_TRANSFER_FINISHED_EVENT",
    });
>>>>>>> a7947ed1

    return {
      appId,
      freeBalance: await this.connext.getFreeBalance(assetId),
      paymentId,
    };
  };

  private verifyInstalledApp = async (
    appId: string,
    amountParam: BigNumber,
    assetIdParam: string,
    paymentIdParam: string,
    preImageParam: string,
  ): Promise<void> => {
    // get the app
    const { appInstance } = await this.connext.getAppInstanceDetails(appId);

    // verify state hash is correct
    const {
      linkedHash,
      preImage,
      coinTransfers,
      amount,
      assetId,
      paymentId,
    } = appInstance.latestState as SimpleLinkedTransferAppState;

    const throwErr = (reason: string): void => {
      throw new Error(
        `Detected ${reason} when resolving linked transfer app ${appId}, refusing to takeAction`,
      );
    };

    // verify initial state params are correct
    if (!bigNumberify(amount).eq(amount)) {
      throwErr("incorrect amount in state");
    }

    if (assetIdParam !== assetId) {
      throwErr("incorrect assetId");
    }

    if (paymentIdParam !== paymentId) {
      throwErr("incorrect paymentId");
    }

    if (linkedHash !== createLinkedHash(amountParam, assetIdParam, paymentIdParam, preImageParam)) {
      throwErr("incorrect linked hash");
    }

    if (HashZero !== preImage) {
      throwErr("non-zero preimage");
    }

    // verify correct amount + sender in senders transfer object
    if (!bigNumberify(coinTransfers[0].amount).eq(amountParam)) {
      throwErr("incorrect initial sender amount in latest state");
    }

    if (coinTransfers[0].to !== xpubToAddress(this.connext.nodePublicIdentifier)) {
      throwErr("incorrect sender address in latest state");
    }

    // verify correct amount + sender in receivers transfer object
    if (!bigNumberify(coinTransfers[1].amount).eq(Zero)) {
      throwErr("incorrect initial receiver amount in latest state");
    }

    if (coinTransfers[1].to !== xpubToAddress(this.connext.publicIdentifier)) {
      throwErr("incorrect receiver address in latest state");
    }

    // TODO: how can we access / verify the `meta` here?

    if (appInstance.isVirtualApp) {
      throwErr("virtual app");
    }

    // all other general app params should be handled on the `proposeInstall`
    // listener callback

    return;
  };

  private conditionResolvers: ConditionResolvers = {
    LINKED_TRANSFER: this.resolveLinkedTransfer,
    LINKED_TRANSFER_TO_RECIPIENT: this.resolveLinkedTransferToRecipient,
  };
}<|MERGE_RESOLUTION|>--- conflicted
+++ resolved
@@ -1,4 +1,11 @@
-import { RECIEVE_TRANSFER_FINISHED_EVENT, RECIEVE_TRANSFER_STARTED_EVENT } from "@connext/types";
+import {
+  RECEIVE_TRANSFER_FAILED_EVENT,
+  RECEIVE_TRANSFER_FINISHED_EVENT,
+  RECEIVE_TRANSFER_STARTED_EVENT,
+  RECIEVE_TRANSFER_FAILED_EVENT,
+  RECIEVE_TRANSFER_FINISHED_EVENT,
+  RECIEVE_TRANSFER_STARTED_EVENT,
+} from "@connext/types";
 import { HashZero, Zero } from "ethers/constants";
 import { BigNumber, bigNumberify } from "ethers/utils";
 
@@ -38,12 +45,14 @@
   // properly logs error and emits a receive transfer failed event
   private handleResolveErr = (paymentId: string, e: any): void => {
     this.log.error(`Failed to resolve linked transfer ${paymentId}: ${e.stack || e.message}`);
-    this.connext.emit("RECEIVE_TRANSFER_FAILED_EVENT", { paymentId });
-
-    // TODO: remove
-    this.connext.emit("RECIEVE_TRANSFER_FAILED_EVENT", {
-      paymentId,
-      message: "This event has been deprecated in favor of RECEIVE_TRANSFER_FAILED_EVENT",
+    this.connext.emit(RECEIVE_TRANSFER_FAILED_EVENT, {
+      paymentId,
+    });
+
+    // TODO: remove when deprecated
+    this.connext.emit(RECIEVE_TRANSFER_FAILED_EVENT, {
+      paymentId,
+      message: `This event has been deprecated in favor of ${RECEIVE_TRANSFER_FAILED_EVENT}`,
     });
     throw e;
   };
@@ -133,19 +142,15 @@
     );
     this.log.info(`Found link payment for ${amount} ${assetId}`);
 
-<<<<<<< HEAD
-    this.connext.emit(RECIEVE_TRANSFER_STARTED_EVENT, { paymentId });
-=======
-    this.connext.emit("RECEIVE_TRANSFER_STARTED_EVENT", {
-      paymentId,
-    });
-
-    // TODO: remove
-    this.connext.emit("RECIEVE_TRANSFER_STARTED_EVENT", {
-      paymentId,
-      message: "This event has been deprecated in favor of RECEIVE_TRANSFER_STARTED_EVENT",
-    });
->>>>>>> a7947ed1
+    this.connext.emit(RECEIVE_TRANSFER_STARTED_EVENT, {
+      paymentId,
+    });
+
+    // TODO: remove when deprecated
+    this.connext.emit(RECIEVE_TRANSFER_STARTED_EVENT, {
+      paymentId,
+      message: `This event has been deprecated in favor of ${RECEIVE_TRANSFER_STARTED_EVENT}`,
+    });
 
     // convert and validate
     const amountBN = bigNumberify(amount);
@@ -197,19 +202,15 @@
       );
     }
 
-<<<<<<< HEAD
-    this.connext.emit(RECIEVE_TRANSFER_FINISHED_EVENT, { paymentId });
-=======
-    this.connext.emit("RECEIVE_TRANSFER_FINISHED_EVENT", {
-      paymentId,
-    });
-
-    // TODO: remove
-    this.connext.emit("RECIEVE_TRANSFER_FINISHED_EVENT", {
-      paymentId,
-      message: "This event has been deprecated in favor of RECEIVE_TRANSFER_FINISHED_EVENT",
-    });
->>>>>>> a7947ed1
+    this.connext.emit(RECEIVE_TRANSFER_FINISHED_EVENT, {
+      paymentId,
+    });
+
+    // TODO: remove when deprecated
+    this.connext.emit(RECIEVE_TRANSFER_FINISHED_EVENT, {
+      paymentId,
+      message: `This event has been deprecated in favor of ${RECEIVE_TRANSFER_FINISHED_EVENT}`,
+    });
 
     return {
       appId,
