--- conflicted
+++ resolved
@@ -81,13 +81,8 @@
       transferMeta: {
         lockHash,
       },
-<<<<<<< HEAD
-    }) as EventPayloads.CreateHashLockTransfer;
-    this.connext.emit(EventNames.CREATE_TRANSFER_EVENT, eventData);
-=======
     }) as EventPayloads.HashLockTransferCreated;
     this.connext.emit(EventNames.CONDITIONAL_TRANSFER_CREATED_EVENT, eventData);
->>>>>>> 20850915
 
     return {
       appId,
