import {
  ConditionalTransferTypes,
  CreateTransferEventData,
  EventNames,
  HashLockTransferAppName,
  HashLockTransferAppState,
  HashLockTransferParameters,
  HashLockTransferResponse,
  MethodParams,
  toBN,
} from "@connext/types";
import { HashZero, Zero } from "ethers/constants";

import { xpubToAddress } from "../lib";

import { AbstractController } from "./AbstractController";

export class HashLockTransferController extends AbstractController {
  public hashLockTransfer = async (
    params: HashLockTransferParameters,
  ): Promise<HashLockTransferResponse> => {
    // convert params + validate
<<<<<<< HEAD
    const amount = toBN(params.amount);
    const { assetId, preImage, meta } = params;

    // install the transfer application
    const lockHash = soliditySha256(["bytes32"], [preImage]);
    console.log("lockHash: ", lockHash);

    const initialState: HashLockTransferAppState = {
=======
    const { amount, assetId, lockHash, timelock, meta } = convertHashLockTransferParameters(
      `bignumber`,
      params,
    );

    const initialState: HashLockTransferAppStateBigNumber = {
>>>>>>> ea97ac54
      coinTransfers: [
        {
          amount,
          to: xpubToAddress(this.connext.publicIdentifier),
        },
        {
          amount: Zero,
          to: xpubToAddress(this.connext.nodePublicIdentifier),
        },
      ],
      timelock,
      lockHash,
      preImage: HashZero,
      finalized: false,
    };

    const {
      actionEncoding,
      stateEncoding,
      appDefinitionAddress: appDefinition,
      outcomeType,
    } = this.connext.getRegisteredAppDetails(HashLockTransferAppName);
    const proposeInstallParams: MethodParams.ProposeInstall = {
      abiEncodings: {
        actionEncoding,
        stateEncoding,
      },
      appDefinition,
      initialState,
      initiatorDeposit: amount,
      initiatorDepositTokenAddress: assetId,
      meta,
      outcomeType,
      proposedToIdentifier: this.connext.nodePublicIdentifier,
      responderDeposit: Zero,
      responderDepositTokenAddress: assetId,
      timeout: Zero,
    };
    const appId = await this.proposeAndInstallLedgerApp(proposeInstallParams);

    if (!appId) {
      throw new Error(`App was not installed`);
    }

    const eventData = {
      type: ConditionalTransferTypes.HashLockTransfer,
      amount,
      assetId,
      sender: this.connext.publicIdentifier,
      meta,
      paymentId: HashZero,
      transferMeta: {
        lockHash,
      },
    } as CreateTransferEventData<typeof ConditionalTransferTypes.HashLockTransfer>;
    this.connext.emit(EventNames.CREATE_TRANSFER, eventData);

    return {
      appId,
    };
  };
}<|MERGE_RESOLUTION|>--- conflicted
+++ resolved
@@ -20,23 +20,11 @@
     params: HashLockTransferParameters,
   ): Promise<HashLockTransferResponse> => {
     // convert params + validate
-<<<<<<< HEAD
     const amount = toBN(params.amount);
-    const { assetId, preImage, meta } = params;
-
-    // install the transfer application
-    const lockHash = soliditySha256(["bytes32"], [preImage]);
-    console.log("lockHash: ", lockHash);
+    const timelock = toBN(params.timelock);
+    const { assetId, lockHash, meta } = params;
 
     const initialState: HashLockTransferAppState = {
-=======
-    const { amount, assetId, lockHash, timelock, meta } = convertHashLockTransferParameters(
-      `bignumber`,
-      params,
-    );
-
-    const initialState: HashLockTransferAppStateBigNumber = {
->>>>>>> ea97ac54
       coinTransfers: [
         {
           amount,
