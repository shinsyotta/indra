import { Zero } from "ethers/constants";
import { BigNumber, bigNumberify, formatEther, parseEther } from "ethers/utils";
import { fromExtendedKey } from "ethers/utils/hdnode";

<<<<<<< HEAD
import { stringify, xpubToAddress } from "../lib";
=======
import { CF_METHOD_TIMEOUT } from "../lib/constants";
import { delayAndThrow, stringify, xpubToAddress } from "../lib/utils";
>>>>>>> a2d317c4
import {
  CFCoreChannel,
  CFCoreTypes,
  convert,
  DefaultApp,
  SimpleSwapAppStateBigNumber,
  SwapParameters,
} from "../types";
import {
  invalidAddress,
  notGreaterThan,
  notLessThanOrEqualTo,
  notPositive,
  validate,
} from "../validation";

import { AbstractController } from "./AbstractController";

export const calculateExchange = (amount: BigNumber, swapRate: string): BigNumber => {
  return bigNumberify(formatEther(amount.mul(parseEther(swapRate))).replace(/\.[0-9]*$/, ""));
};

export class SwapController extends AbstractController {
  private appId: string;

  public async swap(params: SwapParameters): Promise<CFCoreChannel> {
    // convert params + validate
    const { amount, toAssetId, fromAssetId, swapRate } = convert.SwapParameters(
      "bignumber",
      params,
    );
    const preSwapFromBal = await this.connext.getFreeBalance(fromAssetId);
    const userBal = preSwapFromBal[this.connext.freeBalanceAddress];
    const preSwapToBal = await this.connext.getFreeBalance(toAssetId);
    const nodeBal = preSwapToBal[xpubToAddress(this.connext.nodePublicIdentifier)];
    const swappedAmount = calculateExchange(amount, swapRate);
    validate(
      invalidAddress(fromAssetId),
      invalidAddress(toAssetId),
      notLessThanOrEqualTo(amount, userBal),
      notGreaterThan(amount, Zero),
      notLessThanOrEqualTo(swappedAmount, nodeBal),
      notPositive(parseEther(swapRate)),
    );

    // get app definition from constants
    const appInfo = this.connext.getRegisteredAppDetails("SimpleTwoPartySwapApp");

    // install the swap app
    await this.swapAppInstall(amount, toAssetId, fromAssetId, swapRate, appInfo);

    this.log.info(`Swap app installed! Uninstalling ${this.appId} without updating state.`);

    // if app installed, that means swap was accepted now uninstall
    await this.connext.uninstallApp(this.appId);

    // Sanity check to ensure swap was executed correctly
    const postSwapFromBal = await this.connext.getFreeBalance(fromAssetId);
    const postSwapToBal = await this.connext.getFreeBalance(toAssetId);
    // balance decreases
    const diffFrom = preSwapFromBal[this.connext.freeBalanceAddress].sub(
      postSwapFromBal[this.connext.freeBalanceAddress],
    );
    // balance increases
    const diffTo = postSwapToBal[this.connext.freeBalanceAddress].sub(
      preSwapToBal[this.connext.freeBalanceAddress],
    );
    if (!diffFrom.eq(amount) || !diffTo.eq(swappedAmount)) {
      throw new Error("Invalid final swap amounts - this shouldn't happen!!");
    }
    const newState = await this.connext.getChannel();

    // TODO: fix the state / types!!
    return newState as CFCoreChannel;
  }

  /////////////////////////////////
  ////// PRIVATE METHODS
  // TODO: fix type of data
  private resolveInstallSwap = (res: (value?: unknown) => void, data: any): any => {
    if (this.appId !== data.params.appInstanceId) {
      return;
    }
    res(data);
    return data;
  };

  private rejectInstallSwap = (rej: any, msg: any): any => {
    // check app id
    const appId = msg.appInstanceId || msg.data.appInstanceId;
    if (msg.data) {
      this.log.warn(
        `This should not have this structure when emitted, strange. msg: ${stringify(msg)}`,
      );
    }

    if (this.appId !== appId) {
      return;
    }

    rej(`Install rejected. Event data: ${stringify(msg)}`);
    return msg;
  };

  // TODO: fix for virtual exchanges!
  private swapAppInstall = async (
    amount: BigNumber,
    toAssetId: string,
    fromAssetId: string,
    swapRate: string,
    appInfo: DefaultApp,
  ): Promise<any> => {
    let boundResolve;
    let boundReject;

    const swappedAmount = calculateExchange(amount, swapRate);

    this.log.info(
      `Installing swap app. Swapping ${amount.toString()} of ${fromAssetId}` +
        ` for ${swappedAmount.toString()} of ${toAssetId}`,
    );

    // NOTE: always put the initiators swap information FIRST
    // followed by responders. If this is not included, the swap will
    // fail, causing the balances to be indexed on the wrong token
    // address key in `get-outcome-increments.ts` in cf code base
    // ideally this would be fixed at some point
    const initialState: SimpleSwapAppStateBigNumber = {
      coinTransfers: [
        [
          {
            amount,
            to: fromExtendedKey(this.connext.publicIdentifier).derivePath("0").address,
          },
        ],
        [
          {
            amount: swappedAmount,
            to: fromExtendedKey(this.connext.nodePublicIdentifier).derivePath("0").address,
          },
        ],
      ],
    };

    const { actionEncoding, appDefinitionAddress: appDefinition, stateEncoding } = appInfo;

    const params: CFCoreTypes.ProposeInstallParams = {
      abiEncodings: {
        actionEncoding,
        stateEncoding,
      },
      appDefinition,
      initialState,
      initiatorDeposit: amount, // TODO will this work?
      initiatorDepositTokenAddress: fromAssetId,
      outcomeType: appInfo.outcomeType,
      proposedToIdentifier: this.connext.nodePublicIdentifier,
      responderDeposit: swappedAmount, // TODO will this work? ERC20 context?
      responderDepositTokenAddress: toAssetId,
      timeout: Zero,
    };

    const res = await this.connext.proposeInstallApp(params);

    // set app instance id
    this.appId = res.appInstanceId;

    await Promise.race([
      new Promise((res: any, rej: any): any => {
        boundReject = this.rejectInstallSwap.bind(null, rej);
        boundResolve = this.resolveInstallSwap.bind(null, res);
        this.listener.on(CFCoreTypes.EventName.INSTALL, boundResolve);
        this.listener.on(CFCoreTypes.EventName.REJECT_INSTALL, boundReject);
      }),
      delayAndThrow(
        CF_METHOD_TIMEOUT,
        `App install took longer than ${CF_METHOD_TIMEOUT / 1000} seconds`,
      ),
    ]);

    this.cleanupInstallListeners(boundResolve, boundReject);
    return res.appInstanceId;
  };

  private cleanupInstallListeners = (boundResolve: any, boundReject: any): void => {
    this.listener.removeListener(CFCoreTypes.EventName.INSTALL, boundResolve);
    this.listener.removeListener(CFCoreTypes.EventName.REJECT_INSTALL, boundReject);
  };
}<|MERGE_RESOLUTION|>--- conflicted
+++ resolved
@@ -2,12 +2,10 @@
 import { BigNumber, bigNumberify, formatEther, parseEther } from "ethers/utils";
 import { fromExtendedKey } from "ethers/utils/hdnode";
 
-<<<<<<< HEAD
-import { stringify, xpubToAddress } from "../lib";
-=======
+import { delayAndThrow, stringify } from "../lib";
+import { xpubToAddress } from "../lib/cfCore";
 import { CF_METHOD_TIMEOUT } from "../lib/constants";
-import { delayAndThrow, stringify, xpubToAddress } from "../lib/utils";
->>>>>>> a2d317c4
+
 import {
   CFCoreChannel,
   CFCoreTypes,
