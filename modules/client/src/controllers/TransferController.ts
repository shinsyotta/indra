--- conflicted
+++ resolved
@@ -7,12 +7,7 @@
   SupportedApplications,
   TransferParameters,
 } from "@connext/types";
-<<<<<<< HEAD
-import { RejectInstallVirtualMessage } from "@counterfactual/node";
-import { AppInstanceJson, Node as NodeTypes } from "@counterfactual/types";
-=======
 import { Node as CFCoreTypes } from "@counterfactual/types";
->>>>>>> bdd547e1
 import { Zero } from "ethers/constants";
 import { BigNumber } from "ethers/utils";
 
@@ -204,47 +199,4 @@
     this.listener.removeListener(CFCoreTypes.EventName.INSTALL_VIRTUAL, boundResolve);
     this.listener.removeListener(CFCoreTypes.EventName.REJECT_INSTALL_VIRTUAL, boundReject);
   };
-<<<<<<< HEAD
-
-  private async waitForAppInstall(): Promise<void> {
-    return new Promise(
-      async (res: any, rej: any): Promise<any> => {
-        const getAppIds = async (): Promise<string[]> => {
-          return (await this.connext.getAppInstances()).map((a: AppInstanceJson) => a.identityHash);
-        };
-        let retries = 0;
-        while (!(await getAppIds()).includes(this.appId) && retries <= MAX_RETRIES) {
-          this.log.info(`found app id in the open apps... retry number ${retries}`);
-          await delay(100);
-          retries = retries + 1;
-        }
-
-        if (retries > MAX_RETRIES) rej();
-        this.log.info(`app installed after ${retries} retries`);
-        res();
-      },
-    );
-  }
-
-  private async waitForAppUninstall(): Promise<void> {
-    return new Promise(
-      async (res: any, rej: any): Promise<any> => {
-        const getAppIds = async (): Promise<string[]> => {
-          return (await this.connext.getAppInstances()).map((a: AppInstanceJson) => a.identityHash);
-        };
-        let retries = 0;
-        while ((await getAppIds()).includes(this.appId) && retries <= MAX_RETRIES) {
-          this.log.info(`found app id in the open apps... retry number ${retries}`);
-          await delay(100);
-          retries = retries + 1;
-        }
-
-        if (retries > MAX_RETRIES) rej();
-        this.log.info(`app uninstalled after ${retries} retries`);
-        res();
-      },
-    );
-  }
-=======
->>>>>>> bdd547e1
 }