--- conflicted
+++ resolved
@@ -157,11 +157,7 @@
       transfers: [
         {
           amount,
-<<<<<<< HEAD
-          to: getAddress(fromExtendedKey(this.connext.publicIdentifier).derivePath("0").address),
-=======
           to: freeBalanceAddressFromXpub(this.connext.publicIdentifier),
->>>>>>> 4aeb6e4f
         },
         {
           amount: Zero,
