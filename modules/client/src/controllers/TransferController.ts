--- conflicted
+++ resolved
@@ -44,18 +44,7 @@
     const appInfo = this.connext.getRegisteredAppDetails("EthUnidirectionalTransferApp");
 
     // install the transfer application
-<<<<<<< HEAD
-    try {
-      await this.transferAppInstalled(amount, recipient, appInfo);
-    } catch (e) {
-      // TODO: can add more checks in `rejectInstall` but there is no
-      // way to check if the recipient is collateralized atm, so just
-      // assume this is the reason the install was rejected
-      throw new Error("Recipient online, but does not have sufficient collateral");
-    }
-=======
     await this.transferAppInstalled(amount, recipient, assetId, appInfo);
->>>>>>> 63f05990
 
     // update state
     // TODO: listener for reject state?
@@ -133,19 +122,6 @@
 
   // creates a promise that is resolved once the app is installed
   // and rejected if the virtual application is rejected
-<<<<<<< HEAD
-  private transferAppInstalled = async (amount: BigNumber, recipient: string, appInfo: any): Promise<any> => {
-    let boundResolve;
-    let boundReject;
-
-    const params: NodeTypes.ProposeInstallVirtualParams = {
-      ...appInfo,
-      initialState: {
-        transfers: [
-          {
-            amount,
-            to: fromExtendedKey(this.connext.publicIdentifier).derivePath("0").address
-=======
   private transferAppInstalled = async (
     amount: BigNumber,
     recipient: string,
@@ -169,7 +145,6 @@
             amount,
             to: this.wallet.address,
             // TODO: replace? fromExtendedKey(this.publicIdentifier).derivePath("0").address
->>>>>>> 63f05990
           },
           {
             amount: Zero,
@@ -179,14 +154,10 @@
       },
       intermediaries: [this.connext.nodePublicIdentifier],
       myDeposit: amount,
-<<<<<<< HEAD
-      proposedToIdentifier: recipient,
-=======
       outcomeType: appInfo.outcomeType,
       peerDeposit: constants.Zero,
       proposedToIdentifier: recipient,
       timeout: constants.Zero, // TODO: fix, add to app info?
->>>>>>> 63f05990
     };
 
     const res = await this.connext.proposeInstallVirtualApp(params);
