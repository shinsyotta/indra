import { BigNumber, ChannelState, convert, WithdrawParameters } from "@connext/types";
import { Node as CFCoreTypes } from "@counterfactual/types";
import { TransactionResponse } from "ethers/providers";
import { getAddress } from "ethers/utils";

import { replaceBN } from "../lib/utils";
import { invalidAddress } from "../validation/addresses";
import { falsy, notLessThanOrEqualTo } from "../validation/bn";

import { AbstractController } from "./AbstractController";

export class WithdrawalController extends AbstractController {
  public async withdraw(params: WithdrawParameters): Promise<ChannelState> {
    params.assetId = params.assetId ? getAddress(params.assetId) : undefined;
    const myFreeBalanceAddress = this.connext.freeBalanceAddress;

    const { amount, assetId, recipient, userSubmitted } = convert.Withdraw("bignumber", params);

    const invalid = await this.validateInputs(amount, assetId, recipient);
    if (invalid) {
      throw new Error(invalid);
    }

    const preWithdrawBalances = await this.connext.getFreeBalance(assetId);

    this.log.info(`\nWithdrawing ${amount} wei from ${this.connext.opts.multisigAddress}\n`);

    // register listeners
    this.registerListeners();

    let transaction: TransactionResponse | undefined;
    try {
      if (!userSubmitted) {
<<<<<<< HEAD
        this.log.info(`Calling ${CFModuleTypes.RpcMethodName.WITHDRAW_COMMITMENT}`);
        const withdrawResponse = await this.connext.providerWithdrawCommitment(
=======
        this.log.info(`Calling ${CFCoreTypes.RpcMethodName.WITHDRAW_COMMITMENT}`);
        const withdrawResponse = await this.connext.cfWithdrawCommitment(
>>>>>>> bdd547e1
          amount,
          assetId,
          recipient,
        );
        this.log.info(`Withdraw Response: ${JSON.stringify(withdrawResponse, replaceBN, 2)}`);
        const minTx = withdrawResponse.transaction;

        transaction = await this.node.withdraw(minTx);
        this.log.info(`Node Withdraw Response: ${JSON.stringify(transaction, replaceBN, 2)}`);
      } else {
        this.log.info(`Calling ${CFCoreTypes.RpcMethodName.WITHDRAW}`);
        const withdrawResponse = await this.connext.cfWithdraw(amount, assetId, recipient);
        this.log.info(`Withdraw Response: ${JSON.stringify(withdrawResponse, replaceBN, 2)}`);
        transaction = await this.ethProvider.getTransaction(withdrawResponse.txHash);
      }
      const postWithdrawBalances = await this.connext.getFreeBalance(assetId);

      const expectedFreeBal = preWithdrawBalances[myFreeBalanceAddress].sub(amount);

      // sanity check the free balance decrease
      if (postWithdrawBalances && !postWithdrawBalances[myFreeBalanceAddress].eq(expectedFreeBal)) {
        this.log.error(`My free balance was not decreased by the expected amount.`);
      }

      this.log.info("Withdrawn!");
    } catch (e) {
      this.log.error(`Failed to withdraw... ${JSON.stringify(e, replaceBN, 2)}`);
      this.removeListeners();
      throw new Error(e);
    }

    // TODO: fix types!
    return {
      apps: await this.connext.getAppInstances(),
      freeBalance: await this.connext.getFreeBalance(),
      transaction,
    } as any;
  }

  /////////////////////////////////
  ////// PRIVATE METHODS

  ////// Validation
  private validateInputs = async (
    amount: BigNumber,
    assetId: string,
    recipient?: string,
  ): Promise<string | undefined> => {
    // TODO: fix for non-eth withdrawals
    // check the free balance can handle requested amnt
    const freeBalance = await this.connext.getFreeBalance(assetId);
    const preWithdrawalBal = freeBalance[this.connext.freeBalanceAddress];
    const errs = [
      notLessThanOrEqualTo(amount, preWithdrawalBal),
      invalidAddress(assetId), // check address of asset
    ];
    if (recipient) {
      errs.push(invalidAddress(recipient));
    }
    return errs ? errs.filter(falsy)[0] : undefined;
  };

  ////// Listener callbacks
  private withdrawConfirmedCallback = async (data: any): Promise<void> => {
    this.log.info(`Withdrawal confimed.`);
    this.removeListeners();
  };

  private withdrawFailedCallback = (data: any): void => {
    this.log.warn(`Withdrawal failed with data: ${JSON.stringify(data, replaceBN, 2)}`);
    this.removeListeners();
  };

  ////// Listener registration/deregistration
  private registerListeners(): void {
    this.listener.registerCfListener(
      CFCoreTypes.EventName.WITHDRAWAL_CONFIRMED,
      this.withdrawConfirmedCallback,
    );

    this.listener.registerCfListener(
      CFCoreTypes.EventName.WITHDRAWAL_FAILED,
      this.withdrawFailedCallback,
    );
  }

  private removeListeners(): void {
    this.listener.removeCfListener(
      CFCoreTypes.EventName.WITHDRAWAL_CONFIRMED,
      this.withdrawConfirmedCallback,
    );

    this.listener.removeCfListener(
      CFCoreTypes.EventName.WITHDRAWAL_FAILED,
      this.withdrawFailedCallback,
    );
  }
}<|MERGE_RESOLUTION|>--- conflicted
+++ resolved
@@ -31,13 +31,8 @@
     let transaction: TransactionResponse | undefined;
     try {
       if (!userSubmitted) {
-<<<<<<< HEAD
-        this.log.info(`Calling ${CFModuleTypes.RpcMethodName.WITHDRAW_COMMITMENT}`);
-        const withdrawResponse = await this.connext.providerWithdrawCommitment(
-=======
         this.log.info(`Calling ${CFCoreTypes.RpcMethodName.WITHDRAW_COMMITMENT}`);
         const withdrawResponse = await this.connext.cfWithdrawCommitment(
->>>>>>> bdd547e1
           amount,
           assetId,
           recipient,
