import { AddressZero, Zero, HashZero } from "ethers/constants";
import { TransactionResponse } from "ethers/providers";
import { formatEther } from "ethers/utils";

<<<<<<< HEAD
import { stringify } from "../lib";
import {
  BigNumber,
  CFCoreTypes,
  convert,
  ProtocolTypes,
  WithdrawalResponse,
  WithdrawParameters,
  chan_setUserWithdrawal,
} from "../types";
import { invalidAddress, notLessThanOrEqualTo, notPositive, validate } from "../validation";

import { AbstractController } from "./AbstractController";
=======
import { stringify, withdrawalKey, xpubToAddress } from "../lib";
import { BigNumber, CFCoreTypes } from "../types";
import {
  convertWithdrawParameters,
  WithdrawERC20Commitment,
  WithdrawETHCommitment,
} from "@connext/apps";

import { AbstractController } from "./AbstractController";
import {
  chan_storeSet,
  EventNames,
  WITHDRAWAL_STARTED_EVENT,
  WITHDRAWAL_CONFIRMED_EVENT,
  AppInstanceJson,
  WithdrawResponse,
  WithdrawParameters,
  WithdrawAppState,
  WithdrawAppAction,
  WithdrawApp,
} from "@connext/types";
>>>>>>> 74d4a591

export class WithdrawalController extends AbstractController {
  public async withdraw(paramsRaw: WithdrawParameters): Promise<WithdrawResponse> {
    //Set defaults
    if (!paramsRaw.assetId) {
      paramsRaw.assetId = AddressZero;
    }
    if (!paramsRaw.recipient) {
      paramsRaw.recipient = this.connext.freeBalanceAddress;
    }

    const params = convertWithdrawParameters(`bignumber`, paramsRaw);
    let transaction: TransactionResponse | undefined;

    this.log.info(
      `Withdrawing ${formatEther(params.amount)} ${
        params.assetId === AddressZero ? "ETH" : "Tokens"
      } from multisig to ${params.recipient}`,
    );

<<<<<<< HEAD
    let transaction: TransactionResponse | undefined;
    try {
      this.log.info(`Rescinding deposit rights before withdrawal`);
      await this.connext.rescindDepositRights({ assetId });
      if (!userSubmitted) {
        const withdrawResponse = await this.connext.withdrawCommitment(amount, assetId, recipient);
        this.log.info(`WithdrawCommitment submitted`);
        this.log.debug(`Details of submitted withdrawal: ${stringify(withdrawResponse)}`);
        const minTx: CFCoreTypes.MinimalTransaction = withdrawResponse.transaction;
        // set the withdrawal tx in the store
        await this.connext.channelProvider.send(chan_setUserWithdrawal, {
          withdrawalObject: { tx: minTx, retry: 0 },
        });

        transaction = await this.node.withdraw(minTx);

        await this.connext.watchForUserWithdrawal();

        this.log.info(`Node responded with transaction: ${transaction.hash}`);
        this.log.debug(`Transaction details: ${stringify(transaction)}`);
      } else {
        // first deploy the multisig
        const deployRes = await this.connext.deployMultisig();
        this.log.info(`Deploying multisig: ${deployRes.transactionHash}`);
        this.log.debug(`Multisig deploy transaction: ${stringify(deployRes)}`);
        if (deployRes.transactionHash !== AddressZero) {
          // wait for multisig deploy transaction
          // will be 0x000.. if the multisig has already been deployed.
          this.ethProvider.waitForTransaction(deployRes.transactionHash);
        }
        this.log.info(`Calling ${ProtocolTypes.chan_withdraw}`);
        // user submitting the withdrawal
        const withdrawResponse = await this.connext.providerWithdraw(
          assetId,
          new BigNumber(amount),
          recipient,
        );
        this.log.info(`Node responded with transaction: ${withdrawResponse.txHash}`);
        this.log.debug(`Withdraw Response: ${stringify(withdrawResponse)}`);
        transaction = await this.ethProvider.getTransaction(withdrawResponse.txHash);
      }
      const postWithdrawBalances = await this.connext.getFreeBalance(assetId);

      this.log.debug(`Pre-Withdraw Balances: ${stringify(preWithdrawBalances)}`);
      const expectedFreeBal = bigNumberify(preWithdrawBalances[myFreeBalanceAddress]).sub(amount);

      // sanity check the free balance decrease
      if (postWithdrawBalances && !postWithdrawBalances[myFreeBalanceAddress].eq(expectedFreeBal)) {
        this.log.error(`My free balance was not decreased by the expected amount.`);
      }

      this.log.info(`Successfully Withdrew`);
    } catch (e) {
      this.log.error(`Failed to withdraw: ${e.stack || e.message}`);
      throw new Error(e);
=======
    // TODO: try to remove this with deposit redesign
    await this.cleanupPendingDeposit(params.assetId);

    const withdrawCommitment = await this.createWithdrawCommitment(params);
    const withdrawerSignatureOnWithdrawCommitment = await this.connext.channelProvider.signWithdrawCommitment(
      withdrawCommitment.hashToSign(),
    );

    await this.proposeWithdrawApp(
      params,
      withdrawCommitment.hashToSign(),
      withdrawerSignatureOnWithdrawCommitment,
    );

    this.connext.listener.emit(EventNames[WITHDRAWAL_STARTED_EVENT], {
      params,
      withdrawCommitment,
      withdrawerSignatureOnWithdrawCommitment,
    });

    transaction = await this.connext.watchForUserWithdrawal();
    this.log.info(`Node put withdrawal onchain: ${transaction.hash}`);
    this.log.debug(`Transaction details: ${stringify(transaction)}`);

    this.connext.listener.emit(EventNames[WITHDRAWAL_CONFIRMED_EVENT], { transaction });

    // Note that we listen for the signed commitment and save it to store only in listener.ts

    return { transaction };
  }

  public async respondToNodeWithdraw(appInstance: AppInstanceJson) {
    const state = appInstance.latestState as WithdrawAppState<BigNumber>;

    const generatedCommitment = await this.createWithdrawCommitment({
      amount: state.transfers[0].amount,
      assetId: appInstance.singleAssetTwoPartyCoinTransferInterpreterParams.tokenAddress,
      recipient: state.transfers[0].to,
    } as WithdrawParameters<BigNumber>);

    // Dont need to validate anything because we already did it during the propose flow
    const counterpartySignatureOnWithdrawCommitment = await this.connext.channelProvider.signWithdrawCommitment(
      generatedCommitment.hashToSign(),
    );
    await this.connext.takeAction(appInstance.identityHash, {
      signature: counterpartySignatureOnWithdrawCommitment,
    } as WithdrawAppAction);
    await this.connext.uninstallApp(appInstance.identityHash);
  }

  private async cleanupPendingDeposit(assetId: string) {
    /*
      TODO: We should find some way to avoid this case completely if possible.
            Otherwise, it's too easy for collisions between deposits and withdraws
            to occur, which would completely fuck up a user channel.
            Circle back after deposit redesign is done.
    */
    this.log.info(`Rescinding deposit rights before withdrawal`);
    await this.connext.rescindDepositRights({ assetId });
  }

  private async createWithdrawCommitment(
    params: WithdrawParameters<BigNumber>,
  ): Promise<WithdrawETHCommitment | WithdrawERC20Commitment> {
    const { assetId, amount, recipient } = params;
    const channel = await this.connext.getStateChannel();
    if (assetId === AddressZero) {
      return new WithdrawETHCommitment(
        channel.data.multisigAddress,
        channel.data.freeBalanceAppInstance.participants,
        recipient,
        amount,
      );
>>>>>>> 74d4a591
    }
    return new WithdrawERC20Commitment(
      channel.data.multisigAddress,
      channel.data.freeBalanceAppInstance.participants,
      recipient,
      amount,
      assetId,
    );
  }

  private async proposeWithdrawApp(
    params: WithdrawParameters<BigNumber>,
    withdrawCommitmentHash: string,
    withdrawerSignatureOnWithdrawCommitment: string,
  ): Promise<string> {
    const { amount, recipient, assetId } = params;
    const appInfo = this.connext.getRegisteredAppDetails(WithdrawApp);
    const {
      appDefinitionAddress: appDefinition,
      outcomeType,
      stateEncoding,
      actionEncoding,
    } = appInfo;
    const initialState: WithdrawAppState<BigNumber> = {
      transfers: [
        { amount: amount, to: recipient },
        { amount: Zero, to: xpubToAddress(this.connext.nodePublicIdentifier) },
      ],
      signatures: [withdrawerSignatureOnWithdrawCommitment, HashZero],
      signers: [
        xpubToAddress(this.connext.publicIdentifier),
        xpubToAddress(this.connext.nodePublicIdentifier),
      ],
      data: withdrawCommitmentHash,
      finalized: false,
    };
    const installParams: CFCoreTypes.ProposeInstallParams = {
      abiEncodings: {
        actionEncoding,
        stateEncoding,
      },
      appDefinition,
      initialState,
      initiatorDeposit: amount,
      initiatorDepositTokenAddress: assetId,
      outcomeType,
      proposedToIdentifier: this.connext.nodePublicIdentifier,
      responderDeposit: Zero,
      responderDepositTokenAddress: assetId,
      timeout: Zero,
    };

    const appId = await this.proposeAndInstallLedgerApp(installParams);
    return appId;
  }

  public async saveWithdrawCommitmentToStore(
    params: WithdrawParameters<BigNumber>,
    signatures: string[],
  ): Promise<void> {
    // set the withdrawal tx in the store
    const commitment = await this.createWithdrawCommitment(params);
    const minTx: CFCoreTypes.MinimalTransaction = commitment.getSignedTransaction(signatures);
    const value = { tx: minTx, retry: 0 };
    await this.connext.channelProvider.send(chan_storeSet, {
      pairs: [{ path: withdrawalKey(this.connext.publicIdentifier), value }],
    });
    return;
  }
}<|MERGE_RESOLUTION|>--- conflicted
+++ resolved
@@ -1,31 +1,8 @@
-import { AddressZero, Zero, HashZero } from "ethers/constants";
-import { TransactionResponse } from "ethers/providers";
-import { formatEther } from "ethers/utils";
-
-<<<<<<< HEAD
-import { stringify } from "../lib";
-import {
-  BigNumber,
-  CFCoreTypes,
-  convert,
-  ProtocolTypes,
-  WithdrawalResponse,
-  WithdrawParameters,
-  chan_setUserWithdrawal,
-} from "../types";
-import { invalidAddress, notLessThanOrEqualTo, notPositive, validate } from "../validation";
-
-import { AbstractController } from "./AbstractController";
-=======
-import { stringify, withdrawalKey, xpubToAddress } from "../lib";
-import { BigNumber, CFCoreTypes } from "../types";
 import {
   convertWithdrawParameters,
   WithdrawERC20Commitment,
   WithdrawETHCommitment,
 } from "@connext/apps";
-
-import { AbstractController } from "./AbstractController";
 import {
   chan_storeSet,
   EventNames,
@@ -38,7 +15,21 @@
   WithdrawAppAction,
   WithdrawApp,
 } from "@connext/types";
->>>>>>> 74d4a591
+import { AddressZero, Zero, HashZero } from "ethers/constants";
+import { TransactionResponse } from "ethers/providers";
+import { formatEther } from "ethers/utils";
+
+import { stringify, withdrawalKey, xpubToAddress } from "../lib";
+import {
+  BigNumber,
+  CFCoreTypes,
+  ProtocolTypes,
+  WithdrawParameters,
+  chan_setUserWithdrawal,
+} from "../types";
+import { invalidAddress, notLessThanOrEqualTo, notPositive, validate } from "../validation";
+
+import { AbstractController } from "./AbstractController";
 
 export class WithdrawalController extends AbstractController {
   public async withdraw(paramsRaw: WithdrawParameters): Promise<WithdrawResponse> {
@@ -59,63 +50,6 @@
       } from multisig to ${params.recipient}`,
     );
 
-<<<<<<< HEAD
-    let transaction: TransactionResponse | undefined;
-    try {
-      this.log.info(`Rescinding deposit rights before withdrawal`);
-      await this.connext.rescindDepositRights({ assetId });
-      if (!userSubmitted) {
-        const withdrawResponse = await this.connext.withdrawCommitment(amount, assetId, recipient);
-        this.log.info(`WithdrawCommitment submitted`);
-        this.log.debug(`Details of submitted withdrawal: ${stringify(withdrawResponse)}`);
-        const minTx: CFCoreTypes.MinimalTransaction = withdrawResponse.transaction;
-        // set the withdrawal tx in the store
-        await this.connext.channelProvider.send(chan_setUserWithdrawal, {
-          withdrawalObject: { tx: minTx, retry: 0 },
-        });
-
-        transaction = await this.node.withdraw(minTx);
-
-        await this.connext.watchForUserWithdrawal();
-
-        this.log.info(`Node responded with transaction: ${transaction.hash}`);
-        this.log.debug(`Transaction details: ${stringify(transaction)}`);
-      } else {
-        // first deploy the multisig
-        const deployRes = await this.connext.deployMultisig();
-        this.log.info(`Deploying multisig: ${deployRes.transactionHash}`);
-        this.log.debug(`Multisig deploy transaction: ${stringify(deployRes)}`);
-        if (deployRes.transactionHash !== AddressZero) {
-          // wait for multisig deploy transaction
-          // will be 0x000.. if the multisig has already been deployed.
-          this.ethProvider.waitForTransaction(deployRes.transactionHash);
-        }
-        this.log.info(`Calling ${ProtocolTypes.chan_withdraw}`);
-        // user submitting the withdrawal
-        const withdrawResponse = await this.connext.providerWithdraw(
-          assetId,
-          new BigNumber(amount),
-          recipient,
-        );
-        this.log.info(`Node responded with transaction: ${withdrawResponse.txHash}`);
-        this.log.debug(`Withdraw Response: ${stringify(withdrawResponse)}`);
-        transaction = await this.ethProvider.getTransaction(withdrawResponse.txHash);
-      }
-      const postWithdrawBalances = await this.connext.getFreeBalance(assetId);
-
-      this.log.debug(`Pre-Withdraw Balances: ${stringify(preWithdrawBalances)}`);
-      const expectedFreeBal = bigNumberify(preWithdrawBalances[myFreeBalanceAddress]).sub(amount);
-
-      // sanity check the free balance decrease
-      if (postWithdrawBalances && !postWithdrawBalances[myFreeBalanceAddress].eq(expectedFreeBal)) {
-        this.log.error(`My free balance was not decreased by the expected amount.`);
-      }
-
-      this.log.info(`Successfully Withdrew`);
-    } catch (e) {
-      this.log.error(`Failed to withdraw: ${e.stack || e.message}`);
-      throw new Error(e);
-=======
     // TODO: try to remove this with deposit redesign
     await this.cleanupPendingDeposit(params.assetId);
 
@@ -189,7 +123,6 @@
         recipient,
         amount,
       );
->>>>>>> 74d4a591
     }
     return new WithdrawERC20Commitment(
       channel.data.multisigAddress,
