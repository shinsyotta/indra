--- conflicted
+++ resolved
@@ -94,23 +94,11 @@
     const hash = generatedCommitment.hashToSign();
 
     // Dont need to validate anything because we already did it during the propose flow
-<<<<<<< HEAD
     const counterpartySignatureOnWithdrawCommitment = await this
       .connext.channelProvider.signMessage(hash);
     await this.connext.takeAction(appInstance.identityHash, {
       signature: counterpartySignatureOnWithdrawCommitment,
     } as WithdrawAppAction);
-=======
-    const counterpartySignatureOnWithdrawCommitment =
-      await this.connext.channelProvider.signMessage(hash);
-    await this.connext.takeAction(
-      appInstance.identityHash, 
-      {
-        signature: counterpartySignatureOnWithdrawCommitment,
-      } as WithdrawAppAction,
-      WITHDRAW_STATE_TIMEOUT,
-    );
->>>>>>> c081a00d
     await this.connext.uninstallApp(appInstance.identityHash);
   }
 
