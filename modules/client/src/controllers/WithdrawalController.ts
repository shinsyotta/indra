--- conflicted
+++ resolved
@@ -21,13 +21,8 @@
     // TODO: remove free balance stuff?
     this.log.info("trying to get free balance....");
     const preWithdrawBalances = await this.connext.getFreeBalance();
-<<<<<<< HEAD
     this.log.info(`preWithdrawBalances:`);
     this.connext.logEthFreeBalance(assetId, preWithdrawBalances, this.log);
-=======
-    this.log.info(`preWithdrawBalances: ${preWithdrawBalances}`);
-    this.connext.logEthFreeBalance(preWithdrawBalances, this.log);
->>>>>>> ada2c816
 
     // TODO: why isnt free balance working :(
     if (preWithdrawBalances) {
