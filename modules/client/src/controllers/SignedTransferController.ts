--- conflicted
+++ resolved
@@ -77,13 +77,8 @@
       transferMeta: {
         signer,
       },
-<<<<<<< HEAD
-    }) as EventPayloads.CreateSignedTransfer;
-    this.connext.emit(EventNames.CREATE_TRANSFER_EVENT, eventData);
-=======
     }) as EventPayloads.SignedTransferCreated;
     this.connext.emit(EventNames.CONDITIONAL_TRANSFER_CREATED_EVENT, eventData);
->>>>>>> 20850915
 
     return {
       appId,
