--- conflicted
+++ resolved
@@ -11,12 +11,6 @@
   toBN,
 } from "@connext/types";
 import { Zero } from "ethers/constants";
-
-<<<<<<< HEAD
-import { CFCoreTypes } from "../types";
-=======
-import { xpubToAddress } from "../lib";
->>>>>>> c075b070
 
 import { AbstractController } from "./AbstractController";
 
