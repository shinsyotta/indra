--- conflicted
+++ resolved
@@ -54,22 +54,11 @@
         sender = resolveRes.sender;
         meta = resolveRes.meta;
       }
-<<<<<<< HEAD
-      await this.connext.takeAction(
-        appId, 
-        {
-          data,
-          signature,
-        } as SimpleSignedTransferAppAction,
-      );
-      await this.connext.uninstallApp(appId);
-=======
       await this.connext.takeAction(appIdentityHash, {
         data,
         signature,
       } as SimpleSignedTransferAppAction);
       await this.connext.uninstallApp(appIdentityHash);
->>>>>>> dcd718eb
     } catch (e) {
       this.connext.emit(EventNames.CONDITIONAL_TRANSFER_FAILED_EVENT, {
         error: e.stack || e.message,
