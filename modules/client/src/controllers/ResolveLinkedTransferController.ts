--- conflicted
+++ resolved
@@ -32,16 +32,8 @@
     try {
       // node installs app, validation happens in listener
       resolveRes = await this.connext.node.resolveLinkedTransfer(paymentId);
-<<<<<<< HEAD
-      await this.connext.takeAction(
-        resolveRes.appId, 
-        { preImage }, 
-      );
-      await this.connext.uninstallApp(resolveRes.appId);
-=======
       await this.connext.takeAction(resolveRes.appIdentityHash, { preImage });
       await this.connext.uninstallApp(resolveRes.appIdentityHash);
->>>>>>> dcd718eb
     } catch (e) {
       this.handleResolveErr(paymentId, e);
       throw e;
