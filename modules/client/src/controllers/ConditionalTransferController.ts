--- conflicted
+++ resolved
@@ -37,20 +37,15 @@
 };
 
 export class ConditionalTransferController extends AbstractController {
-<<<<<<< HEAD
   public conditionalTransfer = async (
     params: ConditionalTransferParameters,
   ): Promise<ConditionalTransferResponse> => {
-    this.log.info(`Conditional transfer called with parameters: ${stringify(params)}`);
-=======
-  public conditionalTransfer = async (params: ConditionalTransferParameters): Promise<ConditionalTransferResponse> => {
     this.log.info(
       `Generating conditional transfer of ${formatEther(params.amount)} ${
         params.assetId === AddressZero ? "ETH" : "Tokens"
       }`,
     );
     this.log.debug(`Conditional transfer parameters: ${stringify(params)}`);
->>>>>>> a38141d9
 
     const res = await this.conditionalExecutors[params.conditionType](params);
     return res;
