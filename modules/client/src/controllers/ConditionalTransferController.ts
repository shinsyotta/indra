--- conflicted
+++ resolved
@@ -90,12 +90,8 @@
       recipientPublicKey.slice(2), // remove 0x
       preImage,
     );
-<<<<<<< HEAD
-    const encryptedPreImage = EthCrypto.cipher.stringify(encryptedPreImageCipher);
     // TODO: if this fails for ANY REASON, uninstall the app to make sure that
     // the sender doesnt lose any money
-=======
->>>>>>> 8993a373
     await this.connext.setRecipientAndEncryptedPreImageForLinkedTransfer(
       recipient,
       encryptedPreImage,
@@ -217,87 +213,8 @@
       timeout: Zero,
     };
 
-<<<<<<< HEAD
     const appId = await this.proposeAndInstallLedgerApp(params);
     return appId;
-=======
-    const proposeRes = await this.connext.proposeInstallApp(params);
-    // set app instance id
-    const appId = proposeRes.appInstanceId;
-
-    try {
-      const raceRes = await Promise.race([
-        new Promise((res: () => any, rej: () => any): void => {
-          boundResolve = this.resolveInstallTransfer.bind(null, res, rej, appId);
-          boundReject = this.rejectInstallTransfer.bind(null, rej, appId);
-          this.connext.messaging.subscribe(
-            `indra.node.${this.connext.nodePublicIdentifier}.install.${proposeRes.appInstanceId}`,
-            boundResolve,
-          );
-          this.listener.on(CFCoreTypes.EventNames.REJECT_INSTALL_EVENT, boundReject);
-        }),
-        delayAndThrow(
-          CF_METHOD_TIMEOUT,
-          `App install took longer than ${CF_METHOD_TIMEOUT / 1000} seconds`,
-        ),
-      ]);
-      this.log.info(`Installed app ${appId}`);
-      this.log.debug(`Installed app details: ${stringify(raceRes as object)}`);
-      return proposeRes.appInstanceId;
-    } catch (e) {
-      this.log.error(`Error installing app: ${e.stack || e.message}`);
-      return undefined;
-    } finally {
-      this.cleanupInstallListeners(boundReject, proposeRes.appInstanceId);
-    }
-  };
-
-  // TODO: fix type of data
-  private resolveInstallTransfer = (
-    res: (value?: unknown) => void,
-    rej: (msg?: string) => void,
-    appId: string,
-    message: any,
-  ): any => {
-    // TODO: why is it sometimes data vs data.data?
-    const appInstance = message.data.data ? message.data.data : message.data;
-
-    if (appInstance.identityHash !== appId) {
-      rej(
-        `Caught INSTALL event for different app ${stringify(
-          message,
-        )}, expected ${appId}. This should not happen.`,
-      );
-    } else {
-      res(message);
-    }
-    return message;
-  };
-
-  private rejectInstallTransfer = (
-    rej: (reason?: string) => void,
-    appId: string,
-    msg: RejectInstallVirtualMessage,
-  ): any => {
-    // check app id
-    if (appId !== msg.data.appInstanceId) {
-      rej(
-        `Caught INSTALL event for different app ${stringify(
-          msg,
-        )}, expected ${appId}. This should not happen.`,
-      );
-      return;
-    }
-
-    return rej(`Install failed. Event data: ${stringify(msg)}`);
-  };
-
-  private cleanupInstallListeners = (boundReject: any, appId: string): void => {
-    this.connext.messaging.unsubscribe(
-      `indra.node.${this.connext.nodePublicIdentifier}.install.${appId}`,
-    );
-    this.listener.removeListener(CFCoreTypes.EventNames.REJECT_INSTALL_EVENT, boundReject);
->>>>>>> 8993a373
   };
 
   // add all executors/handlers here
