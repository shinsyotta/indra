import EthCrypto from "eth-crypto";
import { HashZero, Zero } from "ethers/constants";
import { fromExtendedKey } from "ethers/utils/hdnode";

<<<<<<< HEAD
import { createLinkedHash, delayAndThrow, stringify, xpubToAddress } from "../lib";
=======
import { CF_METHOD_TIMEOUT } from "../lib/constants";
import { createLinkedHash, delayAndThrow, stringify, xpubToAddress } from "../lib/utils";
>>>>>>> 808f8c1c
import {
  BigNumber,
  CFCoreTypes,
  ConditionalTransferParameters,
  ConditionalTransferResponse,
  convert,
  DefaultApp,
  LinkedTransferParameters,
  LinkedTransferResponse,
  LinkedTransferToRecipientParameters,
  LinkedTransferToRecipientResponse,
  RejectInstallVirtualMessage,
  SimpleLinkedTransferAppStateBigNumber,
  SupportedApplication,
  SupportedApplications,
  TransferCondition,
} from "../types";
import {
  invalid32ByteHexString,
  invalidAddress,
  invalidXpub,
  notLessThanOrEqualTo,
  notNegative,
  validate,
} from "../validation";

import { AbstractController } from "./AbstractController";

type ConditionalExecutors = {
  [index in TransferCondition]: (
    params: ConditionalTransferParameters,
  ) => Promise<ConditionalTransferResponse>;
};

export class ConditionalTransferController extends AbstractController {
  private appId: string;

  public conditionalTransfer = async (
    params: ConditionalTransferParameters,
  ): Promise<ConditionalTransferResponse> => {
    this.log.info(`Conditional transfer called with parameters: ${stringify(params)}`);

    const res = await this.conditionalExecutors[params.conditionType](params);
    return res;
  };

  /////////////////////////////////
  ////// PRIVATE METHODS
  // TODO: types
  private handleLinkedTransferToRecipient = async (
    params: LinkedTransferToRecipientParameters,
  ): Promise<LinkedTransferToRecipientResponse> => {
    const { amount, assetId, paymentId, preImage, recipient } = convert.LinkedTransferToRecipient(
      "bignumber",
      params,
    );

    const freeBalance = await this.connext.getFreeBalance(assetId);
    const preTransferBal = freeBalance[this.connext.freeBalanceAddress];
    validate(
      notNegative(amount),
      invalidAddress(assetId),
      notLessThanOrEqualTo(amount, preTransferBal),
      invalid32ByteHexString(paymentId),
      invalid32ByteHexString(preImage),
      invalidXpub(recipient),
    );

    const linkedHash = createLinkedHash(amount, assetId, paymentId, preImage);

    // wait for linked transfer
    const ret = await this.handleLinkedTransfers({
      ...params,
      conditionType: "LINKED_TRANSFER",
    });

    // set recipient and encrypted pre-image on linked transfer
    // TODO: use app path instead?
    const recipientPublicKey = fromExtendedKey(recipient).derivePath("0").publicKey;
    const encryptedPreImageCipher = await EthCrypto.encryptWithPublicKey(
      recipientPublicKey.slice(2), // remove 0x
      preImage,
    );
    const encryptedPreImage = EthCrypto.cipher.stringify(encryptedPreImageCipher);
    await this.connext.setRecipientAndEncryptedPreImageForLinkedTransfer(
      recipient,
      encryptedPreImage,
      linkedHash,
    );

    // publish encrypted secret
    // TODO: should we move this to its own file?
    this.connext.messaging.publish(
      `transfer.send-async.${recipient}`,
      stringify({
        amount: amount.toString(),
        assetId,
        encryptedPreImage,
        paymentId,
      }),
    );

    // need to flush here so that the client can exit knowing that messages are in the NATS server
    await this.connext.messaging.flush();

    return { ...ret, recipient };
  };

  private handleLinkedTransfers = async (
    params: LinkedTransferParameters,
  ): Promise<LinkedTransferResponse> => {
    // convert params + validate
    const { amount, assetId, paymentId, preImage, meta } = convert.LinkedTransfer(
      "bignumber",
      params,
    );

    const freeBalance = await this.connext.getFreeBalance(assetId);
    const preTransferBal = freeBalance[this.connext.freeBalanceAddress];
    validate(
      notNegative(amount),
      invalidAddress(assetId),
      notLessThanOrEqualTo(amount, preTransferBal),
      invalid32ByteHexString(paymentId),
      invalid32ByteHexString(preImage),
    );

    const appInfo = this.connext.getRegisteredAppDetails(
      SupportedApplications.SimpleLinkedTransferApp as SupportedApplication,
    );

    // install the transfer application
    const linkedHash = createLinkedHash(amount, assetId, paymentId, preImage);

    const initialState: SimpleLinkedTransferAppStateBigNumber = {
      amount,
      assetId,
      coinTransfers: [
        {
          amount,
          to: xpubToAddress(this.connext.publicIdentifier),
        },
        {
          amount: Zero,
          to: xpubToAddress(this.connext.nodePublicIdentifier),
        },
      ],
      linkedHash,
      paymentId,
      preImage: HashZero,
    };

    const appId = await this.conditionalTransferAppInstalled(
      amount,
      assetId,
      initialState,
      appInfo,
      meta,
    );

    if (!appId) {
      throw new Error(`App was not installed`);
    }

    return {
      freeBalance: await this.connext.getFreeBalance(assetId),
      paymentId,
      preImage,
    };
  };

  // creates a promise that is resolved once the app is installed
  // and rejected if the virtual application is rejected
  private conditionalTransferAppInstalled = async (
    initiatorDeposit: BigNumber,
    assetId: string,
    initialState: SimpleLinkedTransferAppStateBigNumber,
    appInfo: DefaultApp,
    meta?: object,
  ): Promise<string | undefined> => {
    let boundResolve: (value?: any) => void;
    let boundReject: (reason?: any) => void;

    // note: intermediary is added in connext.ts as well
    const {
      appDefinitionAddress: appDefinition,
      outcomeType,
      stateEncoding,
      actionEncoding,
    } = appInfo;
    const params: CFCoreTypes.ProposeInstallParams = {
      abiEncodings: {
        actionEncoding,
        stateEncoding,
      },
      appDefinition,
      initialState,
      initiatorDeposit,
      initiatorDepositTokenAddress: assetId,
      meta,
      outcomeType,
      proposedToIdentifier: this.connext.nodePublicIdentifier,
      responderDeposit: Zero,
      responderDepositTokenAddress: assetId,
      timeout: Zero,
    };

    const proposeRes = await this.connext.proposeInstallApp(params);
    // set app instance id
    this.appId = proposeRes.appInstanceId;

    try {
      const raceRes = await Promise.race([
        new Promise((res: () => any, rej: () => any): void => {
          boundResolve = this.resolveInstallTransfer.bind(null, res);
          boundReject = this.rejectInstallTransfer.bind(null, rej);
          this.connext.messaging.subscribe(
            `indra.node.${this.connext.nodePublicIdentifier}.install.${proposeRes.appInstanceId}`,
            boundResolve,
          );
          this.listener.on(CFCoreTypes.EventName.REJECT_INSTALL, boundReject);
        }),
        delayAndThrow(
          CF_METHOD_TIMEOUT,
          `App install took longer than ${CF_METHOD_TIMEOUT / 1000} seconds`,
        ),
      ]);
      this.log.info(`Installed app ${this.appId}`);
      this.log.debug(`Installed app details: ${stringify(raceRes as object)}`);
      return proposeRes.appInstanceId;
    } catch (e) {
      this.log.error(`Error installing app: ${e.toString()}`);
      return undefined;
    } finally {
      this.cleanupInstallListeners(boundReject, proposeRes.appInstanceId);
    }
  };

  // TODO: fix type of data
  private resolveInstallTransfer = (res: (value?: unknown) => void, message: any): any => {
    // TODO: why is it sometimes data vs data.data?
    const appInstance = message.data.data ? message.data.data : message.data;

    if (appInstance.identityHash !== this.appId) {
      // not our app
      this.log.info(
        `Caught INSTALL event for different app ${stringify(message)}, expected ${this.appId}`,
      );
      return;
    }
    res(message);
    return message;
  };

  // TODO: fix types of data
  private rejectInstallTransfer = (
    rej: (reason?: any) => void,
    msg: RejectInstallVirtualMessage,
  ): any => {
    // check app id
    if (this.appId !== msg.data.appInstanceId) {
      return;
    }

    return rej(`Install failed. Event data: ${stringify(msg)}`);
  };

  private cleanupInstallListeners = (boundReject: any, appId: string): void => {
    this.connext.messaging.unsubscribe(
      `indra.node.${this.connext.nodePublicIdentifier}.install.${appId}`,
    );
    this.listener.removeListener(CFCoreTypes.EventName.REJECT_INSTALL, boundReject);
  };

  // add all executors/handlers here
  private conditionalExecutors: ConditionalExecutors = {
    LINKED_TRANSFER: this.handleLinkedTransfers,
    LINKED_TRANSFER_TO_RECIPIENT: this.handleLinkedTransferToRecipient,
  };
}<|MERGE_RESOLUTION|>--- conflicted
+++ resolved
@@ -2,12 +2,13 @@
 import { HashZero, Zero } from "ethers/constants";
 import { fromExtendedKey } from "ethers/utils/hdnode";
 
-<<<<<<< HEAD
-import { createLinkedHash, delayAndThrow, stringify, xpubToAddress } from "../lib";
-=======
-import { CF_METHOD_TIMEOUT } from "../lib/constants";
-import { createLinkedHash, delayAndThrow, stringify, xpubToAddress } from "../lib/utils";
->>>>>>> 808f8c1c
+import {
+  CF_METHOD_TIMEOUT,
+  createLinkedHash,
+  delayAndThrow,
+  stringify,
+  xpubToAddress,
+} from "../lib";
 import {
   BigNumber,
   CFCoreTypes,
