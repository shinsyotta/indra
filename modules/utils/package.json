{
  "name": "@connext/utils",
<<<<<<< HEAD
  "version": "7.0.0-alpha.17",
=======
  "version": "7.0.0-alpha.16-rc",
>>>>>>> a220cb02
  "description": "Crypto module for Connext client",
  "main": "dist/index.js",
  "files": [
    "dist",
    "src",
    "types"
  ],
  "scripts": {
    "build": "rm -rf ./dist/* && ./node_modules/.bin/tsc -p tsconfig.json",
    "rebuild": "npm run clean && npm run build",
    "clean": "rm -rf ./dist",
    "test": "./node_modules/.bin/ts-mocha --bail --check-leaks --exit src/**/*.spec.ts"
  },
  "dependencies": {
    "axios": "0.19.2",
<<<<<<< HEAD
    "@connext/types": "7.0.0-alpha.17",
=======
    "@connext/types": "7.0.0-alpha.16-rc",
>>>>>>> a220cb02
    "evt": "1.7.13",
    "bs58check": "2.1.2",
    "eccrypto-js": "4.5.4"
  },
  "devDependencies": {
    "@babel/polyfill": "7.10.4",
    "@types/chai": "4.2.11",
    "@types/mocha": "7.0.2",
    "@types/node": "14.0.20",
    "chai": "4.2.0",
    "eth-crypto": "1.6.0",
    "ethers": "5.0.5",
    "mocha": "8.0.1",
    "ts-mocha": "7.0.0",
    "typescript": "3.9.6"
  }
}<|MERGE_RESOLUTION|>--- conflicted
+++ resolved
@@ -1,10 +1,6 @@
 {
   "name": "@connext/utils",
-<<<<<<< HEAD
-  "version": "7.0.0-alpha.17",
-=======
   "version": "7.0.0-alpha.16-rc",
->>>>>>> a220cb02
   "description": "Crypto module for Connext client",
   "main": "dist/index.js",
   "files": [
@@ -20,11 +16,7 @@
   },
   "dependencies": {
     "axios": "0.19.2",
-<<<<<<< HEAD
-    "@connext/types": "7.0.0-alpha.17",
-=======
     "@connext/types": "7.0.0-alpha.16-rc",
->>>>>>> a220cb02
     "evt": "1.7.13",
     "bs58check": "2.1.2",
     "eccrypto-js": "4.5.4"
