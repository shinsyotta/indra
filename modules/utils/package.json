{
  "name": "@connext/utils",
<<<<<<< HEAD
  "version": "7.0.0-alpha.3-experimental",
=======
  "version": "7.0.0-alpha.3",
>>>>>>> 2d531d4a
  "description": "Crypto module for Connext client",
  "main": "dist/index.js",
  "files": [
    "dist",
    "src",
    "types"
  ],
  "scripts": {
    "build": "rm -rf ./dist/* && ./node_modules/.bin/tsc -p tsconfig.json",
    "rebuild": "npm run clean && npm run build",
    "clean": "rm -rf ./dist",
    "test": "./node_modules/.bin/ts-mocha --bail --check-leaks --exit src/**/*.spec.ts"
  },
  "dependencies": {
<<<<<<< HEAD
    "@connext/types": "7.0.0-alpha.3-experimental",
    "evt": "1.7.13",
=======
    "@connext/types": "7.0.0-alpha.3",
    "evt": "1.7.11",
>>>>>>> 2d531d4a
    "bs58check": "2.1.2",
    "eccrypto-js": "5.3.0"
  },
  "devDependencies": {
    "@babel/polyfill": "7.10.1",
    "@types/chai": "4.2.11",
    "@types/mocha": "7.0.2",
    "@types/node": "14.0.13",
    "chai": "4.2.0",
    "eth-crypto": "1.6.0",
    "ethers": "5.0.2",
    "mocha": "8.0.1",
    "ts-mocha": "7.0.0",
    "typescript": "3.9.5"
  }
}<|MERGE_RESOLUTION|>--- conflicted
+++ resolved
@@ -1,10 +1,6 @@
 {
   "name": "@connext/utils",
-<<<<<<< HEAD
-  "version": "7.0.0-alpha.3-experimental",
-=======
   "version": "7.0.0-alpha.3",
->>>>>>> 2d531d4a
   "description": "Crypto module for Connext client",
   "main": "dist/index.js",
   "files": [
@@ -19,13 +15,8 @@
     "test": "./node_modules/.bin/ts-mocha --bail --check-leaks --exit src/**/*.spec.ts"
   },
   "dependencies": {
-<<<<<<< HEAD
-    "@connext/types": "7.0.0-alpha.3-experimental",
+    "@connext/types": "7.0.0-alpha.3",
     "evt": "1.7.13",
-=======
-    "@connext/types": "7.0.0-alpha.3",
-    "evt": "1.7.11",
->>>>>>> 2d531d4a
     "bs58check": "2.1.2",
     "eccrypto-js": "5.3.0"
   },
