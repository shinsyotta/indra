import {
  Address,
  HexString,
  IChannelSigner,
  PrivateKey,
  PublicKey,
  PublicIdentifier,
  SignatureString,
  UrlString,
} from "@connext/types";
import { Wallet, providers } from "ethers";

import {
  decrypt,
  encrypt,
  getAddressFromPublicKey,
  getRandomPrivateKey,
  getPublicKeyFromPrivateKey,
  signChannelMessage,
} from "./crypto";
import { getPublicIdentifierFromPublicKey } from "./identifiers";

export const getRandomChannelSigner = (provider?: UrlString | JsonRpcProvider) =>
  new ChannelSigner(getRandomPrivateKey(), provider);

export class ChannelSigner implements IChannelSigner {
  public address: Address;
  public publicIdentifier: PublicIdentifier;
  public publicKey: PublicKey;
<<<<<<< HEAD
  public readonly provider?: providers.JsonRpcProvider;
=======
  public provider?: JsonRpcProvider;
>>>>>>> 24dc7a9e

  // NOTE: without this property, the Signer.isSigner
  // function will not return true, even though this class
  // extends / implements the signer interface. See:
  // https://github.com/ethers-io/ethers.js/issues/779
  private readonly _ethersType = "Signer";

<<<<<<< HEAD
  constructor(private readonly privateKey: PrivateKey, ethProviderUrl?: UrlString) {
    this.provider = !!ethProviderUrl ? new providers.JsonRpcProvider(ethProviderUrl) : undefined;
=======
  constructor(private readonly privateKey: PrivateKey, provider?: UrlString | JsonRpcProvider) {
>>>>>>> 24dc7a9e
    this.privateKey = privateKey;
    this.publicKey = getPublicKeyFromPrivateKey(privateKey);
    this.address = getAddressFromPublicKey(this.publicKey);
    this.publicIdentifier = getPublicIdentifierFromPublicKey(this.publicKey);
    this.connect(provider);
  }

  public async getAddress(): Promise<Address> {
    return this.address;
  }

  public encrypt = encrypt;

  public connect(provider?: UrlString | JsonRpcProvider): void {
    this.provider = typeof provider === "string" ? new JsonRpcProvider(provider) : provider;
  }

  public async decrypt(message: string): Promise<HexString> {
    return decrypt(message, this.privateKey);
  }

  public async signMessage(message: string): Promise<SignatureString> {
    return signChannelMessage(message, this.privateKey);
  }

  public async sendTransaction(
    transaction: providers.TransactionRequest,
  ): Promise<providers.TransactionResponse> {
    if (!this.provider) {
      throw new Error(
        `ChannelSigner can't send transactions without being connected to a provider`,
      );
    }
    const wallet = new Wallet(this.privateKey, this.provider);
    return wallet.sendTransaction(transaction);
  }
}<|MERGE_RESOLUTION|>--- conflicted
+++ resolved
@@ -20,18 +20,14 @@
 } from "./crypto";
 import { getPublicIdentifierFromPublicKey } from "./identifiers";
 
-export const getRandomChannelSigner = (provider?: UrlString | JsonRpcProvider) =>
+export const getRandomChannelSigner = (provider?: UrlString | providers.JsonRpcProvider) =>
   new ChannelSigner(getRandomPrivateKey(), provider);
 
 export class ChannelSigner implements IChannelSigner {
   public address: Address;
   public publicIdentifier: PublicIdentifier;
   public publicKey: PublicKey;
-<<<<<<< HEAD
-  public readonly provider?: providers.JsonRpcProvider;
-=======
-  public provider?: JsonRpcProvider;
->>>>>>> 24dc7a9e
+  public provider?: providers.JsonRpcProvider;
 
   // NOTE: without this property, the Signer.isSigner
   // function will not return true, even though this class
@@ -39,12 +35,10 @@
   // https://github.com/ethers-io/ethers.js/issues/779
   private readonly _ethersType = "Signer";
 
-<<<<<<< HEAD
-  constructor(private readonly privateKey: PrivateKey, ethProviderUrl?: UrlString) {
-    this.provider = !!ethProviderUrl ? new providers.JsonRpcProvider(ethProviderUrl) : undefined;
-=======
-  constructor(private readonly privateKey: PrivateKey, provider?: UrlString | JsonRpcProvider) {
->>>>>>> 24dc7a9e
+  constructor(
+    private readonly privateKey: PrivateKey,
+    provider?: UrlString | providers.JsonRpcProvider,
+  ) {
     this.privateKey = privateKey;
     this.publicKey = getPublicKeyFromPrivateKey(privateKey);
     this.address = getAddressFromPublicKey(this.publicKey);
@@ -58,8 +52,9 @@
 
   public encrypt = encrypt;
 
-  public connect(provider?: UrlString | JsonRpcProvider): void {
-    this.provider = typeof provider === "string" ? new JsonRpcProvider(provider) : provider;
+  public connect(provider?: UrlString | providers.JsonRpcProvider): void {
+    this.provider =
+      typeof provider === "string" ? new providers.JsonRpcProvider(provider) : provider;
   }
 
   public async decrypt(message: string): Promise<HexString> {
