--- conflicted
+++ resolved
@@ -1,9 +1,5 @@
-<<<<<<< HEAD
+import { expect } from "chai";
 import { BigNumber } from "ethers";
-=======
-import { expect } from "chai";
-import { utils } from "ethers";
->>>>>>> 1dfd5af5
 
 import { bigNumberifyJson, deBigNumberifyJson, safeJsonStringify, safeJsonParse } from "./json";
 
