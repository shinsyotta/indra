--- conflicted
+++ resolved
@@ -1,17 +1,9 @@
-<<<<<<< HEAD
 export const abbreviate = (str?: string, len: number = 4): string =>
   !str ? "undefined"
     : str.startsWith("indra") ? `${str.substring(0, 5 + len)}..${str.substring(str.length - len)}`
     : str.startsWith("0x") ? `${str.substring(0, 2 + len)}..${str.substring(str.length - len)}`
-=======
-export const abbreviate = (str: string, len: number = 4): string =>
-  str.startsWith("indra")
-    ? `${str.substring(0, 5 + len)}..${str.substring(str.length - len)}`
-    : str.startsWith("0x")
-    ? `${str.substring(0, 2 + len)}..${str.substring(str.length - len)}`
->>>>>>> 8f5e1cd9
     : `${str.substring(0, len)}..${str.substring(str.length - len)}`;
 
-export const abrv = (str: string, len: number = 4): string => abbreviate(str, len);
+export const abrv = (str?: string, len: number = 4): string => abbreviate(str, len);
 
 export const capitalize = (str: string): string => str.charAt(0).toUpperCase() + str.substring(1);