--- conflicted
+++ resolved
@@ -14,13 +14,8 @@
   },
   "dependencies": {
     "@connext/types": "0.0.1",
-<<<<<<< HEAD
     "@counterfactual/node": "0.2.17",
-    "@counterfactual/types": "0.0.21",
-=======
-    "@counterfactual/node": "0.2.14",
     "@counterfactual/types": "0.0.22",
->>>>>>> 995b5ca2
     "ts-nats": "1.2.4"
   },
   "devDependencies": {
