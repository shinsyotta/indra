{
  "name": "@connext/nats-messaging-client",
  "version": "0.0.5",
  "main": "dist/index.js",
  "iife": "dist/index.iife.js",
  "types": "dist/index.d.ts",
  "license": "MIT",
  "scripts": {
    "build": "tsc -p . && rollup -c",
    "build:watch": "tsc -p . && rollup -c -w",
    "lint": "tslint -c tslint.json -p .",
    "lint:fix": "tslint -c tslint.json -p . --fix",
    "prepare": "npm run build"
  },
  "dependencies": {
<<<<<<< HEAD
    "ts-nats": "1.2.4",
    "websocket-nats": "0.3.3"
=======
    "@connext/types": "0.0.1",
    "@counterfactual/node": "0.2.13",
    "@counterfactual/types": "0.0.19",
    "ts-nats": "1.2.4"
>>>>>>> ffe1a15f
  },
  "devDependencies": {
    "@counterfactual/types": "0.0.19",
    "@types/node": "12.0.12",
<<<<<<< HEAD
    "rollup": "1.16.4",
=======
    "@types/pg": "7.4.14",
    "dotenv-extended": "2.4.0",
    "ethers": "4.0.32",
    "jest": "24.8.0",
    "rollup": "1.16.6",
    "rollup-plugin-commonjs": "10.0.1",
    "rollup-plugin-node-resolve": "5.2.0",
>>>>>>> ffe1a15f
    "rollup-plugin-typescript2": "0.21.2",
    "typescript": "3.5.2"
  }
}<|MERGE_RESOLUTION|>--- conflicted
+++ resolved
@@ -13,30 +13,13 @@
     "prepare": "npm run build"
   },
   "dependencies": {
-<<<<<<< HEAD
     "ts-nats": "1.2.4",
     "websocket-nats": "0.3.3"
-=======
-    "@connext/types": "0.0.1",
-    "@counterfactual/node": "0.2.13",
-    "@counterfactual/types": "0.0.19",
-    "ts-nats": "1.2.4"
->>>>>>> ffe1a15f
   },
   "devDependencies": {
     "@counterfactual/types": "0.0.19",
     "@types/node": "12.0.12",
-<<<<<<< HEAD
-    "rollup": "1.16.4",
-=======
-    "@types/pg": "7.4.14",
-    "dotenv-extended": "2.4.0",
-    "ethers": "4.0.32",
-    "jest": "24.8.0",
     "rollup": "1.16.6",
-    "rollup-plugin-commonjs": "10.0.1",
-    "rollup-plugin-node-resolve": "5.2.0",
->>>>>>> ffe1a15f
     "rollup-plugin-typescript2": "0.21.2",
     "typescript": "3.5.2"
   }
