module.exports = {
    rules: {
      "@typescript-eslint/no-unused-expressions": "off",
      "comma-dangle": ["error", "only-multiline"],
      "indent": ["error", 2],
      "max-len": ["warn", { "code": 100, "ignoreTemplateLiterals": true }],
      "no-async-promise-executor": "off",
      "no-undef": ["error"],
      "no-unused-vars": ["error"],
      "no-var": ["error"],
      "object-curly-spacing": ["error", "always"],
<<<<<<< HEAD
      "quotes": ["error", "double", { "allowTemplateLiterals": true }],
=======
      "quotes": ["warn", "backtick"],
>>>>>>> df75c23d
      "semi": ["error", "always"],
      "spaced-comment": "off",
      "no-prototype-builtins": "off"
    },
    settings: {
      react: {
        version: "detect",
      },
    },
    env: {
      browser: true,
      es6: true
    },
    extends: [
      "react-app",
      "eslint:recommended",
      "plugin:react/recommended",
      "plugin:@typescript-eslint/eslint-recommended",
      "plugin:prettier/recommended"
    ],
    parser: "@typescript-eslint/parser",
    parserOptions: {
      ecmaFeatures: {
        "jsx": true
      },
      ecmaVersion: 2018,
      sourceType: "module"
    },
    plugins: [
      "react",
      "@typescript-eslint"
    ],
};<|MERGE_RESOLUTION|>--- conflicted
+++ resolved
@@ -9,11 +9,7 @@
       "no-unused-vars": ["error"],
       "no-var": ["error"],
       "object-curly-spacing": ["error", "always"],
-<<<<<<< HEAD
       "quotes": ["error", "double", { "allowTemplateLiterals": true }],
-=======
-      "quotes": ["warn", "backtick"],
->>>>>>> df75c23d
       "semi": ["error", "always"],
       "spaced-comment": "off",
       "no-prototype-builtins": "off"
