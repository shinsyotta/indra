--- conflicted
+++ resolved
@@ -9,11 +9,7 @@
       "no-unused-vars": ["error"],
       "no-var": ["error"],
       "object-curly-spacing": ["error", "always"],
-<<<<<<< HEAD
-      "quotes": ["warning", "backtick"],
-=======
       "quotes": ["error", "double", { "allowTemplateLiterals": true }],
->>>>>>> 7e0b250d
       "semi": ["error", "always"],
       "spaced-comment": "off",
       "no-prototype-builtins": "off"
