--- conflicted
+++ resolved
@@ -59,11 +59,8 @@
 
 # Local packages
 counterfactual
-<<<<<<< HEAD
 walletconnect
-=======
 walletconnect-monorepo
->>>>>>> 5d2c1617
 
 # Regenerated files from tests
 bots.json
