# Cache
.cache
.config
.jest.cache
.node-gyp
.npm
.payment-bot-db
modules/**/.cache
modules/**/.config
modules/**/.node-gyp
modules/**/.npm
modules/daicard/src/react-app-env.d.ts
modules/database/snapshots

# Compiled output
build/
dist/
node_modules/
.makeflags

# Logs
lerna-debug.log*
npm-debug.log*
package.json.lerna_backup
yarn-debug.log*
yarn-error.log*
ops/*.log
.deploy-indra.patch

# OS
.bash_history
.DS_Store

# Tests
.nyc_output
coverage
cypress/screenshots
cypress/videos

# IDEs and editors
*.launch
*.sublime-workspace
*.sw[opq]
.c9/
.classpath
.idea
.project
.settings/
.vscode

# Misc
.env
.rpt2_cache

# Git submodules
modules/**/.git
modules/**/.circleci
.cf-core-bridge

# Local packages
counterfactual

# Regenerated files from tests
bots.json
links.json
nohup.out
<<<<<<< HEAD
walletconnect
=======

# Docs
modules/client/docs
>>>>>>> 29271aaa
<|MERGE_RESOLUTION|>--- conflicted
+++ resolved
@@ -59,15 +59,12 @@
 
 # Local packages
 counterfactual
+walletconnect
 
 # Regenerated files from tests
 bots.json
 links.json
 nohup.out
-<<<<<<< HEAD
-walletconnect
-=======
 
 # Docs
-modules/client/docs
->>>>>>> 29271aaa
+modules/client/docs