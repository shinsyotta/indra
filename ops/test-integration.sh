#!/usr/bin/env bash
set -e

<<<<<<< HEAD
test_command='
  jest --config jest.config.js --runInBand --forceExit '"$@"'
'

watch_command='
  exec jest --config jest.config.js --runInBand --watch '"$@"'
'

=======
>>>>>>> 31d58f3c
dir="$( cd "$( dirname "${BASH_SOURCE[0]}" )" >/dev/null 2>&1 && pwd )"
project="`cat $dir/../package.json | jq .name | tr -d '"'`"

####################
# Internal Config
# config & hard-coded stuff you might want to change

test_runner_host="${project}_test_runner"

# Kill the service when this script exits
function cleanup {
  echo "Stopping test runner.."
  docker service remove $test_runner_host 2> /dev/null || true
  echo "Done!"
}
trap cleanup EXIT

# Damn I forget where I copy/pasted this witchcraft from, yikes.
# It's supposed to find out whether we're calling this script from a shell & can print stuff
# Or whether it's running in the background of another script and can't attach to a screen
test -t 0 -a -t 1 -a -t 2 && interactive="--interactive"

network="${project}_$suffix"
docker network create --attachable $network 2> /dev/null || true

########################################
# Run Tests

echo
echo "Deploying integration tester..."

docker run \
  --env="INDRA_CLIENT_LOG_LEVEL=$LOG_LEVEL" \
  --env="INDRA_ETH_RPC_URL=$ETH_RPC_URL" \
  --env="INDRA_NODE_URL=$NODE_URL" \
  $interactive \
  --name="$test_runner_host" \
  --network="$network" \
  --rm \
  --tty \
  ${project}_test_runner "$@"<|MERGE_RESOLUTION|>--- conflicted
+++ resolved
@@ -1,17 +1,6 @@
 #!/usr/bin/env bash
 set -e
 
-<<<<<<< HEAD
-test_command='
-  jest --config jest.config.js --runInBand --forceExit '"$@"'
-'
-
-watch_command='
-  exec jest --config jest.config.js --runInBand --watch '"$@"'
-'
-
-=======
->>>>>>> 31d58f3c
 dir="$( cd "$( dirname "${BASH_SOURCE[0]}" )" >/dev/null 2>&1 && pwd )"
 project="`cat $dir/../package.json | jq .name | tr -d '"'`"
 
