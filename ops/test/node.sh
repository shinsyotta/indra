--- conflicted
+++ resolved
@@ -114,17 +114,11 @@
   --name="$ethprovider_host" \
   --network="$network" \
   --rm \
-<<<<<<< HEAD
-  --mount="type=bind,source=$cwd,target=/root" \
-  --mount="type=volume,source=${project}_chain_dev,target=/data" \
-  ${project}_builder -c "cd modules/contracts && bash ops/entry.sh start"
-=======
   --tmpfs="/data" \
   trufflesuite/ganache-cli:v6.9.1 \
     --db="/data" \
     --mnemonic="$eth_mnemonic" \
     --networkId="4447"
->>>>>>> 4790271d
 
 echo "Starting $postgres_host.."
 docker run \
