#!/usr/bin/env bash
set -e

# turn on swarm mode if it's not already on
docker swarm init 2> /dev/null || true

####################
# External Env Vars

INDRA_ADMIN_TOKEN="${INDRA_ADMIN_TOKEN:-cxt1234}" # pass this in through CI
INDRA_AWS_ACCESS_KEY_ID="${INDRA_AWS_ACCESS_KEY_ID:-}"
INDRA_AWS_SECRET_ACCESS_KEY="${INDRA_AWS_SECRET_ACCESS_KEY:-}"
INDRA_DOMAINNAME="${INDRA_DOMAINNAME:-localhost}"
INDRA_EMAIL="${INDRA_EMAIL:-noreply@gmail.com}" # for notifications when ssl certs expire
INDRA_ETH_PROVIDER="${INDRA_ETH_PROVIDER}"
INDRA_LOGDNA_KEY="${INDRA_LOGDNA_KEY:-abc123}"
INDRA_MODE="${INDRA_MODE:-release}" # One of: release, staging, test-staging, or test-release
INDRA_NATS_JWT_SIGNER_PRIVATE_KEY="${INDRA_NATS_JWT_SIGNER_PRIVATE_KEY:-}" # pass this in through CI
INDRA_NATS_JWT_SIGNER_PUBLIC_KEY="${INDRA_NATS_JWT_SIGNER_PUBLIC_KEY:-}" # pass this in through CI

# load dev-mode hardcoded jwt keys if nothing provided by env vars
if [[ -z "$INDRA_NATS_JWT_SIGNER_PRIVATE_KEY" && -f .env ]]
then source .env
fi

# Make sure keys have proper newlines inserted
# (bc GitHub Actions strips newlines from secrets)

INDRA_NATS_JWT_SIGNER_PRIVATE_KEY=`
<<<<<<< HEAD
  echo $INDRA_NATS_JWT_SIGNER_PRIVATE_KEY | \
  sed /-----BEGIN RSA PRIVATE KEY-----/-----BEGIN RSA PRIVATE KEY-----\n/ \
  sed /-----END RSA PRIVATE KEY-----/\n-----END RSA PRIVATE KEY-----/ \
`

INDRA_NATS_JWT_SIGNER_PUBLIC_KEY=`
  echo $INDRA_NATS_JWT_SIGNER_PUBLIC_KEY | \
  sed /-----BEGIN PUBLIC KEY-----/-----BEGIN PUBLIC KEY-----\n/ \
  sed /-----END PUBLIC KEY-----/\n-----END PUBLIC KEY-----/ \
`
=======
  echo $INDRA_NATS_JWT_SIGNER_PRIVATE_KEY |\
  sed 's/-----BEGIN RSA PRIVATE KEY-----/-----BEGIN RSA PRIVATE KEY-----\n/' |\
  sed 's/-----END RSA PRIVATE KEY-----/\n-----END RSA PRIVATE KEY-----/'`

INDRA_NATS_JWT_SIGNER_PUBLIC_KEY=`
  echo $INDRA_NATS_JWT_SIGNER_PUBLIC_KEY | \
  sed 's/-----BEGIN PUBLIC KEY-----/-----BEGIN PUBLIC KEY-----\n/' | \
  sed 's/-----END PUBLIC KEY-----/\n-----END PUBLIC KEY-----/'`
>>>>>>> 2f68b1e5

####################
# Internal Config

dir="$( cd "$( dirname "${BASH_SOURCE[0]}" )" >/dev/null 2>&1 && pwd )"
project="`cat $dir/../package.json | grep '"name":' | head -n 1 | cut -d '"' -f 4`"
registry="`cat $dir/../package.json | grep '"registry":' | head -n 1 | cut -d '"' -f 4`"

ganache_chain_id="4447"
log_level="3" # set to 5 for all logs or to 0 for none
node_port="8080"
number_of_services="6" # NOTE: Gotta update this manually when adding/removing services :(

####################
# Helper Functions

# Initialize new secrets (random if no value is given)
function new_secret {
  secret="$2"
  if [[ -z "$secret" ]]
  then secret=`head -c 32 /dev/urandom | xxd -plain -c 32 | tr -d '\n\r'`
  fi
  if [[ -z "`docker secret ls -f name=$1 | grep -w $1`" ]]
  then
    id=`echo "$secret" | tr -d '\n\r' | docker secret create $1 -`
    echo "Created secret called $1 with id $id"
  fi
}

# Get images that we aren't building locally
function pull_if_unavailable {
  if [[ -z "`docker image ls | grep ${1%:*} | grep ${1#*:}`" ]]
  then
    # But actually don't pull images if we're running locally
    if [[ "$INDRA_DOMAINNAME" != "localhost" ]]
    then docker pull $1
    fi
  fi
}

########################################
## Database Conig

if [[ "$INDRA_MODE" == "test"* ]]
then
  db_volume="database_test_`date +%y%m%d_%H%M%S`"
  db_secret="${project}_database_test"
  new_secret "$db_secret" "$project"
  db_port='ports:
      - "5432:5432"
  '
else
  db_volume="database"
  db_secret="${project}_database"
  new_secret $db_secret
fi

# database connection settings
pg_db="$project"
pg_host="database"
pg_password_file="/run/secrets/$db_secret"
pg_port="5432"
pg_user="$project"

# nats bearer auth settings
nats_port="4222"
nats_ws_port="4221"

# redis settings
redis_url="redis://redis:6379"

########################################
## Docker Image Config

if [[ "$INDRA_MODE" == "test"* ]]
then registry=""
else registry="${registry%/}/"
fi

if [[ "$INDRA_MODE" == *"staging" ]]
then version="`git rev-parse HEAD | head -c 8`"
elif [[ "$INDRA_MODE" == *"release" ]]
then version="`cat $dir/../package.json | grep '"version":' | head -n 1 | cut -d '"' -f 4`"
else echo "Unknown mode ($INDRA_MODE) for domain: $INDRA_DOMAINNAME. Aborting" && exit 1
fi

database_image="$registry${project}_database:$version"
ethprovider_image="$registry${project}_ethprovider:$version"
logdna_image="logdna/logspout:v1.2.0"
nats_image="provide/nats-server:indra"
node_image="$registry${project}_node:$version"
proxy_image="$registry${project}_proxy:$version"
redis_image="redis:5-alpine"

pull_if_unavailable "$database_image"
pull_if_unavailable "$ethprovider_image"
pull_if_unavailable "$logdna_image"
pull_if_unavailable "$nats_image"
pull_if_unavailable "$node_image"
pull_if_unavailable "$proxy_image"
pull_if_unavailable "$redis_image"

########################################
## Ethereum Config

eth_mnemonic_name="${project}_mnemonic"

if [[ -z "$INDRA_ETH_PROVIDER" ]]
then echo "An env var called INDRA_ETH_PROVIDER is required" && exit 1
elif [[ "$INDRA_ETH_PROVIDER" =~ .*://localhost:.* ]]
then chainId="$ganache_chain_id"
else chainId="`curl -q -k -s -H "Content-Type: application/json" -X POST --data '{"id":1,"jsonrpc":"2.0","method":"net_version","params":[]}' $INDRA_ETH_PROVIDER | jq .result | tr -d '"'`"
fi

echo "eth provider: $INDRA_ETH_PROVIDER w chainId: $chainId"

# Prefer top-level address-book override otherwise default to one in contracts
if [[ -f address-book.json ]]
then eth_contract_addresses="`cat address-book.json | tr -d ' \n\r'`"
else eth_contract_addresses="`cat modules/contracts/address-book.json | tr -d ' \n\r'`"
fi

token_address="`echo $eth_contract_addresses | jq '.["'"$chainId"'"].Token.address' | tr -d '"'`"

if [[ "$chainId" == "$ganache_chain_id" ]]
then
  eth_mnemonic="candy maple cake sugar pudding cream honey rich smooth crumble sweet treat"
  new_secret "$eth_mnemonic_name" "$eth_mnemonic"
  eth_volume="chain_dev:"
  number_of_services=$(( $number_of_services + 1 ))
  ethprovider_service="
  ethprovider:
    image: $ethprovider_image
    command: \"start\"
    environment:
      ETH_MNEMONIC: $eth_mnemonic
    ports:
      - 8545:8545
    volumes:
      - $eth_volume/data
  "
  INDRA_ETH_PROVIDER="http://ethprovider:8545"
  pull_if_unavailable "$ethprovider_image"
  MODE=${INDRA_MODE#*-} bash ops/deploy-contracts.sh
fi

allowed_swaps="[{\"from\":\"$token_address\",\"to\":\"0x0000000000000000000000000000000000000000\",\"priceOracleType\":\"UNISWAP\"},{\"from\":\"0x0000000000000000000000000000000000000000\",\"to\":\"$token_address\",\"priceOracleType\":\"UNISWAP\"}]"

########################################
## Deploy according to configuration

echo "Deploying node image: $node_image to $INDRA_DOMAINNAME"

mkdir -p `pwd`/ops/database/snapshots
mkdir -p /tmp/$project
cat - > /tmp/$project/docker-compose.yml <<EOF
version: '3.4'

secrets:
  $db_secret:
    external: true
  $eth_mnemonic_name:
    external: true

volumes:
  certs:
  $db_volume:
  $eth_volume

services:
  $ethprovider_service

  proxy:
    image: $proxy_image
    environment:
      DOMAINNAME: $INDRA_DOMAINNAME
      EMAIL: $INDRA_EMAIL
      ETH_RPC_URL: $INDRA_ETH_PROVIDER
      MESSAGING_URL: http://nats:$nats_ws_port
      NODE_URL: http://node:$node_port
      MODE: prod
    logging:
      driver: "json-file"
      options:
          max-file: 10
          max-size: 10m
    ports:
      - "80:80"
      - "443:443"
    volumes:
      - certs:/etc/letsencrypt

  node:
    image: $node_image
    entrypoint: bash ops/entry.sh
    environment:
      INDRA_ADMIN_TOKEN: $INDRA_ADMIN_TOKEN
      INDRA_ALLOWED_SWAPS: '$allowed_swaps'
      INDRA_ETH_CONTRACT_ADDRESSES: '$eth_contract_addresses'
      INDRA_ETH_MNEMONIC_FILE: /run/secrets/$eth_mnemonic_name
      INDRA_ETH_RPC_URL: $INDRA_ETH_PROVIDER
      INDRA_LOG_LEVEL: $log_level
      INDRA_NATS_CLUSTER_ID: abc123
      INDRA_NATS_JWT_SIGNER_PRIVATE_KEY: $INDRA_NATS_JWT_SIGNER_PRIVATE_KEY
      INDRA_NATS_JWT_SIGNER_PUBLIC_KEY: $INDRA_NATS_JWT_SIGNER_PUBLIC_KEY
      INDRA_NATS_SERVERS: nats://nats:$nats_port
      INDRA_NATS_WS_ENDPOINT: wss://nats:$nats_ws_port
      INDRA_NATS_TOKEN: abc123
      INDRA_PG_DATABASE: $pg_db
      INDRA_PG_HOST: $pg_host
      INDRA_PG_PASSWORD_FILE: $pg_password_file
      INDRA_PG_PORT: $pg_port
      INDRA_PG_USERNAME: $pg_user
      INDRA_PORT: $node_port
      INDRA_REDIS_URL: $redis_url
      NODE_ENV: production
    logging:
      driver: "json-file"
      options:
          max-file: 10
          max-size: 10m
    secrets:
      - $db_secret
      - $eth_mnemonic_name

  database:
    image: $database_image
    deploy:
      mode: global
    environment:
      AWS_ACCESS_KEY_ID: $INDRA_AWS_ACCESS_KEY_ID
      AWS_SECRET_ACCESS_KEY: $INDRA_AWS_SECRET_ACCESS_KEY
      ETH_NETWORK: $chainId
      POSTGRES_DB: $project
      POSTGRES_PASSWORD_FILE: $pg_password_file
      POSTGRES_USER: $project
    secrets:
      - $db_secret
    volumes:
      - $db_volume:/var/lib/postgresql/data
      - `pwd`/ops/database/snapshots:/root/snapshots
    $db_port

  nats:
    image: $nats_image
    command: -D -V
    environment:
      JWT_SIGNER_PUBLIC_KEY: "$INDRA_NATS_JWT_SIGNER_PUBLIC_KEY"
    logging:
      driver: "json-file"
      options:
          max-file: 10
          max-size: 10m
    ports:
      - "$nats_port:$nats_port"
      - "$nats_ws_port:$nats_ws_port"

  redis:
    image: $redis_image
    ports:
      - "6379:6379"

  logdna:
    image: $logdna_image
    environment:
      LOGDNA_KEY: $INDRA_LOGDNA_KEY
    volumes:
      - /var/run/docker.sock:/var/run/docker.sock
EOF

docker stack deploy -c /tmp/$project/docker-compose.yml $project

echo -n "Waiting for the $project stack to wake up."
while [[ "`docker container ls | grep $project | wc -l | tr -d ' '`" != "$number_of_services" ]]
do echo -n "." && sleep 2
done
echo " Good Morning!"<|MERGE_RESOLUTION|>--- conflicted
+++ resolved
@@ -27,18 +27,6 @@
 # (bc GitHub Actions strips newlines from secrets)
 
 INDRA_NATS_JWT_SIGNER_PRIVATE_KEY=`
-<<<<<<< HEAD
-  echo $INDRA_NATS_JWT_SIGNER_PRIVATE_KEY | \
-  sed /-----BEGIN RSA PRIVATE KEY-----/-----BEGIN RSA PRIVATE KEY-----\n/ \
-  sed /-----END RSA PRIVATE KEY-----/\n-----END RSA PRIVATE KEY-----/ \
-`
-
-INDRA_NATS_JWT_SIGNER_PUBLIC_KEY=`
-  echo $INDRA_NATS_JWT_SIGNER_PUBLIC_KEY | \
-  sed /-----BEGIN PUBLIC KEY-----/-----BEGIN PUBLIC KEY-----\n/ \
-  sed /-----END PUBLIC KEY-----/\n-----END PUBLIC KEY-----/ \
-`
-=======
   echo $INDRA_NATS_JWT_SIGNER_PRIVATE_KEY |\
   sed 's/-----BEGIN RSA PRIVATE KEY-----/-----BEGIN RSA PRIVATE KEY-----\n/' |\
   sed 's/-----END RSA PRIVATE KEY-----/\n-----END RSA PRIVATE KEY-----/'`
@@ -47,7 +35,6 @@
   echo $INDRA_NATS_JWT_SIGNER_PUBLIC_KEY | \
   sed 's/-----BEGIN PUBLIC KEY-----/-----BEGIN PUBLIC KEY-----\n/' | \
   sed 's/-----END PUBLIC KEY-----/\n-----END PUBLIC KEY-----/'`
->>>>>>> 2f68b1e5
 
 ####################
 # Internal Config
