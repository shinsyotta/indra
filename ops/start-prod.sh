--- conflicted
+++ resolved
@@ -14,8 +14,9 @@
 INDRA_DOMAINNAME="${INDRA_DOMAINNAME:-localhost}"
 INDRA_EMAIL="${INDRA_EMAIL:-noreply@gmail.com}" # for notifications when ssl certs expire
 INDRA_ETH_PROVIDER="${INDRA_ETH_PROVIDER}"
+INDRA_LOGDNA_KEY="${INDRA_LOGDNA_KEY:-abc123}"
 INDRA_MODE="${INDRA_MODE:-staging}" # set to "prod" to use versioned docker images
-INDRA_LOGDNA_KEY="${INDRA_LOGDNA_KEY:-abc123}"
+INDRA_PISA_URL="${INDRA_PISA_URL:-localhost}"
 
 ####################
 # Internal Config
@@ -138,7 +139,7 @@
       --rate-limit-global-window-ms 1000
       --rate-limit-global-max 100
   "
-  INDRA_PISA_URL="http://pisa:5487"
+  INDRA_PISA_URL="http://pisa:3000"
 else echo "Eth network \"$chainId\" is not supported for $INDRA_MODE-mode deployments" && exit 1
 fi
 
@@ -212,18 +213,10 @@
       DOMAINNAME: $INDRA_DOMAINNAME
       EMAIL: $INDRA_EMAIL
       ETH_RPC_URL: $INDRA_ETH_PROVIDER
+      HASURA_URL: http://hasura:8080
       MESSAGING_URL: http://relay:4223
-      HASURA_URL: http://hasura:8080
       MODE: prod
-<<<<<<< HEAD
       PISA_URL: $INDRA_PISA_URL
-    ports:
-      - "80:80"
-      - "443:443"
-    volumes:
-      - certs:/etc/letsencrypt
-=======
->>>>>>> 9bf73bb1
     logging:
       driver: "json-file"
       options:
