#!/usr/bin/env bash
set -e

# turn on swarm mode if it's not already on
docker swarm init 2> /dev/null || true

registry="docker.io/connextproject"

####################
# External Env Vars

INDRA_AWS_ACCESS_KEY_ID="${INDRA_AWS_ACCESS_KEY_ID:-}"
INDRA_AWS_SECRET_ACCESS_KEY="${INDRA_AWS_SECRET_ACCESS_KEY:-}"
INDRA_DOMAINNAME="${INDRA_DOMAINNAME:-localhost}"
INDRA_EMAIL="${INDRA_EMAIL:-noreply@gmail.com}" # for notifications when ssl certs expire
INDRA_ETH_PROVIDER="${INDRA_ETH_PROVIDER}"
INDRA_LOGDNA_KEY="${INDRA_LOGDNA_KEY:-abc123}"
INDRA_MODE="${INDRA_MODE:-staging}" # set to "prod" to use versioned docker images
<<<<<<< HEAD
HASURA_ADMIN_SECRET="${HASURA_ADMIN_SECRET:-supersecret}"
=======
INDRA_ADMIN_TOKEN="${INDRA_ADMIN_TOKEN:-cxt1234}" # pass this in through CI
>>>>>>> 4d03c5c4

####################
# Internal Config

ganache_chain_id="4447"
log_level="3" # set to 5 for all logs or to 0 for none
nats_port="4222"
node_port="8080"
number_of_services="8" # NOTE: Gotta update this manually when adding/removing services :(
project="indra"
hasura="hasura"

####################
# Helper Functions

# Initialize new secrets (random if no value is given)
function new_secret {
  secret="$2"
  if [[ -z "$secret" ]]
  then secret=`head -c 32 /dev/urandom | xxd -plain -c 32 | tr -d '\n\r'`
  fi
  if [[ -z "`docker secret ls -f name=$1 | grep -w $1`" ]]
  then
    id=`echo "$secret" | tr -d '\n\r' | docker secret create $1 -`
    echo "Created secret called $1 with id $id"
  fi
}

# Get images that we aren't building locally
function pull_if_unavailable {
  if [[ -z "`docker image ls | grep ${1%:*} | grep ${1#*:}`" ]]
  then
    # But actually don't pull images if we're running locally
    if [[ "$INDRA_DOMAINNAME" != "localhost" ]]
    then docker pull $1
    fi
  fi
}

########################################
## Database Conig

if [[ "$INDRA_MODE" == "test" ]]
then
  db_volume="database_test_`date +%y%m%d_%H%M%S`"
  db_secret="${project}_database_test"
  # hasura_secret="${hasura}_database_test"
  new_secret "$db_secret"
  # new_secret "$hasura_secret"
else
  db_volume="database"
  db_secret="${project}_database"
  # hasura_secret="${hasura}_database"
  new_secret $db_secret
  # new_secret $hasura_secret
fi

# database connection settings
pg_db="$project"
pg_host="database"
pg_password_file="/run/secrets/$db_secret"
pg_port="5432"
pg_user="$project"
# readonly_password="${project}_database_readonly"
# readonly_password_file="/run/secrets/$hasura_secret"
# readonly_user="readonly"

########################################
## Ethereum Config

if [[ -z "$INDRA_ETH_PROVIDER" ]]
then echo "An env var called INDRA_ETH_PROVIDER is required" && exit 1
elif [[ "$INDRA_ETH_PROVIDER" =~ .*://localhost:.* ]]
then chainId="$ganache_chain_id"
else chainId="`curl -q -k -s -H "Content-Type: application/json" -X POST --data '{"id":1,"jsonrpc":"2.0","method":"net_version","params":[]}' $INDRA_ETH_PROVIDER | jq .result | tr -d '"'`"
fi

echo "eth provider: $INDRA_ETH_PROVIDER w chainId: $chainId"

if [[ "$chainId" == "1" ]]
then eth_network_name="mainnet"
elif [[ "$chainId" == "4" ]]
then eth_network_name="rinkeby"
elif [[ "$chainId" == "42" ]]
then eth_network_name="kovan"
elif [[ "$chainId" == "$ganache_chain_id" && "$INDRA_MODE" == "test" ]]
then
  eth_network_name="ganache"
  eth_mnemonic="candy maple cake sugar pudding cream honey rich smooth crumble sweet treat"
  eth_mnemonic_name="${project}_mnemonic_$eth_network_name"
  new_secret "$eth_mnemonic_name" "$eth_mnemonic"
  eth_volume="chain_dev:"
  ethprovider_image="trufflesuite/ganache-cli:v6.4.5"
  pull_if_unavailable "$ethprovider_image"
  number_of_services=$(( $number_of_services + 1 ))
  ethprovider_service="
  ethprovider:
    command: [\"--db=/data\", \"--mnemonic=$eth_mnemonic\", \"--networkId=$ganache_chain_id\"]
    image: $ethprovider_image
    ports:
      - 8545:8545
    volumes:
      - $eth_volume/data
  "
  INDRA_ETH_PROVIDER="http://ethprovider:8545"
else echo "Eth network \"$chainId\" is not supported for $INDRA_MODE-mode deployments" && exit 1
fi

eth_mnemonic_name="${project}_mnemonic_$eth_network_name"
eth_contract_addresses="`cat address-book.json | tr -d ' \n\r'`"

########################################
## Docker Image Config

redis_url="redis://redis:6379"

nats_image="nats:2.0.0-linux"
redis_image="redis:5-alpine"
pull_if_unavailable "$nats_image"
pull_if_unavailable "$redis_image"
if [[ "$INDRA_DOMAINNAME" != "localhost" ]]
then
  if [[ "$INDRA_MODE" == "prod" ]]
  then version="`cat package.json | jq .version | tr -d '"'`"
  elif [[ "$INDRA_MODE" == "staging" ]]
  then version="latest"
  else echo "Unknown mode ($INDRA_MODE) for domain: $INDRA_DOMAINNAME. Aborting" && exit 1
  fi
  database_image="$registry/${project}_database:$version"
  node_image="$registry/${project}_node:$version"
  proxy_image="$registry/${project}_proxy:$version"
  relay_image="$registry/${project}_relay:$version"
  pull_if_unavailable "$database_image"
  pull_if_unavailable "$node_image"
  pull_if_unavailable "$proxy_image"
  pull_if_unavailable "$relay_image"
else # local/testing mode, don't use images from registry
  database_image="${project}_database:latest"
  hasura_image="${project}_hasura:latest"
  node_image="${project}_node:latest"
  proxy_image="${project}_proxy:latest"
  relay_image="${project}_relay:latest"
fi

########################################
## Deploy according to configuration

echo "Deploying node image: $node_image to $INDRA_DOMAINNAME"

mkdir -p modules/database/snapshots /tmp/$project
cat - > /tmp/$project/docker-compose.yml <<EOF
version: '3.4'

secrets:
  $db_secret:
    external: true
  $eth_mnemonic_name:
    external: true

volumes:
  certs:
  $db_volume:
  $eth_volume

services:
  $ethprovider_service

  proxy:
    image: $proxy_image
    environment:
      DOMAINNAME: $INDRA_DOMAINNAME
      EMAIL: $INDRA_EMAIL
      ETH_RPC_URL: $INDRA_ETH_PROVIDER
      HASURA_URL: http://hasura:8080
      MESSAGING_URL: http://relay:4223
      MODE: prod
    logging:
      driver: "json-file"
      options:
          max-file: 10
          max-size: 10m
    ports:
      - "80:80"
      - "443:443"
    volumes:
      - certs:/etc/letsencrypt

  node:
    image: $node_image
    entrypoint: bash ops/entry.sh
    environment:
      INDRA_ADMIN_TOKEN: $INDRA_ADMIN_TOKEN
      INDRA_ETH_CONTRACT_ADDRESSES: '$eth_contract_addresses'
      INDRA_ETH_MNEMONIC_FILE: /run/secrets/$eth_mnemonic_name
      INDRA_ETH_RPC_URL: $INDRA_ETH_PROVIDER
      INDRA_LOG_LEVEL: $log_level
      INDRA_NATS_CLUSTER_ID: abc123
      INDRA_NATS_SERVERS: nats://nats:$nats_port
      INDRA_NATS_TOKEN: abc123
      INDRA_PG_DATABASE: $pg_db
      INDRA_PG_HOST: $pg_host
      INDRA_PG_PASSWORD_FILE: $pg_password_file
      INDRA_PG_PORT: $pg_port
      INDRA_PG_USERNAME: $pg_user
      INDRA_PORT: $node_port
      INDRA_REDIS_URL: $redis_url
      NODE_ENV: production
    logging:
      driver: "json-file"
      options:
          max-file: 10
          max-size: 10m
    secrets:
      - $db_secret
      - $eth_mnemonic_name

  database:
    image: $database_image
    deploy:
      mode: global
    environment:
      AWS_ACCESS_KEY_ID: $INDRA_AWS_ACCESS_KEY_ID
      AWS_SECRET_ACCESS_KEY: $INDRA_AWS_SECRET_ACCESS_KEY
      ETH_NETWORK: $eth_network_name
      POSTGRES_DB: $pg_db
      POSTGRES_PASSWORD_FILE: $pg_password_file
      POSTGRES_USER: $pg_user
    secrets:
      - $db_secret
    volumes:
      - $db_volume:/var/lib/postgresql/data
      - `pwd`/modules/database/snapshots:/root/snapshots

  nats:
    image: $nats_image
    command: -V
    logging:
      driver: "json-file"
      options:
          max-file: 10
          max-size: 10m
    ports:
      - "4222:4222"

  relay:
    image: $relay_image
    command: ["nats:$nats_port"]
    ports:
      - "4223:4223"

  redis:
    image: $redis_image
    ports:
      - "6379:6379"

  hasura:
    image: $hasura_image
    environment:
      HASURA_GRAPHQL_ADMIN_SECRET: $HASURA_ADMIN_SECRET
      HASURA_GRAPHQL_ENABLE_ALLOWLIST: "true"
      HASURA_GRAPHQL_ENABLE_CONSOLE: "true"
      HASURA_GRAPHQL_ENABLED_APIS: "graphql,metadata"
      PG_DB: $pg_db
      PG_HOST: $pg_host
      PG_PASSWORD_FILE: $pg_password_file
      PG_PORT: $pg_port
      PG_USER: $pg_user
    secrets:
      - $db_secret

  logdna:
    image: logdna/logspout:latest
    environment:
      LOGDNA_KEY: $INDRA_LOGDNA_KEY
    volumes:
      - /var/run/docker.sock:/var/run/docker.sock
EOF

docker stack deploy -c /tmp/$project/docker-compose.yml $project

echo -n "Waiting for the $project stack to wake up."
while [[ "`docker container ls | grep $project | wc -l | tr -d ' '`" != "$number_of_services" ]]
do echo -n "." && sleep 2
done
echo " Good Morning!"<|MERGE_RESOLUTION|>--- conflicted
+++ resolved
@@ -16,11 +16,8 @@
 INDRA_ETH_PROVIDER="${INDRA_ETH_PROVIDER}"
 INDRA_LOGDNA_KEY="${INDRA_LOGDNA_KEY:-abc123}"
 INDRA_MODE="${INDRA_MODE:-staging}" # set to "prod" to use versioned docker images
-<<<<<<< HEAD
-HASURA_ADMIN_SECRET="${HASURA_ADMIN_SECRET:-supersecret}"
-=======
+INDRA_HASURA_SECRET="${INDRA_HASURA_SECRET:-supersecret}"
 INDRA_ADMIN_TOKEN="${INDRA_ADMIN_TOKEN:-cxt1234}" # pass this in through CI
->>>>>>> 4d03c5c4
 
 ####################
 # Internal Config
@@ -279,7 +276,7 @@
   hasura:
     image: $hasura_image
     environment:
-      HASURA_GRAPHQL_ADMIN_SECRET: $HASURA_ADMIN_SECRET
+      HASURA_GRAPHQL_ADMIN_SECRET: $INDRA_HASURA_SECRET
       HASURA_GRAPHQL_ENABLE_ALLOWLIST: "true"
       HASURA_GRAPHQL_ENABLE_CONSOLE: "true"
       HASURA_GRAPHQL_ENABLED_APIS: "graphql,metadata"
