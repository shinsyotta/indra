#!/bin/bash
set -e

# Make sure docker swarm mode is enabled so we can use the secret store
docker swarm init 2> /dev/null || true

<<<<<<< HEAD
########################################
# Setup env
=======
dir="$( cd "$( dirname "${BASH_SOURCE[0]}" )" >/dev/null 2>&1 && pwd )"
project="`cat $dir/../package.json | grep '"name":' | head -n 1 | cut -d '"' -f 4`"
registry="`cat $dir/../package.json | grep '"registry":' | head -n 1 | cut -d '"' -f 4`"
>>>>>>> 3d5f245f

# Constants
ganacheId="4447"
localProvider="http://localhost:8545"
<<<<<<< HEAD
registry="connextproject"
=======
>>>>>>> 3d5f245f

# Command line args
ETH_PROVIDER="${1:-$localProvider}"

# Env vars
mode="${MODE:-local}"

########################################
# Calculate stuff based on env

cwd="`pwd`"
log="$cwd/.ganache.log"

commit="`git rev-parse HEAD | head -c 8`"
release="`cat package.json | grep '"version":' | awk -F '"' '{print $4}'`"
name=${project}_contract_deployer
<<<<<<< HEAD

chainId="`curl -q -k -s -H "Content-Type: application/json" -X POST --data '{"id":1,"jsonrpc":"2.0","method":"net_version","params":[]}' $ETH_PROVIDER | jq .result | tr -d '"'`"

=======

chainId="`curl -q -k -s -H "Content-Type: application/json" -X POST --data '{"id":1,"jsonrpc":"2.0","method":"net_version","params":[]}' $ETH_PROVIDER | jq .result | tr -d '"'`"

>>>>>>> 3d5f245f
if [[ -z "$chainId" ]]
then
  if [[ "$ETH_PROVIDER" == "$localProvider" ]]
  then chainId="$ganacheId"
  else echo "Unable to retrieve chainId from provider: $ETH_PROVIDER" && exit 1
  fi
fi

if [[ -f "$cwd/address-book.json" ]]
then address_book="$cwd/address-book.json"
else address_book="$cwd/modules/contracts/address-book.json"
fi

echo "Deploying contracts to chain $chainId via provider: $ETH_PROVIDER"
sleep 1
<<<<<<< HEAD

########################################
# Remove this deployer service when we're done

=======

########################################
# Remove this deployer service when we're done

>>>>>>> 3d5f245f
function cleanup {
  echo
  echo "Contract deployment complete, removing service:"
  docker service remove $name 2> /dev/null || true
  if [[ -n "$logs_pid" ]]
  then kill $logs_pid
  fi
  echo "Done!"
}
trap cleanup EXIT
echo

########################################
# Load private key into secret store
# Unless we're using ganache, in which case we'll use the ETH_MNEMONIC

ETH_MNEMONIC_FILE=${project}_mnemonic_$chainId
if [[ "$chainId" == "$ganacheId" ]]
then
  SECRET_ENV="--env=ETH_MNEMONIC=candy maple cake sugar pudding cream honey rich smooth crumble sweet treat"
else
  SECRET_ENV="--env=ETH_MNEMONIC_FILE=/run/secrets/$ETH_MNEMONIC_FILE --secret=$ETH_MNEMONIC_FILE"
  # Sanity check: does this secret already exist?
  if [[ -n "`docker secret ls | grep " $ETH_MNEMONIC_FILE"`" ]]
  then
    echo "A secret called $ETH_MNEMONIC_FILE already exists"
    echo "Remove existing secret to reset: docker secret rm $ETH_MNEMONIC_FILE"
  else
    echo "Copy your $ETH_MNEMONIC_FILE secret for chain $chainId to your clipboard"
    echo "Paste it below & hit enter (no echo)"
    echo -n "> "
    read -s secret
    echo
    id="`echo $secret | tr -d '\n\r' | docker secret create $ETH_MNEMONIC_FILE -`"
    if [[ "$?" == "0" ]]
    then echo "Successfully loaded secret into secret store"
         echo "name=$ETH_MNEMONIC_FILE id=$id"
    else echo "Something went wrong creating secret called $ETH_MNEMONIC_FILE"
    fi
  fi
fi


########################################
# Deploy contracts

# If file descriptors 0-2 exist, then we're prob running via interactive shell instead of on CD/CI
if [[ -t 0 && -t 1 && -t 2 ]]
then interactive="--interactive --tty"
else echo "Running in non-interactive mode"
fi

if [[ "$mode" == "local" && "$chainId" == "$ganacheId" ]]
then
  echo "Deploying $mode-mode contract deployer (image: builder)..."
  exec docker run \
    $interactive \
    --entrypoint="bash" \
    --name="$name" \
    "$SECRET_ENV" \
    --env="ETH_PROVIDER=$ETH_PROVIDER" \
    --mount="type=volume,source=${project}_chain_dev,target=/data" \
    --mount="type=bind,source=$cwd,target=/root" \
    --rm \
    ${project}_builder -c "cd modules/contracts && bash ops/entry.sh deploy"

elif [[ "$mode" == "release" ]]
then image="${project}_ethprovider:$release"
elif [[ "$mode" == "staging" ]]
then image="${project}_ethprovider:$commit"
else image="${project}_ethprovider:latest"
fi

echo "Deploying $mode-mode contract deployer (image: $image)..."

if [[ "`docker image ls -q $image`" == "" ]]
then
  echo "Image $image does not exist locally, trying $registry/$image"
  image=$registry/$image
  if [[ "`docker image ls -q $image`" == "" ]]
  then docker pull $image || (echo "Image does not exist" && exit 1)
  fi
fi

touch $log
id="`
  docker service create \
    --detach \
    --name="$name" \
    --env="ETH_PROVIDER=$ETH_PROVIDER" \
    --mount="type=volume,source=${project}_chain_dev,target=/data" \
    --mount="type=bind,source=$log,target=/root/ganache.log" \
    --mount="type=bind,source=$address_book,target=/root/address-book.json" \
    --restart-condition="none" \
    "$SECRET_ENV" \
    $image deploy 2> /dev/null
`"

echo "Success! Deployer service started with id: $id"
echo

docker service logs --raw --follow $name &
logs_pid=$!

# Wait for the deployer to exit..
while [[ -z "`docker container ls -a | grep "$name" | grep "Exited"`" ]]
do sleep 1
done<|MERGE_RESOLUTION|>--- conflicted
+++ resolved
@@ -4,22 +4,13 @@
 # Make sure docker swarm mode is enabled so we can use the secret store
 docker swarm init 2> /dev/null || true
 
-<<<<<<< HEAD
-########################################
-# Setup env
-=======
 dir="$( cd "$( dirname "${BASH_SOURCE[0]}" )" >/dev/null 2>&1 && pwd )"
 project="`cat $dir/../package.json | grep '"name":' | head -n 1 | cut -d '"' -f 4`"
 registry="`cat $dir/../package.json | grep '"registry":' | head -n 1 | cut -d '"' -f 4`"
->>>>>>> 3d5f245f
 
 # Constants
 ganacheId="4447"
 localProvider="http://localhost:8545"
-<<<<<<< HEAD
-registry="connextproject"
-=======
->>>>>>> 3d5f245f
 
 # Command line args
 ETH_PROVIDER="${1:-$localProvider}"
@@ -36,15 +27,9 @@
 commit="`git rev-parse HEAD | head -c 8`"
 release="`cat package.json | grep '"version":' | awk -F '"' '{print $4}'`"
 name=${project}_contract_deployer
-<<<<<<< HEAD
 
 chainId="`curl -q -k -s -H "Content-Type: application/json" -X POST --data '{"id":1,"jsonrpc":"2.0","method":"net_version","params":[]}' $ETH_PROVIDER | jq .result | tr -d '"'`"
 
-=======
-
-chainId="`curl -q -k -s -H "Content-Type: application/json" -X POST --data '{"id":1,"jsonrpc":"2.0","method":"net_version","params":[]}' $ETH_PROVIDER | jq .result | tr -d '"'`"
-
->>>>>>> 3d5f245f
 if [[ -z "$chainId" ]]
 then
   if [[ "$ETH_PROVIDER" == "$localProvider" ]]
@@ -60,17 +45,10 @@
 
 echo "Deploying contracts to chain $chainId via provider: $ETH_PROVIDER"
 sleep 1
-<<<<<<< HEAD
 
 ########################################
 # Remove this deployer service when we're done
 
-=======
-
-########################################
-# Remove this deployer service when we're done
-
->>>>>>> 3d5f245f
 function cleanup {
   echo
   echo "Contract deployment complete, removing service:"
