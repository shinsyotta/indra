--- conflicted
+++ resolved
@@ -6,7 +6,6 @@
 export NODE_URL="nats://172.17.0.1:4222"
 
 divider="\n########################################"
-tokenAddress="`cat address-book.json | jq '.["4447"].Token.address' | tr -d '"'`"
 
 id="xpub6DXwZMmWUq4bRZ3LtaBYwu47XV4Td19pnngok2Y7DnRzcCJSKCmD1AcLJDbZZf5dzZpvHqYzmRaKf7Gd2MV9qDvWwwN7VpBPNXQCZCbfyoK"
 
@@ -68,26 +67,6 @@
 echo -e "$divider";echo "Requesting token collateral for recipient bot"
 bash ops/payment-bot.sh -i 1 -q -a -m "$mnemonic1"
 
-<<<<<<< HEAD
-=======
-########################################
-## If we're only acting as a recipient for ui tests, wait for transfers in foreground
-
-echo -e "$divider";echo "Starting recipient bot in background, waiting for payments"
-if [[ "${1:0:1}" == "r" ]]
-then
-  bash ops/payment-bot.sh -i 1 -a -m "$mnemonic1" -o
-  exit 0
-fi
-
-########################################
-## Otherwise, fork to background and continue with bot tests
-
-rm -f ops/recipient-bot.log
-bash ops/payment-bot.sh -i 1 -a -m "$mnemonic1" -o &> ops/recipient-bot.log &
-sleep 5 # give recipient a sec to get set up
-
->>>>>>> 82b5b5aa
 echo -e "$divider";echo "Depositing eth into sender bot"
 bash ops/payment-bot.sh -i 2 -d 0.1 -m "$mnemonic2"
 
@@ -111,38 +90,20 @@
 #cleanup
 
 echo -e "$divider";echo "Generating an async payment & leaving the sender running so it can uninstall the app after"
-bash ops/payment-bot.sh -i 2 -a $tokenAddress -n 0.01 -c $id -p "$paymentId2" -h "$preImage2" -m "$mnemonic2" -o &
+bash ops/payment-bot.sh -i 2 -a -n 0.01 -c $id -p "$paymentId2" -h "$preImage2" -m "$mnemonic2" -o &
 sleep 3
 
-<<<<<<< HEAD
 echo -e "$divider";echo "Redeeming async payment"
-bash ops/payment-bot.sh -i 1 -a $tokenAddress
-=======
-# comment virtual app tests out for now. revisit this when we have virtual apps working
-# echo -e "$divider";echo "Sending eth to recipient bot"
-# bash ops/payment-bot.sh -i 2 -t 0.025 -c $id -m "$mnemonic2"
-
-# echo -e "$divider";echo "Sending tokens to recipient bot"
-# bash ops/payment-bot.sh -i 2 -t 0.05 -c $id -a -m "$mnemonic2"
->>>>>>> 82b5b5aa
+bash ops/payment-bot.sh -i 1 -a
 
 echo -e "$divider";echo "Giving the sender a few seconds to finish uninstalling.."
 sleep 2
 cleanup
 checkInstalledApps
 
-<<<<<<< HEAD
 echo -e "$divider";echo "Generating a link payment & leaving the sender running so it can uninstall the app after"
-bash ops/payment-bot.sh -i 2 -a $tokenAddress -l 0.01 -p "$paymentId1" -h "$preImage1" -m "$mnemonic2" -o &
+bash ops/payment-bot.sh -i 2 -a -l 0.01 -p "$paymentId1" -h "$preImage1" -m "$mnemonic2" -o &
 sleep 3
-=======
-echo -e "$divider";echo "Generating a link payment"
-bash ops/payment-bot.sh -i 2 -a  -l 0.01 -p "$paymentId1" -h "$preImage1" -m "$mnemonic2"
-
-echo -e "$divider";echo "Starting sender in background so they can uninstall link transfer app"
-bash ops/payment-bot.sh -i 2 -m "$mnemonic2" -o &
-sleep 7
->>>>>>> 82b5b5aa
 
 echo -e "$divider";echo "Redeeming link payment"
 bash ops/payment-bot.sh -i 1 -a -y 0.01 -p "$paymentId1" -h "$preImage1" -m "$mnemonic1"
@@ -152,22 +113,12 @@
 cleanup
 checkInstalledApps
 
-<<<<<<< HEAD
 echo -e "$divider";echo "Withdrawing tokens from recipient"
-bash ops/payment-bot.sh -i 1 -a $tokenAddress -w 0.02
-=======
-echo -e "$divider";echo "Generating an async payment"
-bash ops/payment-bot.sh -i 2 -a -n 0.01 -c $id -p "$paymentId2" -h "$preImage2" -m "$mnemonic2"
->>>>>>> 82b5b5aa
+bash ops/payment-bot.sh -i 1 -a -w 0.02
 
 echo -e "$divider";echo "Withdrawing ether from sender"
 bash ops/payment-bot.sh -i 2 -w 0.02
 
-<<<<<<< HEAD
 checkInstalledApps
-=======
-echo -e "$divider";echo "Redeeming async payment"
-bash ops/payment-bot.sh -i 1 -a
->>>>>>> 82b5b5aa
 
 echo -e "$divider";echo "Tests finished successfully"