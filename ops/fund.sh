#!/bin/bash
set -e

recipient="$1"

<<<<<<< HEAD
node modules/contracts/dist/src.ts/cli.js fund --to-address="$recipient" --amount="0.05"
=======
node <<EOF
  const eth = require('ethers');
  const recipient = "$recipient";
  if (!eth.utils.isHexString(recipient) || eth.utils.arrayify(recipient).length !== 20) {
    console.log("Invalid address:", recipient)
    process.exit(1);
  }
  const mnemonic = "candy maple cake sugar pudding cream honey rich smooth crumble sweet treat";
  const provider = new eth.providers.JsonRpcProvider("http://localhost:8545");
  const wallet = eth.Wallet.fromMnemonic(mnemonic).connect(provider);
  wallet.sendTransaction({ to: recipient, value: eth.utils.parseEther("1") }).then(console.log);
EOF
>>>>>>> 6660aca0
<|MERGE_RESOLUTION|>--- conflicted
+++ resolved
@@ -2,20 +2,6 @@
 set -e
 
 recipient="$1"
+amount="${2:-1}"
 
-<<<<<<< HEAD
-node modules/contracts/dist/src.ts/cli.js fund --to-address="$recipient" --amount="0.05"
-=======
-node <<EOF
-  const eth = require('ethers');
-  const recipient = "$recipient";
-  if (!eth.utils.isHexString(recipient) || eth.utils.arrayify(recipient).length !== 20) {
-    console.log("Invalid address:", recipient)
-    process.exit(1);
-  }
-  const mnemonic = "candy maple cake sugar pudding cream honey rich smooth crumble sweet treat";
-  const provider = new eth.providers.JsonRpcProvider("http://localhost:8545");
-  const wallet = eth.Wallet.fromMnemonic(mnemonic).connect(provider);
-  wallet.sendTransaction({ to: recipient, value: eth.utils.parseEther("1") }).then(console.log);
-EOF
->>>>>>> 6660aca0
+node modules/contracts/dist/src.ts/cli.js fund --to-address="$recipient" --amount="$amount"