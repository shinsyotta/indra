#!/bin/bash
set -e -o pipefail

HOST="$1"
SSH_KEY="$2"
CMD="$3"

SSH_DIR="$HOME/.ssh"
KEY_FILE="$SSH_DIR/id_rsa"
KEY_FOOTER='-----END RSA PRIVATE KEY-----'
KEY_HEADER='-----BEGIN RSA PRIVATE KEY-----'

echo "ssh-action activated!"
echo "Executing command \"$CMD\" on host $HOST"

mkdir -p $SSH_DIR
rm -f $KEY_FILE $SSH_DIR/known_hosts
touch $KEY_FILE $SSH_DIR/known_hosts

# Env vars strip out newlines so a naively loaded ssh key will be improperly formatted
# Replace any existing header/footers with manually added ones that include proper newlines
echo $KEY_HEADER >> $KEY_FILE
echo $SSH_KEY | sed "s/$KEY_HEADER//" | sed "s/$KEY_FOOTER//" | tr -d '\n ' >> $KEY_FILE
echo >> $KEY_FILE
echo $KEY_FOOTER >> $KEY_FILE
chmod 400 $KEY_FILE

# Manually substitute env var values into CMD
subbed_cmd=$CMD
for var in `env`;
do
  if [[ "$var" == *"|"* ]]
  then echo "Warning, env var ${var%=*} contains a | character, skipping" && continue
  fi
  subbed_cmd="`echo $subbed_cmd | sed 's|$'"${var%=*}"'|'"${var#*=}"'|g'`"
done

echo "Loaded ssh key with fingerprint:"
ssh-keygen -lf $KEY_FILE

exec ssh -i $KEY_FILE -o StrictHostKeyChecking=no $HOST "bash -s" <<EOF
  set -e;
  # Run CMD in an up-to-date indra repo
  git clone https://github.com/ConnextProject/indra.git || true;
  cd indra;
  git fetch --all --prune --tags;
<<<<<<< HEAD
  $CMD
=======
  $subbed_cmd
>>>>>>> 2cd552b5
  exit;
EOF<|MERGE_RESOLUTION|>--- conflicted
+++ resolved
@@ -44,10 +44,6 @@
   git clone https://github.com/ConnextProject/indra.git || true;
   cd indra;
   git fetch --all --prune --tags;
-<<<<<<< HEAD
-  $CMD
-=======
   $subbed_cmd
->>>>>>> 2cd552b5
   exit;
 EOF