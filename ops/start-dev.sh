#!/usr/bin/env bash
set -e

dir="$( cd "$( dirname "${BASH_SOURCE[0]}" )" >/dev/null 2>&1 && pwd )"
project="`cat $dir/../package.json | jq .name | tr -d '"'`"

# Turn on swarm mode if it's not already on
docker swarm init 2> /dev/null || true

####################
# External Env Vars

INDRA_ETH_NETWORK="${INDRA_ETH_NETWORK:-ganache}"
INDRA_ADMIN_TOKEN="${INDRA_ADMIN_TOKEN:-foo}"
INDRA_UI="${INDRA_UI:-daicard}"

####################
# Internal Config
# config & hard-coded stuff you might want to change

number_of_services=5 # NOTE: Gotta update this manually when adding/removing services :(

log_level=3
nats_port=4222
node_port=8080
dash_port=9999
port=3000

<<<<<<< HEAD
if [[ "$INDRA_ETH_NETWORK" == "ganache" ]]
=======
# Prefer top-level address-book override otherwise default to one in contracts
if [[ -f address-book.json ]]
then eth_contract_addresses="`cat address-book.json | tr -d ' \n\r'`"
else eth_contract_addresses="`cat modules/contracts/address-book.json | tr -d ' \n\r'`"
fi
eth_mnemonic="candy maple cake sugar pudding cream honey rich smooth crumble sweet treat"

# TODO, could not get the command to work with a variable
# token_address="`echo $eth_contract_addresses | jq '.["$chainId"].Token.address' | tr -d '"'`"
if [[ "$INDRA_ETH_NETWORK" == "rinkeby" ]]
then 
  eth_rpc_url="https://rinkeby.infura.io/metamask"
  token_address="`echo $eth_contract_addresses | jq '.["4"].Token.address' | tr -d '"'`"
elif [[ "$INDRA_ETH_NETWORK" == "kovan" ]]
then 
  eth_rpc_url="https://kovan.infura.io/metamask"
  token_address="`echo $eth_contract_addresses | jq '.["42"].Token.address' | tr -d '"'`"
elif [[ "$INDRA_ETH_NETWORK" == "ganache" ]]
>>>>>>> d07c5627
then
  eth_rpc_url="http://ethprovider:8545"
  token_address="`echo $eth_contract_addresses | jq '.["4447"].Token.address' | tr -d '"'`"
  make deployed-contracts
else
  eth_rpc_url="${INDRA_ETH_PROVIDER}"
fi

if [[ -z "$eth_rpc_url" ]]
then echo "An env var called 'INDRA_ETH_PROVIDER' is required or you must be running on ganache" && exit 1
fi

allowed_swaps="[{\"from\":\"$token_address\",\"to\":\"0x0000000000000000000000000000000000000000\",\"priceOracleType\":\"UNISWAP\"},{\"from\":\"0x0000000000000000000000000000000000000000\",\"to\":\"$token_address\",\"priceOracleType\":\"UNISWAP\"}]"

# database connection settings
pg_db="$project"
pg_password_file="/run/secrets/${project}_database_dev"
pg_host="database"
pg_port="5432"
pg_user="$project"

# docker images
builder_image="${project}_builder"
ui_image="$builder_image"
database_image="postgres:9-alpine"
ethprovider_image="$builder_image"
nats_image="nats:2.0.0-linux"
node_image="$builder_image"
proxy_image="${project}_proxy"
redis_image=redis:5-alpine
redis_url="redis://redis:6379"
relay_image="${project}_relay"

####################
# Deploy according to above configuration

if [[ "$INDRA_UI" == "headless" ]]
then
  ui_service=""
  proxy_mode="ci"
  proxy_ui_url=""
else
  if [[ "$INDRA_UI" == "dashboard" ]]
  then ui_working_dir=/root/modules/dashboard
  elif [[ "$INDRA_UI" == "daicard" ]]
  then ui_working_dir=/root/modules/daicard
  else
    echo "INDRA_UI: Expected headless, dashboard, or daicard"
    exit 1
  fi
  number_of_services=$(( $number_of_services + 3 ))
  proxy_mode="dev"
  proxy_ui_url="http://ui:3000"
  ui_services="
  proxy:
    image: $proxy_image
    environment:
      DOMAINNAME: localhost
      ETH_RPC_URL: $eth_rpc_url
      MESSAGING_URL: http://relay:4223
      MODE: $proxy_mode
      UI_URL: $proxy_ui_url
    networks:
      - $project
    ports:
      - "$port:80"
    volumes:
      - certs:/etc/letsencrypt

  relay:
    image: $relay_image
    command: ["nats:$nats_port"]
    networks:
      - $project
    ports:
      - "4223:4223"

  ui:
    image: $ui_image
    entrypoint: npm start
    environment:
      NODE_ENV: development
    networks:
      - $project
    volumes:
      - `pwd`:/root
    working_dir: $ui_working_dir
  "
fi

# Get images that we aren't building locally
function pull_if_unavailable {
  if [[ -z "`docker image ls | grep ${1%:*} | grep ${1#*:}`" ]]
  then docker pull $1
  fi
}
pull_if_unavailable "$database_image"
pull_if_unavailable "$ethprovider_image"
pull_if_unavailable "$nats_image"

# Initialize random new secrets
function new_secret {
  secret=$2
  if [[ -z "$secret" ]]
  then secret=`head -c 32 /dev/urandom | xxd -plain -c 32 | tr -d '\n\r'`
  fi
  if [[ -z "`docker secret ls -f name=$1 | grep -w $1`" ]]
  then
    id=`echo $secret | tr -d '\n\r' | docker secret create $1 -`
    echo "Created secret called $1 with id $id"
  fi
}
new_secret "${project}_database_dev" "$project"

# Deploy with an attachable network so tests & the daicard can connect to individual components
if [[ -z "`docker network ls -f name=$project | grep -w $project`" ]]
then
  id="`docker network create --attachable --driver overlay $project`"
  echo "Created ATTACHABLE network with id $id"
fi

mkdir -p /tmp/$project
cat - > /tmp/$project/docker-compose.yml <<EOF
version: '3.4'

networks:
  $project:
    external: true

secrets:
  ${project}_database_dev:
    external: true

volumes:
  certs:
  chain_dev:
  database_dev:

services:

  $ui_services

  node:
    image: $node_image
    entrypoint: bash modules/node/ops/entry.sh
    environment:
      INDRA_ADMIN_TOKEN: $INDRA_ADMIN_TOKEN
      INDRA_ALLOWED_SWAPS: '$allowed_swaps'
      INDRA_ETH_CONTRACT_ADDRESSES: '$eth_contract_addresses'
      INDRA_ETH_MNEMONIC: $eth_mnemonic
      INDRA_ETH_RPC_URL: $eth_rpc_url
      INDRA_LOG_LEVEL: $log_level
      INDRA_NATS_CLUSTER_ID:
      INDRA_NATS_SERVERS: nats://nats:$nats_port
      INDRA_NATS_TOKEN:
      INDRA_PG_DATABASE: $pg_db
      INDRA_PG_HOST: $pg_host
      INDRA_PG_PASSWORD_FILE: $pg_password_file
      INDRA_PG_PORT: $pg_port
      INDRA_PG_USERNAME: $pg_user
      INDRA_PORT: $node_port
      INDRA_REDIS_URL: $redis_url
      NODE_ENV: development
    networks:
      - $project
    ports:
      - "$node_port:$node_port"
    secrets:
      - ${project}_database_dev
    volumes:
      - `pwd`:/root

  ethprovider:
    image: $ethprovider_image
    entrypoint: bash modules/contracts/ops/entry.sh
    command: "start"
    environment:
      ETH_MNEMONIC: $eth_mnemonic
    networks:
      - $project
    ports:
      - "8545:8545"
    volumes:
      - `pwd`:/root
      - chain_dev:/data

  database:
    image: $database_image
    deploy:
      mode: global
    environment:
      POSTGRES_DB: $project
      POSTGRES_PASSWORD_FILE: $pg_password_file
      POSTGRES_USER: $project
    networks:
      - $project
    ports:
      - "$pg_port:$pg_port"
    secrets:
      - ${project}_database_dev
    volumes:
      - database_dev:/var/lib/postgresql/data

  nats:
    command: -V
    image: $nats_image
    networks:
      - $project
    ports:
      - "$nats_port:$nats_port"

  redis:
    image: $redis_image
    networks:
      - $project
    ports:
      - "6379:6379"

EOF

docker stack deploy -c /tmp/$project/docker-compose.yml $project
rm -rf /tmp/$project

echo -n "Waiting for the $project stack to wake up."
while [[ "`docker container ls | grep $project | wc -l | tr -d ' '`" != "$number_of_services" ]]
do echo -n "." && sleep 2
done
echo " Good Morning!"<|MERGE_RESOLUTION|>--- conflicted
+++ resolved
@@ -26,9 +26,6 @@
 dash_port=9999
 port=3000
 
-<<<<<<< HEAD
-if [[ "$INDRA_ETH_NETWORK" == "ganache" ]]
-=======
 # Prefer top-level address-book override otherwise default to one in contracts
 if [[ -f address-book.json ]]
 then eth_contract_addresses="`cat address-book.json | tr -d ' \n\r'`"
@@ -47,7 +44,6 @@
   eth_rpc_url="https://kovan.infura.io/metamask"
   token_address="`echo $eth_contract_addresses | jq '.["42"].Token.address' | tr -d '"'`"
 elif [[ "$INDRA_ETH_NETWORK" == "ganache" ]]
->>>>>>> d07c5627
 then
   eth_rpc_url="http://ethprovider:8545"
   token_address="`echo $eth_contract_addresses | jq '.["4447"].Token.address' | tr -d '"'`"
