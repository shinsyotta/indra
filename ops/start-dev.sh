#!/usr/bin/env bash
set -e

project="indra"

# Turn on swarm mode if it's not already on
docker swarm init 2> /dev/null || true

####################
# External Env Vars

ETH_NETWORK="${1:-kovan}"

####################
# Internal Config
# config & hard-coded stuff you might want to change

log_level=3

if [[ "$ETH_NETWORK" == "rinkeby" ]]
then eth_rpc_url="https://rinkeby.infura.io/metamask"
elif [[ "$ETH_NETWORK" == "kovan" ]]
then eth_rpc_url="https://kovan.infura.io/metamask"
elif [[ "$ETH_NETWORK" == "ganache" ]]
then
  eth_rpc_url="http://ethprovider:8545"
  make deployed-contracts
fi

eth_contract_addresses="`cat address-book.json | tr -d ' \n\r'`"
eth_mnemonic="candy maple cake sugar pudding cream honey rich smooth crumble sweet treat"

# database connection settings
postgres_db="$project"
postgres_password_file="/run/secrets/${project}_database_dev"
postgres_host="database"
postgres_port="5432"
postgres_user="$project"

# docker images
builder_image="${project}_builder"
database_image="postgres:9-alpine"
ethprovider_image="trufflesuite/ganache-cli:v6.4.5"
node_image="$builder_image"
nats_image="nats:2.0.0-linux"
proxy_image="${project}_proxy:dev"
daicard_devserver_image="$builder_image"
relay_image="${project}_relay"
redis_image=redis:5-alpine
redis_url="redis://redis:6379"

node_port=8080
nats_port=4222

####################
# Deploy according to above configuration

# Get images that we aren't building locally
function pull_if_unavailable {
  if [[ -z "`docker image ls | grep ${1%:*} | grep ${1#*:}`" ]]
  then docker pull $1
  fi
}
pull_if_unavailable "$database_image"
pull_if_unavailable "$nats_image"
pull_if_unavailable "$ethprovider_image"

# Initialize random new secrets
function new_secret {
  secret=$2
  if [[ -z "$secret" ]]
  then secret=`head -c 32 /dev/urandom | xxd -plain -c 32 | tr -d '\n\r'`
  fi
  if [[ -z "`docker secret ls -f name=$1 | grep -w $1`" ]]
  then
    id=`echo $secret | tr -d '\n\r' | docker secret create $1 -`
    echo "Created secret called $1 with id $id"
  fi
}
new_secret "${project}_database_dev" "$project"

# Deploy with an attachable network so tests & the daicard can connect to individual components
if [[ -z "`docker network ls -f name=$project | grep -w $project`" ]]
then
  id="`docker network create --attachable --driver overlay $project`"
  echo "Created ATTACHABLE network with id $id"
fi

number_of_services=8 # NOTE: Gotta update this manually when adding/removing services :(

mkdir -p /tmp/$project
cat - > /tmp/$project/docker-compose.yml <<EOF
version: '3.4'

networks:
  $project:
    external: true

secrets:
  ${project}_database_dev:
    external: true

volumes:
  certs:
  chain_dev:
  database_dev:

services:
  proxy:
    image: $proxy_image
    environment:
      DAICARD_URL: http://daicard:3000
      ETH_RPC_URL: $eth_rpc_url
      MESSAGING_URL: http://relay:4223
      MODE: dev
    networks:
      - $project
    ports:
      - "80:80"
    volumes:
      - certs:/etc/letsencrypt

  daicard:
    image: $daicard_devserver_image
    entrypoint: npm start
    environment:
      NODE_ENV: development
    networks:
      - $project
    volumes:
      - `pwd`:/root
    working_dir: /root/modules/daicard

  relay:
    image: $relay_image
    command: ["nats:$nats_port"]
    networks:
      - $project
    ports:
      - "4223:4223"

  node:
    image: $node_image
    entrypoint: bash modules/node/ops/entry.sh
    environment:
      INDRA_ETH_CONTRACT_ADDRESSES: '$eth_contract_addresses'
      INDRA_ETH_MNEMONIC: $eth_mnemonic
      INDRA_ETH_RPC_URL: $eth_rpc_url
      INDRA_LOG_LEVEL: $log_level
      INDRA_NATS_CLUSTER_ID:
      INDRA_NATS_SERVERS: nats://nats:$nats_port
      INDRA_NATS_TOKEN:
      INDRA_PG_DATABASE: $postgres_db
      INDRA_PG_HOST: $postgres_host
      INDRA_PG_PASSWORD_FILE: $postgres_password_file
      INDRA_PG_PORT: $postgres_port
      INDRA_PG_USERNAME: $postgres_user
      INDRA_PORT: $node_port
      INDRA_REDIS_URL: $redis_url
      NODE_ENV: development
    networks:
      - $project
    ports:
      - "$node_port:$node_port"
    secrets:
      - ${project}_database_dev
    volumes:
      - `pwd`:/root

  ethprovider:
    image: $ethprovider_image
    command: ["--db=/data", "--mnemonic=$eth_mnemonic", "--networkId=4447", "--blockTime=15"]
    networks:
      - $project
    ports:
      - "8545:8545"
    volumes:
      - chain_dev:/data

  database:
    image: $database_image
    deploy:
      mode: global
    environment:
      POSTGRES_DB: $project
      POSTGRES_PASSWORD_FILE: $postgres_password_file
      POSTGRES_USER: $project
    networks:
      - $project
    ports:
      - "5432:5432"
    secrets:
      - ${project}_database_dev
    volumes:
      - database_dev:/var/lib/postgresql/data

  nats:
    command: -V
    image: $nats_image
    networks:
      - $project
    ports:
      - "$nats_port:$nats_port"

<<<<<<< HEAD
  hasura:
    image: hasura/graphql-engine
    environment:
      HASURA_GRAPHQL_DATABASE_URL: "postgres://$postgres_user:$postgres_user@$postgres_host:5432/$project"
      HASURA_GRAPHQL_ENABLE_CONSOLE: "true"
    networks:
      - $project
    ports:
      - "8083:8080"
=======
  redis:
    image: $redis_image
    networks:
      - $project
    ports:
      - "6379:6379"

>>>>>>> bdd547e1
EOF

docker stack deploy -c /tmp/$project/docker-compose.yml $project
rm -rf /tmp/$project

echo -n "Waiting for the $project stack to wake up."
while [[ "`docker container ls | grep $project | wc -l | tr -d ' '`" != "$number_of_services" ]]
do echo -n "." && sleep 2
done
echo " Good Morning!"<|MERGE_RESOLUTION|>--- conflicted
+++ resolved
@@ -202,7 +202,6 @@
     ports:
       - "$nats_port:$nats_port"
 
-<<<<<<< HEAD
   hasura:
     image: hasura/graphql-engine
     environment:
@@ -212,7 +211,6 @@
       - $project
     ports:
       - "8083:8080"
-=======
   redis:
     image: $redis_image
     networks:
@@ -220,7 +218,6 @@
     ports:
       - "6379:6379"
 
->>>>>>> bdd547e1
 EOF
 
 docker stack deploy -c /tmp/$project/docker-compose.yml $project
