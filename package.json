--- conflicted
+++ resolved
@@ -1,7 +1,6 @@
 {
-<<<<<<< HEAD
   "name": "indra",
-  "version": "4.0.12",
+  "version": "4.0.13",
   "registry": "docker.io/connextproject",
   "description": "",
   "repository": {
@@ -15,6 +14,7 @@
   },
   "homepage": "https://github.com/ConnextProject/indra#readme",
   "devDependencies": {
+    "@connext/types": "1.5.0",
     "@openzeppelin/contracts": "2.5.0",
     "@typescript-eslint/eslint-plugin": "2.19.2",
     "@typescript-eslint/parser": "2.19.2",
@@ -28,35 +28,4 @@
     "lerna": "3.20.2",
     "prettier": "1.19.1"
   }
-=======
-	"name": "indra",
-	"version": "4.0.13",
-	"description": "",
-	"repository": {
-		"type": "git",
-		"url": "git+https://github.com/ConnextProject/indra.git"
-	},
-	"author": "Connext & Friends",
-	"license": "MIT",
-	"bugs": {
-		"url": "https://github.com/ConnextProject/indra/issues"
-	},
-	"homepage": "https://github.com/ConnextProject/indra#readme",
-	"devDependencies": {
-		"@connext/types": "1.5.0",
-		"@typescript-eslint/eslint-plugin": "2.16.0",
-		"@typescript-eslint/parser": "2.16.0",
-		"chai-bn": "0.2.0",
-		"cypress": "3.8.3",
-		"eslint": "6.8.0",
-		"eslint-config-prettier": "^6.9.0",
-		"eslint-plugin-prettier": "^3.1.2",
-		"eslint-plugin-react": "7.18.0",
-		"ethers": "4.0.41",
-		"lerna": "3.19.0",
-		"openzeppelin-solidity": "2.3.0",
-		"prettier": "1.19.1",
-		"solc": "0.5.11"
-	}
->>>>>>> 79486584
 }