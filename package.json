{
  "name": "nest-new",
  "version": "0.0.1",
  "description": "",
  "author": "",
  "license": "MIT",
  "scripts": {
    "build": "tsc -p tsconfig.build.json",
    "format": "prettier --write \"src/**/*.ts\"",
    "start": "ts-node -r tsconfig-paths/register src/main.ts",
    "start:dev": "concurrently --handle-input \"wait-on dist/main.js && nodemon\" \"tsc -w -p tsconfig.build.json\" ",
    "start:debug": "nodemon --config nodemon-debug.json",
    "prestart:prod": "rimraf dist && npm run build",
    "start:prod": "node dist/main.js",
    "lint": "tslint -p tsconfig.json -c tslint.json",
    "test": "jest",
    "test:watch": "jest --watch",
    "test:cov": "jest --coverage",
    "test:debug": "node --inspect-brk -r tsconfig-paths/register -r ts-node/register node_modules/.bin/jest --runInBand",
    "test:e2e": "jest --config ./test/jest-e2e.json"
  },
  "dependencies": {
<<<<<<< HEAD
    "@counterfactual/node": "^0.1.21",
    "@nestjs/common": "^6.2.4",
    "@nestjs/core": "^6.2.4",
    "@nestjs/platform-express": "^6.2.4",
    "dotenv": "^8.0.0",
    "ethers": "^4.0.28",
    "firebase-server": "^1.0.2",
    "pg": "^7.11.0",
    "reflect-metadata": "^0.1.13",
    "rimraf": "^2.6.3",
    "rxjs": "^6.5.2",
    "typeorm": "^0.2.17",
    "uuid": "^3.3.2"
=======
    "@counterfactual/node": "0.1.20",
    "@nestjs/common": "6.2.4",
    "@nestjs/core": "6.2.4",
    "@nestjs/platform-express": "6.2.4",
    "dotenv": "8.0.0",
    "ethers": "4.0.28",
    "firebase-server": "1.0.2",
    "pg": "7.11.0",
    "reflect-metadata": "0.1.13",
    "rimraf": "2.6.3",
    "rxjs": "6.5.2",
    "typeorm": "0.2.17",
    "uuid": "3.3.2"
>>>>>>> b09c24c7
  },
  "devDependencies": {
    "@nestjs/testing": "6.2.4",
    "@types/express": "4.16.1",
    "@types/jest": "24.0.13",
    "@types/node": "12.0.4",
    "@types/supertest": "2.0.7",
    "concurrently": "4.1.0",
    "jest": "23.6.0",
    "nodemon": "1.19.1",
    "prettier": "1.17.1",
    "supertest": "3.4.2",
    "ts-jest": "24.0.2",
    "ts-node": "8.2.0",
    "tsconfig-paths": "3.8.0",
    "tslint": "5.17.0",
    "tslint-config-airbnb": "5.11.1",
    "tslint-config-prettier": "1.18.0",
    "tslint-plugin-prettier": "2.0.1",
    "typescript": "3.5.1",
    "wait-on": "3.2.0"
  },
  "jest": {
    "moduleFileExtensions": [
      "js",
      "json",
      "ts"
    ],
    "rootDir": "src",
    "testRegex": ".spec.ts$",
    "transform": {
      "^.+\\.(t|j)s$": "ts-jest"
    },
    "coverageDirectory": "../coverage",
    "testEnvironment": "node"
  }
}<|MERGE_RESOLUTION|>--- conflicted
+++ resolved
@@ -20,22 +20,7 @@
     "test:e2e": "jest --config ./test/jest-e2e.json"
   },
   "dependencies": {
-<<<<<<< HEAD
-    "@counterfactual/node": "^0.1.21",
-    "@nestjs/common": "^6.2.4",
-    "@nestjs/core": "^6.2.4",
-    "@nestjs/platform-express": "^6.2.4",
-    "dotenv": "^8.0.0",
-    "ethers": "^4.0.28",
-    "firebase-server": "^1.0.2",
-    "pg": "^7.11.0",
-    "reflect-metadata": "^0.1.13",
-    "rimraf": "^2.6.3",
-    "rxjs": "^6.5.2",
-    "typeorm": "^0.2.17",
-    "uuid": "^3.3.2"
-=======
-    "@counterfactual/node": "0.1.20",
+    "@counterfactual/node": "0.1.21",
     "@nestjs/common": "6.2.4",
     "@nestjs/core": "6.2.4",
     "@nestjs/platform-express": "6.2.4",
@@ -48,7 +33,6 @@
     "rxjs": "6.5.2",
     "typeorm": "0.2.17",
     "uuid": "3.3.2"
->>>>>>> b09c24c7
   },
   "devDependencies": {
     "@nestjs/testing": "6.2.4",
