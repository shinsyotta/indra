--- conflicted
+++ resolved
@@ -22,12 +22,8 @@
   "dependencies": {
     "@counterfactual/firebase-client": "0.0.2",
     "@counterfactual/node": "0.1.24",
-<<<<<<< HEAD
     "@counterfactual/postgresql-node-connector": "0.0.2",
-    "@counterfactual/types": "0.0.9",
-=======
     "@counterfactual/types": "0.0.10",
->>>>>>> 647237f4
     "@nestjs/common": "6.3.1",
     "@nestjs/core": "6.3.1",
     "@nestjs/platform-express": "6.3.1",
