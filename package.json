--- conflicted
+++ resolved
@@ -16,15 +16,9 @@
 		"@counterfactual/contracts": "0.1.8",
 		"chai-bn": "0.1.1",
 		"cypress": "3.4.0",
-<<<<<<< HEAD
-		"ethers": "4.0.32",
-		"ganache-cli": "6.4.5",
-		"lerna": "3.15.0",
-=======
 		"ethers": "4.0.33",
 		"ganache-cli": "6.5.0",
-		"lerna": "3.16.0",
->>>>>>> 9c0671dc
+		"lerna": "3.16.1",
 		"openzeppelin-solidity": "2.3.0",
 		"solc": "0.5.10",
 		"tslint": "5.18.0",
