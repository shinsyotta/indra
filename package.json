--- conflicted
+++ resolved
@@ -1,12 +1,7 @@
 {
   "name": "indra",
-<<<<<<< HEAD
-  "version": "6.0.9",
-  "backwardsCompatibleWith": "6.0.1",
-=======
   "version": "6.1.0",
   "backwardsCompatibleWith": "6.1.0",
->>>>>>> 671bdc30
   "registry": "docker.io/connextproject",
   "description": "",
   "repository": {
