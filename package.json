{
	"name": "@connext/indra",
<<<<<<< HEAD
	"version": "2.3.10",
=======
	"version": "2.3.9",
>>>>>>> 9b30e891
	"description": "",
	"repository": {
		"type": "git",
		"url": "git+https://github.com/ConnextProject/indra.git"
	},
	"author": "Connext & Friends",
	"license": "MIT",
	"bugs": {
		"url": "https://github.com/ConnextProject/indra/issues"
	},
	"homepage": "https://github.com/ConnextProject/indra#readme",
	"devDependencies": {
		"@connext/types": "0.6.0",
		"@connext/cf-funding-protocol-contracts": "0.4.1",
		"@connext/cf-adjudicator-contracts": "0.4.1",
		"chai-bn": "0.2.0",
		"cypress": "3.6.1",
		"ethers": "4.0.39",
		"ganache-cli": "6.7.0",
		"lerna": "3.18.4",
		"openzeppelin-solidity": "2.3.0",
		"prettier": "1.19.1",
		"solc": "0.5.11",
		"tslint": "5.20.1",
		"tslint-config-airbnb": "5.11.2",
		"tslint-config-prettier": "1.18.0",
		"tslint-plugin-prettier": "2.0.1"
	},
	"dependencies": {}
}<|MERGE_RESOLUTION|>--- conflicted
+++ resolved
@@ -1,10 +1,6 @@
 {
 	"name": "@connext/indra",
-<<<<<<< HEAD
-	"version": "2.3.10",
-=======
 	"version": "2.3.9",
->>>>>>> 9b30e891
 	"description": "",
 	"repository": {
 		"type": "git",
