{
<<<<<<< HEAD
	"name": "@connext/indra-v2",
	"version": "2.0.0-alpha",
	"description": "",
	"repository": {
		"type": "git",
		"url": "git+https://github.com/ConnextProject/indra-v2.git"
	},
	"author": "Connext & Friends",
	"license": "MIT",
	"bugs": {
		"url": "https://github.com/ConnextProject/indra-v2/issues"
	},
	"homepage": "https://github.com/ConnextProject/indra-v2#readme",
	"devDependencies": {
		"@counterfactual/contracts": "0.1.3",
		"ethers": "4.0.29",
		"ganache-cli": "6.4.4",
		"lerna": "3.15.0",
		"solc": "0.5.10",
		"tslint": "5.18.0",
		"tslint-config-airbnb": "5.11.1",
		"tslint-config-prettier": "1.18.0",
		"tslint-plugin-prettier": "2.0.1"
	},
	"dependencies": {
		"@counterfactual/firebase-client": "0.0.3",
		"@counterfactual/firebase-server": "0.0.1",
		"@counterfactual/node": "0.2.8",
		"@counterfactual/postgresql-node-connector": "0.0.3",
		"@counterfactual/types": "0.0.16",
		"@nestjs/common": "6.3.2",
		"@nestjs/core": "6.3.2",
		"@nestjs/microservices": "6.3.2",
		"@nestjs/platform-express": "6.3.2",
		"@nestjs/testing": "6.3.2",
		"@nestjs/typeorm": "6.1.2",
		"@types/express": "4.17.0",
		"@types/inquirer": "6.0.3",
		"@types/jest": "24.0.15",
		"@types/node": "12.0.10",
		"@types/node-fetch": "2.3.7",
		"@types/pg": "7.4.14",
		"@types/supertest": "2.0.7",
		"@types/uuid": "3.4.4",
		"class-validator": "0.9.1",
		"concurrently": "4.1.1",
		"dotenv": "8.0.0",
		"dotenv-extended": "2.4.0",
		"env-cmd": "9.0.3",
		"inquirer": "6.4.1",
		"jest": "24.8.0",
		"node-fetch": "2.6.0",
		"nodemon": "1.19.1",
		"pg": "7.11.0",
		"prettier": "1.18.2",
		"reflect-metadata": "0.1.13",
		"rollup": "^1.16.0",
		"rollup-plugin-commonjs": "10.0.1",
		"rollup-plugin-node-resolve": "5.1.0",
		"rollup-plugin-typescript2": "0.21.2",
		"rxjs": "6.5.2",
		"supertest": "4.0.2",
		"ts-jest": "24.0.2",
		"ts-nats": "1.2.4",
		"ts-node": "8.3.0",
		"tsconfig-paths": "3.8.0",
		"typeorm": "0.2.18",
		"typescript": "3.5.2",
		"uuid": "3.3.2",
		"wait-on": "3.2.0"
	}
=======
  "name": "@connext/indra-v2",
  "version": "2.0.0-alpha",
  "description": "",
  "repository": {
    "type": "git",
    "url": "git+https://github.com/ConnextProject/indra-v2.git"
  },
  "author": "Connext & Friends",
  "license": "MIT",
  "bugs": {
    "url": "https://github.com/ConnextProject/indra-v2/issues"
  },
  "homepage": "https://github.com/ConnextProject/indra-v2#readme",
  "devDependencies": {
    "@counterfactual/contracts": "0.1.4",
    "ethers": "4.0.29",
    "ganache-cli": "6.4.4",
    "lerna": "3.15.0",
    "solc": "0.5.10",
    "tslint": "5.18.0",
    "tslint-config-airbnb": "5.11.1",
    "tslint-config-prettier": "1.18.0",
    "tslint-plugin-prettier": "2.0.1"
  },
  "dependencies": {}
>>>>>>> 6a2ec279
}<|MERGE_RESOLUTION|>--- conflicted
+++ resolved
@@ -1,77 +1,4 @@
 {
-<<<<<<< HEAD
-	"name": "@connext/indra-v2",
-	"version": "2.0.0-alpha",
-	"description": "",
-	"repository": {
-		"type": "git",
-		"url": "git+https://github.com/ConnextProject/indra-v2.git"
-	},
-	"author": "Connext & Friends",
-	"license": "MIT",
-	"bugs": {
-		"url": "https://github.com/ConnextProject/indra-v2/issues"
-	},
-	"homepage": "https://github.com/ConnextProject/indra-v2#readme",
-	"devDependencies": {
-		"@counterfactual/contracts": "0.1.3",
-		"ethers": "4.0.29",
-		"ganache-cli": "6.4.4",
-		"lerna": "3.15.0",
-		"solc": "0.5.10",
-		"tslint": "5.18.0",
-		"tslint-config-airbnb": "5.11.1",
-		"tslint-config-prettier": "1.18.0",
-		"tslint-plugin-prettier": "2.0.1"
-	},
-	"dependencies": {
-		"@counterfactual/firebase-client": "0.0.3",
-		"@counterfactual/firebase-server": "0.0.1",
-		"@counterfactual/node": "0.2.8",
-		"@counterfactual/postgresql-node-connector": "0.0.3",
-		"@counterfactual/types": "0.0.16",
-		"@nestjs/common": "6.3.2",
-		"@nestjs/core": "6.3.2",
-		"@nestjs/microservices": "6.3.2",
-		"@nestjs/platform-express": "6.3.2",
-		"@nestjs/testing": "6.3.2",
-		"@nestjs/typeorm": "6.1.2",
-		"@types/express": "4.17.0",
-		"@types/inquirer": "6.0.3",
-		"@types/jest": "24.0.15",
-		"@types/node": "12.0.10",
-		"@types/node-fetch": "2.3.7",
-		"@types/pg": "7.4.14",
-		"@types/supertest": "2.0.7",
-		"@types/uuid": "3.4.4",
-		"class-validator": "0.9.1",
-		"concurrently": "4.1.1",
-		"dotenv": "8.0.0",
-		"dotenv-extended": "2.4.0",
-		"env-cmd": "9.0.3",
-		"inquirer": "6.4.1",
-		"jest": "24.8.0",
-		"node-fetch": "2.6.0",
-		"nodemon": "1.19.1",
-		"pg": "7.11.0",
-		"prettier": "1.18.2",
-		"reflect-metadata": "0.1.13",
-		"rollup": "^1.16.0",
-		"rollup-plugin-commonjs": "10.0.1",
-		"rollup-plugin-node-resolve": "5.1.0",
-		"rollup-plugin-typescript2": "0.21.2",
-		"rxjs": "6.5.2",
-		"supertest": "4.0.2",
-		"ts-jest": "24.0.2",
-		"ts-nats": "1.2.4",
-		"ts-node": "8.3.0",
-		"tsconfig-paths": "3.8.0",
-		"typeorm": "0.2.18",
-		"typescript": "3.5.2",
-		"uuid": "3.3.2",
-		"wait-on": "3.2.0"
-	}
-=======
   "name": "@connext/indra-v2",
   "version": "2.0.0-alpha",
   "description": "",
@@ -97,5 +24,4 @@
     "tslint-plugin-prettier": "2.0.1"
   },
   "dependencies": {}
->>>>>>> 6a2ec279
 }